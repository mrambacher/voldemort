--- conflicted
+++ resolved
@@ -1,58 +1,28 @@
-<<<<<<< HEAD
-Alex Feinberg
-Antoine Toulme
-Anthony Lauzon
-Bhupesh Bansal
-Chris Riccomini
-Claudio Cherubino
-Dain Sundstrom
-Elias Torres
-Eric Evans
-Geir Magnusson Jr.
-Ismael Juma
-Janne Hietamäki
-Jay Kreps
-Joshua Tuberville
-Kirk True
-Michael R. Head
-Mike Frost
-Padraig O'Sullivan
-Paul Lindner
-Rob Adams
-Roshan Sumbaly
-Scott Wheeler
-Shannon Zhang
-Tatu Saloranta
-Thomas Mueller
-Yair Weinberger
-
-=======
-Alex Feinberg
-Antoine Toulme
-Anthony Lauzon
-Bhupesh Bansal
-Bruce Ritchie
-Chris Riccomini
-Claudio Cherubino
-Dain Sundstrom
-Elias Torres
-Eric Evans
-Geir Magnusson Jr.
-Ismael Juma
-Janne Hietamäki
-Jay Kreps
-Joshua Tuberville
-Kirk True
-Michael R. Head
-Mike Frost
-Neha Narkhede
-Padraig O'Sullivan
-Paul Lindner
-Rob Adams
-Roshan Sumbaly
-Scott Wheeler
-Shannon Zhang
-Tatu Saloranta
-Thomas Mueller
-Yair Weinberger
->>>>>>> 06be27c2
+Alex Feinberg
+Antoine Toulme
+Anthony Lauzon
+Bhupesh Bansal
+Bruce Ritchie
+Chris Riccomini
+Claudio Cherubino
+Dain Sundstrom
+Elias Torres
+Eric Evans
+Geir Magnusson Jr.
+Ismael Juma
+Janne Hietamäki
+Jay Kreps
+Joshua Tuberville
+Kirk True
+Michael R. Head
+Mike Frost
+Neha Narkhede
+Padraig O'Sullivan
+Paul Lindner
+Rob Adams
+Roshan Sumbaly
+Scott Wheeler
+Shannon Zhang
+Tatu Saloranta
+Thomas Mueller
+Yair Weinberger