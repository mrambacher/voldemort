package voldemort.protocol.vold;

import java.util.Arrays;
import java.util.Collection;

import org.junit.runner.RunWith;
import org.junit.runners.Parameterized;
import org.junit.runners.Parameterized.Parameters;

import voldemort.client.protocol.RequestFormatType;
import voldemort.protocol.AbstractRequestFormatTest;

@RunWith(Parameterized.class)
public class VoldemortNativeRequestFormatTest extends AbstractRequestFormatTest {

<<<<<<< HEAD
    public VoldemortNativeRequestFormatTest(RequestFormatType type) {
        super(type);
=======
    public VoldemortNativeRequestFormatTest() {
        super(RequestFormatType.VOLDEMORT_V3);
>>>>>>> 06be27c2
    }

    @Parameters
    public static Collection<Object[]> configs() {
        return Arrays.asList(new Object[][] { { RequestFormatType.VOLDEMORT_V3 },
                { RequestFormatType.VOLDEMORT_V2 }, { RequestFormatType.VOLDEMORT_V1 }, });
    }
}<|MERGE_RESOLUTION|>--- conflicted
+++ resolved
@@ -1,30 +1,26 @@
-package voldemort.protocol.vold;
-
-import java.util.Arrays;
-import java.util.Collection;
-
-import org.junit.runner.RunWith;
-import org.junit.runners.Parameterized;
-import org.junit.runners.Parameterized.Parameters;
-
-import voldemort.client.protocol.RequestFormatType;
-import voldemort.protocol.AbstractRequestFormatTest;
-
-@RunWith(Parameterized.class)
-public class VoldemortNativeRequestFormatTest extends AbstractRequestFormatTest {
-
-<<<<<<< HEAD
-    public VoldemortNativeRequestFormatTest(RequestFormatType type) {
-        super(type);
-=======
-    public VoldemortNativeRequestFormatTest() {
-        super(RequestFormatType.VOLDEMORT_V3);
->>>>>>> 06be27c2
-    }
-
-    @Parameters
-    public static Collection<Object[]> configs() {
-        return Arrays.asList(new Object[][] { { RequestFormatType.VOLDEMORT_V3 },
-                { RequestFormatType.VOLDEMORT_V2 }, { RequestFormatType.VOLDEMORT_V1 }, });
-    }
-}+package voldemort.protocol.vold;
+
+import java.util.Arrays;
+import java.util.Collection;
+
+import org.junit.runner.RunWith;
+import org.junit.runners.Parameterized;
+import org.junit.runners.Parameterized.Parameters;
+
+import voldemort.client.protocol.RequestFormatType;
+import voldemort.protocol.AbstractRequestFormatTest;
+
+@RunWith(Parameterized.class)
+public class VoldemortNativeRequestFormatTest extends AbstractRequestFormatTest {
+
+    public VoldemortNativeRequestFormatTest(RequestFormatType type) {
+        super(type);
+    }
+
+    @Parameters
+    public static Collection<Object[]> configs() {
+        return Arrays.asList(new Object[][] { { RequestFormatType.VOLDEMORT_V4 },
+                { RequestFormatType.VOLDEMORT_V3 }, { RequestFormatType.VOLDEMORT_V2 },
+                { RequestFormatType.VOLDEMORT_V1 }, });
+    }
+}