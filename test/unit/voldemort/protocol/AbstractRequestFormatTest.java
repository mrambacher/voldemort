--- conflicted
+++ resolved
@@ -1,598 +1,351 @@
-<<<<<<< HEAD
-package voldemort.protocol;
-
-import java.io.ByteArrayInputStream;
-import java.io.ByteArrayOutputStream;
-import java.io.DataInputStream;
-import java.io.DataOutputStream;
-import java.util.Arrays;
-import java.util.List;
-import java.util.Map;
-
-import junit.framework.TestCase;
-
-import org.junit.Test;
-
-import voldemort.ServerTestUtils;
-import voldemort.TestUtils;
-import voldemort.VoldemortException;
-import voldemort.client.protocol.RequestFormat;
-import voldemort.client.protocol.RequestFormatFactory;
-import voldemort.client.protocol.RequestFormatType;
-import voldemort.server.RequestRoutingType;
-import voldemort.server.StoreRepository;
-import voldemort.server.protocol.RequestHandler;
-import voldemort.store.memory.InMemoryStorageEngine;
-import voldemort.utils.ByteArray;
-import voldemort.versioning.ObsoleteVersionException;
-import voldemort.versioning.VectorClock;
-import voldemort.versioning.Version;
-import voldemort.versioning.Versioned;
-
-public abstract class AbstractRequestFormatTest extends TestCase {
-
-    private final String storeName;
-    private final RequestFormat clientWireFormat;
-    private final RequestHandler serverWireFormat;
-    private final InMemoryStorageEngine<ByteArray, byte[]> store;
-    private final RequestFormatType formatType;
-
-    public AbstractRequestFormatTest(RequestFormatType type) {
-        this.formatType = type;
-        this.storeName = "test";
-        this.store = new InMemoryStorageEngine<ByteArray, byte[]>(storeName);
-        StoreRepository repository = new StoreRepository();
-        repository.addLocalStore(store);
-        repository.addRoutedStore(store);
-        this.clientWireFormat = new RequestFormatFactory().getRequestFormat(type);
-        this.serverWireFormat = ServerTestUtils.getSocketRequestHandlerFactory(repository)
-                                               .getRequestHandler(type);
-    }
-
-    @Test
-    public void testNullKeys() throws Exception {
-        try {
-            testGetRequest(null, null, null, false);
-            fail("Null key allowed.");
-        } catch(IllegalArgumentException e) {
-            // this is good
-        }
-        try {
-            testGetAllRequest(new ByteArray[] { null }, null, null, new boolean[] { false });
-            fail("Null key allowed.");
-        } catch(IllegalArgumentException e) {
-            // this is good
-        }
-        try {
-            testPutRequest(null, null, null, null);
-            fail("Null key allowed.");
-        } catch(IllegalArgumentException e) {
-            // this is good
-        }
-        try {
-            testDeleteRequest(null, null, null, false);
-            fail("Null key allowed.");
-        } catch(IllegalArgumentException e) {
-            // this is good
-        }
-    }
-
-    @Test
-    public void testGetRequests() throws Exception {
-        testGetRequest(TestUtils.toByteArray("hello"), null, null, false);
-        testGetRequest(TestUtils.toByteArray("hello"), "".getBytes(), new VectorClock(), true);
-        testGetRequest(TestUtils.toByteArray("hello"),
-                       "abc".getBytes(),
-                       TestUtils.getClock(1, 2, 2, 3),
-                       true);
-        testGetRequest(TestUtils.toByteArray("hello"),
-                       "abcasdf".getBytes(),
-                       TestUtils.getClock(1, 3, 4, 5),
-                       true);
-
-    }
-
-    public void testGetRequest(ByteArray key, byte[] value, Version version, boolean isPresent)
-            throws Exception {
-        try {
-            if(isPresent)
-                store.put(key, Versioned.value(value, version));
-            ByteArrayOutputStream getRequest = new ByteArrayOutputStream();
-            this.clientWireFormat.writeGetRequest(new DataOutputStream(getRequest),
-                                                  storeName,
-                                                  key,
-                                                  RequestRoutingType.NORMAL);
-            ByteArrayOutputStream getResponse = new ByteArrayOutputStream();
-            this.serverWireFormat.handleRequest(inputStream(getRequest),
-                                                new DataOutputStream(getResponse));
-            List<Versioned<byte[]>> values = this.clientWireFormat.readGetResponse(inputStream(getResponse));
-            if(isPresent) {
-                assertEquals(1, values.size());
-                Versioned<byte[]> v = values.get(0);
-                assertEquals(version, v.getVersion());
-                assertTrue(Arrays.equals(v.getValue(), value));
-            } else {
-                assertEquals(0, values.size());
-            }
-        } finally {
-            this.store.deleteAll();
-        }
-    }
-
-    @Test
-    public void testGetAllRequests() throws Exception {
-        testGetAllRequest(new ByteArray[] {}, new byte[][] {}, new Version[] {}, new boolean[] {});
-
-        testGetAllRequest(new ByteArray[] { new ByteArray() },
-                          new byte[][] { new byte[] {} },
-                          new Version[] { new VectorClock() },
-                          new boolean[] { true });
-
-        testGetAllRequest(new ByteArray[] { TestUtils.toByteArray("hello") },
-                          new byte[][] { "world".getBytes() },
-                          new Version[] { new VectorClock() },
-                          new boolean[] { true });
-
-        testGetAllRequest(new ByteArray[] { TestUtils.toByteArray("hello"),
-                TestUtils.toByteArray("holly") }, new byte[][] { "world".getBytes(),
-                "cow".getBytes() }, new Version[] { TestUtils.getClock(1, 1),
-                TestUtils.getClock(1, 2) }, new boolean[] { true, false });
-    }
-
-    public void testGetAllRequest(ByteArray[] keys,
-                                  byte[][] values,
-                                  Version[] versions,
-                                  boolean[] isFound) throws Exception {
-        try {
-            for(int i = 0; i < keys.length; i++) {
-                if(isFound[i])
-                    store.put(keys[i], Versioned.value(values[i], versions[i]));
-            }
-            ByteArrayOutputStream getAllRequest = new ByteArrayOutputStream();
-            this.clientWireFormat.writeGetAllRequest(new DataOutputStream(getAllRequest),
-                                                     storeName,
-                                                     Arrays.asList(keys),
-                                                     RequestRoutingType.NORMAL);
-            ByteArrayOutputStream getAllResponse = new ByteArrayOutputStream();
-            this.serverWireFormat.handleRequest(inputStream(getAllRequest),
-                                                new DataOutputStream(getAllResponse));
-            Map<ByteArray, List<Versioned<byte[]>>> found = this.clientWireFormat.readGetAllResponse(inputStream(getAllResponse));
-            for(int i = 0; i < keys.length; i++) {
-                if(isFound[i]) {
-                    assertTrue(keys[i] + " is not in the found set.", found.containsKey(keys[i]));
-                    assertEquals(1, found.get(keys[i]).size());
-                    Versioned<byte[]> versioned = found.get(keys[i]).get(0);
-                    assertEquals(versions[i], versioned.getVersion());
-                    assertTrue(Arrays.equals(values[i], versioned.getValue()));
-                } else {
-                    assertTrue(keys[i] + " is in the found set but should not be.",
-                               !found.containsKey(keys[i]));
-                }
-            }
-        } finally {
-            this.store.deleteAll();
-        }
-    }
-
-    @Test
-    public void testExceptions() throws Exception {
-        // test obsolete exception
-        Version saved = this.store.put(TestUtils.toByteArray("hello"),
-                                       new Versioned<byte[]>("world".getBytes(),
-                                                             TestUtils.getClock(1, 1)));
-        Version obsolete = testPutRequest(TestUtils.toByteArray("hello"),
-                                          "world".getBytes(),
-                                          TestUtils.getClock(1),
-                                          ObsoleteVersionException.class);
-        if(this.supportsMetadata()) {
-            assertEquals("Saved equals obsolete", saved, obsolete);
-        }
-        testPutStoreRequest("",
-                            TestUtils.toByteArray("hello"),
-                            new Versioned<byte[]>("world".getBytes(), TestUtils.getClock(1)),
-                            VoldemortException.class);
-    }
-
-    @Test
-    public void testPutRequests() throws Exception {
-        testPutRequest(new ByteArray(), new byte[0], new VectorClock(), null);
-        testPutRequest(TestUtils.toByteArray("hello"), "world".getBytes(), new VectorClock(), null);
-
-        // test obsolete exception
-        Version stored = store.put(TestUtils.toByteArray("hello"),
-                                   new Versioned<byte[]>("world".getBytes(), new VectorClock()));
-        testPutRequest(TestUtils.toByteArray("hello"),
-                       "world".getBytes(),
-                       stored,
-                       ObsoleteVersionException.class);
-    }
-
-    public Version testPutRequest(ByteArray key,
-                                  byte[] value,
-                                  Version version,
-                                  Class<? extends VoldemortException> exception) throws Exception {
-        Versioned<byte[]> versioned = new Versioned<byte[]>(value, version);
-        return testPutRequest(key, versioned, exception);
-    }
-
-    public Version testPutRequest(ByteArray key,
-                                  Versioned<byte[]> versioned,
-                                  Class<? extends VoldemortException> exception) throws Exception {
-        return testPutStoreRequest(this.storeName, key, versioned, exception);
-    }
-
-    public Version testPutStoreRequest(String name,
-                                       ByteArray key,
-                                       Versioned<byte[]> versioned,
-                                       Class<? extends VoldemortException> exception)
-            throws Exception {
-        Version result = null;
-        try {
-            ByteArrayOutputStream putRequest = new ByteArrayOutputStream();
-            this.clientWireFormat.writePutRequest(new DataOutputStream(putRequest),
-                                                  name,
-                                                  key,
-                                                  versioned,
-                                                  RequestRoutingType.NORMAL);
-            ByteArrayOutputStream putResponse = new ByteArrayOutputStream();
-            this.serverWireFormat.handleRequest(inputStream(putRequest),
-                                                new DataOutputStream(putResponse));
-            result = this.clientWireFormat.readPutResponse(inputStream(putResponse));
-            if(this.formatType.getVersion() < RequestFormatType.VOLDEMORT_V3.getVersion()) {
-                result = versioned.getVersion();
-            }
-            TestUtils.assertContains(this.store, key, result, versioned);
-        } catch(IllegalArgumentException e) {
-            throw e;
-        } catch(Exception e) {
-            assertEquals("Unexpected exception " + e.getClass().getName(), e.getClass(), exception);
-            if(supportsMetadata()) {
-                if(e instanceof ObsoleteVersionException) {
-                    ObsoleteVersionException ove = (ObsoleteVersionException) e;
-                    assertNotNull("Obsolete version set", ove.getExistingVersion());
-                    result = ove.getExistingVersion();
-                }
-            }
-        } finally {
-            this.store.deleteAll();
-        }
-        return result;
-    }
-
-    protected boolean supportsMetadata() {
-        if(formatType.equals(RequestFormatType.PROTOCOL_BUFFERS)) {
-            return true;
-        } else if(formatType.getCode().startsWith("vp")) {
-            return formatType.getVersion() >= RequestFormatType.VOLDEMORT_V3.getVersion();
-        } else {
-            return false;
-        }
-
-    }
-
-    @Test
-    public void testMetadata() throws Exception {
-        if(supportsMetadata()) {
-            Versioned<byte[]> versioned = new Versioned<byte[]>("world".getBytes(),
-                                                                new VectorClock());
-            versioned.getMetadata().setProperty("test", "metadata");
-            testPutRequest(TestUtils.toByteArray("hello"), versioned, null);
-        }
-    }
-
-    @Test
-    public void testDeleteRequests() throws Exception {
-        // test pre-existing are deleted
-        testDeleteRequest(new ByteArray(),
-                          new VectorClock(),
-                          new Versioned<byte[]>("hello".getBytes()),
-                          true);
-        testDeleteRequest(TestUtils.toByteArray("hello"),
-                          new VectorClock(),
-                          new Versioned<byte[]>("world".getBytes()),
-                          true);
-
-        // test non-existant aren't deleted
-        testDeleteRequest(TestUtils.toByteArray("hello"), new VectorClock(), null, false);
-    }
-
-    public void testDeleteRequest(ByteArray key,
-                                  VectorClock version,
-                                  Versioned<byte[]> existingValue,
-                                  boolean isDeleted) throws Exception {
-        try {
-            if(existingValue != null)
-                this.store.put(key, existingValue);
-            ByteArrayOutputStream delRequest = new ByteArrayOutputStream();
-            this.clientWireFormat.writeDeleteRequest(new DataOutputStream(delRequest),
-                                                     storeName,
-                                                     key,
-                                                     version,
-                                                     RequestRoutingType.NORMAL);
-            ByteArrayOutputStream delResponse = new ByteArrayOutputStream();
-            this.serverWireFormat.handleRequest(inputStream(delRequest),
-                                                new DataOutputStream(delResponse));
-            boolean wasDeleted = this.clientWireFormat.readDeleteResponse(inputStream(delResponse));
-            assertEquals(isDeleted, wasDeleted);
-        } finally {
-            this.store.deleteAll();
-        }
-    }
-
-    public DataInputStream inputStream(ByteArrayOutputStream output) {
-        return new DataInputStream(new ByteArrayInputStream(output.toByteArray()));
-    }
-
-}
-=======
-package voldemort.protocol;
-
-import java.io.ByteArrayInputStream;
-import java.io.ByteArrayOutputStream;
-import java.io.DataInputStream;
-import java.io.DataOutputStream;
-import java.util.Arrays;
-import java.util.List;
-import java.util.Map;
-
-import junit.framework.TestCase;
-import voldemort.ServerTestUtils;
-import voldemort.TestUtils;
-import voldemort.VoldemortException;
-import voldemort.client.protocol.RequestFormat;
-import voldemort.client.protocol.RequestFormatFactory;
-import voldemort.client.protocol.RequestFormatType;
-import voldemort.server.RequestRoutingType;
-import voldemort.server.StoreRepository;
-import voldemort.server.protocol.RequestHandler;
-import voldemort.store.memory.InMemoryStorageEngine;
-import voldemort.utils.ByteArray;
-import voldemort.versioning.ObsoleteVersionException;
-import voldemort.versioning.VectorClock;
-import voldemort.versioning.Versioned;
-
-public abstract class AbstractRequestFormatTest extends TestCase {
-
-    private final String storeName;
-    private final RequestFormat clientWireFormat;
-    private final RequestHandler serverWireFormat;
-    private final InMemoryStorageEngine<ByteArray, byte[], byte[]> store;
-
-    public AbstractRequestFormatTest(RequestFormatType type) {
-        this.storeName = "test";
-        this.store = new InMemoryStorageEngine<ByteArray, byte[], byte[]>(storeName);
-        StoreRepository repository = new StoreRepository();
-        repository.addLocalStore(store);
-        repository.addRoutedStore(store);
-        this.clientWireFormat = new RequestFormatFactory().getRequestFormat(type);
-        this.serverWireFormat = ServerTestUtils.getSocketRequestHandlerFactory(repository)
-                                               .getRequestHandler(type);
-    }
-
-    public void testNullKeys() throws Exception {
-        try {
-            testGetRequest(null, null, null, null, false);
-            fail("Null key allowed.");
-        } catch(IllegalArgumentException e) {
-            // this is good
-        }
-        try {
-            testGetAllRequest(new ByteArray[] { null }, null, null, null, new boolean[] { false });
-            fail("Null key allowed.");
-        } catch(IllegalArgumentException e) {
-            // this is good
-        }
-        try {
-            testPutRequest(null, null, null, null, null);
-            fail("Null key allowed.");
-        } catch(IllegalArgumentException e) {
-            // this is good
-        }
-        try {
-            testDeleteRequest(null, null, null, false);
-            fail("Null key allowed.");
-        } catch(IllegalArgumentException e) {
-            // this is good
-        }
-    }
-
-    public void testGetRequests() throws Exception {
-        testGetRequest(TestUtils.toByteArray("hello"), null, null, null, false);
-        testGetRequest(TestUtils.toByteArray("hello"), "".getBytes(), null, new VectorClock(), true);
-        testGetRequest(TestUtils.toByteArray("hello"),
-                       "abc".getBytes(),
-                       null,
-                       TestUtils.getClock(1, 2, 2, 3),
-                       true);
-        testGetRequest(TestUtils.toByteArray("hello"),
-                       "abcasdf".getBytes(),
-                       null,
-                       TestUtils.getClock(1, 3, 4, 5),
-                       true);
-
-    }
-
-    public void testGetRequest(ByteArray key,
-                               byte[] value,
-                               byte[] transforms,
-                               VectorClock version,
-                               boolean isPresent) throws Exception {
-        try {
-            if(isPresent)
-                store.put(key, Versioned.value(value, version), null);
-            ByteArrayOutputStream getRequest = new ByteArrayOutputStream();
-            this.clientWireFormat.writeGetRequest(new DataOutputStream(getRequest),
-                                                  storeName,
-                                                  key,
-                                                  transforms,
-                                                  RequestRoutingType.NORMAL);
-            ByteArrayOutputStream getResponse = new ByteArrayOutputStream();
-            this.serverWireFormat.handleRequest(inputStream(getRequest),
-                                                new DataOutputStream(getResponse));
-            List<Versioned<byte[]>> values = this.clientWireFormat.readGetResponse(inputStream(getResponse));
-            if(isPresent) {
-                assertEquals(1, values.size());
-                Versioned<byte[]> v = values.get(0);
-                assertEquals(version, v.getVersion());
-                assertTrue(Arrays.equals(v.getValue(), value));
-            } else {
-                assertEquals(0, values.size());
-            }
-        } finally {
-            this.store.deleteAll();
-        }
-    }
-
-    public void testGetAllRequests() throws Exception {
-        testGetAllRequest(new ByteArray[] {},
-                          new byte[][] {},
-                          null,
-                          new VectorClock[] {},
-                          new boolean[] {});
-
-        testGetAllRequest(new ByteArray[] { new ByteArray() },
-                          new byte[][] { new byte[] {} },
-                          null,
-                          new VectorClock[] { new VectorClock() },
-                          new boolean[] { true });
-
-        testGetAllRequest(new ByteArray[] { TestUtils.toByteArray("hello") },
-                          new byte[][] { "world".getBytes() },
-                          null,
-                          new VectorClock[] { new VectorClock() },
-                          new boolean[] { true });
-
-        testGetAllRequest(new ByteArray[] { TestUtils.toByteArray("hello"),
-                TestUtils.toByteArray("holly") }, new byte[][] { "world".getBytes(),
-                "cow".getBytes() }, null, new VectorClock[] { TestUtils.getClock(1, 1),
-                TestUtils.getClock(1, 2) }, new boolean[] { true, false });
-    }
-
-    public void testGetAllRequest(ByteArray[] keys,
-                                  byte[][] values,
-                                  Map<ByteArray, byte[]> transforms,
-                                  VectorClock[] versions,
-                                  boolean[] isFound) throws Exception {
-        try {
-            for(int i = 0; i < keys.length; i++) {
-                if(isFound[i])
-                    store.put(keys[i], Versioned.value(values[i], versions[i]), null);
-            }
-            ByteArrayOutputStream getAllRequest = new ByteArrayOutputStream();
-            this.clientWireFormat.writeGetAllRequest(new DataOutputStream(getAllRequest),
-                                                     storeName,
-                                                     Arrays.asList(keys),
-                                                     transforms,
-                                                     RequestRoutingType.NORMAL);
-            ByteArrayOutputStream getAllResponse = new ByteArrayOutputStream();
-            this.serverWireFormat.handleRequest(inputStream(getAllRequest),
-                                                new DataOutputStream(getAllResponse));
-            Map<ByteArray, List<Versioned<byte[]>>> found = this.clientWireFormat.readGetAllResponse(inputStream(getAllResponse));
-            for(int i = 0; i < keys.length; i++) {
-                if(isFound[i]) {
-                    assertTrue(keys[i] + " is not in the found set.", found.containsKey(keys[i]));
-                    assertEquals(1, found.get(keys[i]).size());
-                    Versioned<byte[]> versioned = found.get(keys[i]).get(0);
-                    assertEquals(versions[i], versioned.getVersion());
-                    assertTrue(Arrays.equals(values[i], versioned.getValue()));
-                } else {
-                    assertTrue(keys[i] + " is in the found set but should not be.",
-                               !found.containsKey(keys[i]));
-                }
-            }
-        } finally {
-            this.store.deleteAll();
-        }
-    }
-
-    public void testPutRequests() throws Exception {
-        testPutRequest(new ByteArray(), new byte[0], null, new VectorClock(), null);
-        testPutRequest(TestUtils.toByteArray("hello"),
-                       "world".getBytes(),
-                       null,
-                       new VectorClock(),
-                       null);
-
-        // test obsolete exception
-        this.store.put(TestUtils.toByteArray("hello"),
-                       new Versioned<byte[]>("world".getBytes(), new VectorClock()),
-                       null);
-        testPutRequest(TestUtils.toByteArray("hello"),
-                       "world".getBytes(),
-                       null,
-                       new VectorClock(),
-                       ObsoleteVersionException.class);
-    }
-
-    public void testPutRequest(ByteArray key,
-                               byte[] value,
-                               byte[] transforms,
-                               VectorClock version,
-                               Class<? extends VoldemortException> exception) throws Exception {
-        try {
-            ByteArrayOutputStream putRequest = new ByteArrayOutputStream();
-            this.clientWireFormat.writePutRequest(new DataOutputStream(putRequest),
-                                                  storeName,
-                                                  key,
-                                                  value,
-                                                  transforms,
-                                                  version,
-                                                  RequestRoutingType.NORMAL);
-            ByteArrayOutputStream putResponse = new ByteArrayOutputStream();
-            this.serverWireFormat.handleRequest(inputStream(putRequest),
-                                                new DataOutputStream(putResponse));
-            this.clientWireFormat.readPutResponse(inputStream(putResponse));
-            TestUtils.assertContains(this.store, key, value);
-        } catch(IllegalArgumentException e) {
-            throw e;
-        } catch(Exception e) {
-            assertEquals("Unexpected exception " + e.getClass().getName(), e.getClass(), exception);
-        } finally {
-            this.store.deleteAll();
-        }
-    }
-
-    public void testDeleteRequests() throws Exception {
-        // test pre-existing are deleted
-        testDeleteRequest(new ByteArray(),
-                          new VectorClock(),
-                          new Versioned<byte[]>("hello".getBytes()),
-                          true);
-        testDeleteRequest(TestUtils.toByteArray("hello"),
-                          new VectorClock(),
-                          new Versioned<byte[]>("world".getBytes()),
-                          true);
-
-        // test non-existant aren't deleted
-        testDeleteRequest(TestUtils.toByteArray("hello"), new VectorClock(), null, false);
-    }
-
-    public void testDeleteRequest(ByteArray key,
-                                  VectorClock version,
-                                  Versioned<byte[]> existingValue,
-                                  boolean isDeleted) throws Exception {
-        try {
-            if(existingValue != null)
-                this.store.put(key, existingValue, null);
-            ByteArrayOutputStream delRequest = new ByteArrayOutputStream();
-            this.clientWireFormat.writeDeleteRequest(new DataOutputStream(delRequest),
-                                                     storeName,
-                                                     key,
-                                                     version,
-                                                     RequestRoutingType.NORMAL);
-            ByteArrayOutputStream delResponse = new ByteArrayOutputStream();
-            this.serverWireFormat.handleRequest(inputStream(delRequest),
-                                                new DataOutputStream(delResponse));
-            boolean wasDeleted = this.clientWireFormat.readDeleteResponse(inputStream(delResponse));
-            assertEquals(isDeleted, wasDeleted);
-        } finally {
-            this.store.deleteAll();
-        }
-    }
-
-    public DataInputStream inputStream(ByteArrayOutputStream output) {
-        return new DataInputStream(new ByteArrayInputStream(output.toByteArray()));
-    }
-
-}
->>>>>>> 06be27c2
+package voldemort.protocol;
+
+import java.io.ByteArrayInputStream;
+import java.io.ByteArrayOutputStream;
+import java.io.DataInputStream;
+import java.io.DataOutputStream;
+import java.util.Arrays;
+import java.util.List;
+import java.util.Map;
+
+import junit.framework.TestCase;
+
+import org.junit.Test;
+
+import voldemort.ServerTestUtils;
+import voldemort.TestUtils;
+import voldemort.VoldemortException;
+import voldemort.client.protocol.RequestFormat;
+import voldemort.client.protocol.RequestFormatFactory;
+import voldemort.client.protocol.RequestFormatType;
+import voldemort.server.RequestRoutingType;
+import voldemort.server.StoreRepository;
+import voldemort.server.protocol.RequestHandler;
+import voldemort.store.memory.InMemoryStorageEngine;
+import voldemort.utils.ByteArray;
+import voldemort.versioning.ObsoleteVersionException;
+import voldemort.versioning.VectorClock;
+import voldemort.versioning.Version;
+import voldemort.versioning.Versioned;
+
+public abstract class AbstractRequestFormatTest extends TestCase {
+
+    private final String storeName;
+    private final RequestFormat clientWireFormat;
+    private final RequestHandler serverWireFormat;
+    private final InMemoryStorageEngine<ByteArray, byte[], byte[]> store;
+    private final RequestFormatType formatType;
+
+    public AbstractRequestFormatTest(RequestFormatType type) {
+        this.formatType = type;
+        this.storeName = "test";
+        this.store = new InMemoryStorageEngine<ByteArray, byte[], byte[]>(storeName);
+        StoreRepository repository = new StoreRepository();
+        repository.addLocalStore(store);
+        repository.addRoutedStore(store);
+        this.clientWireFormat = new RequestFormatFactory().getRequestFormat(type);
+        this.serverWireFormat = ServerTestUtils.getSocketRequestHandlerFactory(repository)
+                                               .getRequestHandler(type);
+    }
+
+    @Test
+    public void testNullKeys() throws Exception {
+        try {
+            testGetRequest(null, null, null, null, false);
+            fail("Null key allowed.");
+        } catch(IllegalArgumentException e) {
+            // this is good
+        }
+        try {
+            testGetAllRequest(new ByteArray[] { null }, null, null, null, new boolean[] { false });
+            fail("Null key allowed.");
+        } catch(IllegalArgumentException e) {
+            // this is good
+        }
+        try {
+            testPutRequest(null, null, null, null);
+            fail("Null key allowed.");
+        } catch(IllegalArgumentException e) {
+            // this is good
+        }
+        try {
+            testDeleteRequest(null, null, null, false);
+            fail("Null key allowed.");
+        } catch(IllegalArgumentException e) {
+            // this is good
+        }
+    }
+
+    @Test
+    public void testGetRequests() throws Exception {
+        testGetRequest(TestUtils.toByteArray("hello"), null, null, null, false);
+        testGetRequest(TestUtils.toByteArray("hello"), "".getBytes(), null, new VectorClock(), true);
+        testGetRequest(TestUtils.toByteArray("hello"),
+                       "abc".getBytes(),
+                       null,
+                       TestUtils.getClock(1, 2, 2, 3),
+                       true);
+        testGetRequest(TestUtils.toByteArray("hello"),
+                       "abcasdf".getBytes(),
+                       null,
+                       TestUtils.getClock(1, 3, 4, 5),
+                       true);
+
+    }
+
+    public void testGetRequest(ByteArray key,
+                               byte[] value,
+                               byte[] transforms,
+                               Version version,
+                               boolean isPresent) throws Exception {
+        try {
+            if(isPresent)
+                store.put(key, Versioned.value(value, version), null);
+            ByteArrayOutputStream getRequest = new ByteArrayOutputStream();
+            this.clientWireFormat.writeGetRequest(new DataOutputStream(getRequest),
+                                                  storeName,
+                                                  key,
+                                                  transforms,
+                                                  RequestRoutingType.NORMAL);
+            ByteArrayOutputStream getResponse = new ByteArrayOutputStream();
+            this.serverWireFormat.handleRequest(inputStream(getRequest),
+                                                new DataOutputStream(getResponse));
+            List<Versioned<byte[]>> values = this.clientWireFormat.readGetResponse(inputStream(getResponse));
+            if(isPresent) {
+                assertEquals(1, values.size());
+                Versioned<byte[]> v = values.get(0);
+                assertEquals(version, v.getVersion());
+                assertTrue(Arrays.equals(v.getValue(), value));
+            } else {
+                assertEquals(0, values.size());
+            }
+        } finally {
+            this.store.deleteAll();
+        }
+    }
+
+    @Test
+    public void testGetAllRequests() throws Exception {
+        testGetAllRequest(new ByteArray[] {},
+                          new byte[][] {},
+                          null,
+                          new Version[] {},
+                          new boolean[] {});
+
+        testGetAllRequest(new ByteArray[] { new ByteArray() },
+                          new byte[][] { new byte[] {} },
+                          null,
+                          new Version[] { new VectorClock() },
+                          new boolean[] { true });
+
+        testGetAllRequest(new ByteArray[] { TestUtils.toByteArray("hello") },
+                          new byte[][] { "world".getBytes() },
+                          null,
+                          new Version[] { new VectorClock() },
+                          new boolean[] { true });
+
+        testGetAllRequest(new ByteArray[] { TestUtils.toByteArray("hello"),
+                TestUtils.toByteArray("holly") }, new byte[][] { "world".getBytes(),
+                "cow".getBytes() }, null, new Version[] { TestUtils.getClock(1, 1),
+                TestUtils.getClock(1, 2) }, new boolean[] { true, false });
+    }
+
+    public void testGetAllRequest(ByteArray[] keys,
+                                  byte[][] values,
+                                  Map<ByteArray, byte[]> transforms,
+                                  Version[] versions,
+                                  boolean[] isFound) throws Exception {
+        try {
+            for(int i = 0; i < keys.length; i++) {
+                if(isFound[i])
+                    store.put(keys[i], Versioned.value(values[i], versions[i]), null);
+            }
+            ByteArrayOutputStream getAllRequest = new ByteArrayOutputStream();
+            this.clientWireFormat.writeGetAllRequest(new DataOutputStream(getAllRequest),
+                                                     storeName,
+                                                     Arrays.asList(keys),
+                                                     transforms,
+                                                     RequestRoutingType.NORMAL);
+            ByteArrayOutputStream getAllResponse = new ByteArrayOutputStream();
+            this.serverWireFormat.handleRequest(inputStream(getAllRequest),
+                                                new DataOutputStream(getAllResponse));
+            Map<ByteArray, List<Versioned<byte[]>>> found = this.clientWireFormat.readGetAllResponse(inputStream(getAllResponse));
+            for(int i = 0; i < keys.length; i++) {
+                if(isFound[i]) {
+                    assertTrue(keys[i] + " is not in the found set.", found.containsKey(keys[i]));
+                    assertEquals(1, found.get(keys[i]).size());
+                    Versioned<byte[]> versioned = found.get(keys[i]).get(0);
+                    assertEquals(versions[i], versioned.getVersion());
+                    assertTrue(Arrays.equals(values[i], versioned.getValue()));
+                } else {
+                    assertTrue(keys[i] + " is in the found set but should not be.",
+                               !found.containsKey(keys[i]));
+                }
+            }
+        } finally {
+            this.store.deleteAll();
+        }
+    }
+
+    @Test
+    public void testExceptions() throws Exception {
+        // test obsolete exception
+        Version saved = this.store.put(TestUtils.toByteArray("hello"),
+                                       new Versioned<byte[]>("world".getBytes(),
+                                                             TestUtils.getClock(1, 1)),
+                                       null);
+        Version obsolete = testPutRequest(TestUtils.toByteArray("hello"),
+                                          "world".getBytes(),
+                                          TestUtils.getClock(1),
+                                          null,
+                                          ObsoleteVersionException.class);
+        if(this.supportsMetadata()) {
+            assertEquals("Saved equals obsolete", saved, obsolete);
+        }
+        testPutStoreRequest("",
+                            TestUtils.toByteArray("hello"),
+                            new Versioned<byte[]>("world".getBytes(), TestUtils.getClock(1)),
+                            null,
+                            VoldemortException.class);
+    }
+
+    @Test
+    public void testPutRequests() throws Exception {
+        testPutRequest(new ByteArray(), new byte[0], new VectorClock(), null, null);
+        testPutRequest(TestUtils.toByteArray("hello"),
+                       "world".getBytes(),
+                       new VectorClock(),
+                       null,
+                       null);
+
+        // test obsolete exception
+        Version stored = store.put(TestUtils.toByteArray("hello"),
+                                   new Versioned<byte[]>("world".getBytes(), new VectorClock()),
+                                   null);
+        testPutRequest(TestUtils.toByteArray("hello"),
+                       "world".getBytes(),
+                       stored,
+                       null,
+                       ObsoleteVersionException.class);
+    }
+
+    public Version testPutRequest(ByteArray key,
+                                  byte[] value,
+                                  Version version,
+                                  byte[] transforms,
+                                  Class<? extends VoldemortException> exception) throws Exception {
+        Versioned<byte[]> versioned = new Versioned<byte[]>(value, version);
+        return testPutRequest(key, versioned, transforms, exception);
+    }
+
+    public Version testPutRequest(ByteArray key,
+                                  Versioned<byte[]> versioned,
+                                  byte[] transforms,
+                                  Class<? extends VoldemortException> exception) throws Exception {
+        return testPutStoreRequest(this.storeName, key, versioned, transforms, exception);
+    }
+
+    public Version testPutStoreRequest(String name,
+                                       ByteArray key,
+                                       Versioned<byte[]> versioned,
+                                       byte[] transforms,
+                                       Class<? extends VoldemortException> exception)
+            throws Exception {
+        Version result = null;
+        try {
+            ByteArrayOutputStream putRequest = new ByteArrayOutputStream();
+            this.clientWireFormat.writePutRequest(new DataOutputStream(putRequest),
+                                                  name,
+                                                  key,
+                                                  versioned,
+                                                  transforms,
+                                                  RequestRoutingType.NORMAL);
+            ByteArrayOutputStream putResponse = new ByteArrayOutputStream();
+            this.serverWireFormat.handleRequest(inputStream(putRequest),
+                                                new DataOutputStream(putResponse));
+            result = this.clientWireFormat.readPutResponse(inputStream(putResponse));
+            if(this.formatType.getVersion() < RequestFormatType.VOLDEMORT_V3.getVersion()) {
+                result = versioned.getVersion();
+            }
+            TestUtils.assertContains(this.store, key, result, versioned);
+        } catch(IllegalArgumentException e) {
+            throw e;
+        } catch(Exception e) {
+            assertEquals("Unexpected exception " + e.getClass().getName(), e.getClass(), exception);
+            if(supportsMetadata()) {
+                if(e instanceof ObsoleteVersionException) {
+                    ObsoleteVersionException ove = (ObsoleteVersionException) e;
+                    assertNotNull("Obsolete version set", ove.getExistingVersion());
+                    result = ove.getExistingVersion();
+                }
+            }
+        } finally {
+            this.store.deleteAll();
+        }
+        return result;
+    }
+
+    protected boolean supportsMetadata() {
+        if(formatType.equals(RequestFormatType.PROTOCOL_BUFFERS)) {
+            return true;
+        } else if(formatType.getCode().startsWith("vp")) {
+            return formatType.getVersion() >= RequestFormatType.VOLDEMORT_V3.getVersion();
+        } else {
+            return false;
+        }
+
+    }
+
+    @Test
+    public void testMetadata() throws Exception {
+        if(supportsMetadata()) {
+            Versioned<byte[]> versioned = new Versioned<byte[]>("world".getBytes(),
+                                                                new VectorClock());
+            versioned.getMetadata().setProperty("test", "metadata");
+            testPutRequest(TestUtils.toByteArray("hello"), versioned, null, null);
+        }
+    }
+
+    @Test
+    public void testDeleteRequests() throws Exception {
+        // test pre-existing are deleted
+        testDeleteRequest(new ByteArray(),
+                          new VectorClock(),
+                          new Versioned<byte[]>("hello".getBytes()),
+                          true);
+        testDeleteRequest(TestUtils.toByteArray("hello"),
+                          new VectorClock(),
+                          new Versioned<byte[]>("world".getBytes()),
+                          true);
+
+        // test non-existant aren't deleted
+        testDeleteRequest(TestUtils.toByteArray("hello"), new VectorClock(), null, false);
+    }
+
+    public void testDeleteRequest(ByteArray key,
+                                  Version version,
+                                  Versioned<byte[]> existingValue,
+                                  boolean isDeleted) throws Exception {
+        try {
+            if(existingValue != null)
+                this.store.put(key, existingValue, null);
+            ByteArrayOutputStream delRequest = new ByteArrayOutputStream();
+            this.clientWireFormat.writeDeleteRequest(new DataOutputStream(delRequest),
+                                                     storeName,
+                                                     key,
+                                                     version,
+                                                     RequestRoutingType.NORMAL);
+            ByteArrayOutputStream delResponse = new ByteArrayOutputStream();
+            this.serverWireFormat.handleRequest(inputStream(delRequest),
+                                                new DataOutputStream(delResponse));
+            boolean wasDeleted = this.clientWireFormat.readDeleteResponse(inputStream(delResponse));
+            assertEquals(isDeleted, wasDeleted);
+        } finally {
+            this.store.deleteAll();
+        }
+    }
+
+    public DataInputStream inputStream(ByteArrayOutputStream output) {
+        return new DataInputStream(new ByteArrayInputStream(output.toByteArray()));
+    }
+}