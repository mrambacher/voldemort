--- conflicted
+++ resolved
@@ -1,93 +1,88 @@
-/*
- * Copyright 2008-2009 LinkedIn, Inc
- * 
- * Licensed under the Apache License, Version 2.0 (the "License"); you may not
- * use this file except in compliance with the License. You may obtain a copy of
- * the License at
- * 
- * http://www.apache.org/licenses/LICENSE-2.0
- * 
- * Unless required by applicable law or agreed to in writing, software
- * distributed under the License is distributed on an "AS IS" BASIS, WITHOUT
- * WARRANTIES OR CONDITIONS OF ANY KIND, either express or implied. See the
- * License for the specific language governing permissions and limitations under
- * the License.
- */
-
-package voldemort.scheduled;
-
-import java.util.List;
-import java.util.concurrent.Semaphore;
-
-import junit.framework.TestCase;
-import voldemort.MockTime;
-import voldemort.server.scheduler.DataCleanupJob;
-import voldemort.store.StorageEngine;
-import voldemort.store.memory.InMemoryStorageEngine;
-import voldemort.utils.EventThrottler;
-import voldemort.utils.Time;
-import voldemort.versioning.VectorClock;
-import voldemort.versioning.Version;
-import voldemort.versioning.Versioned;
-
-public class DataCleanupJobTest extends TestCase {
-
-    private MockTime time;
-    private StorageEngine<String, String, String> engine;
-
-    @Override
-    public void setUp() {
-        time = new MockTime();
-        engine = new InMemoryStorageEngine<String, String, String>("test");
-    }
-
-    public void testCleanupCleansUp() {
-        time.setTime(123);
-        put("a", "b", "c");
-        time.setTime(123 + Time.MS_PER_DAY + 1);
-        put("d", "e", "f");
-        assertContains("a", "b", "c", "d", "e", "f");
-
-        // update a single item to bump its vector clock time
-        put("a");
-
-        // now run cleanup
-        new DataCleanupJob<String, String, String>(engine,
-                                                   new Semaphore(1),
-                                                   Time.MS_PER_DAY,
-                                                   time,
-                                                   new EventThrottler(1)).run();
-
-        // Check that all the later keys are there AND the key updated later
-        assertContains("a", "d", "e", "f");
-    }
-
-    private void put(String... items) {
-        for(String item: items) {
-<<<<<<< HEAD
-            Version clock = null;
-            List<Versioned<String>> found = engine.get(item);
-=======
-            VectorClock clock = null;
-            List<Versioned<String>> found = engine.get(item, null);
->>>>>>> 06be27c2
-            if(found.size() == 0) {
-                clock = new VectorClock(time.getMilliseconds());
-            } else if(found.size() == 1) {
-                Version oldClock = found.get(0).getVersion();
-                clock = oldClock.incremented(0, time.getMilliseconds());
-            } else {
-                fail("Found multiple versions.");
-            }
-            engine.put(item, new Versioned<String>(item, clock), null);
-        }
-    }
-
-    private void assertContains(String... keys) {
-        for(String key: keys) {
-            List<Versioned<String>> found = engine.get(key, null);
-            assertTrue("Did not find key '" + key + "' in store!", found.size() > 0);
-        }
-    }
-
-}+/*
+ * Copyright 2008-2009 LinkedIn, Inc
+ * 
+ * Licensed under the Apache License, Version 2.0 (the "License"); you may not
+ * use this file except in compliance with the License. You may obtain a copy of
+ * the License at
+ * 
+ * http://www.apache.org/licenses/LICENSE-2.0
+ * 
+ * Unless required by applicable law or agreed to in writing, software
+ * distributed under the License is distributed on an "AS IS" BASIS, WITHOUT
+ * WARRANTIES OR CONDITIONS OF ANY KIND, either express or implied. See the
+ * License for the specific language governing permissions and limitations under
+ * the License.
+ */
+
+package voldemort.scheduled;
+
+import java.util.List;
+import java.util.concurrent.Semaphore;
+
+import junit.framework.TestCase;
+import voldemort.MockTime;
+import voldemort.server.scheduler.DataCleanupJob;
+import voldemort.store.StorageEngine;
+import voldemort.store.memory.InMemoryStorageEngine;
+import voldemort.utils.EventThrottler;
+import voldemort.utils.Time;
+import voldemort.versioning.VectorClock;
+import voldemort.versioning.Version;
+import voldemort.versioning.Versioned;
+
+public class DataCleanupJobTest extends TestCase {
+
+    private MockTime time;
+    private StorageEngine<String, String, String> engine;
+
+    @Override
+    public void setUp() {
+        time = new MockTime();
+        engine = new InMemoryStorageEngine<String, String, String>("test");
+    }
+
+    public void testCleanupCleansUp() {
+        time.setTime(123);
+        put("a", "b", "c");
+        time.setTime(123 + Time.MS_PER_DAY + 1);
+        put("d", "e", "f");
+        assertContains("a", "b", "c", "d", "e", "f");
+
+        // update a single item to bump its vector clock time
+        put("a");
+
+        // now run cleanup
+        new DataCleanupJob<String, String, String>(engine,
+                                                   new Semaphore(1),
+                                                   Time.MS_PER_DAY,
+                                                   time,
+                                                   new EventThrottler(1)).run();
+
+        // Check that all the later keys are there AND the key updated later
+        assertContains("a", "d", "e", "f");
+    }
+
+    private void put(String... items) {
+        for(String item: items) {
+            Version clock = null;
+            List<Versioned<String>> found = engine.get(item, null);
+            if(found.size() == 0) {
+                clock = new VectorClock(time.getMilliseconds());
+            } else if(found.size() == 1) {
+                Version oldClock = found.get(0).getVersion();
+                clock = oldClock.incremented(0, time.getMilliseconds());
+            } else {
+                fail("Found multiple versions.");
+            }
+            engine.put(item, new Versioned<String>(item, clock), null);
+        }
+    }
+
+    private void assertContains(String... keys) {
+        for(String key: keys) {
+            List<Versioned<String>> found = engine.get(key, null);
+            assertTrue("Did not find key '" + key + "' in store!", found.size() > 0);
+        }
+    }
+
+}