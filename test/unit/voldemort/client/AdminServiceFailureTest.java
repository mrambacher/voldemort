--- conflicted
+++ resolved
@@ -1,491 +1,245 @@
-<<<<<<< HEAD
-package voldemort.client;
-
-import java.io.IOException;
-import java.util.Arrays;
-import java.util.Collection;
-import java.util.Iterator;
-import java.util.List;
-import java.util.Map;
-import java.util.Properties;
-import java.util.Map.Entry;
-
-import junit.framework.TestCase;
-
-import org.junit.After;
-import org.junit.Before;
-import org.junit.Test;
-import org.junit.runner.RunWith;
-import org.junit.runners.Parameterized;
-import org.junit.runners.Parameterized.Parameters;
-
-import voldemort.ServerTestUtils;
-import voldemort.TestUtils;
-import voldemort.VoldemortException;
-import voldemort.client.protocol.admin.AdminClient;
-import voldemort.cluster.Cluster;
-import voldemort.cluster.Node;
-import voldemort.server.AbstractSocketService;
-import voldemort.server.StoreRepository;
-import voldemort.server.protocol.SocketRequestHandlerFactory;
-import voldemort.store.RandomlyFailingDelegatingStore;
-import voldemort.store.StorageEngine;
-import voldemort.store.StoreDefinition;
-import voldemort.store.UnreachableStoreException;
-import voldemort.store.memory.InMemoryStorageEngine;
-import voldemort.utils.ByteArray;
-import voldemort.utils.Pair;
-import voldemort.versioning.Versioned;
-
-import com.google.common.collect.AbstractIterator;
-
-/**
- * Test to check streaming behavior under failure.
- * 
- * 
- */
-@RunWith(Parameterized.class)
-public class AdminServiceFailureTest extends TestCase {
-
-    private static int TEST_KEYS = 10000;
-    private static double FAIL_PROBABILITY = 0.60;
-
-    private AdminClient adminClient;
-    private Cluster cluster;
-    private AbstractSocketService adminServer;
-    StorageEngine<ByteArray, byte[]> failingStorageEngine;
-
-    private enum StreamOperations {
-        FETCH_ENTRIES,
-        FETCH_KEYS,
-        DELETE_PARTITIONS,
-        UPDATE_ENTRIES,
-        TRUNCATE_ENTRIES
-    }
-
-    private final boolean useNio;
-
-    public AdminServiceFailureTest(boolean useNio) {
-        this.useNio = useNio;
-    }
-
-    @Parameters
-    public static Collection<Object[]> configs() {
-        return Arrays.asList(new Object[][] { { true }, { false } });
-    }
-
-    @Override
-    @Before
-    public void setUp() throws IOException {
-        cluster = ServerTestUtils.getLocalCluster(2, new int[][] { { 0, 1, 2, 3 }, { 4, 5, 6, 7 } });
-        List<StoreDefinition> storeDefs = ServerTestUtils.getStoreDefs(1);
-
-        failingStorageEngine = new RandomlyFailingDelegatingStore<ByteArray, byte[]>(new InMemoryStorageEngine<ByteArray, byte[]>(storeDefs.get(0)
-                                                                                                                                           .getName()));
-        adminServer = getAdminServer(cluster.getNodeById(0),
-                                     cluster,
-                                     storeDefs,
-                                     failingStorageEngine);
-        adminClient = ServerTestUtils.getAdminClient(cluster);
-        adminServer.start();
-    }
-
-    private AbstractSocketService getAdminServer(Node node,
-                                                 Cluster cluster,
-                                                 List<StoreDefinition> storeDefs,
-                                                 StorageEngine<ByteArray, byte[]> storageEngine)
-            throws IOException {
-        StoreRepository storeRepository = new StoreRepository();
-        storeRepository.addStorageEngine(storageEngine);
-        storeRepository.addLocalStore(storageEngine);
-
-        SocketRequestHandlerFactory requestHandlerFactory = new SocketRequestHandlerFactory(null,
-                                                                                            storeRepository,
-                                                                                            ServerTestUtils.createMetadataStore(cluster,
-                                                                                                                                storeDefs),
-                                                                                            ServerTestUtils.createServerConfig(useNio,
-                                                                                                                               0,
-                                                                                                                               TestUtils.createTempDir()
-                                                                                                                                        .getAbsolutePath(),
-                                                                                                                               null,
-                                                                                                                               null,
-                                                                                                                               new Properties()),
-                                                                                            null,
-                                                                                            null);
-        return ServerTestUtils.getSocketService(useNio,
-                                                requestHandlerFactory,
-                                                node.getAdminPort(),
-                                                2,
-                                                2,
-                                                10000);
-    }
-
-    @Override
-    @After
-    public void tearDown() throws IOException {
-        try {
-            adminServer.stop();
-            adminClient.stop();
-        } catch(Exception e) {
-            // ignore
-        }
-    }
-
-    protected AdminClient getAdminClient() {
-        return adminClient;
-    }
-
-    @Test
-    public void testWithStartFailure() {
-        // put some entries in store
-        for(StreamOperations operation: StreamOperations.values()) {
-            adminServer.stop();
-            try {
-                doOperation(operation, 0, failingStorageEngine.getName(), Arrays.asList(0, 1));
-                fail();
-            } catch(UnreachableStoreException e) {
-                // ignore
-            }
-        }
-    }
-
-    // client side should get exceptions from servers
-    @Test
-    public void testFailures() {
-
-        for(StreamOperations operation: StreamOperations.values()) {
-            try {
-                doOperation(operation, 0, failingStorageEngine.getName(), Arrays.asList(0, 1));
-                fail("Unit test should fail for " + operation);
-            } catch(Exception e) {
-                // ignore
-            }
-        }
-    }
-
-    private void doOperation(StreamOperations e,
-                             int nodeId,
-                             String storeName,
-                             List<Integer> partitionList) {
-        switch(e) {
-            case DELETE_PARTITIONS:
-                putAlltoStore();
-                getAdminClient().deletePartitions(nodeId, storeName, partitionList, null);
-                return;
-            case FETCH_ENTRIES:
-                putAlltoStore();
-                consumeIterator(getAdminClient().fetchEntries(nodeId,
-                                                              storeName,
-                                                              partitionList,
-                                                              null,
-                                                              false));
-                return;
-            case FETCH_KEYS:
-                putAlltoStore();
-                consumeIterator(getAdminClient().fetchKeys(nodeId,
-                                                           storeName,
-                                                           partitionList,
-                                                           null,
-                                                           false));
-                return;
-            case UPDATE_ENTRIES:
-                getAdminClient().updateEntries(nodeId,
-                                               storeName,
-                                               getRandomlyFailingIterator(ServerTestUtils.createRandomKeyValuePairs(TEST_KEYS)),
-                                               null);
-                return;
-            case TRUNCATE_ENTRIES:
-                putAlltoStore();
-                getAdminClient().truncate(nodeId, storeName);
-                return;
-
-            default:
-                throw new RuntimeException("Unknown operation");
-        }
-    }
-
-    private <K> void consumeIterator(Iterator<K> iterator) {
-        while(iterator.hasNext())
-            iterator.next();
-    }
-
-    private void putAlltoStore() {
-        for(Entry<ByteArray, byte[]> entry: ServerTestUtils.createRandomKeyValuePairs(TEST_KEYS)
-                                                           .entrySet()) {
-            try {
-                failingStorageEngine.put(entry.getKey(), new Versioned<byte[]>(entry.getValue()));
-            } catch(Exception e) {
-                // ignore
-            }
-        }
-    }
-
-    private Iterator<Pair<ByteArray, Versioned<byte[]>>> getRandomlyFailingIterator(final Map<ByteArray, byte[]> entryMap) {
-        return new AbstractIterator<Pair<ByteArray, Versioned<byte[]>>>() {
-
-            private final Iterator<Entry<ByteArray, byte[]>> innerIterator = entryMap.entrySet()
-                                                                                     .iterator();
-
-            @Override
-            protected Pair<ByteArray, Versioned<byte[]>> computeNext() {
-                if(Math.random() > FAIL_PROBABILITY) {
-                    throw new VoldemortException("Failing Iterator.");
-                }
-
-                if(!innerIterator.hasNext())
-                    return endOfData();
-
-                Entry<ByteArray, byte[]> entry = innerIterator.next();
-                return new Pair<ByteArray, Versioned<byte[]>>(entry.getKey(),
-                                                              new Versioned<byte[]>(entry.getValue()));
-            }
-        };
-    }
-}
-=======
-package voldemort.client;
-
-import java.io.IOException;
-import java.util.Arrays;
-import java.util.Collection;
-import java.util.Iterator;
-import java.util.List;
-import java.util.Map;
-import java.util.Properties;
-import java.util.Map.Entry;
-
-import junit.framework.TestCase;
-
-import org.junit.After;
-import org.junit.Before;
-import org.junit.Test;
-import org.junit.runner.RunWith;
-import org.junit.runners.Parameterized;
-import org.junit.runners.Parameterized.Parameters;
-
-import voldemort.ServerTestUtils;
-import voldemort.TestUtils;
-import voldemort.VoldemortException;
-import voldemort.client.protocol.admin.AdminClient;
-import voldemort.cluster.Cluster;
-import voldemort.cluster.Node;
-import voldemort.server.AbstractSocketService;
-import voldemort.server.StoreRepository;
-import voldemort.server.protocol.SocketRequestHandlerFactory;
-import voldemort.store.RandomlyFailingDelegatingStore;
-import voldemort.store.StorageEngine;
-import voldemort.store.StoreDefinition;
-import voldemort.store.UnreachableStoreException;
-import voldemort.store.memory.InMemoryStorageEngine;
-import voldemort.utils.ByteArray;
-import voldemort.utils.Pair;
-import voldemort.versioning.Versioned;
-
-import com.google.common.collect.AbstractIterator;
-
-/**
- * Test to check streaming behavior under failure.
- * 
- * 
- */
-@RunWith(Parameterized.class)
-public class AdminServiceFailureTest extends TestCase {
-
-    private static int TEST_KEYS = 10000;
-    private static double FAIL_PROBABILITY = 0.60;
-
-    private AdminClient adminClient;
-    private Cluster cluster;
-    private AbstractSocketService adminServer;
-    StorageEngine<ByteArray, byte[], byte[]> failingStorageEngine;
-
-    private enum StreamOperations {
-        FETCH_ENTRIES,
-        FETCH_KEYS,
-        DELETE_PARTITIONS,
-        UPDATE_ENTRIES,
-        TRUNCATE_ENTRIES
-    }
-
-    private final boolean useNio;
-
-    public AdminServiceFailureTest(boolean useNio) {
-        this.useNio = useNio;
-    }
-
-    @Parameters
-    public static Collection<Object[]> configs() {
-        return Arrays.asList(new Object[][] { { true }, { false } });
-    }
-
-    @Override
-    @Before
-    public void setUp() throws IOException {
-        cluster = ServerTestUtils.getLocalCluster(2, new int[][] { { 0, 1, 2, 3 }, { 4, 5, 6, 7 } });
-        List<StoreDefinition> storeDefs = ServerTestUtils.getStoreDefs(1);
-
-        failingStorageEngine = new RandomlyFailingDelegatingStore<ByteArray, byte[], byte[]>(new InMemoryStorageEngine<ByteArray, byte[], byte[]>(storeDefs.get(0)
-                                                                                                                                                           .getName()));
-        adminServer = getAdminServer(cluster.getNodeById(0),
-                                     cluster,
-                                     storeDefs,
-                                     failingStorageEngine);
-        adminClient = ServerTestUtils.getAdminClient(cluster);
-        adminServer.start();
-    }
-
-    private AbstractSocketService getAdminServer(Node node,
-                                                 Cluster cluster,
-                                                 List<StoreDefinition> storeDefs,
-                                                 StorageEngine<ByteArray, byte[], byte[]> storageEngine)
-            throws IOException {
-        StoreRepository storeRepository = new StoreRepository();
-        storeRepository.addStorageEngine(storageEngine);
-        storeRepository.addLocalStore(storageEngine);
-
-        SocketRequestHandlerFactory requestHandlerFactory = new SocketRequestHandlerFactory(null,
-                                                                                            storeRepository,
-                                                                                            ServerTestUtils.createMetadataStore(cluster,
-                                                                                                                                storeDefs),
-                                                                                            ServerTestUtils.createServerConfig(useNio,
-                                                                                                                               0,
-                                                                                                                               TestUtils.createTempDir()
-                                                                                                                                        .getAbsolutePath(),
-                                                                                                                               null,
-                                                                                                                               null,
-                                                                                                                               new Properties()),
-                                                                                            null,
-                                                                                            null);
-        return ServerTestUtils.getSocketService(useNio,
-                                                requestHandlerFactory,
-                                                node.getAdminPort(),
-                                                2,
-                                                2,
-                                                10000);
-    }
-
-    @Override
-    @After
-    public void tearDown() throws IOException {
-        try {
-            adminServer.stop();
-            adminClient.stop();
-        } catch(Exception e) {
-            // ignore
-        }
-    }
-
-    protected AdminClient getAdminClient() {
-        return adminClient;
-    }
-
-    @Test
-    public void testWithStartFailure() {
-        // put some entries in store
-        for(StreamOperations operation: StreamOperations.values()) {
-            adminServer.stop();
-            try {
-                doOperation(operation, 0, failingStorageEngine.getName(), Arrays.asList(0, 1));
-                fail();
-            } catch(UnreachableStoreException e) {
-                // ignore
-            }
-        }
-    }
-
-    // client side should get exceptions from servers
-    @Test
-    public void testFailures() {
-
-        for(StreamOperations operation: StreamOperations.values()) {
-            try {
-                doOperation(operation, 0, failingStorageEngine.getName(), Arrays.asList(0, 1));
-                fail("Unit test should fail for " + operation);
-            } catch(Exception e) {
-                // ignore
-            }
-        }
-    }
-
-    private void doOperation(StreamOperations e,
-                             int nodeId,
-                             String storeName,
-                             List<Integer> partitionList) {
-        switch(e) {
-            case DELETE_PARTITIONS:
-                putAlltoStore();
-                getAdminClient().deletePartitions(nodeId, storeName, partitionList, null);
-                return;
-            case FETCH_ENTRIES:
-                putAlltoStore();
-                consumeIterator(getAdminClient().fetchEntries(nodeId,
-                                                              storeName,
-                                                              partitionList,
-                                                              null,
-                                                              false));
-                return;
-            case FETCH_KEYS:
-                putAlltoStore();
-                consumeIterator(getAdminClient().fetchKeys(nodeId,
-                                                           storeName,
-                                                           partitionList,
-                                                           null,
-                                                           false));
-                return;
-            case UPDATE_ENTRIES:
-                getAdminClient().updateEntries(nodeId,
-                                               storeName,
-                                               getRandomlyFailingIterator(ServerTestUtils.createRandomKeyValuePairs(TEST_KEYS)),
-                                               null);
-                return;
-            case TRUNCATE_ENTRIES:
-                putAlltoStore();
-                getAdminClient().truncate(nodeId, storeName);
-                return;
-
-            default:
-                throw new RuntimeException("Unknown operation");
-        }
-    }
-
-    private <K> void consumeIterator(Iterator<K> iterator) {
-        while(iterator.hasNext())
-            iterator.next();
-    }
-
-    private void putAlltoStore() {
-        for(Entry<ByteArray, byte[]> entry: ServerTestUtils.createRandomKeyValuePairs(TEST_KEYS)
-                                                           .entrySet()) {
-            try {
-                failingStorageEngine.put(entry.getKey(),
-                                         new Versioned<byte[]>(entry.getValue()),
-                                         null);
-            } catch(Exception e) {
-                // ignore
-            }
-        }
-    }
-
-    private Iterator<Pair<ByteArray, Versioned<byte[]>>> getRandomlyFailingIterator(final Map<ByteArray, byte[]> entryMap) {
-        return new AbstractIterator<Pair<ByteArray, Versioned<byte[]>>>() {
-
-            private final Iterator<Entry<ByteArray, byte[]>> innerIterator = entryMap.entrySet()
-                                                                                     .iterator();
-
-            @Override
-            protected Pair<ByteArray, Versioned<byte[]>> computeNext() {
-                if(Math.random() > FAIL_PROBABILITY) {
-                    throw new VoldemortException("Failing Iterator.");
-                }
-
-                if(!innerIterator.hasNext())
-                    return endOfData();
-
-                Entry<ByteArray, byte[]> entry = innerIterator.next();
-                return new Pair<ByteArray, Versioned<byte[]>>(entry.getKey(),
-                                                              new Versioned<byte[]>(entry.getValue()));
-            }
-        };
-    }
-}
->>>>>>> 06be27c2
+package voldemort.client;
+
+import java.io.IOException;
+import java.util.Arrays;
+import java.util.Collection;
+import java.util.Iterator;
+import java.util.List;
+import java.util.Map;
+import java.util.Properties;
+import java.util.Map.Entry;
+
+import junit.framework.TestCase;
+
+import org.junit.After;
+import org.junit.Before;
+import org.junit.Test;
+import org.junit.runner.RunWith;
+import org.junit.runners.Parameterized;
+import org.junit.runners.Parameterized.Parameters;
+
+import voldemort.ServerTestUtils;
+import voldemort.TestUtils;
+import voldemort.VoldemortException;
+import voldemort.client.protocol.admin.AdminClient;
+import voldemort.cluster.Cluster;
+import voldemort.cluster.Node;
+import voldemort.server.AbstractSocketService;
+import voldemort.server.StoreRepository;
+import voldemort.server.protocol.SocketRequestHandlerFactory;
+import voldemort.store.RandomlyFailingDelegatingStore;
+import voldemort.store.StorageEngine;
+import voldemort.store.StoreDefinition;
+import voldemort.store.UnreachableStoreException;
+import voldemort.store.memory.InMemoryStorageEngine;
+import voldemort.utils.ByteArray;
+import voldemort.utils.Pair;
+import voldemort.versioning.Versioned;
+
+import com.google.common.collect.AbstractIterator;
+
+/**
+ * Test to check streaming behavior under failure.
+ * 
+ * 
+ */
+@RunWith(Parameterized.class)
+public class AdminServiceFailureTest extends TestCase {
+
+    private static int TEST_KEYS = 10000;
+    private static double FAIL_PROBABILITY = 0.60;
+
+    private AdminClient adminClient;
+    private Cluster cluster;
+    private AbstractSocketService adminServer;
+    StorageEngine<ByteArray, byte[], byte[]> failingStorageEngine;
+
+    private enum StreamOperations {
+        FETCH_ENTRIES,
+        FETCH_KEYS,
+        DELETE_PARTITIONS,
+        UPDATE_ENTRIES,
+        TRUNCATE_ENTRIES
+    }
+
+    private final boolean useNio;
+
+    public AdminServiceFailureTest(boolean useNio) {
+        this.useNio = useNio;
+    }
+
+    @Parameters
+    public static Collection<Object[]> configs() {
+        return Arrays.asList(new Object[][] { { true }, { false } });
+    }
+
+    @Override
+    @Before
+    public void setUp() throws IOException {
+        cluster = ServerTestUtils.getLocalCluster(2, new int[][] { { 0, 1, 2, 3 }, { 4, 5, 6, 7 } });
+        List<StoreDefinition> storeDefs = ServerTestUtils.getStoreDefs(1);
+
+        failingStorageEngine = new RandomlyFailingDelegatingStore<ByteArray, byte[], byte[]>(new InMemoryStorageEngine<ByteArray, byte[], byte[]>(storeDefs.get(0)
+                                                                                                                                                           .getName()));
+        adminServer = getAdminServer(cluster.getNodeById(0),
+                                     cluster,
+                                     storeDefs,
+                                     failingStorageEngine);
+        adminClient = ServerTestUtils.getAdminClient(cluster);
+        adminServer.start();
+    }
+
+    private AbstractSocketService getAdminServer(Node node,
+                                                 Cluster cluster,
+                                                 List<StoreDefinition> storeDefs,
+                                                 StorageEngine<ByteArray, byte[], byte[]> storageEngine)
+            throws IOException {
+        StoreRepository storeRepository = new StoreRepository();
+        storeRepository.addStorageEngine(storageEngine);
+        storeRepository.addLocalStore(storageEngine);
+
+        SocketRequestHandlerFactory requestHandlerFactory = new SocketRequestHandlerFactory(null,
+                                                                                            storeRepository,
+                                                                                            ServerTestUtils.createMetadataStore(cluster,
+                                                                                                                                storeDefs),
+                                                                                            ServerTestUtils.createServerConfig(useNio,
+                                                                                                                               0,
+                                                                                                                               TestUtils.createTempDir()
+                                                                                                                                        .getAbsolutePath(),
+                                                                                                                               null,
+                                                                                                                               null,
+                                                                                                                               new Properties()),
+                                                                                            null,
+                                                                                            null);
+        return ServerTestUtils.getSocketService(useNio,
+                                                requestHandlerFactory,
+                                                node.getAdminPort(),
+                                                2,
+                                                2,
+                                                10000);
+    }
+
+    @Override
+    @After
+    public void tearDown() throws IOException {
+        try {
+            adminServer.stop();
+            adminClient.stop();
+        } catch(Exception e) {
+            // ignore
+        }
+    }
+
+    protected AdminClient getAdminClient() {
+        return adminClient;
+    }
+
+    @Test
+    public void testWithStartFailure() {
+        // put some entries in store
+        for(StreamOperations operation: StreamOperations.values()) {
+            adminServer.stop();
+            try {
+                doOperation(operation, 0, failingStorageEngine.getName(), Arrays.asList(0, 1));
+                fail();
+            } catch(UnreachableStoreException e) {
+                // ignore
+            }
+        }
+    }
+
+    // client side should get exceptions from servers
+    @Test
+    public void testFailures() {
+
+        for(StreamOperations operation: StreamOperations.values()) {
+            try {
+                doOperation(operation, 0, failingStorageEngine.getName(), Arrays.asList(0, 1));
+                fail("Unit test should fail for " + operation);
+            } catch(Exception e) {
+                // ignore
+            }
+        }
+    }
+
+    private void doOperation(StreamOperations e,
+                             int nodeId,
+                             String storeName,
+                             List<Integer> partitionList) {
+        switch(e) {
+            case DELETE_PARTITIONS:
+                putAlltoStore();
+                getAdminClient().deletePartitions(nodeId, storeName, partitionList, null);
+                return;
+            case FETCH_ENTRIES:
+                putAlltoStore();
+                consumeIterator(getAdminClient().fetchEntries(nodeId,
+                                                              storeName,
+                                                              partitionList,
+                                                              null,
+                                                              false));
+                return;
+            case FETCH_KEYS:
+                putAlltoStore();
+                consumeIterator(getAdminClient().fetchKeys(nodeId,
+                                                           storeName,
+                                                           partitionList,
+                                                           null,
+                                                           false));
+                return;
+            case UPDATE_ENTRIES:
+                getAdminClient().updateEntries(nodeId,
+                                               storeName,
+                                               getRandomlyFailingIterator(ServerTestUtils.createRandomKeyValuePairs(TEST_KEYS)),
+                                               null);
+                return;
+            case TRUNCATE_ENTRIES:
+                putAlltoStore();
+                getAdminClient().truncate(nodeId, storeName);
+                return;
+
+            default:
+                throw new RuntimeException("Unknown operation");
+        }
+    }
+
+    private <K> void consumeIterator(Iterator<K> iterator) {
+        while(iterator.hasNext())
+            iterator.next();
+    }
+
+    private void putAlltoStore() {
+        for(Entry<ByteArray, byte[]> entry: ServerTestUtils.createRandomKeyValuePairs(TEST_KEYS)
+                                                           .entrySet()) {
+            try {
+                failingStorageEngine.put(entry.getKey(),
+                                         new Versioned<byte[]>(entry.getValue()),
+                                         null);
+            } catch(Exception e) {
+                // ignore
+            }
+        }
+    }
+
+    private Iterator<Pair<ByteArray, Versioned<byte[]>>> getRandomlyFailingIterator(final Map<ByteArray, byte[]> entryMap) {
+        return new AbstractIterator<Pair<ByteArray, Versioned<byte[]>>>() {
+
+            private final Iterator<Entry<ByteArray, byte[]>> innerIterator = entryMap.entrySet()
+                                                                                     .iterator();
+
+            @Override
+            protected Pair<ByteArray, Versioned<byte[]>> computeNext() {
+                if(Math.random() > FAIL_PROBABILITY) {
+                    throw new VoldemortException("Failing Iterator.");
+                }
+
+                if(!innerIterator.hasNext())
+                    return endOfData();
+
+                Entry<ByteArray, byte[]> entry = innerIterator.next();
+                return new Pair<ByteArray, Versioned<byte[]>>(entry.getKey(),
+                                                              new Versioned<byte[]>(entry.getValue()));
+            }
+        };
+    }
+}