--- conflicted
+++ resolved
@@ -1,278 +1,138 @@
-<<<<<<< HEAD
-package voldemort.client;
-
-import java.util.Arrays;
-import java.util.Iterator;
-import java.util.Set;
-
-import junit.framework.TestCase;
-
-import org.junit.Test;
-
-import voldemort.client.protocol.VoldemortFilter;
-import voldemort.client.protocol.admin.AdminClient;
-import voldemort.store.Store;
-import voldemort.utils.ByteArray;
-import voldemort.utils.ByteUtils;
-import voldemort.utils.Pair;
-import voldemort.versioning.Versioned;
-
-public abstract class AbstractAdminServiceFilterTest extends TestCase {
-
-    private static String testStoreName = "test-replication-memory";
-
-    protected abstract AdminClient getAdminClient();
-
-    protected abstract Set<Pair<ByteArray, Versioned<byte[]>>> createEntries();
-
-    protected abstract Store<ByteArray, byte[]> getStore(int nodeId, String storeName);
-
-    @Test
-    public void testFetchAsStreamWithFilter() {
-        // user store should be present
-        Store<ByteArray, byte[]> store = getStore(0, testStoreName);
-        assertNotSame("Store '" + testStoreName + "' should not be null", null, store);
-
-        VoldemortFilter filter = new VoldemortFilterImpl();
-        int shouldFilterCount = 0;
-        for(Pair<ByteArray, Versioned<byte[]>> pair: createEntries()) {
-            store.put(pair.getFirst(), pair.getSecond());
-            if(!filter.accept(pair.getFirst(), pair.getSecond())) {
-                shouldFilterCount++;
-            }
-        }
-
-        assertNotSame("should be filtered key count shoud not be 0.", 0, shouldFilterCount);
-
-        // make fetch stream call with filter
-        Iterator<Pair<ByteArray, Versioned<byte[]>>> entryIterator = getAdminClient().fetchEntries(0,
-                                                                                                   testStoreName,
-                                                                                                   Arrays.asList(new Integer[] { 0 }),
-                                                                                                   filter,
-                                                                                                   false);
-
-        // assert none of the filtered entries are returned.
-        while(entryIterator.hasNext()) {
-            Pair<ByteArray, Versioned<byte[]>> entry = entryIterator.next();
-            if(!filter.accept(entry.getFirst(), entry.getSecond())) {
-                fail();
-            }
-        }
-    }
-
-    @Test
-    public void testDeleteStreamWithFilter() {
-        // user store should be present
-        Store<ByteArray, byte[]> store = getStore(0, testStoreName);
-        assertNotSame("Store '" + testStoreName + "' should not be null", null, store);
-
-        Set<Pair<ByteArray, Versioned<byte[]>>> entrySet = createEntries();
-
-        VoldemortFilter filter = new VoldemortFilterImpl();
-        for(Pair<ByteArray, Versioned<byte[]>> pair: entrySet) {
-            store.put(pair.getFirst(), pair.getSecond());
-        }
-
-        // make delete stream call with filter
-        getAdminClient().deletePartitions(0,
-                                          testStoreName,
-                                          Arrays.asList(new Integer[] { 0, 1, 2, 3 }),
-                                          filter);
-
-        // assert none of the filtered entries are returned.
-        for(Pair<ByteArray, Versioned<byte[]>> entry: entrySet) {
-            if(filter.accept(entry.getFirst(), entry.getSecond())) {
-                assertEquals("All entries should be deleted except the filtered ones.",
-                             0,
-                             store.get(entry.getFirst()).size());
-            } else {
-                assertNotSame("filtered entry should be still present.",
-                              0,
-                              store.get(entry.getFirst()).size());
-                assertEquals("values should match",
-                             new String(entry.getSecond().getValue()),
-                             new String(store.get(entry.getFirst()).get(0).getValue()));
-            }
-        }
-    }
-
-    @Test
-    public void testUpdateAsStreamWithFilter() {
-        VoldemortFilter filter = new VoldemortFilterImpl();
-        Set<Pair<ByteArray, Versioned<byte[]>>> entrySet = createEntries();
-
-        // make update stream call with filter
-        getAdminClient().updateEntries(0, testStoreName, entrySet.iterator(), filter);
-
-        // assert none of the filtered entries are updated.
-        // user store should be present
-        Store<ByteArray, byte[]> store = getStore(0, testStoreName);
-
-        assertNotSame("Store '" + testStoreName + "' should not be null", null, store);
-
-        for(Pair<ByteArray, Versioned<byte[]>> entry: entrySet) {
-            if(filter.accept(entry.getFirst(), entry.getSecond())) {
-                assertEquals("Store should have this key/value pair",
-                             1,
-                             store.get(entry.getFirst()).size());
-                assertEquals("Store should have this key/value pair",
-                             entry.getSecond(),
-                             store.get(entry.getFirst()).get(0));
-            } else {
-                assertEquals("Store should Not have this key/value pair",
-                             0,
-                             store.get(entry.getFirst()).size());
-            }
-        }
-    }
-
-    public static class VoldemortFilterImpl implements VoldemortFilter {
-
-        public boolean accept(Object key, Versioned<?> value) {
-            String keyString = ByteUtils.getString(((ByteArray) key).get(), "UTF-8");
-            if(Integer.parseInt(keyString) % 10 == 3) {
-                return false;
-            }
-            return true;
-        }
-    }
-=======
-package voldemort.client;
-
-import java.util.Arrays;
-import java.util.Iterator;
-import java.util.Set;
-
-import junit.framework.TestCase;
-
-import org.junit.Test;
-
-import voldemort.client.protocol.VoldemortFilter;
-import voldemort.client.protocol.admin.AdminClient;
-import voldemort.store.Store;
-import voldemort.utils.ByteArray;
-import voldemort.utils.ByteUtils;
-import voldemort.utils.Pair;
-import voldemort.versioning.Versioned;
-
-public abstract class AbstractAdminServiceFilterTest extends TestCase {
-
-    private static String testStoreName = "test-replication-memory";
-
-    protected abstract AdminClient getAdminClient();
-
-    protected abstract Set<Pair<ByteArray, Versioned<byte[]>>> createEntries();
-
-    protected abstract Store<ByteArray, byte[], byte[]> getStore(int nodeId, String storeName);
-
-    @Test
-    public void testFetchAsStreamWithFilter() {
-        // user store should be present
-        Store<ByteArray, byte[], byte[]> store = getStore(0, testStoreName);
-        assertNotSame("Store '" + testStoreName + "' should not be null", null, store);
-
-        VoldemortFilter filter = new VoldemortFilterImpl();
-        int shouldFilterCount = 0;
-        for(Pair<ByteArray, Versioned<byte[]>> pair: createEntries()) {
-            store.put(pair.getFirst(), pair.getSecond(), null);
-            if(!filter.accept(pair.getFirst(), pair.getSecond())) {
-                shouldFilterCount++;
-            }
-        }
-
-        assertNotSame("should be filtered key count shoud not be 0.", 0, shouldFilterCount);
-
-        // make fetch stream call with filter
-        Iterator<Pair<ByteArray, Versioned<byte[]>>> entryIterator = getAdminClient().fetchEntries(0,
-                                                                                                   testStoreName,
-                                                                                                   Arrays.asList(new Integer[] { 0 }),
-                                                                                                   filter,
-                                                                                                   false);
-
-        // assert none of the filtered entries are returned.
-        while(entryIterator.hasNext()) {
-            Pair<ByteArray, Versioned<byte[]>> entry = entryIterator.next();
-            if(!filter.accept(entry.getFirst(), entry.getSecond())) {
-                fail();
-            }
-        }
-    }
-
-    @Test
-    public void testDeleteStreamWithFilter() {
-        // user store should be present
-        Store<ByteArray, byte[], byte[]> store = getStore(0, testStoreName);
-        assertNotSame("Store '" + testStoreName + "' should not be null", null, store);
-
-        Set<Pair<ByteArray, Versioned<byte[]>>> entrySet = createEntries();
-
-        VoldemortFilter filter = new VoldemortFilterImpl();
-        for(Pair<ByteArray, Versioned<byte[]>> pair: entrySet) {
-            store.put(pair.getFirst(), pair.getSecond(), null);
-        }
-
-        // make delete stream call with filter
-        getAdminClient().deletePartitions(0,
-                                          testStoreName,
-                                          Arrays.asList(new Integer[] { 0, 1, 2, 3 }),
-                                          filter);
-
-        // assert none of the filtered entries are returned.
-        for(Pair<ByteArray, Versioned<byte[]>> entry: entrySet) {
-            if(filter.accept(entry.getFirst(), entry.getSecond())) {
-                assertEquals("All entries should be deleted except the filtered ones.",
-                             0,
-                             store.get(entry.getFirst(), null).size());
-            } else {
-                assertNotSame("filtered entry should be still present.",
-                              0,
-                              store.get(entry.getFirst(), null).size());
-                assertEquals("values should match",
-                             new String(entry.getSecond().getValue()),
-                             new String(store.get(entry.getFirst(), null).get(0).getValue()));
-            }
-        }
-    }
-
-    @Test
-    public void testUpdateAsStreamWithFilter() {
-        VoldemortFilter filter = new VoldemortFilterImpl();
-        Set<Pair<ByteArray, Versioned<byte[]>>> entrySet = createEntries();
-
-        // make update stream call with filter
-        getAdminClient().updateEntries(0, testStoreName, entrySet.iterator(), filter);
-
-        // assert none of the filtered entries are updated.
-        // user store should be present
-        Store<ByteArray, byte[], byte[]> store = getStore(0, testStoreName);
-
-        assertNotSame("Store '" + testStoreName + "' should not be null", null, store);
-
-        for(Pair<ByteArray, Versioned<byte[]>> entry: entrySet) {
-            if(filter.accept(entry.getFirst(), entry.getSecond())) {
-                assertEquals("Store should have this key/value pair",
-                             1,
-                             store.get(entry.getFirst(), null).size());
-                assertEquals("Store should have this key/value pair",
-                             entry.getSecond(),
-                             store.get(entry.getFirst(), null).get(0));
-            } else {
-                assertEquals("Store should Not have this key/value pair",
-                             0,
-                             store.get(entry.getFirst(), null).size());
-            }
-        }
-    }
-
-    public static class VoldemortFilterImpl implements VoldemortFilter {
-
-        public boolean accept(Object key, Versioned<?> value) {
-            String keyString = ByteUtils.getString(((ByteArray) key).get(), "UTF-8");
-            if(Integer.parseInt(keyString) % 10 == 3) {
-                return false;
-            }
-            return true;
-        }
-    }
->>>>>>> 06be27c2
+package voldemort.client;
+
+import java.util.Arrays;
+import java.util.Iterator;
+import java.util.Set;
+
+import junit.framework.TestCase;
+
+import org.junit.Test;
+
+import voldemort.client.protocol.VoldemortFilter;
+import voldemort.client.protocol.admin.AdminClient;
+import voldemort.store.Store;
+import voldemort.utils.ByteArray;
+import voldemort.utils.ByteUtils;
+import voldemort.utils.Pair;
+import voldemort.versioning.Versioned;
+
+public abstract class AbstractAdminServiceFilterTest extends TestCase {
+
+    private static String testStoreName = "test-replication-memory";
+
+    protected abstract AdminClient getAdminClient();
+
+    protected abstract Set<Pair<ByteArray, Versioned<byte[]>>> createEntries();
+
+    protected abstract Store<ByteArray, byte[], byte[]> getStore(int nodeId, String storeName);
+
+    @Test
+    public void testFetchAsStreamWithFilter() {
+        // user store should be present
+        Store<ByteArray, byte[], byte[]> store = getStore(0, testStoreName);
+        assertNotSame("Store '" + testStoreName + "' should not be null", null, store);
+
+        VoldemortFilter filter = new VoldemortFilterImpl();
+        int shouldFilterCount = 0;
+        for(Pair<ByteArray, Versioned<byte[]>> pair: createEntries()) {
+            store.put(pair.getFirst(), pair.getSecond(), null);
+            if(!filter.accept(pair.getFirst(), pair.getSecond())) {
+                shouldFilterCount++;
+            }
+        }
+
+        assertNotSame("should be filtered key count shoud not be 0.", 0, shouldFilterCount);
+
+        // make fetch stream call with filter
+        Iterator<Pair<ByteArray, Versioned<byte[]>>> entryIterator = getAdminClient().fetchEntries(0,
+                                                                                                   testStoreName,
+                                                                                                   Arrays.asList(new Integer[] { 0 }),
+                                                                                                   filter,
+                                                                                                   false);
+
+        // assert none of the filtered entries are returned.
+        while(entryIterator.hasNext()) {
+            Pair<ByteArray, Versioned<byte[]>> entry = entryIterator.next();
+            if(!filter.accept(entry.getFirst(), entry.getSecond())) {
+                fail();
+            }
+        }
+    }
+
+    @Test
+    public void testDeleteStreamWithFilter() {
+        // user store should be present
+        Store<ByteArray, byte[], byte[]> store = getStore(0, testStoreName);
+        assertNotSame("Store '" + testStoreName + "' should not be null", null, store);
+
+        Set<Pair<ByteArray, Versioned<byte[]>>> entrySet = createEntries();
+
+        VoldemortFilter filter = new VoldemortFilterImpl();
+        for(Pair<ByteArray, Versioned<byte[]>> pair: entrySet) {
+            store.put(pair.getFirst(), pair.getSecond(), null);
+        }
+
+        // make delete stream call with filter
+        getAdminClient().deletePartitions(0,
+                                          testStoreName,
+                                          Arrays.asList(new Integer[] { 0, 1, 2, 3 }),
+                                          filter);
+
+        // assert none of the filtered entries are returned.
+        for(Pair<ByteArray, Versioned<byte[]>> entry: entrySet) {
+            if(filter.accept(entry.getFirst(), entry.getSecond())) {
+                assertEquals("All entries should be deleted except the filtered ones.",
+                             0,
+                             store.get(entry.getFirst(), null).size());
+            } else {
+                assertNotSame("filtered entry should be still present.",
+                              0,
+                              store.get(entry.getFirst(), null).size());
+                assertEquals("values should match",
+                             new String(entry.getSecond().getValue()),
+                             new String(store.get(entry.getFirst(), null).get(0).getValue()));
+            }
+        }
+    }
+
+    @Test
+    public void testUpdateAsStreamWithFilter() {
+        VoldemortFilter filter = new VoldemortFilterImpl();
+        Set<Pair<ByteArray, Versioned<byte[]>>> entrySet = createEntries();
+
+        // make update stream call with filter
+        getAdminClient().updateEntries(0, testStoreName, entrySet.iterator(), filter);
+
+        // assert none of the filtered entries are updated.
+        // user store should be present
+        Store<ByteArray, byte[], byte[]> store = getStore(0, testStoreName);
+
+        assertNotSame("Store '" + testStoreName + "' should not be null", null, store);
+
+        for(Pair<ByteArray, Versioned<byte[]>> entry: entrySet) {
+            if(filter.accept(entry.getFirst(), entry.getSecond())) {
+                assertEquals("Store should have this key/value pair",
+                             1,
+                             store.get(entry.getFirst(), null).size());
+                assertEquals("Store should have this key/value pair",
+                             entry.getSecond(),
+                             store.get(entry.getFirst(), null).get(0));
+            } else {
+                assertEquals("Store should Not have this key/value pair",
+                             0,
+                             store.get(entry.getFirst(), null).size());
+            }
+        }
+    }
+
+    public static class VoldemortFilterImpl implements VoldemortFilter {
+
+        public boolean accept(Object key, Versioned<?> value) {
+            String keyString = ByteUtils.getString(((ByteArray) key).get(), "UTF-8");
+            if(Integer.parseInt(keyString) % 10 == 3) {
+                return false;
+            }
+            return true;
+        }
+    }
 }