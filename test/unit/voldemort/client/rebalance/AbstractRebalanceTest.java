/*
 * Copyright 2008-2010 LinkedIn, Inc
 * 
 * Licensed under the Apache License, Version 2.0 (the "License"); you may not
 * use this file except in compliance with the License. You may obtain a copy of
 * the License at
 * 
 * http://www.apache.org/licenses/LICENSE-2.0
 * 
 * Unless required by applicable law or agreed to in writing, software
 * distributed under the License is distributed on an "AS IS" BASIS, WITHOUT
 * WARRANTIES OR CONDITIONS OF ANY KIND, either express or implied. See the
 * License for the specific language governing permissions and limitations under
 * the License.
 */

package voldemort.client.rebalance;

import static org.junit.Assert.assertEquals;
import static org.junit.Assert.assertNotSame;
import static org.junit.Assert.fail;

import java.io.File;
import java.io.IOException;
import java.util.ArrayList;
import java.util.Arrays;
import java.util.Collections;
import java.util.HashMap;
import java.util.List;
import java.util.Map;
import java.util.Map.Entry;
import java.util.concurrent.CountDownLatch;
import java.util.concurrent.ExecutorService;
import java.util.concurrent.Executors;
import java.util.concurrent.TimeUnit;
import java.util.concurrent.atomic.AtomicBoolean;

import org.junit.After;
import org.junit.Before;
import org.junit.Test;

import voldemort.ServerTestUtils;
import voldemort.TestUtils;
import voldemort.client.ClientConfig;
import voldemort.client.DefaultStoreClient;
import voldemort.client.SocketStoreClientFactory;
import voldemort.client.StoreClient;
import voldemort.client.protocol.RequestFormatType;
import voldemort.client.protocol.admin.AdminClient;
import voldemort.cluster.Cluster;
import voldemort.cluster.Node;
import voldemort.routing.ConsistentRoutingStrategy;
import voldemort.routing.RoutingStrategy;
import voldemort.routing.RoutingStrategyFactory;
import voldemort.serialization.json.JsonReader;
import voldemort.store.InvalidMetadataException;
import voldemort.store.Store;
import voldemort.store.StoreDefinition;
import voldemort.store.UnreachableStoreException;
import voldemort.store.readonly.JsonStoreBuilder;
import voldemort.store.readonly.ReadOnlyStorageEngineTestInstance;
import voldemort.store.readonly.swapper.AdminStoreSwapper;
import voldemort.store.socket.SocketStoreFactory;
import voldemort.store.socket.clientrequest.ClientRequestExecutorPool;
import voldemort.utils.ByteArray;
import voldemort.utils.ByteUtils;
import voldemort.utils.RebalanceUtils;
import voldemort.utils.Utils;
import voldemort.versioning.ObsoleteVersionException;
import voldemort.versioning.VectorClock;
import voldemort.versioning.Versioned;
import voldemort.xml.StoreDefinitionsMapper;

import com.google.common.base.Joiner;

import com.google.common.base.Joiner;

public abstract class AbstractRebalanceTest {

    protected static int NUM_KEYS = 100;
    protected static String testStoreNameRW = "test";
    protected static String testStoreNameRO = "test-ro";
    protected static String storeDefFile = "test/common/voldemort/config/two-stores.xml";
    private List<StoreDefinition> storeDefs;
    protected SocketStoreFactory socketStoreFactory;
    HashMap<String, String> testEntries;

    @Before
    public void setUp() throws IOException {
        testEntries = ServerTestUtils.createRandomKeyValueString(NUM_KEYS);
        socketStoreFactory = new ClientRequestExecutorPool(2, 10000, 100000, 32 * 1024);
        storeDefs = new StoreDefinitionsMapper().readStoreList(new File(storeDefFile));
    }

    @After
    public void tearDown() {
        testEntries.clear();
        socketStoreFactory.close();
    }

    protected abstract Cluster startServers(Cluster cluster,
                                            String StoreDefXmlFile,
                                            List<Integer> nodeToStart,
                                            Map<String, String> configProps) throws Exception;

    protected abstract void stopServer(List<Integer> nodesToStop) throws Exception;

    protected Cluster updateCluster(Cluster template) {
        return template;
    }

    protected Store<ByteArray, byte[], byte[]> getSocketStore(String storeName,
                                                              String host,
                                                              int port) {
        return getSocketStore(storeName, host, port, false);
    }

    protected Store<ByteArray, byte[], byte[]> getSocketStore(String storeName,
                                                              String host,
                                                              int port,
                                                              boolean isRouted) {
        return ServerTestUtils.getSocketStore(socketStoreFactory,
                                              storeName,
                                              host,
                                              port,
                                              RequestFormatType.PROTOCOL_BUFFERS,
                                              isRouted);
    }

    @Test
    public void testSingleRebalance() throws Exception {
        Cluster currentCluster = ServerTestUtils.getLocalCluster(2, new int[][] {
                { 0, 1, 2, 3, 4, 5, 6, 7, 8 }, {} });

        Cluster targetCluster = ServerTestUtils.getLocalCluster(2, new int[][] {
                { 0, 1, 4, 5, 6, 7, 8 }, { 2, 3 } });

        // start servers 0 , 1 only
        List<Integer> serverList = Arrays.asList(0, 1);
        Cluster updatedCluster = startServers(currentCluster, storeDefFile, serverList, null);
        targetCluster = updateCluster(targetCluster);

        RebalanceController rebalanceClient = new RebalanceController(getBootstrapUrl(updatedCluster,
                                                                                      0),
                                                                      new RebalanceClientConfig());
        try {
            populateData(updatedCluster, Arrays.asList(0), rebalanceClient.getAdminClient());
            rebalanceAndCheck(updatedCluster, targetCluster, rebalanceClient, Arrays.asList(1));
        } finally {
            // stop servers
            stopServer(serverList);
        }
    }

    @Test
    public void testDeleteAfterRebalancing() throws Exception {
        Cluster currentCluster = ServerTestUtils.getLocalCluster(2, new int[][] {
                { 0, 1, 2, 3, 4, 5, 6, 7, 8 }, {} });

        Cluster targetCluster = ServerTestUtils.getLocalCluster(2, new int[][] {
                { 0, 1, 4, 5, 6, 7, 8 }, { 2, 3 } });

        // start servers 0 , 1 only
        List<Integer> serverList = Arrays.asList(0, 1);
        Cluster updatedCluster = startServers(currentCluster, storeDefFile, serverList, null);
        targetCluster = updateCluster(targetCluster);

        RebalanceClientConfig rebalanceConfig = new RebalanceClientConfig();
        rebalanceConfig.setDeleteAfterRebalancingEnabled(true);
        RebalanceController rebalanceClient = new RebalanceController(getBootstrapUrl(updatedCluster,
                                                                                      0),
                                                                      rebalanceConfig);

        try {
            populateData(updatedCluster, Arrays.asList(0), rebalanceClient.getAdminClient());
            rebalanceAndCheck(updatedCluster, targetCluster, rebalanceClient, Arrays.asList(1));

            // check that all keys are partitions 2,3 are Indeeed deleted.
            // assign all partitions to node 0 by force ..
            rebalanceClient.getAdminClient()
                           .updateRemoteCluster(0,
                                                updatedCluster,
                                                ((VectorClock) RebalanceUtils.getLatestCluster(null,
                                                                                               rebalanceClient.getAdminClient())
                                                                             .getVersion()).incremented(0,
                                                                                                        System.currentTimeMillis()));
            checkGetEntries(updatedCluster.getNodeById(0),
                            updatedCluster,
                            Arrays.asList(2, 3),
                            null,
                            false);

        } finally {
            // stop servers
            stopServer(serverList);
        }
    }

    @Test
    public void testDeleteAfterRebalancingDisabled() throws Exception {
        Cluster currentCluster = ServerTestUtils.getLocalCluster(2, new int[][] {
                { 0, 1, 2, 3, 4, 5, 6, 7, 8 }, {} });

        Cluster targetCluster = ServerTestUtils.getLocalCluster(2, new int[][] {
                { 0, 1, 4, 5, 6, 7, 8 }, { 2, 3 } });

        // start servers 0 , 1 only
        List<Integer> serverList = Arrays.asList(0, 1);
        Cluster updatedCluster = startServers(currentCluster, storeDefFile, serverList, null);
        targetCluster = updateCluster(targetCluster);

        RebalanceController rebalanceClient = new RebalanceController(getBootstrapUrl(updatedCluster,
                                                                                      0),
                                                                      new RebalanceClientConfig());
        try {
            populateData(updatedCluster, Arrays.asList(0), rebalanceClient.getAdminClient());
            rebalanceAndCheck(updatedCluster, targetCluster, rebalanceClient, Arrays.asList(1));

            // check that all keys are partitions 2,3 are still present -
            // applicable only for Read-write
            // assign all partitions to node 0 by force ..
            rebalanceClient.getAdminClient()
                           .updateRemoteCluster(0,
                                                updatedCluster,
                                                ((VectorClock) RebalanceUtils.getLatestCluster(null,
                                                                                               rebalanceClient.getAdminClient())
                                                                             .getVersion()).incremented(0,
                                                                                                        System.currentTimeMillis()));
            checkGetEntries(updatedCluster.getNodeById(0),
                            updatedCluster,
                            null,
                            Arrays.asList(2, 3),
                            true);

        } finally {
            // stop servers
            stopServer(serverList);
        }
    }

    @Test
    public void testMultipleRebalance() throws Exception {
        Cluster currentCluster = ServerTestUtils.getLocalCluster(3, new int[][] {
                { 0, 1, 2, 3, 4, 5, 6, 7, 8 }, {}, {} });

        Cluster targetCluster = ServerTestUtils.getLocalCluster(3, new int[][] { { 0, 1, 4, 5, 6 },
                { 2, 3 }, { 7, 8 } });

        // start servers 0 , 1 only
        List<Integer> serverList = Arrays.asList(0, 1, 2);
        Cluster updatedCluster = startServers(currentCluster, storeDefFile, serverList, null);
        targetCluster = updateCluster(targetCluster);

        RebalanceController rebalanceClient = new RebalanceController(getBootstrapUrl(updatedCluster,
                                                                                      0),
                                                                      new RebalanceClientConfig());
        try {
            populateData(updatedCluster, Arrays.asList(0), rebalanceClient.getAdminClient());
            rebalanceAndCheck(updatedCluster, targetCluster, rebalanceClient, Arrays.asList(1, 2));
        } finally {
            // stop servers
            stopServer(serverList);
        }
    }

    @Test
    public void testMultipleParallelRebalance() throws Exception {
        Cluster currentCluster = ServerTestUtils.getLocalCluster(3, new int[][] {
                { 0, 1, 2, 3, 4, 5, 6, 7, 8 }, {}, {} });

        Cluster targetCluster = ServerTestUtils.getLocalCluster(3, new int[][] { { 0, 1, 4, 5, 6 },
                { 2, 3 }, { 7, 8 } });

        // start servers 0 , 1 only
        List<Integer> serverList = Arrays.asList(0, 1, 2);
        Cluster updatedCluster = startServers(currentCluster, storeDefFile, serverList, null);
        targetCluster = updateCluster(targetCluster);

        RebalanceClientConfig config = new RebalanceClientConfig();
        config.setMaxParallelRebalancing(2);
        config.setMaxParallelDonors(2);
        RebalanceController rebalanceClient = new RebalanceController(getBootstrapUrl(updatedCluster,
                                                                                      0),
                                                                      config);
        try {
            populateData(updatedCluster, Arrays.asList(0), rebalanceClient.getAdminClient());
            rebalanceAndCheck(updatedCluster, targetCluster, rebalanceClient, Arrays.asList(1, 2));
        } finally {
            // stop servers
            stopServer(serverList);
        }
    }

    @Test
    public void testMultipleDonors() throws Exception {
        Cluster currentCluster = ServerTestUtils.getLocalCluster(4, new int[][] { { 0, 2 },
                { 1, 3, 5 }, { 4, 6 }, {} });
        Cluster targetCluster = ServerTestUtils.getLocalCluster(4, new int[][] { { 0 }, { 1, 3 },
                { 4, 6 }, { 2, 5 } });

        List<Integer> serverList = Arrays.asList(0, 1, 2, 3);
        Cluster updatedCluster = startServers(currentCluster, storeDefFile, serverList, null);
        targetCluster = updateCluster(targetCluster);

        RebalanceClientConfig config = new RebalanceClientConfig();
        config.setMaxParallelRebalancing(2);
        config.setMaxParallelDonors(2);

        RebalanceController rebalanceClient = new RebalanceController(getBootstrapUrl(updatedCluster,
                                                                                      0),
                                                                      config);
        try {
<<<<<<< HEAD
            populateData(updatedCluster, Arrays.asList(0, 1, 2));
=======
            populateData(updatedCluster, Arrays.asList(0, 1, 2), rebalanceClient.getAdminClient());
>>>>>>> 01fad80c
            rebalanceAndCheck(updatedCluster, targetCluster, rebalanceClient, Arrays.asList(3));
        } finally {
            // stop servers
            stopServer(serverList);
        }

    }

    @Test
    public void testMultipleDonorsMultipleStealers() throws Exception {
        Cluster currentCluster = ServerTestUtils.getLocalCluster(4, new int[][] { { 0, 2, 4, 6 },
                { 1, 3, 5 }, {}, {} });
        Cluster targetCluster = ServerTestUtils.getLocalCluster(4, new int[][] { { 0, 4 }, { 1 },
                { 6, 3 }, { 2, 5 } });

        List<Integer> serverList = Arrays.asList(0, 1, 2, 3);
        Cluster updatedCluster = startServers(currentCluster, storeDefFile, serverList, null);
        targetCluster = updateCluster(targetCluster);

        RebalanceClientConfig config = new RebalanceClientConfig();
        config.setMaxParallelRebalancing(2);
        config.setMaxParallelDonors(2);
        RebalanceController rebalanceClient = new RebalanceController(getBootstrapUrl(updatedCluster,
                                                                                      0),
                                                                      config);
        try {
<<<<<<< HEAD
            populateData(updatedCluster, Arrays.asList(0, 1));
=======
            populateData(updatedCluster, Arrays.asList(0, 1), rebalanceClient.getAdminClient());
>>>>>>> 01fad80c
            rebalanceAndCheck(updatedCluster, targetCluster, rebalanceClient, Arrays.asList(3));
        } finally {
            // stop servers
            stopServer(serverList);
        }
    }

    @Test
    public void testProxyGetDuringRebalancing() throws Exception {
        final Cluster currentCluster = ServerTestUtils.getLocalCluster(2, new int[][] {
                { 0, 1, 2, 3 }, {} });

        final Cluster targetCluster = ServerTestUtils.getLocalCluster(2, new int[][] { {},
                { 0, 1, 2, 3 } });

        // start servers 0 , 1 only
        final List<Integer> serverList = Arrays.asList(0, 1);
        final Cluster updatedCluster = startServers(currentCluster, storeDefFile, serverList, null);

        ExecutorService executors = Executors.newFixedThreadPool(2);
        final AtomicBoolean rebalancingToken = new AtomicBoolean(false);
        final List<Exception> exceptions = Collections.synchronizedList(new ArrayList<Exception>());

        RebalanceClientConfig rebalanceClientConfig = new RebalanceClientConfig();
        rebalanceClientConfig.setMaxParallelDonors(2);
        rebalanceClientConfig.setMaxParallelRebalancing(2);

        final RebalanceController rebalanceClient = new RebalanceController(getBootstrapUrl(updatedCluster,
                                                                                            0),
                                                                            rebalanceClientConfig);

        // populate data now.
        populateData(updatedCluster, Arrays.asList(0), rebalanceClient.getAdminClient());

        final SocketStoreClientFactory factory = new SocketStoreClientFactory(new ClientConfig().setBootstrapUrls(getBootstrapUrl(updatedCluster,
                                                                                                                                  0))
                                                                                                .setSocketTimeout(120,
                                                                                                                  TimeUnit.SECONDS));

<<<<<<< HEAD
        final StoreClient<String, String, String> storeClient = new DefaultStoreClient<String, String, String>(testStoreName,
                                                                                                               null,
                                                                                                               factory,
                                                                                                               3);
=======
        final StoreClient<String, String> storeClient = new DefaultStoreClient<String, String>(testStoreNameRW,
                                                                                               null,
                                                                                               factory,
                                                                                               3);
>>>>>>> 01fad80c
        final boolean[] masterNodeResponded = { false, false };

        // start get operation.
        executors.execute(new Runnable() {

            public void run() {
                try {
                    List<String> keys = new ArrayList<String>(testEntries.keySet());

                    int nRequests = 0;
                    while(!rebalancingToken.get()) {
                        // should always able to get values.
                        int index = (int) (Math.random() * keys.size());

                        // should get a valid value
                        try {
                            nRequests++;
                            Versioned<String> value = storeClient.get(keys.get(index));
                            assertNotSame("StoreClient get() should not return null.", null, value);
                            assertEquals("Value returned should be good",
                                         new Versioned<String>(testEntries.get(keys.get(index))),
                                         value);
                            int masterNode = storeClient.getResponsibleNodes(keys.get(index))
                                                        .get(0)
                                                        .getId();
                            masterNodeResponded[masterNode] = true;

                        } catch(Exception e) {
                            System.out.println(e);
                            e.printStackTrace();
                            exceptions.add(e);
                        }
                    }

                } catch(Exception e) {
                    exceptions.add(e);
                } finally {
                    factory.close();
                }
            }

        });

        executors.execute(new Runnable() {

            public void run() {
                try {

                    Thread.sleep(500);

                    rebalanceAndCheck(updatedCluster,
                                      updateCluster(targetCluster),
                                      rebalanceClient,
                                      Arrays.asList(1));

                    Thread.sleep(500);

                    rebalancingToken.set(true);

                } catch(Exception e) {
                    exceptions.add(e);
                } finally {
                    // stop servers
                    try {
                        stopServer(serverList);
                    } catch(Exception e) {
                        throw new RuntimeException(e);
                    }
                }
            }
        });

        executors.shutdown();
        executors.awaitTermination(300, TimeUnit.SECONDS);

        assertEquals("Client should see values returned master at both (0,1):("
                             + masterNodeResponded[0] + "," + masterNodeResponded[1] + ")",
                     true,
                     masterNodeResponded[0] && masterNodeResponded[1]);

        // check No Exception
        if(exceptions.size() > 0) {
            for(Exception e: exceptions) {
                e.printStackTrace();
            }
            fail("Should not see any exceptions.");
        }
    }

    @Test
    public void testProxyGetWithMultipleDonors() throws Exception {
        Cluster currentCluster = ServerTestUtils.getLocalCluster(4, new int[][] { { 0, 2, 4, 6 },
                { 1, 3, 5 }, {}, {} });
        final Cluster targetCluster = ServerTestUtils.getLocalCluster(4, new int[][] { { 0, 4 },
                { 1 }, { 6, 3 }, { 2, 5 } });

        // start servers 0 , 1 only
        final List<Integer> serverList = Arrays.asList(0, 1, 2, 3);
        final Cluster updatedCluster = startServers(currentCluster, storeDefFile, serverList, null);

        ExecutorService executors = Executors.newFixedThreadPool(2);
        final AtomicBoolean rebalancingToken = new AtomicBoolean(false);
        final List<Exception> exceptions = Collections.synchronizedList(new ArrayList<Exception>());

        RebalanceClientConfig rebalanceClientConfig = new RebalanceClientConfig();
        rebalanceClientConfig.setMaxParallelDonors(2);
        rebalanceClientConfig.setMaxParallelRebalancing(2);

        final RebalanceController rebalanceClient = new RebalanceController(getBootstrapUrl(updatedCluster,
                                                                                            0),
                                                                            rebalanceClientConfig);

        // populate data now.
        populateData(updatedCluster, Arrays.asList(0, 1), rebalanceClient.getAdminClient());

        final SocketStoreClientFactory factory = new SocketStoreClientFactory(new ClientConfig().setBootstrapUrls(getBootstrapUrl(updatedCluster,
                                                                                                                                  0))
                                                                                                .setSocketTimeout(120,
                                                                                                                  TimeUnit.SECONDS));

<<<<<<< HEAD
        final StoreClient<String, String, String> storeClient = new DefaultStoreClient<String, String, String>(testStoreName,
                                                                                                               null,
                                                                                                               factory,
                                                                                                               3);
=======
        final StoreClient<String, String> storeClient = new DefaultStoreClient<String, String>(testStoreNameRW,
                                                                                               null,
                                                                                               factory,
                                                                                               3);
>>>>>>> 01fad80c
        final Boolean[] masterNodeResponded = { false, false, false, false };

        // start get operation.
        executors.execute(new Runnable() {

            public void run() {
                try {
                    List<String> keys = new ArrayList<String>(testEntries.keySet());

                    int nRequests = 0;
                    while(!rebalancingToken.get()) {
                        // should always able to get values.
                        int index = (int) (Math.random() * keys.size());

                        // should get a valid value
                        try {
                            nRequests++;
                            Versioned<String> value = storeClient.get(keys.get(index));
                            assertNotSame("StoreClient get() should not return null.", null, value);
                            assertEquals("Value returned should be good",
                                         new Versioned<String>(testEntries.get(keys.get(index))),
                                         value);
                            int masterNode = storeClient.getResponsibleNodes(keys.get(index))
                                                        .get(0)
                                                        .getId();
                            masterNodeResponded[masterNode] = true;

                        } catch(Exception e) {
                            System.out.println(e);
                            e.printStackTrace();
                            exceptions.add(e);
                        }
                    }

                } catch(Exception e) {
                    exceptions.add(e);
                } finally {
                    factory.close();
                }
            }

        });

        executors.execute(new Runnable() {

            public void run() {
                try {

                    Thread.sleep(500);

                    rebalanceAndCheck(updatedCluster,
                                      updateCluster(targetCluster),
                                      rebalanceClient,
                                      Arrays.asList(2, 3));

                    Thread.sleep(500);

                    rebalancingToken.set(true);

                } catch(Exception e) {
                    exceptions.add(e);
                } finally {
                    // stop servers
                    try {
                        stopServer(serverList);
                    } catch(Exception e) {
                        throw new RuntimeException(e);
                    }
                }
            }
        });

        executors.shutdown();
        executors.awaitTermination(300, TimeUnit.SECONDS);

        assertEquals("Client should see values returned master at both (0,1,2,3):("
                             + Joiner.on(",").join(masterNodeResponded) + ")",
                     true,
                     masterNodeResponded[0] && masterNodeResponded[1] && masterNodeResponded[2]
                             && masterNodeResponded[3]);

        // check No Exception
        if(exceptions.size() > 0) {
            for(Exception e: exceptions) {
                e.printStackTrace();
            }
            fail("Should not see any exceptions.");
        }
    }

    @Test
    public void testServerSideRouting() throws Exception {
        Cluster localCluster = ServerTestUtils.getLocalCluster(2,
                                                               new int[][] { { 0, 1, 2, 3 }, {} });

        Cluster localTargetCluster = ServerTestUtils.getLocalCluster(2, new int[][] { {},
                { 0, 1, 2, 3 } });

        // start servers 0 , 1 only
        final List<Integer> serverList = Arrays.asList(0, 1);
        final Cluster updatedCluster = startServers(localCluster, storeDefFile, serverList, null);
        final Cluster targetCluster = updateCluster(localTargetCluster);

        ExecutorService executors = Executors.newFixedThreadPool(2);
        final AtomicBoolean rebalancingToken = new AtomicBoolean(false);
        final List<Exception> exceptions = Collections.synchronizedList(new ArrayList<Exception>());

        // populate data now.
        RebalanceClientConfig rebalanceClientConfig = new RebalanceClientConfig();
        rebalanceClientConfig.setMaxParallelDonors(2);
        rebalanceClientConfig.setMaxParallelRebalancing(2);

        final RebalanceController rebalanceClient = new RebalanceController(getBootstrapUrl(updatedCluster,
                                                                                            0),
                                                                            rebalanceClientConfig);

        populateData(updatedCluster, Arrays.asList(0), rebalanceClient.getAdminClient());

        Node node = updatedCluster.getNodeById(0);
<<<<<<< HEAD
        final Store<ByteArray, byte[], byte[]> serverSideRoutingStore = getSocketStore(testStoreName,
                                                                                       node.getHost(),
                                                                                       node.getSocketPort(),
                                                                                       true);
=======
        final Store<ByteArray, byte[]> serverSideRoutingStore = getSocketStore(testStoreNameRW,
                                                                               node.getHost(),
                                                                               node.getSocketPort(),
                                                                               true);
>>>>>>> 01fad80c

        final CountDownLatch latch = new CountDownLatch(1);

        // start get operation.
        executors.execute(new Runnable() {

            public void run() {
                try {
                    List<String> keys = new ArrayList<String>(testEntries.keySet());

                    int nRequests = 0;
                    while(!rebalancingToken.get()) {
                        // should always able to get values.
                        int index = (int) (Math.random() * keys.size());

                        // should get a valid value
                        try {
                            nRequests++;
                            List<Versioned<byte[]>> values = serverSideRoutingStore.get(new ByteArray(ByteUtils.getBytes(keys.get(index),
                                                                                                                         "UTF-8")),
                                                                                        null);

                            assertEquals("serverSideRoutingStore should return value.",
                                         1,
                                         values.size());
                            assertEquals("Value returned should be good",
                                         new Versioned<String>(testEntries.get(keys.get(index))),
                                         new Versioned<String>(ByteUtils.getString(values.get(0)
                                                                                         .getValue(),
                                                                                   "UTF-8"),
                                                               values.get(0).getVersion()));
                        } catch(UnreachableStoreException e) {
                            // ignore
                        } catch(Exception e) {
                            exceptions.add(e);
                        }
                    }

                    latch.countDown();
                } catch(Exception e) {
                    exceptions.add(e);
                }
            }

        });

        executors.execute(new Runnable() {

            public void run() {
                try {

                    Thread.sleep(500);

                    rebalanceAndCheck(updatedCluster,
                                      targetCluster,
                                      rebalanceClient,
                                      Arrays.asList(1));

                    Thread.sleep(500);

                    rebalancingToken.set(true);

                } catch(Exception e) {
                    exceptions.add(e);
                } finally {
                    // stop servers as soon as the client thread has exited its
                    // loop.
                    try {
                        latch.await(300, TimeUnit.SECONDS);
                        stopServer(serverList);
                    } catch(Exception e) {
                        throw new RuntimeException(e);
                    }
                }
            }
        });

        executors.shutdown();
        executors.awaitTermination(300, TimeUnit.SECONDS);

        // check No Exception
        if(exceptions.size() > 0) {
            for(Exception e: exceptions) {
                e.printStackTrace();
            }
            fail("Should not see any exceptions !!");
        }
    }

    protected void populateData(Cluster cluster, List<Integer> nodeList, AdminClient adminClient)
            throws Exception {

        // Populate Read write stores

        // Create SocketStores for each Node first
        Map<Integer, Store<ByteArray, byte[], byte[]>> storeMap = new HashMap<Integer, Store<ByteArray, byte[], byte[]>>();
        for(int nodeId: nodeList) {
            Node node = cluster.getNodeById(nodeId);
            storeMap.put(nodeId, getSocketStore(testStoreNameRW,
                                                node.getHost(),
                                                node.getSocketPort()));

        }

        RoutingStrategy routing = new ConsistentRoutingStrategy(cluster.getNodes(), 1);
        for(Entry<String, String> entry: testEntries.entrySet()) {
            int masterNode = routing.routeRequest(ByteUtils.getBytes(entry.getKey(), "UTF-8"))
                                    .get(0)
                                    .getId();
            if(nodeList.contains(masterNode)) {
                try {
                    ByteArray keyBytes = new ByteArray(ByteUtils.getBytes(entry.getKey(), "UTF-8"));
                    storeMap.get(masterNode)
                            .put(keyBytes,
                                 new Versioned<byte[]>(ByteUtils.getBytes(entry.getValue(), "UTF-8")),
                                 null);
                } catch(ObsoleteVersionException e) {
                    System.out.println("Why are we seeing this at all here ?? ");
                    e.printStackTrace();
                }
            }
        }

        // close all socket stores
        for(Store<ByteArray, byte[], byte[]> store: storeMap.values()) {
            store.close();
        }

        // Populate Read only stores

        File baseDir = TestUtils.createTempDir();
        JsonReader reader = ReadOnlyStorageEngineTestInstance.makeTestDataReader(testEntries,
                                                                                 baseDir);

        StoreDefinition def = null;
        for(StoreDefinition storeDef: storeDefs) {
            if(storeDef.getName().compareTo(testStoreNameRO) == 0) {
                def = storeDef;
                break;
            }
        }

        Utils.notNull(def);
        RoutingStrategy router = new RoutingStrategyFactory().updateRoutingStrategy(def, cluster);

        File outputDir = TestUtils.createTempDir(baseDir);
        JsonStoreBuilder storeBuilder = new JsonStoreBuilder(reader,
                                                             cluster,
                                                             def,
                                                             router,
                                                             outputDir,
                                                             null,
                                                             testEntries.size() / 5,
                                                             1,
                                                             2,
                                                             10000,
                                                             false);
        storeBuilder.build();

        AdminStoreSwapper swapper = new AdminStoreSwapper(cluster,
                                                          Executors.newFixedThreadPool(nodeList.size()),
                                                          adminClient,
                                                          100000);
        swapper.swapStoreData(testStoreNameRO, outputDir.getAbsolutePath(), 1L);

    }

    protected String getBootstrapUrl(Cluster cluster, int nodeId) {
        Node node = cluster.getNodeById(nodeId);
        return "tcp://" + node.getHost() + ":" + node.getSocketPort();
    }

    protected List<Integer> getUnavailablePartitions(Cluster targetCluster,
                                                     List<Integer> availablePartitions) {
        List<Integer> unavailablePartitions = new ArrayList<Integer>();

        for(Node node: targetCluster.getNodes()) {
            unavailablePartitions.addAll(node.getPartitionIds());
        }

        unavailablePartitions.removeAll(availablePartitions);
        return unavailablePartitions;
    }

    private void rebalanceAndCheck(Cluster currentCluster,
                                   Cluster targetCluster,
                                   RebalanceController rebalanceClient,
                                   List<Integer> nodeCheckList) {
        rebalanceClient.rebalance(targetCluster);

        for(int nodeId: nodeCheckList) {
            List<Integer> availablePartitions = targetCluster.getNodeById(nodeId).getPartitionIds();
            List<Integer> unavailablePartitions = getUnavailablePartitions(targetCluster,
                                                                           availablePartitions);

            checkGetEntries(currentCluster.getNodeById(nodeId),
                            targetCluster,
                            unavailablePartitions,
                            availablePartitions,
                            false);
        }

    }

    protected void checkGetEntries(Node node,
                                   Cluster cluster,
                                   List<Integer> unavailablePartitions,
                                   List<Integer> availablePartitions,
                                   boolean onlyReadWrite) {
        int matchedEntries = 0;
        RoutingStrategy routing = new ConsistentRoutingStrategy(cluster.getNodes(), 1);

<<<<<<< HEAD
        Store<ByteArray, byte[], byte[]> store = getSocketStore(testStoreName,
                                                                node.getHost(),
                                                                node.getSocketPort());
=======
        Store<ByteArray, byte[]> storeRW = getSocketStore(testStoreNameRW,
                                                          node.getHost(),
                                                          node.getSocketPort());
        Store<ByteArray, byte[]> storeRO = getSocketStore(testStoreNameRO,
                                                          node.getHost(),
                                                          node.getSocketPort());
>>>>>>> 01fad80c

        for(Entry<String, String> entry: testEntries.entrySet()) {
            ByteArray keyBytes = new ByteArray(ByteUtils.getBytes(entry.getKey(), "UTF-8"));

            List<Integer> partitions = routing.getPartitionList(keyBytes.get());

            if(null != unavailablePartitions && unavailablePartitions.containsAll(partitions)) {
                try {
<<<<<<< HEAD
                    List<Versioned<byte[]>> value = store.get(keyBytes, null);
=======
                    List<Versioned<byte[]>> value = storeRW.get(keyBytes);
>>>>>>> 01fad80c
                    assertEquals("unavailable partitons should return zero size list.",
                                 0,
                                 value.size());

                } catch(InvalidMetadataException e) {
                    // ignore.
                }
                if(!onlyReadWrite) {
                    try {
                        List<Versioned<byte[]>> value = storeRO.get(keyBytes);
                        assertEquals("unavailable partitons should return zero size list.",
                                     0,
                                     value.size());
                    } catch(InvalidMetadataException e) {
                        // ignore.
                    }
                }

            } else if(null != availablePartitions && availablePartitions.containsAll(partitions)) {
<<<<<<< HEAD
                List<Versioned<byte[]>> values = store.get(keyBytes, null);
=======
                List<Versioned<byte[]>> values = storeRW.get(keyBytes);
>>>>>>> 01fad80c

                // expecting exactly one version
                assertEquals("Expecting exactly one version", 1, values.size());
                Versioned<byte[]> value = values.get(0);
                // check version matches (expecting base version for all)
                assertEquals("Value version should match", new VectorClock(), value.getVersion());
                // check value matches.
                assertEquals("Value bytes should match",
                             entry.getValue(),
                             ByteUtils.getString(value.getValue(), "UTF-8"));

                if(!onlyReadWrite) {
                    values = storeRO.get(keyBytes);

                    // expecting exactly one version
                    assertEquals("Expecting exactly one version", 1, values.size());
                    value = values.get(0);
                    // check version matches (expecting base version for all)
                    assertEquals("Value version should match",
                                 new VectorClock(),
                                 value.getVersion());
                    // check value matches.
                    assertEquals("Value bytes should match",
                                 entry.getValue(),
                                 ByteUtils.getString(value.getValue(), "UTF-8"));
                }
                matchedEntries++;
            } else {
                // dont care about these
            }
        }

        if(null != availablePartitions && availablePartitions.size() > 0)
            assertNotSame("CheckGetEntries should match some entries.", 0, matchedEntries);
    }
}<|MERGE_RESOLUTION|>--- conflicted
+++ resolved
@@ -73,8 +73,6 @@
 
 import com.google.common.base.Joiner;
 
-import com.google.common.base.Joiner;
-
 public abstract class AbstractRebalanceTest {
 
     protected static int NUM_KEYS = 100;
@@ -310,11 +308,7 @@
                                                                                       0),
                                                                       config);
         try {
-<<<<<<< HEAD
-            populateData(updatedCluster, Arrays.asList(0, 1, 2));
-=======
             populateData(updatedCluster, Arrays.asList(0, 1, 2), rebalanceClient.getAdminClient());
->>>>>>> 01fad80c
             rebalanceAndCheck(updatedCluster, targetCluster, rebalanceClient, Arrays.asList(3));
         } finally {
             // stop servers
@@ -341,11 +335,7 @@
                                                                                       0),
                                                                       config);
         try {
-<<<<<<< HEAD
-            populateData(updatedCluster, Arrays.asList(0, 1));
-=======
             populateData(updatedCluster, Arrays.asList(0, 1), rebalanceClient.getAdminClient());
->>>>>>> 01fad80c
             rebalanceAndCheck(updatedCluster, targetCluster, rebalanceClient, Arrays.asList(3));
         } finally {
             // stop servers
@@ -385,17 +375,10 @@
                                                                                                 .setSocketTimeout(120,
                                                                                                                   TimeUnit.SECONDS));
 
-<<<<<<< HEAD
-        final StoreClient<String, String, String> storeClient = new DefaultStoreClient<String, String, String>(testStoreName,
+        final StoreClient<String, String, String> storeClient = new DefaultStoreClient<String, String, String>(testStoreNameRW,
                                                                                                                null,
                                                                                                                factory,
                                                                                                                3);
-=======
-        final StoreClient<String, String> storeClient = new DefaultStoreClient<String, String>(testStoreNameRW,
-                                                                                               null,
-                                                                                               factory,
-                                                                                               3);
->>>>>>> 01fad80c
         final boolean[] masterNodeResponded = { false, false };
 
         // start get operation.
@@ -516,17 +499,10 @@
                                                                                                 .setSocketTimeout(120,
                                                                                                                   TimeUnit.SECONDS));
 
-<<<<<<< HEAD
-        final StoreClient<String, String, String> storeClient = new DefaultStoreClient<String, String, String>(testStoreName,
+        final StoreClient<String, String, String> storeClient = new DefaultStoreClient<String, String, String>(testStoreNameRW,
                                                                                                                null,
                                                                                                                factory,
                                                                                                                3);
-=======
-        final StoreClient<String, String> storeClient = new DefaultStoreClient<String, String>(testStoreNameRW,
-                                                                                               null,
-                                                                                               factory,
-                                                                                               3);
->>>>>>> 01fad80c
         final Boolean[] masterNodeResponded = { false, false, false, false };
 
         // start get operation.
@@ -646,17 +622,10 @@
         populateData(updatedCluster, Arrays.asList(0), rebalanceClient.getAdminClient());
 
         Node node = updatedCluster.getNodeById(0);
-<<<<<<< HEAD
-        final Store<ByteArray, byte[], byte[]> serverSideRoutingStore = getSocketStore(testStoreName,
+        final Store<ByteArray, byte[], byte[]> serverSideRoutingStore = getSocketStore(testStoreNameRW,
                                                                                        node.getHost(),
                                                                                        node.getSocketPort(),
                                                                                        true);
-=======
-        final Store<ByteArray, byte[]> serverSideRoutingStore = getSocketStore(testStoreNameRW,
-                                                                               node.getHost(),
-                                                                               node.getSocketPort(),
-                                                                               true);
->>>>>>> 01fad80c
 
         final CountDownLatch latch = new CountDownLatch(1);
 
@@ -869,18 +838,12 @@
         int matchedEntries = 0;
         RoutingStrategy routing = new ConsistentRoutingStrategy(cluster.getNodes(), 1);
 
-<<<<<<< HEAD
-        Store<ByteArray, byte[], byte[]> store = getSocketStore(testStoreName,
-                                                                node.getHost(),
-                                                                node.getSocketPort());
-=======
-        Store<ByteArray, byte[]> storeRW = getSocketStore(testStoreNameRW,
-                                                          node.getHost(),
-                                                          node.getSocketPort());
-        Store<ByteArray, byte[]> storeRO = getSocketStore(testStoreNameRO,
-                                                          node.getHost(),
-                                                          node.getSocketPort());
->>>>>>> 01fad80c
+        Store<ByteArray, byte[], byte[]> storeRW = getSocketStore(testStoreNameRW,
+                                                                  node.getHost(),
+                                                                  node.getSocketPort());
+        Store<ByteArray, byte[], byte[]> storeRO = getSocketStore(testStoreNameRO,
+                                                                  node.getHost(),
+                                                                  node.getSocketPort());
 
         for(Entry<String, String> entry: testEntries.entrySet()) {
             ByteArray keyBytes = new ByteArray(ByteUtils.getBytes(entry.getKey(), "UTF-8"));
@@ -889,11 +852,7 @@
 
             if(null != unavailablePartitions && unavailablePartitions.containsAll(partitions)) {
                 try {
-<<<<<<< HEAD
-                    List<Versioned<byte[]>> value = store.get(keyBytes, null);
-=======
-                    List<Versioned<byte[]>> value = storeRW.get(keyBytes);
->>>>>>> 01fad80c
+                    List<Versioned<byte[]>> value = storeRW.get(keyBytes, null);
                     assertEquals("unavailable partitons should return zero size list.",
                                  0,
                                  value.size());
@@ -903,7 +862,7 @@
                 }
                 if(!onlyReadWrite) {
                     try {
-                        List<Versioned<byte[]>> value = storeRO.get(keyBytes);
+                        List<Versioned<byte[]>> value = storeRO.get(keyBytes, null);
                         assertEquals("unavailable partitons should return zero size list.",
                                      0,
                                      value.size());
@@ -913,11 +872,7 @@
                 }
 
             } else if(null != availablePartitions && availablePartitions.containsAll(partitions)) {
-<<<<<<< HEAD
-                List<Versioned<byte[]>> values = store.get(keyBytes, null);
-=======
-                List<Versioned<byte[]>> values = storeRW.get(keyBytes);
->>>>>>> 01fad80c
+                List<Versioned<byte[]>> values = storeRW.get(keyBytes, null);
 
                 // expecting exactly one version
                 assertEquals("Expecting exactly one version", 1, values.size());
@@ -930,7 +885,7 @@
                              ByteUtils.getString(value.getValue(), "UTF-8"));
 
                 if(!onlyReadWrite) {
-                    values = storeRO.get(keyBytes);
+                    values = storeRO.get(keyBytes, null);
 
                     // expecting exactly one version
                     assertEquals("Expecting exactly one version", 1, values.size());
