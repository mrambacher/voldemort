--- conflicted
+++ resolved
@@ -1,1726 +1,929 @@
-<<<<<<< HEAD
-/*
- * Copyright 2008-2010 LinkedIn, Inc
- * 
- * Licensed under the Apache License, Version 2.0 (the "License"); you may not
- * use this file except in compliance with the License. You may obtain a copy of
- * the License at
- * 
- * http://www.apache.org/licenses/LICENSE-2.0
- * 
- * Unless required by applicable law or agreed to in writing, software
- * distributed under the License is distributed on an "AS IS" BASIS, WITHOUT
- * WARRANTIES OR CONDITIONS OF ANY KIND, either express or implied. See the
- * License for the specific language governing permissions and limitations under
- * the License.
- */
-
-package voldemort.client.rebalance;
-
-import static org.junit.Assert.assertEquals;
-import static org.junit.Assert.assertNotSame;
-import static org.junit.Assert.fail;
-
-import java.util.ArrayList;
-import java.util.Arrays;
-import java.util.Collections;
-import java.util.HashMap;
-import java.util.List;
-import java.util.Map;
-import java.util.Map.Entry;
-import java.util.concurrent.CountDownLatch;
-import java.util.concurrent.ExecutorService;
-import java.util.concurrent.Executors;
-import java.util.concurrent.TimeUnit;
-import java.util.concurrent.atomic.AtomicBoolean;
-
-import org.junit.After;
-import org.junit.Before;
-import org.junit.Test;
-
-import voldemort.ServerTestUtils;
-import voldemort.client.ClientConfig;
-import voldemort.client.DefaultStoreClient;
-import voldemort.client.SocketStoreClientFactory;
-import voldemort.client.StoreClient;
-import voldemort.client.protocol.RequestFormatType;
-import voldemort.cluster.Cluster;
-import voldemort.cluster.Node;
-import voldemort.routing.ConsistentRoutingStrategy;
-import voldemort.routing.RoutingStrategy;
-import voldemort.store.InvalidMetadataException;
-import voldemort.store.Store;
-import voldemort.store.UnreachableStoreException;
-import voldemort.store.async.AsyncUtils;
-import voldemort.store.socket.SocketStoreFactory;
-import voldemort.store.socket.clientrequest.ClientRequestExecutorPool;
-import voldemort.utils.ByteArray;
-import voldemort.utils.ByteUtils;
-import voldemort.utils.RebalanceUtils;
-import voldemort.versioning.ObsoleteVersionException;
-import voldemort.versioning.VectorClock;
-import voldemort.versioning.Versioned;
-
-import com.google.common.base.Joiner;
-
-public abstract class AbstractRebalanceTest {
-
-    protected static int NUM_KEYS = 100;
-    protected static String testStoreName = "test";
-    protected static String storeDefFile = "test/common/voldemort/config/single-store.xml";
-    protected SocketStoreFactory socketStoreFactory;
-    HashMap<String, String> testEntries;
-
-    @Before
-    public void setUp() {
-        testEntries = ServerTestUtils.createRandomKeyValueString(NUM_KEYS);
-        socketStoreFactory = new ClientRequestExecutorPool(2, 10000, 100000, 32 * 1024);
-    }
-
-    @After
-    public void tearDown() {
-        testEntries.clear();
-        socketStoreFactory.close();
-    }
-
-    protected abstract Cluster startServers(Cluster cluster,
-                                            String StoreDefXmlFile,
-                                            List<Integer> nodeToStart,
-                                            Map<String, String> configProps) throws Exception;
-
-    protected abstract void stopServer(List<Integer> nodesToStop) throws Exception;
-
-    protected Cluster updateCluster(Cluster template) {
-        return template;
-    }
-
-    protected Store<ByteArray, byte[]> getSocketStore(String storeName, String host, int port) {
-        return getSocketStore(storeName, host, port, false);
-    }
-
-    protected Store<ByteArray, byte[]> getSocketStore(String storeName,
-                                                      String host,
-                                                      int port,
-                                                      boolean isRouted) {
-        return AsyncUtils.asStore(ServerTestUtils.getSocketStore(socketStoreFactory,
-                                                                 storeName,
-                                                                 host,
-                                                                 port,
-                                                                 RequestFormatType.PROTOCOL_BUFFERS,
-                                                                 isRouted));
-    }
-
-    @Test
-    public void testSingleRebalance() throws Exception {
-        Cluster currentCluster = ServerTestUtils.getLocalCluster(2, new int[][] {
-                { 0, 1, 2, 3, 4, 5, 6, 7, 8 }, {} });
-
-        Cluster targetCluster = ServerTestUtils.getLocalCluster(2, new int[][] {
-                { 0, 1, 4, 5, 6, 7, 8 }, { 2, 3 } });
-
-        // start servers 0 , 1 only
-        List<Integer> serverList = Arrays.asList(0, 1);
-        Cluster updatedCluster = startServers(currentCluster, storeDefFile, serverList, null);
-        targetCluster = updateCluster(targetCluster);
-
-        RebalanceController rebalanceClient = new RebalanceController(getBootstrapUrl(updatedCluster,
-                                                                                      0),
-                                                                      new RebalanceClientConfig());
-        try {
-            populateData(updatedCluster, Arrays.asList(0));
-            rebalanceAndCheck(updatedCluster, targetCluster, rebalanceClient, Arrays.asList(1));
-        } finally {
-            // stop servers
-            stopServer(serverList);
-        }
-    }
-
-    @Test
-    public void testDeleteAfterRebalancing() throws Exception {
-        Cluster currentCluster = ServerTestUtils.getLocalCluster(2, new int[][] {
-                { 0, 1, 2, 3, 4, 5, 6, 7, 8 }, {} });
-
-        Cluster targetCluster = ServerTestUtils.getLocalCluster(2, new int[][] {
-                { 0, 1, 4, 5, 6, 7, 8 }, { 2, 3 } });
-
-        // start servers 0 , 1 only
-        List<Integer> serverList = Arrays.asList(0, 1);
-        Cluster updatedCluster = startServers(currentCluster, storeDefFile, serverList, null);
-        targetCluster = updateCluster(targetCluster);
-
-        RebalanceClientConfig rebalanceConfig = new RebalanceClientConfig();
-        rebalanceConfig.setDeleteAfterRebalancingEnabled(true);
-        RebalanceController rebalanceClient = new RebalanceController(getBootstrapUrl(updatedCluster,
-                                                                                      0),
-                                                                      rebalanceConfig);
-
-        try {
-            populateData(updatedCluster, Arrays.asList(0));
-            rebalanceAndCheck(updatedCluster, targetCluster, rebalanceClient, Arrays.asList(1));
-
-            // check that all keys are partitions 2,3 are Indeeed deleted.
-            // assign all partitions to node 0 by force ..
-            rebalanceClient.getAdminClient()
-                           .updateRemoteCluster(0,
-                                                updatedCluster,
-                                                ((VectorClock) RebalanceUtils.getLatestCluster(null,
-                                                                                               rebalanceClient.getAdminClient())
-                                                                             .getVersion()).incremented(0,
-                                                                                                        System.currentTimeMillis()));
-            checkGetEntries(updatedCluster.getNodeById(0),
-                            updatedCluster,
-                            Arrays.asList(2, 3),
-                            null);
-
-        } finally {
-            // stop servers
-            stopServer(serverList);
-        }
-    }
-
-    @Test
-    public void testDeleteAfterRebalancingDisabled() throws Exception {
-        Cluster currentCluster = ServerTestUtils.getLocalCluster(2, new int[][] {
-                { 0, 1, 2, 3, 4, 5, 6, 7, 8 }, {} });
-
-        Cluster targetCluster = ServerTestUtils.getLocalCluster(2, new int[][] {
-                { 0, 1, 4, 5, 6, 7, 8 }, { 2, 3 } });
-
-        // start servers 0 , 1 only
-        List<Integer> serverList = Arrays.asList(0, 1);
-        Cluster updatedCluster = startServers(currentCluster, storeDefFile, serverList, null);
-        targetCluster = updateCluster(targetCluster);
-
-        RebalanceController rebalanceClient = new RebalanceController(getBootstrapUrl(updatedCluster,
-                                                                                      0),
-                                                                      new RebalanceClientConfig());
-        try {
-            populateData(updatedCluster, Arrays.asList(0));
-            rebalanceAndCheck(updatedCluster, targetCluster, rebalanceClient, Arrays.asList(1));
-
-            // check that all keys are partitions 2,3 are Indeeed deleted.
-            // assign all partitions to node 0 by force ..
-            rebalanceClient.getAdminClient()
-                           .updateRemoteCluster(0,
-                                                updatedCluster,
-                                                ((VectorClock) RebalanceUtils.getLatestCluster(null,
-                                                                                               rebalanceClient.getAdminClient())
-                                                                             .getVersion()).incremented(0,
-                                                                                                        System.currentTimeMillis()));
-            checkGetEntries(updatedCluster.getNodeById(0),
-                            updatedCluster,
-                            null,
-                            Arrays.asList(2, 3));
-
-        } finally {
-            // stop servers
-            stopServer(serverList);
-        }
-    }
-
-    @Test
-    public void testMultipleRebalance() throws Exception {
-        Cluster currentCluster = ServerTestUtils.getLocalCluster(3, new int[][] {
-                { 0, 1, 2, 3, 4, 5, 6, 7, 8 }, {}, {} });
-
-        Cluster targetCluster = ServerTestUtils.getLocalCluster(3, new int[][] { { 0, 1, 4, 5, 6 },
-                { 2, 3 }, { 7, 8 } });
-
-        // start servers 0 , 1 only
-        List<Integer> serverList = Arrays.asList(0, 1, 2);
-        Cluster updatedCluster = startServers(currentCluster, storeDefFile, serverList, null);
-        targetCluster = updateCluster(targetCluster);
-
-        RebalanceController rebalanceClient = new RebalanceController(getBootstrapUrl(updatedCluster,
-                                                                                      0),
-                                                                      new RebalanceClientConfig());
-        try {
-            populateData(updatedCluster, Arrays.asList(0));
-            rebalanceAndCheck(updatedCluster, targetCluster, rebalanceClient, Arrays.asList(1, 2));
-        } finally {
-            // stop servers
-            stopServer(serverList);
-        }
-    }
-
-    @Test
-    public void testMultipleParallelRebalance() throws Exception {
-        Cluster currentCluster = ServerTestUtils.getLocalCluster(3, new int[][] {
-                { 0, 1, 2, 3, 4, 5, 6, 7, 8 }, {}, {} });
-
-        Cluster targetCluster = ServerTestUtils.getLocalCluster(3, new int[][] { { 0, 1, 4, 5, 6 },
-                { 2, 3 }, { 7, 8 } });
-
-        // start servers 0 , 1 only
-        List<Integer> serverList = Arrays.asList(0, 1, 2);
-        Cluster updatedCluster = startServers(currentCluster, storeDefFile, serverList, null);
-        targetCluster = updateCluster(targetCluster);
-
-        RebalanceClientConfig config = new RebalanceClientConfig();
-        config.setMaxParallelRebalancing(2);
-        config.setMaxParallelDonors(2);
-        RebalanceController rebalanceClient = new RebalanceController(getBootstrapUrl(updatedCluster,
-                                                                                      0),
-                                                                      config);
-        try {
-            populateData(updatedCluster, Arrays.asList(0));
-            rebalanceAndCheck(updatedCluster, targetCluster, rebalanceClient, Arrays.asList(1, 2));
-        } finally {
-            // stop servers
-            stopServer(serverList);
-        }
-    }
-
-    @Test
-    public void testMultipleDonors() throws Exception {
-        Cluster currentCluster = ServerTestUtils.getLocalCluster(4, new int[][] { { 0, 2 },
-                { 1, 3, 5 }, { 4, 6 }, {} });
-        Cluster targetCluster = ServerTestUtils.getLocalCluster(4, new int[][] { { 0 }, { 1, 3 },
-                { 4, 6 }, { 2, 5 } });
-
-        List<Integer> serverList = Arrays.asList(0, 1, 2, 3);
-        Cluster updatedCluster = startServers(currentCluster, storeDefFile, serverList, null);
-        targetCluster = updateCluster(targetCluster);
-
-        RebalanceClientConfig config = new RebalanceClientConfig();
-        config.setMaxParallelRebalancing(2);
-        config.setMaxParallelDonors(2);
-
-        RebalanceController rebalanceClient = new RebalanceController(getBootstrapUrl(updatedCluster,
-                                                                                      0),
-                                                                      config);
-        try {
-            populateData(updatedCluster, Arrays.asList(0, 1, 2));
-            rebalanceAndCheck(updatedCluster, targetCluster, rebalanceClient, Arrays.asList(3));
-        } finally {
-            // stop servers
-            stopServer(serverList);
-        }
-
-    }
-
-    @Test
-    public void testMultipleDonorsMultipleStealers() throws Exception {
-        Cluster currentCluster = ServerTestUtils.getLocalCluster(4, new int[][] { { 0, 2, 4, 6 },
-                { 1, 3, 5 }, {}, {} });
-        Cluster targetCluster = ServerTestUtils.getLocalCluster(4, new int[][] { { 0, 4 }, { 1 },
-                { 6, 3 }, { 2, 5 } });
-
-        List<Integer> serverList = Arrays.asList(0, 1, 2, 3);
-        Cluster updatedCluster = startServers(currentCluster, storeDefFile, serverList, null);
-        targetCluster = updateCluster(targetCluster);
-
-        RebalanceClientConfig config = new RebalanceClientConfig();
-        config.setMaxParallelRebalancing(2);
-        config.setMaxParallelDonors(2);
-        RebalanceController rebalanceClient = new RebalanceController(getBootstrapUrl(updatedCluster,
-                                                                                      0),
-                                                                      config);
-        try {
-            populateData(updatedCluster, Arrays.asList(0, 1));
-            rebalanceAndCheck(updatedCluster, targetCluster, rebalanceClient, Arrays.asList(3));
-        } finally {
-            // stop servers
-            stopServer(serverList);
-        }
-    }
-
-    @Test
-    public void testProxyGetDuringRebalancing() throws Exception {
-        final Cluster currentCluster = ServerTestUtils.getLocalCluster(2, new int[][] {
-                { 0, 1, 2, 3 }, {} });
-
-        final Cluster targetCluster = ServerTestUtils.getLocalCluster(2, new int[][] { {},
-                { 0, 1, 2, 3 } });
-
-        // start servers 0 , 1 only
-        final List<Integer> serverList = Arrays.asList(0, 1);
-        final Cluster updatedCluster = startServers(currentCluster, storeDefFile, serverList, null);
-
-        ExecutorService executors = Executors.newFixedThreadPool(2);
-        final AtomicBoolean rebalancingToken = new AtomicBoolean(false);
-        final List<Exception> exceptions = Collections.synchronizedList(new ArrayList<Exception>());
-
-        // populate data now.
-        populateData(updatedCluster, Arrays.asList(0));
-
-        final SocketStoreClientFactory factory = new SocketStoreClientFactory(new ClientConfig().setBootstrapUrls(getBootstrapUrl(updatedCluster,
-                                                                                                                                  0))
-                                                                                                .setSocketTimeout(120,
-                                                                                                                  TimeUnit.SECONDS));
-
-        final StoreClient<String, String> storeClient = new DefaultStoreClient<String, String>(testStoreName,
-                                                                                               null,
-                                                                                               factory,
-                                                                                               3);
-        final boolean[] masterNodeResponded = { false, false };
-
-        // start get operation.
-        executors.execute(new Runnable() {
-
-            public void run() {
-                try {
-                    List<String> keys = new ArrayList<String>(testEntries.keySet());
-
-                    int nRequests = 0;
-                    while(!rebalancingToken.get()) {
-                        // should always able to get values.
-                        int index = (int) (Math.random() * keys.size());
-
-                        // should get a valid value
-                        try {
-                            nRequests++;
-                            Versioned<String> value = storeClient.get(keys.get(index));
-                            assertNotSame("StoreClient get() should not return null.", null, value);
-                            assertEquals("Value returned should be good",
-                                         new Versioned<String>(testEntries.get(keys.get(index))),
-                                         value);
-                            int masterNode = storeClient.getResponsibleNodes(keys.get(index))
-                                                        .get(0)
-                                                        .getId();
-                            masterNodeResponded[masterNode] = true;
-
-                        } catch(Exception e) {
-                            System.out.println(e);
-                            e.printStackTrace();
-                            exceptions.add(e);
-                        }
-                    }
-
-                } catch(Exception e) {
-                    exceptions.add(e);
-                } finally {
-                    factory.close();
-                }
-            }
-
-        });
-
-        executors.execute(new Runnable() {
-
-            public void run() {
-                try {
-
-                    Thread.sleep(500);
-
-                    RebalanceClientConfig rebalanceClientConfig = new RebalanceClientConfig();
-                    rebalanceClientConfig.setMaxParallelDonors(2);
-                    rebalanceClientConfig.setMaxParallelRebalancing(2);
-
-                    RebalanceController rebalanceClient = new RebalanceController(getBootstrapUrl(updatedCluster,
-                                                                                                  0),
-                                                                                  rebalanceClientConfig);
-                    rebalanceAndCheck(updatedCluster,
-                                      updateCluster(targetCluster),
-                                      rebalanceClient,
-                                      Arrays.asList(1));
-
-                    Thread.sleep(500);
-
-                    rebalancingToken.set(true);
-
-                } catch(Exception e) {
-                    exceptions.add(e);
-                } finally {
-                    // stop servers
-                    try {
-                        stopServer(serverList);
-                    } catch(Exception e) {
-                        throw new RuntimeException(e);
-                    }
-                }
-            }
-        });
-
-        executors.shutdown();
-        executors.awaitTermination(300, TimeUnit.SECONDS);
-
-        assertEquals("Client should see values returned master at both (0,1):("
-                             + masterNodeResponded[0] + "," + masterNodeResponded[1] + ")",
-                     true,
-                     masterNodeResponded[0] && masterNodeResponded[1]);
-
-        // check No Exception
-        if(exceptions.size() > 0) {
-            for(Exception e: exceptions) {
-                e.printStackTrace();
-            }
-            fail("Should not see any exceptions.");
-        }
-    }
-
-    @Test
-    public void testProxyGetWithMultipleDonors() throws Exception {
-        Cluster currentCluster = ServerTestUtils.getLocalCluster(4, new int[][] { { 0, 2, 4, 6 },
-                { 1, 3, 5 }, {}, {} });
-        final Cluster targetCluster = ServerTestUtils.getLocalCluster(4, new int[][] { { 0, 4 },
-                { 1 }, { 6, 3 }, { 2, 5 } });
-
-        // start servers 0 , 1 only
-        final List<Integer> serverList = Arrays.asList(0, 1, 2, 3);
-        final Cluster updatedCluster = startServers(currentCluster, storeDefFile, serverList, null);
-
-        ExecutorService executors = Executors.newFixedThreadPool(2);
-        final AtomicBoolean rebalancingToken = new AtomicBoolean(false);
-        final List<Exception> exceptions = Collections.synchronizedList(new ArrayList<Exception>());
-
-        // populate data now.
-        populateData(updatedCluster, Arrays.asList(0, 1));
-
-        final SocketStoreClientFactory factory = new SocketStoreClientFactory(new ClientConfig().setBootstrapUrls(getBootstrapUrl(updatedCluster,
-                                                                                                                                  0))
-                                                                                                .setSocketTimeout(120,
-                                                                                                                  TimeUnit.SECONDS));
-
-        final StoreClient<String, String> storeClient = new DefaultStoreClient<String, String>(testStoreName,
-                                                                                               null,
-                                                                                               factory,
-                                                                                               3);
-        final Boolean[] masterNodeResponded = { false, false, false, false };
-
-        // start get operation.
-        executors.execute(new Runnable() {
-
-            public void run() {
-                try {
-                    List<String> keys = new ArrayList<String>(testEntries.keySet());
-
-                    int nRequests = 0;
-                    while(!rebalancingToken.get()) {
-                        // should always able to get values.
-                        int index = (int) (Math.random() * keys.size());
-
-                        // should get a valid value
-                        try {
-                            nRequests++;
-                            Versioned<String> value = storeClient.get(keys.get(index));
-                            assertNotSame("StoreClient get() should not return null.", null, value);
-                            assertEquals("Value returned should be good",
-                                         new Versioned<String>(testEntries.get(keys.get(index))),
-                                         value);
-                            int masterNode = storeClient.getResponsibleNodes(keys.get(index))
-                                                        .get(0)
-                                                        .getId();
-                            masterNodeResponded[masterNode] = true;
-
-                        } catch(Exception e) {
-                            System.out.println(e);
-                            e.printStackTrace();
-                            exceptions.add(e);
-                        }
-                    }
-
-                } catch(Exception e) {
-                    exceptions.add(e);
-                } finally {
-                    factory.close();
-                }
-            }
-
-        });
-
-        executors.execute(new Runnable() {
-
-            public void run() {
-                try {
-
-                    Thread.sleep(500);
-
-                    RebalanceClientConfig rebalanceClientConfig = new RebalanceClientConfig();
-                    rebalanceClientConfig.setMaxParallelDonors(2);
-                    rebalanceClientConfig.setMaxParallelRebalancing(2);
-
-                    RebalanceController rebalanceClient = new RebalanceController(getBootstrapUrl(updatedCluster,
-                                                                                                  0),
-                                                                                  rebalanceClientConfig);
-                    rebalanceAndCheck(updatedCluster,
-                                      updateCluster(targetCluster),
-                                      rebalanceClient,
-                                      Arrays.asList(2, 3));
-
-                    Thread.sleep(500);
-
-                    rebalancingToken.set(true);
-
-                } catch(Exception e) {
-                    exceptions.add(e);
-                } finally {
-                    // stop servers
-                    try {
-                        stopServer(serverList);
-                    } catch(Exception e) {
-                        throw new RuntimeException(e);
-                    }
-                }
-            }
-        });
-
-        executors.shutdown();
-        executors.awaitTermination(300, TimeUnit.SECONDS);
-
-        assertEquals("Client should see values returned master at both (0,1,2,3):("
-                             + Joiner.on(",").join(masterNodeResponded) + ")",
-                     true,
-                     masterNodeResponded[0] && masterNodeResponded[1] && masterNodeResponded[2]
-                             && masterNodeResponded[3]);
-
-        // check No Exception
-        if(exceptions.size() > 0) {
-            for(Exception e: exceptions) {
-                e.printStackTrace();
-            }
-            fail("Should not see any exceptions.");
-        }
-    }
-
-    @Test
-    public void testServerSideRouting() throws Exception {
-        Cluster localCluster = ServerTestUtils.getLocalCluster(2,
-                                                               new int[][] { { 0, 1, 2, 3 }, {} });
-
-        Cluster localTargetCluster = ServerTestUtils.getLocalCluster(2, new int[][] { {},
-                { 0, 1, 2, 3 } });
-
-        // start servers 0 , 1 only
-        final List<Integer> serverList = Arrays.asList(0, 1);
-        final Cluster updatedCluster = startServers(localCluster, storeDefFile, serverList, null);
-        final Cluster targetCluster = updateCluster(localTargetCluster);
-
-        ExecutorService executors = Executors.newFixedThreadPool(2);
-        final AtomicBoolean rebalancingToken = new AtomicBoolean(false);
-        final List<Exception> exceptions = Collections.synchronizedList(new ArrayList<Exception>());
-
-        // populate data now.
-        populateData(updatedCluster, Arrays.asList(0));
-
-        Node node = updatedCluster.getNodeById(0);
-        final Store<ByteArray, byte[]> serverSideRoutingStore = getSocketStore(testStoreName,
-                                                                               node.getHost(),
-                                                                               node.getSocketPort(),
-                                                                               true);
-
-        final CountDownLatch latch = new CountDownLatch(1);
-
-        // start get operation.
-        executors.execute(new Runnable() {
-
-            public void run() {
-                try {
-                    List<String> keys = new ArrayList<String>(testEntries.keySet());
-
-                    int nRequests = 0;
-                    while(!rebalancingToken.get()) {
-                        // should always able to get values.
-                        int index = (int) (Math.random() * keys.size());
-
-                        // should get a valid value
-                        try {
-                            nRequests++;
-                            List<Versioned<byte[]>> values = serverSideRoutingStore.get(new ByteArray(ByteUtils.getBytes(keys.get(index),
-                                                                                                                         "UTF-8")));
-
-                            assertEquals("serverSideRoutingStore should return value.",
-                                         1,
-                                         values.size());
-                            assertEquals("Value returned should be good",
-                                         new Versioned<String>(testEntries.get(keys.get(index))),
-                                         new Versioned<String>(ByteUtils.getString(values.get(0)
-                                                                                         .getValue(),
-                                                                                   "UTF-8"),
-                                                               values.get(0).getVersion()));
-                        } catch(UnreachableStoreException e) {
-                            // ignore
-                        } catch(Exception e) {
-                            exceptions.add(e);
-                        }
-                    }
-
-                    latch.countDown();
-                } catch(Exception e) {
-                    exceptions.add(e);
-                }
-            }
-
-        });
-
-        executors.execute(new Runnable() {
-
-            public void run() {
-                try {
-
-                    Thread.sleep(500);
-
-                    RebalanceClientConfig rebalanceClientConfig = new RebalanceClientConfig();
-                    rebalanceClientConfig.setMaxParallelDonors(2);
-                    rebalanceClientConfig.setMaxParallelRebalancing(2);
-
-                    RebalanceController rebalanceClient = new RebalanceController(getBootstrapUrl(updatedCluster,
-                                                                                                  0),
-                                                                                  rebalanceClientConfig);
-                    rebalanceAndCheck(updatedCluster,
-                                      targetCluster,
-                                      rebalanceClient,
-                                      Arrays.asList(1));
-
-                    Thread.sleep(500);
-
-                    rebalancingToken.set(true);
-
-                } catch(Exception e) {
-                    exceptions.add(e);
-                } finally {
-                    // stop servers as soon as the client thread has exited its
-                    // loop.
-                    try {
-                        latch.await(300, TimeUnit.SECONDS);
-                        stopServer(serverList);
-                    } catch(Exception e) {
-                        throw new RuntimeException(e);
-                    }
-                }
-            }
-        });
-
-        executors.shutdown();
-        executors.awaitTermination(300, TimeUnit.SECONDS);
-
-        // check No Exception
-        if(exceptions.size() > 0) {
-            for(Exception e: exceptions) {
-                e.printStackTrace();
-            }
-            fail("Should not see any exceptions !!");
-        }
-    }
-
-    protected void populateData(Cluster cluster, List<Integer> nodeList) {
-
-        // Create SocketStores for each Node first
-        Map<Integer, Store<ByteArray, byte[]>> storeMap = new HashMap<Integer, Store<ByteArray, byte[]>>();
-        for(int nodeId: nodeList) {
-            Node node = cluster.getNodeById(nodeId);
-            storeMap.put(nodeId,
-                         getSocketStore(testStoreName, node.getHost(), node.getSocketPort()));
-
-        }
-
-        RoutingStrategy routing = new ConsistentRoutingStrategy(cluster.getNodes(), 1);
-        for(Entry<String, String> entry: testEntries.entrySet()) {
-            int masterNode = routing.routeRequest(ByteUtils.getBytes(entry.getKey(), "UTF-8"))
-                                    .get(0)
-                                    .getId();
-            if(nodeList.contains(masterNode)) {
-                try {
-                    ByteArray keyBytes = new ByteArray(ByteUtils.getBytes(entry.getKey(), "UTF-8"));
-                    storeMap.get(masterNode)
-                            .put(keyBytes,
-                                 new Versioned<byte[]>(ByteUtils.getBytes(entry.getValue(), "UTF-8")));
-                } catch(ObsoleteVersionException e) {
-                    System.out.println("Why are we seeing this at all here ?? ");
-                    e.printStackTrace();
-                }
-            }
-        }
-
-        // close all socket stores
-        for(Store<ByteArray, byte[]> store: storeMap.values()) {
-            store.close();
-        }
-    }
-
-    protected String getBootstrapUrl(Cluster cluster, int nodeId) {
-        Node node = cluster.getNodeById(nodeId);
-        return "tcp://" + node.getHost() + ":" + node.getSocketPort();
-    }
-
-    protected List<Integer> getUnavailablePartitions(Cluster targetCluster,
-                                                     List<Integer> availablePartitions) {
-        List<Integer> unavailablePartitions = new ArrayList<Integer>();
-
-        for(Node node: targetCluster.getNodes()) {
-            unavailablePartitions.addAll(node.getPartitionIds());
-        }
-
-        unavailablePartitions.removeAll(availablePartitions);
-        return unavailablePartitions;
-    }
-
-    private void rebalanceAndCheck(Cluster currentCluster,
-                                   Cluster targetCluster,
-                                   RebalanceController rebalanceClient,
-                                   List<Integer> nodeCheckList) {
-        rebalanceClient.rebalance(targetCluster);
-
-        for(int nodeId: nodeCheckList) {
-            List<Integer> availablePartitions = targetCluster.getNodeById(nodeId).getPartitionIds();
-            List<Integer> unavailablePartitions = getUnavailablePartitions(targetCluster,
-                                                                           availablePartitions);
-
-            checkGetEntries(currentCluster.getNodeById(nodeId),
-                            targetCluster,
-                            unavailablePartitions,
-                            availablePartitions);
-        }
-
-    }
-
-    protected void checkGetEntries(Node node,
-                                   Cluster cluster,
-                                   List<Integer> unavailablePartitions,
-                                   List<Integer> availablePartitions) {
-        int matchedEntries = 0;
-        RoutingStrategy routing = new ConsistentRoutingStrategy(cluster.getNodes(), 1);
-
-        Store<ByteArray, byte[]> store = getSocketStore(testStoreName,
-                                                        node.getHost(),
-                                                        node.getSocketPort());
-
-        for(Entry<String, String> entry: testEntries.entrySet()) {
-            ByteArray keyBytes = new ByteArray(ByteUtils.getBytes(entry.getKey(), "UTF-8"));
-
-            List<Integer> partitions = routing.getPartitionList(keyBytes.get());
-
-            if(null != unavailablePartitions && unavailablePartitions.containsAll(partitions)) {
-                try {
-                    List<Versioned<byte[]>> value = store.get(keyBytes);
-                    assertEquals("unavailable partitons should return zero size list.",
-                                 0,
-                                 value.size());
-                } catch(InvalidMetadataException e) {
-                    // ignore.
-                }
-            } else if(null != availablePartitions && availablePartitions.containsAll(partitions)) {
-                List<Versioned<byte[]>> values = store.get(keyBytes);
-
-                // expecting exactly one version
-                assertEquals("Expecting exactly one version", 1, values.size());
-                Versioned<byte[]> value = values.get(0);
-                // check version matches (expecting base version for all)
-                assertEquals("Value version should match", new VectorClock(), value.getVersion());
-                // check value matches.
-                assertEquals("Value bytes should match",
-                             entry.getValue(),
-                             ByteUtils.getString(value.getValue(), "UTF-8"));
-                matchedEntries++;
-            } else {
-                // dont care about these
-            }
-        }
-
-        if(null != availablePartitions && availablePartitions.size() > 0)
-            assertNotSame("CheckGetEntries should match some entries.", 0, matchedEntries);
-    }
-=======
-/*
- * Copyright 2008-2010 LinkedIn, Inc
- * 
- * Licensed under the Apache License, Version 2.0 (the "License"); you may not
- * use this file except in compliance with the License. You may obtain a copy of
- * the License at
- * 
- * http://www.apache.org/licenses/LICENSE-2.0
- * 
- * Unless required by applicable law or agreed to in writing, software
- * distributed under the License is distributed on an "AS IS" BASIS, WITHOUT
- * WARRANTIES OR CONDITIONS OF ANY KIND, either express or implied. See the
- * License for the specific language governing permissions and limitations under
- * the License.
- */
-
-package voldemort.client.rebalance;
-
-import static org.junit.Assert.assertEquals;
-import static org.junit.Assert.assertNotSame;
-import static org.junit.Assert.fail;
-
-import java.io.File;
-import java.io.IOException;
-import java.util.ArrayList;
-import java.util.Arrays;
-import java.util.Collections;
-import java.util.HashMap;
-import java.util.List;
-import java.util.Map;
-import java.util.Map.Entry;
-import java.util.concurrent.CountDownLatch;
-import java.util.concurrent.ExecutorService;
-import java.util.concurrent.Executors;
-import java.util.concurrent.TimeUnit;
-import java.util.concurrent.atomic.AtomicBoolean;
-
-import org.junit.After;
-import org.junit.Before;
-import org.junit.Test;
-
-import voldemort.ServerTestUtils;
-import voldemort.TestUtils;
-import voldemort.client.ClientConfig;
-import voldemort.client.DefaultStoreClient;
-import voldemort.client.SocketStoreClientFactory;
-import voldemort.client.StoreClient;
-import voldemort.client.protocol.RequestFormatType;
-import voldemort.client.protocol.admin.AdminClient;
-import voldemort.cluster.Cluster;
-import voldemort.cluster.Node;
-import voldemort.routing.ConsistentRoutingStrategy;
-import voldemort.routing.RoutingStrategy;
-import voldemort.routing.RoutingStrategyFactory;
-import voldemort.serialization.json.JsonReader;
-import voldemort.store.InvalidMetadataException;
-import voldemort.store.Store;
-import voldemort.store.StoreDefinition;
-import voldemort.store.UnreachableStoreException;
-import voldemort.store.readonly.JsonStoreBuilder;
-import voldemort.store.readonly.ReadOnlyStorageEngineTestInstance;
-import voldemort.store.readonly.ReadOnlyStorageFormat;
-import voldemort.store.readonly.swapper.AdminStoreSwapper;
-import voldemort.store.socket.SocketStoreFactory;
-import voldemort.store.socket.clientrequest.ClientRequestExecutorPool;
-import voldemort.utils.ByteArray;
-import voldemort.utils.ByteUtils;
-import voldemort.utils.RebalanceUtils;
-import voldemort.utils.Utils;
-import voldemort.versioning.ObsoleteVersionException;
-import voldemort.versioning.VectorClock;
-import voldemort.versioning.Versioned;
-import voldemort.xml.StoreDefinitionsMapper;
-
-import com.google.common.base.Joiner;
-
-public abstract class AbstractRebalanceTest {
-
-    protected static int NUM_KEYS = 100;
-    protected static String testStoreNameRW = "test";
-    protected static String testStoreNameRO = "test-ro";
-    protected static String storeDefFile = "test/common/voldemort/config/two-stores.xml";
-    private List<StoreDefinition> storeDefs;
-    protected SocketStoreFactory socketStoreFactory;
-    HashMap<String, String> testEntries;
-
-    @Before
-    public void setUp() throws IOException {
-        testEntries = ServerTestUtils.createRandomKeyValueString(NUM_KEYS);
-        socketStoreFactory = new ClientRequestExecutorPool(2, 10000, 100000, 32 * 1024);
-        storeDefs = new StoreDefinitionsMapper().readStoreList(new File(storeDefFile));
-    }
-
-    @After
-    public void tearDown() {
-        testEntries.clear();
-        socketStoreFactory.close();
-    }
-
-    protected abstract Cluster startServers(Cluster cluster,
-                                            String StoreDefXmlFile,
-                                            List<Integer> nodeToStart,
-                                            Map<String, String> configProps) throws Exception;
-
-    protected abstract void stopServer(List<Integer> nodesToStop) throws Exception;
-
-    protected Cluster updateCluster(Cluster template) {
-        return template;
-    }
-
-    protected Store<ByteArray, byte[], byte[]> getSocketStore(String storeName,
-                                                              String host,
-                                                              int port) {
-        return getSocketStore(storeName, host, port, false);
-    }
-
-    protected Store<ByteArray, byte[], byte[]> getSocketStore(String storeName,
-                                                              String host,
-                                                              int port,
-                                                              boolean isRouted) {
-        return ServerTestUtils.getSocketStore(socketStoreFactory,
-                                              storeName,
-                                              host,
-                                              port,
-                                              RequestFormatType.PROTOCOL_BUFFERS,
-                                              isRouted);
-    }
-
-    @Test
-    public void testSingleRebalance() throws Exception {
-        Cluster currentCluster = ServerTestUtils.getLocalCluster(2, new int[][] {
-                { 0, 1, 2, 3, 4, 5, 6, 7, 8 }, {} });
-
-        Cluster targetCluster = ServerTestUtils.getLocalCluster(2, new int[][] {
-                { 0, 1, 4, 5, 6, 7, 8 }, { 2, 3 } });
-
-        // start servers 0 , 1 only
-        List<Integer> serverList = Arrays.asList(0, 1);
-        Cluster updatedCluster = startServers(currentCluster, storeDefFile, serverList, null);
-        targetCluster = updateCluster(targetCluster);
-
-        RebalanceController rebalanceClient = new RebalanceController(getBootstrapUrl(updatedCluster,
-                                                                                      0),
-                                                                      new RebalanceClientConfig());
-        try {
-            populateData(updatedCluster, Arrays.asList(0), rebalanceClient.getAdminClient());
-            rebalanceAndCheck(updatedCluster, targetCluster, rebalanceClient, Arrays.asList(1));
-        } finally {
-            // stop servers
-            stopServer(serverList);
-        }
-    }
-
-    @Test
-    public void testDeleteAfterRebalancing() throws Exception {
-        Cluster currentCluster = ServerTestUtils.getLocalCluster(2, new int[][] {
-                { 0, 1, 2, 3, 4, 5, 6, 7, 8 }, {} });
-
-        Cluster targetCluster = ServerTestUtils.getLocalCluster(2, new int[][] {
-                { 0, 1, 4, 5, 6, 7, 8 }, { 2, 3 } });
-
-        // start servers 0 , 1 only
-        List<Integer> serverList = Arrays.asList(0, 1);
-        Cluster updatedCluster = startServers(currentCluster, storeDefFile, serverList, null);
-        targetCluster = updateCluster(targetCluster);
-
-        RebalanceClientConfig rebalanceConfig = new RebalanceClientConfig();
-        rebalanceConfig.setDeleteAfterRebalancingEnabled(true);
-        RebalanceController rebalanceClient = new RebalanceController(getBootstrapUrl(updatedCluster,
-                                                                                      0),
-                                                                      rebalanceConfig);
-
-        try {
-            populateData(updatedCluster, Arrays.asList(0), rebalanceClient.getAdminClient());
-            rebalanceAndCheck(updatedCluster, targetCluster, rebalanceClient, Arrays.asList(1));
-
-            // check that all keys are partitions 2,3 are Indeeed deleted.
-            // assign all partitions to node 0 by force ..
-            rebalanceClient.getAdminClient()
-                           .updateRemoteCluster(0,
-                                                updatedCluster,
-                                                ((VectorClock) RebalanceUtils.getLatestCluster(null,
-                                                                                               rebalanceClient.getAdminClient())
-                                                                             .getVersion()).incremented(0,
-                                                                                                        System.currentTimeMillis()));
-            checkGetEntries(updatedCluster.getNodeById(0),
-                            updatedCluster,
-                            Arrays.asList(2, 3),
-                            null,
-                            false);
-
-        } finally {
-            // stop servers
-            stopServer(serverList);
-        }
-    }
-
-    @Test
-    public void testDeleteAfterRebalancingDisabled() throws Exception {
-        Cluster currentCluster = ServerTestUtils.getLocalCluster(2, new int[][] {
-                { 0, 1, 2, 3, 4, 5, 6, 7, 8 }, {} });
-
-        Cluster targetCluster = ServerTestUtils.getLocalCluster(2, new int[][] {
-                { 0, 1, 4, 5, 6, 7, 8 }, { 2, 3 } });
-
-        // start servers 0 , 1 only
-        List<Integer> serverList = Arrays.asList(0, 1);
-        Cluster updatedCluster = startServers(currentCluster, storeDefFile, serverList, null);
-        targetCluster = updateCluster(targetCluster);
-
-        RebalanceController rebalanceClient = new RebalanceController(getBootstrapUrl(updatedCluster,
-                                                                                      0),
-                                                                      new RebalanceClientConfig());
-        try {
-            populateData(updatedCluster, Arrays.asList(0), rebalanceClient.getAdminClient());
-            rebalanceAndCheck(updatedCluster, targetCluster, rebalanceClient, Arrays.asList(1));
-
-            // check that all keys are partitions 2,3 are still present -
-            // applicable only for Read-write
-            // assign all partitions to node 0 by force ..
-            rebalanceClient.getAdminClient()
-                           .updateRemoteCluster(0,
-                                                updatedCluster,
-                                                ((VectorClock) RebalanceUtils.getLatestCluster(null,
-                                                                                               rebalanceClient.getAdminClient())
-                                                                             .getVersion()).incremented(0,
-                                                                                                        System.currentTimeMillis()));
-            checkGetEntries(updatedCluster.getNodeById(0),
-                            updatedCluster,
-                            null,
-                            Arrays.asList(2, 3),
-                            true);
-
-        } finally {
-            // stop servers
-            stopServer(serverList);
-        }
-    }
-
-    @Test
-    public void testMultipleRebalance() throws Exception {
-        Cluster currentCluster = ServerTestUtils.getLocalCluster(3, new int[][] {
-                { 0, 1, 2, 3, 4, 5, 6, 7, 8 }, {}, {} });
-
-        Cluster targetCluster = ServerTestUtils.getLocalCluster(3, new int[][] { { 0, 1, 4, 5, 6 },
-                { 2, 3 }, { 7, 8 } });
-
-        // start servers 0 , 1 only
-        List<Integer> serverList = Arrays.asList(0, 1, 2);
-        Cluster updatedCluster = startServers(currentCluster, storeDefFile, serverList, null);
-        targetCluster = updateCluster(targetCluster);
-
-        RebalanceController rebalanceClient = new RebalanceController(getBootstrapUrl(updatedCluster,
-                                                                                      0),
-                                                                      new RebalanceClientConfig());
-        try {
-            populateData(updatedCluster, Arrays.asList(0), rebalanceClient.getAdminClient());
-            rebalanceAndCheck(updatedCluster, targetCluster, rebalanceClient, Arrays.asList(1, 2));
-        } finally {
-            // stop servers
-            stopServer(serverList);
-        }
-    }
-
-    @Test
-    public void testMultipleParallelRebalance() throws Exception {
-        Cluster currentCluster = ServerTestUtils.getLocalCluster(3, new int[][] {
-                { 0, 1, 2, 3, 4, 5, 6, 7, 8 }, {}, {} });
-
-        Cluster targetCluster = ServerTestUtils.getLocalCluster(3, new int[][] { { 0, 1, 4, 5, 6 },
-                { 2, 3 }, { 7, 8 } });
-
-        // start servers 0 , 1 only
-        List<Integer> serverList = Arrays.asList(0, 1, 2);
-        Cluster updatedCluster = startServers(currentCluster, storeDefFile, serverList, null);
-        targetCluster = updateCluster(targetCluster);
-
-        RebalanceClientConfig config = new RebalanceClientConfig();
-        config.setMaxParallelRebalancing(2);
-        config.setMaxParallelDonors(2);
-        RebalanceController rebalanceClient = new RebalanceController(getBootstrapUrl(updatedCluster,
-                                                                                      0),
-                                                                      config);
-        try {
-            populateData(updatedCluster, Arrays.asList(0), rebalanceClient.getAdminClient());
-            rebalanceAndCheck(updatedCluster, targetCluster, rebalanceClient, Arrays.asList(1, 2));
-        } finally {
-            // stop servers
-            stopServer(serverList);
-        }
-    }
-
-    @Test
-    public void testMultipleDonors() throws Exception {
-        Cluster currentCluster = ServerTestUtils.getLocalCluster(4, new int[][] { { 0, 2 },
-                { 1, 3, 5 }, { 4, 6 }, {} });
-        Cluster targetCluster = ServerTestUtils.getLocalCluster(4, new int[][] { { 0 }, { 1, 3 },
-                { 4, 6 }, { 2, 5 } });
-
-        List<Integer> serverList = Arrays.asList(0, 1, 2, 3);
-        Cluster updatedCluster = startServers(currentCluster, storeDefFile, serverList, null);
-        targetCluster = updateCluster(targetCluster);
-
-        RebalanceClientConfig config = new RebalanceClientConfig();
-        config.setMaxParallelRebalancing(2);
-        config.setMaxParallelDonors(2);
-
-        RebalanceController rebalanceClient = new RebalanceController(getBootstrapUrl(updatedCluster,
-                                                                                      0),
-                                                                      config);
-        try {
-            populateData(updatedCluster, Arrays.asList(0, 1, 2), rebalanceClient.getAdminClient());
-            rebalanceAndCheck(updatedCluster, targetCluster, rebalanceClient, Arrays.asList(3));
-        } finally {
-            // stop servers
-            stopServer(serverList);
-        }
-
-    }
-
-    @Test
-    public void testMultipleDonorsMultipleStealers() throws Exception {
-        Cluster currentCluster = ServerTestUtils.getLocalCluster(4, new int[][] { { 0, 2, 4, 6 },
-                { 1, 3, 5 }, {}, {} });
-        Cluster targetCluster = ServerTestUtils.getLocalCluster(4, new int[][] { { 0, 4 }, { 1 },
-                { 6, 3 }, { 2, 5 } });
-
-        List<Integer> serverList = Arrays.asList(0, 1, 2, 3);
-        Cluster updatedCluster = startServers(currentCluster, storeDefFile, serverList, null);
-        targetCluster = updateCluster(targetCluster);
-
-        RebalanceClientConfig config = new RebalanceClientConfig();
-        config.setMaxParallelRebalancing(2);
-        config.setMaxParallelDonors(2);
-        RebalanceController rebalanceClient = new RebalanceController(getBootstrapUrl(updatedCluster,
-                                                                                      0),
-                                                                      config);
-        try {
-            populateData(updatedCluster, Arrays.asList(0, 1), rebalanceClient.getAdminClient());
-            rebalanceAndCheck(updatedCluster, targetCluster, rebalanceClient, Arrays.asList(3));
-        } finally {
-            // stop servers
-            stopServer(serverList);
-        }
-    }
-
-    @Test
-    public void testProxyGetDuringRebalancing() throws Exception {
-        final Cluster currentCluster = ServerTestUtils.getLocalCluster(2, new int[][] {
-                { 0, 1, 2, 3 }, {} });
-
-        final Cluster targetCluster = ServerTestUtils.getLocalCluster(2, new int[][] { {},
-                { 0, 1, 2, 3 } });
-
-        // start servers 0 , 1 only
-        final List<Integer> serverList = Arrays.asList(0, 1);
-        final Cluster updatedCluster = startServers(currentCluster, storeDefFile, serverList, null);
-
-        ExecutorService executors = Executors.newFixedThreadPool(2);
-        final AtomicBoolean rebalancingToken = new AtomicBoolean(false);
-        final List<Exception> exceptions = Collections.synchronizedList(new ArrayList<Exception>());
-
-        RebalanceClientConfig rebalanceClientConfig = new RebalanceClientConfig();
-        rebalanceClientConfig.setMaxParallelDonors(2);
-        rebalanceClientConfig.setMaxParallelRebalancing(2);
-
-        final RebalanceController rebalanceClient = new RebalanceController(getBootstrapUrl(updatedCluster,
-                                                                                            0),
-                                                                            rebalanceClientConfig);
-
-        // populate data now.
-        populateData(updatedCluster, Arrays.asList(0), rebalanceClient.getAdminClient());
-
-        final SocketStoreClientFactory factory = new SocketStoreClientFactory(new ClientConfig().setBootstrapUrls(getBootstrapUrl(updatedCluster,
-                                                                                                                                  0))
-                                                                                                .setSocketTimeout(120,
-                                                                                                                  TimeUnit.SECONDS));
-
-        final StoreClient<String, String> storeClient = new DefaultStoreClient<String, String>(testStoreNameRW,
-                                                                                               null,
-                                                                                               factory,
-                                                                                               3);
-        final boolean[] masterNodeResponded = { false, false };
-
-        // start get operation.
-        executors.execute(new Runnable() {
-
-            public void run() {
-                try {
-                    List<String> keys = new ArrayList<String>(testEntries.keySet());
-
-                    int nRequests = 0;
-                    while(!rebalancingToken.get()) {
-                        // should always able to get values.
-                        int index = (int) (Math.random() * keys.size());
-
-                        // should get a valid value
-                        try {
-                            nRequests++;
-                            Versioned<String> value = storeClient.get(keys.get(index));
-                            assertNotSame("StoreClient get() should not return null.", null, value);
-                            assertEquals("Value returned should be good",
-                                         new Versioned<String>(testEntries.get(keys.get(index))),
-                                         value);
-                            int masterNode = storeClient.getResponsibleNodes(keys.get(index))
-                                                        .get(0)
-                                                        .getId();
-                            masterNodeResponded[masterNode] = true;
-
-                        } catch(Exception e) {
-                            System.out.println(e);
-                            e.printStackTrace();
-                            exceptions.add(e);
-                        }
-                    }
-
-                } catch(Exception e) {
-                    exceptions.add(e);
-                } finally {
-                    factory.close();
-                }
-            }
-
-        });
-
-        executors.execute(new Runnable() {
-
-            public void run() {
-                try {
-
-                    Thread.sleep(500);
-
-                    rebalanceAndCheck(updatedCluster,
-                                      updateCluster(targetCluster),
-                                      rebalanceClient,
-                                      Arrays.asList(1));
-
-                    Thread.sleep(500);
-
-                    rebalancingToken.set(true);
-
-                } catch(Exception e) {
-                    exceptions.add(e);
-                } finally {
-                    // stop servers
-                    try {
-                        stopServer(serverList);
-                    } catch(Exception e) {
-                        throw new RuntimeException(e);
-                    }
-                }
-            }
-        });
-
-        executors.shutdown();
-        executors.awaitTermination(300, TimeUnit.SECONDS);
-
-        assertEquals("Client should see values returned master at both (0,1):("
-                             + masterNodeResponded[0] + "," + masterNodeResponded[1] + ")",
-                     true,
-                     masterNodeResponded[0] && masterNodeResponded[1]);
-
-        // check No Exception
-        if(exceptions.size() > 0) {
-            for(Exception e: exceptions) {
-                e.printStackTrace();
-            }
-            fail("Should not see any exceptions.");
-        }
-    }
-
-    @Test
-    public void testProxyGetWithMultipleDonors() throws Exception {
-        Cluster currentCluster = ServerTestUtils.getLocalCluster(4, new int[][] { { 0, 2, 4, 6 },
-                { 1, 3, 5 }, {}, {} });
-        final Cluster targetCluster = ServerTestUtils.getLocalCluster(4, new int[][] { { 0, 4 },
-                { 1 }, { 6, 3 }, { 2, 5 } });
-
-        // start servers 0 , 1 only
-        final List<Integer> serverList = Arrays.asList(0, 1, 2, 3);
-        final Cluster updatedCluster = startServers(currentCluster, storeDefFile, serverList, null);
-
-        ExecutorService executors = Executors.newFixedThreadPool(2);
-        final AtomicBoolean rebalancingToken = new AtomicBoolean(false);
-        final List<Exception> exceptions = Collections.synchronizedList(new ArrayList<Exception>());
-
-        RebalanceClientConfig rebalanceClientConfig = new RebalanceClientConfig();
-        rebalanceClientConfig.setMaxParallelDonors(2);
-        rebalanceClientConfig.setMaxParallelRebalancing(2);
-
-        final RebalanceController rebalanceClient = new RebalanceController(getBootstrapUrl(updatedCluster,
-                                                                                            0),
-                                                                            rebalanceClientConfig);
-
-        // populate data now.
-        populateData(updatedCluster, Arrays.asList(0, 1), rebalanceClient.getAdminClient());
-
-        final SocketStoreClientFactory factory = new SocketStoreClientFactory(new ClientConfig().setBootstrapUrls(getBootstrapUrl(updatedCluster,
-                                                                                                                                  0))
-                                                                                                .setSocketTimeout(120,
-                                                                                                                  TimeUnit.SECONDS));
-
-        final StoreClient<String, String> storeClient = new DefaultStoreClient<String, String>(testStoreNameRW,
-                                                                                               null,
-                                                                                               factory,
-                                                                                               3);
-        final Boolean[] masterNodeResponded = { false, false, false, false };
-
-        // start get operation.
-        executors.execute(new Runnable() {
-
-            public void run() {
-                try {
-                    List<String> keys = new ArrayList<String>(testEntries.keySet());
-
-                    int nRequests = 0;
-                    while(!rebalancingToken.get()) {
-                        // should always able to get values.
-                        int index = (int) (Math.random() * keys.size());
-
-                        // should get a valid value
-                        try {
-                            nRequests++;
-                            Versioned<String> value = storeClient.get(keys.get(index));
-                            assertNotSame("StoreClient get() should not return null.", null, value);
-                            assertEquals("Value returned should be good",
-                                         new Versioned<String>(testEntries.get(keys.get(index))),
-                                         value);
-                            int masterNode = storeClient.getResponsibleNodes(keys.get(index))
-                                                        .get(0)
-                                                        .getId();
-                            masterNodeResponded[masterNode] = true;
-
-                        } catch(Exception e) {
-                            System.out.println(e);
-                            e.printStackTrace();
-                            exceptions.add(e);
-                        }
-                    }
-
-                } catch(Exception e) {
-                    exceptions.add(e);
-                } finally {
-                    factory.close();
-                }
-            }
-
-        });
-
-        executors.execute(new Runnable() {
-
-            public void run() {
-                try {
-
-                    Thread.sleep(500);
-
-                    rebalanceAndCheck(updatedCluster,
-                                      updateCluster(targetCluster),
-                                      rebalanceClient,
-                                      Arrays.asList(2, 3));
-
-                    Thread.sleep(500);
-
-                    rebalancingToken.set(true);
-
-                } catch(Exception e) {
-                    exceptions.add(e);
-                } finally {
-                    // stop servers
-                    try {
-                        stopServer(serverList);
-                    } catch(Exception e) {
-                        throw new RuntimeException(e);
-                    }
-                }
-            }
-        });
-
-        executors.shutdown();
-        executors.awaitTermination(300, TimeUnit.SECONDS);
-
-        assertEquals("Client should see values returned master at both (0,1,2,3):("
-                             + Joiner.on(",").join(masterNodeResponded) + ")",
-                     true,
-                     masterNodeResponded[0] && masterNodeResponded[1] && masterNodeResponded[2]
-                             && masterNodeResponded[3]);
-
-        // check No Exception
-        if(exceptions.size() > 0) {
-            for(Exception e: exceptions) {
-                e.printStackTrace();
-            }
-            fail("Should not see any exceptions.");
-        }
-    }
-
-    @Test
-    public void testServerSideRouting() throws Exception {
-        Cluster localCluster = ServerTestUtils.getLocalCluster(2,
-                                                               new int[][] { { 0, 1, 2, 3 }, {} });
-
-        Cluster localTargetCluster = ServerTestUtils.getLocalCluster(2, new int[][] { {},
-                { 0, 1, 2, 3 } });
-
-        // start servers 0 , 1 only
-        final List<Integer> serverList = Arrays.asList(0, 1);
-        final Cluster updatedCluster = startServers(localCluster, storeDefFile, serverList, null);
-        final Cluster targetCluster = updateCluster(localTargetCluster);
-
-        ExecutorService executors = Executors.newFixedThreadPool(2);
-        final AtomicBoolean rebalancingToken = new AtomicBoolean(false);
-        final List<Exception> exceptions = Collections.synchronizedList(new ArrayList<Exception>());
-
-        // populate data now.
-        RebalanceClientConfig rebalanceClientConfig = new RebalanceClientConfig();
-        rebalanceClientConfig.setMaxParallelDonors(2);
-        rebalanceClientConfig.setMaxParallelRebalancing(2);
-
-        final RebalanceController rebalanceClient = new RebalanceController(getBootstrapUrl(updatedCluster,
-                                                                                            0),
-                                                                            rebalanceClientConfig);
-
-        populateData(updatedCluster, Arrays.asList(0), rebalanceClient.getAdminClient());
-
-        Node node = updatedCluster.getNodeById(0);
-        final Store<ByteArray, byte[], byte[]> serverSideRoutingStore = getSocketStore(testStoreNameRW,
-                                                                                       node.getHost(),
-                                                                                       node.getSocketPort(),
-                                                                                       true);
-
-        final CountDownLatch latch = new CountDownLatch(1);
-
-        // start get operation.
-        executors.execute(new Runnable() {
-
-            public void run() {
-                try {
-                    List<String> keys = new ArrayList<String>(testEntries.keySet());
-
-                    int nRequests = 0;
-                    while(!rebalancingToken.get()) {
-                        // should always able to get values.
-                        int index = (int) (Math.random() * keys.size());
-
-                        // should get a valid value
-                        try {
-                            nRequests++;
-                            List<Versioned<byte[]>> values = serverSideRoutingStore.get(new ByteArray(ByteUtils.getBytes(keys.get(index),
-                                                                                                                         "UTF-8")),
-                                                                                        null);
-
-                            assertEquals("serverSideRoutingStore should return value.",
-                                         1,
-                                         values.size());
-                            assertEquals("Value returned should be good",
-                                         new Versioned<String>(testEntries.get(keys.get(index))),
-                                         new Versioned<String>(ByteUtils.getString(values.get(0)
-                                                                                         .getValue(),
-                                                                                   "UTF-8"),
-                                                               values.get(0).getVersion()));
-                        } catch(UnreachableStoreException e) {
-                            // ignore
-                        } catch(Exception e) {
-                            exceptions.add(e);
-                        }
-                    }
-
-                    latch.countDown();
-                } catch(Exception e) {
-                    exceptions.add(e);
-                }
-            }
-
-        });
-
-        executors.execute(new Runnable() {
-
-            public void run() {
-                try {
-
-                    Thread.sleep(500);
-
-                    rebalanceAndCheck(updatedCluster,
-                                      targetCluster,
-                                      rebalanceClient,
-                                      Arrays.asList(1));
-
-                    Thread.sleep(500);
-
-                    rebalancingToken.set(true);
-
-                } catch(Exception e) {
-                    exceptions.add(e);
-                } finally {
-                    // stop servers as soon as the client thread has exited its
-                    // loop.
-                    try {
-                        latch.await(300, TimeUnit.SECONDS);
-                        stopServer(serverList);
-                    } catch(Exception e) {
-                        throw new RuntimeException(e);
-                    }
-                }
-            }
-        });
-
-        executors.shutdown();
-        executors.awaitTermination(300, TimeUnit.SECONDS);
-
-        // check No Exception
-        if(exceptions.size() > 0) {
-            for(Exception e: exceptions) {
-                e.printStackTrace();
-            }
-            fail("Should not see any exceptions !!");
-        }
-    }
-
-    protected void populateData(Cluster cluster, List<Integer> nodeList, AdminClient adminClient)
-            throws Exception {
-
-        // Populate Read write stores
-
-        // Create SocketStores for each Node first
-        Map<Integer, Store<ByteArray, byte[], byte[]>> storeMap = new HashMap<Integer, Store<ByteArray, byte[], byte[]>>();
-        for(int nodeId: nodeList) {
-            Node node = cluster.getNodeById(nodeId);
-            storeMap.put(nodeId, getSocketStore(testStoreNameRW,
-                                                node.getHost(),
-                                                node.getSocketPort()));
-
-        }
-
-        RoutingStrategy routing = new ConsistentRoutingStrategy(cluster.getNodes(), 1);
-        for(Entry<String, String> entry: testEntries.entrySet()) {
-            int masterNode = routing.routeRequest(ByteUtils.getBytes(entry.getKey(), "UTF-8"))
-                                    .get(0)
-                                    .getId();
-            if(nodeList.contains(masterNode)) {
-                try {
-                    ByteArray keyBytes = new ByteArray(ByteUtils.getBytes(entry.getKey(), "UTF-8"));
-                    storeMap.get(masterNode)
-                            .put(keyBytes,
-                                 new Versioned<byte[]>(ByteUtils.getBytes(entry.getValue(), "UTF-8")),
-                                 null);
-                } catch(ObsoleteVersionException e) {
-                    System.out.println("Why are we seeing this at all here ?? ");
-                    e.printStackTrace();
-                }
-            }
-        }
-
-        // close all socket stores
-        for(Store<ByteArray, byte[], byte[]> store: storeMap.values()) {
-            store.close();
-        }
-
-        // Populate Read only stores
-
-        File baseDir = TestUtils.createTempDir();
-        JsonReader reader = ReadOnlyStorageEngineTestInstance.makeTestDataReader(testEntries,
-                                                                                 baseDir);
-
-        StoreDefinition def = null;
-        for(StoreDefinition storeDef: storeDefs) {
-            if(storeDef.getName().compareTo(testStoreNameRO) == 0) {
-                def = storeDef;
-                break;
-            }
-        }
-
-        Utils.notNull(def);
-        RoutingStrategy router = new RoutingStrategyFactory().updateRoutingStrategy(def, cluster);
-
-        File outputDir = TestUtils.createTempDir(baseDir);
-        JsonStoreBuilder storeBuilder = new JsonStoreBuilder(reader,
-                                                             cluster,
-                                                             def,
-                                                             router,
-                                                             outputDir,
-                                                             null,
-                                                             testEntries.size() / 5,
-                                                             1,
-                                                             2,
-                                                             10000,
-                                                             false);
-        storeBuilder.build(ReadOnlyStorageFormat.READONLY_V1);
-
-        AdminStoreSwapper swapper = new AdminStoreSwapper(cluster,
-                                                          Executors.newFixedThreadPool(nodeList.size()),
-                                                          adminClient,
-                                                          100000);
-        swapper.swapStoreData(testStoreNameRO, outputDir.getAbsolutePath(), 1L);
-
-    }
-
-    protected String getBootstrapUrl(Cluster cluster, int nodeId) {
-        Node node = cluster.getNodeById(nodeId);
-        return "tcp://" + node.getHost() + ":" + node.getSocketPort();
-    }
-
-    protected List<Integer> getUnavailablePartitions(Cluster targetCluster,
-                                                     List<Integer> availablePartitions) {
-        List<Integer> unavailablePartitions = new ArrayList<Integer>();
-
-        for(Node node: targetCluster.getNodes()) {
-            unavailablePartitions.addAll(node.getPartitionIds());
-        }
-
-        unavailablePartitions.removeAll(availablePartitions);
-        return unavailablePartitions;
-    }
-
-    private void rebalanceAndCheck(Cluster currentCluster,
-                                   Cluster targetCluster,
-                                   RebalanceController rebalanceClient,
-                                   List<Integer> nodeCheckList) {
-        rebalanceClient.rebalance(targetCluster);
-
-        for(int nodeId: nodeCheckList) {
-            List<Integer> availablePartitions = targetCluster.getNodeById(nodeId).getPartitionIds();
-            List<Integer> unavailablePartitions = getUnavailablePartitions(targetCluster,
-                                                                           availablePartitions);
-
-            checkGetEntries(currentCluster.getNodeById(nodeId),
-                            targetCluster,
-                            unavailablePartitions,
-                            availablePartitions,
-                            false);
-        }
-
-    }
-
-    protected void checkGetEntries(Node node,
-                                   Cluster cluster,
-                                   List<Integer> unavailablePartitions,
-                                   List<Integer> availablePartitions,
-                                   boolean onlyReadWrite) {
-        int matchedEntries = 0;
-        RoutingStrategy routing = new ConsistentRoutingStrategy(cluster.getNodes(), 1);
-
-        Store<ByteArray, byte[], byte[]> storeRW = getSocketStore(testStoreNameRW,
-                                                                  node.getHost(),
-                                                                  node.getSocketPort());
-        Store<ByteArray, byte[], byte[]> storeRO = getSocketStore(testStoreNameRO,
-                                                                  node.getHost(),
-                                                                  node.getSocketPort());
-
-        for(Entry<String, String> entry: testEntries.entrySet()) {
-            ByteArray keyBytes = new ByteArray(ByteUtils.getBytes(entry.getKey(), "UTF-8"));
-
-            List<Integer> partitions = routing.getPartitionList(keyBytes.get());
-
-            if(null != unavailablePartitions && unavailablePartitions.containsAll(partitions)) {
-                try {
-                    List<Versioned<byte[]>> value = storeRW.get(keyBytes, null);
-                    assertEquals("unavailable partitons should return zero size list.",
-                                 0,
-                                 value.size());
-
-                } catch(InvalidMetadataException e) {
-                    // ignore.
-                }
-                if(!onlyReadWrite) {
-                    try {
-                        List<Versioned<byte[]>> value = storeRO.get(keyBytes, null);
-                        assertEquals("unavailable partitons should return zero size list.",
-                                     0,
-                                     value.size());
-                    } catch(InvalidMetadataException e) {
-                        // ignore.
-                    }
-                }
-
-            } else if(null != availablePartitions && availablePartitions.containsAll(partitions)) {
-                List<Versioned<byte[]>> values = storeRW.get(keyBytes, null);
-
-                // expecting exactly one version
-                assertEquals("Expecting exactly one version", 1, values.size());
-                Versioned<byte[]> value = values.get(0);
-                // check version matches (expecting base version for all)
-                assertEquals("Value version should match", new VectorClock(), value.getVersion());
-                // check value matches.
-                assertEquals("Value bytes should match",
-                             entry.getValue(),
-                             ByteUtils.getString(value.getValue(), "UTF-8"));
-
-                if(!onlyReadWrite) {
-                    values = storeRO.get(keyBytes, null);
-
-                    // expecting exactly one version
-                    assertEquals("Expecting exactly one version", 1, values.size());
-                    value = values.get(0);
-                    // check version matches (expecting base version for all)
-                    assertEquals("Value version should match",
-                                 new VectorClock(),
-                                 value.getVersion());
-                    // check value matches.
-                    assertEquals("Value bytes should match",
-                                 entry.getValue(),
-                                 ByteUtils.getString(value.getValue(), "UTF-8"));
-                }
-                matchedEntries++;
-            } else {
-                // dont care about these
-            }
-        }
-
-        if(null != availablePartitions && availablePartitions.size() > 0)
-            assertNotSame("CheckGetEntries should match some entries.", 0, matchedEntries);
-    }
->>>>>>> 06be27c2
+/*
+ * Copyright 2008-2010 LinkedIn, Inc
+ * 
+ * Licensed under the Apache License, Version 2.0 (the "License"); you may not
+ * use this file except in compliance with the License. You may obtain a copy of
+ * the License at
+ * 
+ * http://www.apache.org/licenses/LICENSE-2.0
+ * 
+ * Unless required by applicable law or agreed to in writing, software
+ * distributed under the License is distributed on an "AS IS" BASIS, WITHOUT
+ * WARRANTIES OR CONDITIONS OF ANY KIND, either express or implied. See the
+ * License for the specific language governing permissions and limitations under
+ * the License.
+ */
+
+package voldemort.client.rebalance;
+
+import static org.junit.Assert.assertEquals;
+import static org.junit.Assert.assertNotSame;
+import static org.junit.Assert.fail;
+
+import java.io.File;
+import java.io.FileWriter;
+import java.io.StringReader;
+import java.util.ArrayList;
+import java.util.Arrays;
+import java.util.Collections;
+import java.util.HashMap;
+import java.util.List;
+import java.util.Map;
+import java.util.Map.Entry;
+import java.util.concurrent.CountDownLatch;
+import java.util.concurrent.ExecutorService;
+import java.util.concurrent.Executors;
+import java.util.concurrent.TimeUnit;
+import java.util.concurrent.atomic.AtomicBoolean;
+
+import org.junit.After;
+import org.junit.Before;
+import org.junit.Test;
+
+import voldemort.ServerTestUtils;
+import voldemort.TestUtils;
+import voldemort.VoldemortTestConstants;
+import voldemort.client.ClientConfig;
+import voldemort.client.DefaultStoreClient;
+import voldemort.client.SocketStoreClientFactory;
+import voldemort.client.StoreClient;
+import voldemort.client.protocol.RequestFormatType;
+import voldemort.client.protocol.admin.AdminClient;
+import voldemort.cluster.Cluster;
+import voldemort.cluster.Node;
+import voldemort.routing.ConsistentRoutingStrategy;
+import voldemort.routing.RoutingStrategy;
+import voldemort.routing.RoutingStrategyFactory;
+import voldemort.serialization.json.JsonReader;
+import voldemort.store.InvalidMetadataException;
+import voldemort.store.Store;
+import voldemort.store.StoreDefinition;
+import voldemort.store.UnreachableStoreException;
+import voldemort.store.async.AsyncUtils;
+import voldemort.store.readonly.JsonStoreBuilder;
+import voldemort.store.readonly.ReadOnlyStorageEngineTestInstance;
+import voldemort.store.readonly.ReadOnlyStorageFormat;
+import voldemort.store.readonly.swapper.AdminStoreSwapper;
+import voldemort.store.socket.SocketStoreFactory;
+import voldemort.store.socket.clientrequest.ClientRequestExecutorPool;
+import voldemort.utils.ByteArray;
+import voldemort.utils.ByteUtils;
+import voldemort.utils.RebalanceUtils;
+import voldemort.utils.Utils;
+import voldemort.versioning.ObsoleteVersionException;
+import voldemort.versioning.VectorClock;
+import voldemort.versioning.Versioned;
+import voldemort.xml.StoreDefinitionsMapper;
+
+import com.google.common.base.Joiner;
+
+public abstract class AbstractRebalanceTest {
+
+    protected static int NUM_KEYS = 100;
+    protected static String testStoreNameRW = "test";
+    protected static String testStoreNameRO = "test-ro";
+    protected static String storeDefFile;
+    // protected static String storeDefFile = "config/two-stores.xml";
+    private List<StoreDefinition> storeDefs;
+    protected SocketStoreFactory socketStoreFactory;
+    HashMap<String, String> testEntries;
+
+    @Before
+    public void setUp() {
+        testEntries = ServerTestUtils.createRandomKeyValueString(NUM_KEYS);
+        socketStoreFactory = new ClientRequestExecutorPool(2, 10000, 100000, 32 * 1024);
+        storeDefs = new StoreDefinitionsMapper().readStoreList(new StringReader(VoldemortTestConstants.getTwoStoresDefinitionsXml()));
+        try {
+            String twoStoresDefinitionsXml = VoldemortTestConstants.getTwoStoresDefinitionsXml();
+            File file = File.createTempFile("two-stores-", ".xml");
+            FileWriter fw = new FileWriter(file);
+            fw.write(twoStoresDefinitionsXml);
+            fw.flush();
+            fw.close();
+            storeDefFile = file.getAbsolutePath();
+        } catch (Exception e) {
+            e.printStackTrace();
+        }
+    }
+
+    @After
+    public void tearDown() {
+        testEntries.clear();
+        socketStoreFactory.close();
+    }
+
+    protected abstract Cluster startServers(Cluster cluster,
+                                            String StoreDefXmlFile,
+                                            List<Integer> nodeToStart,
+                                            Map<String, String> configProps) throws Exception;
+
+    protected abstract void stopServer(List<Integer> nodesToStop) throws Exception;
+
+    protected Cluster updateCluster(Cluster template) {
+        return template;
+    }
+
+    protected Store<ByteArray, byte[], byte[]> getSocketStore(String storeName,
+                                                              String host,
+                                                              int port) {
+        return getSocketStore(storeName, host, port, false);
+    }
+
+    protected Store<ByteArray, byte[], byte[]> getSocketStore(String storeName,
+                                                              String host,
+                                                              int port,
+                                                              boolean isRouted) {
+        return AsyncUtils.asStore(ServerTestUtils.getSocketStore(socketStoreFactory,
+                                                                 storeName,
+                                                                 host,
+                                                                 port,
+                                                                 RequestFormatType.PROTOCOL_BUFFERS,
+                                                                 isRouted));
+    }
+
+    @Test
+    public void testSingleRebalance() throws Exception {
+        Cluster currentCluster = ServerTestUtils.getLocalCluster(2, new int[][] {
+                { 0, 1, 2, 3, 4, 5, 6, 7, 8 }, {} });
+
+        Cluster targetCluster = ServerTestUtils.getLocalCluster(2, new int[][] {
+                { 0, 1, 4, 5, 6, 7, 8 }, { 2, 3 } });
+
+        // start servers 0 , 1 only
+        List<Integer> serverList = Arrays.asList(0, 1);
+        Cluster updatedCluster = startServers(currentCluster, storeDefFile, serverList, null);
+        targetCluster = updateCluster(targetCluster);
+
+        RebalanceController rebalanceClient = new RebalanceController(getBootstrapUrl(updatedCluster,
+                                                                                      0),
+                                                                      new RebalanceClientConfig());
+        try {
+            populateData(updatedCluster, Arrays.asList(0), rebalanceClient.getAdminClient());
+            rebalanceAndCheck(updatedCluster, targetCluster, rebalanceClient, Arrays.asList(1));
+        } finally {
+            // stop servers
+            stopServer(serverList);
+        }
+    }
+
+    @Test
+    public void testDeleteAfterRebalancing() throws Exception {
+        Cluster currentCluster = ServerTestUtils.getLocalCluster(2, new int[][] {
+                { 0, 1, 2, 3, 4, 5, 6, 7, 8 }, {} });
+
+        Cluster targetCluster = ServerTestUtils.getLocalCluster(2, new int[][] {
+                { 0, 1, 4, 5, 6, 7, 8 }, { 2, 3 } });
+
+        // start servers 0 , 1 only
+        List<Integer> serverList = Arrays.asList(0, 1);
+        Cluster updatedCluster = startServers(currentCluster, storeDefFile, serverList, null);
+        targetCluster = updateCluster(targetCluster);
+
+        RebalanceClientConfig rebalanceConfig = new RebalanceClientConfig();
+        rebalanceConfig.setDeleteAfterRebalancingEnabled(true);
+        RebalanceController rebalanceClient = new RebalanceController(getBootstrapUrl(updatedCluster,
+                                                                                      0),
+                                                                      rebalanceConfig);
+
+        try {
+            populateData(updatedCluster, Arrays.asList(0), rebalanceClient.getAdminClient());
+            rebalanceAndCheck(updatedCluster, targetCluster, rebalanceClient, Arrays.asList(1));
+
+            // check that all keys are partitions 2,3 are Indeeed deleted.
+            // assign all partitions to node 0 by force ..
+            rebalanceClient.getAdminClient()
+                           .updateRemoteCluster(0,
+                                                updatedCluster,
+                                                ((VectorClock) RebalanceUtils.getLatestCluster(null,
+                                                                                               rebalanceClient.getAdminClient())
+                                                                             .getVersion()).incremented(0,
+                                                                                                        System.currentTimeMillis()));
+            checkGetEntries(updatedCluster.getNodeById(0),
+                            updatedCluster,
+                            Arrays.asList(2, 3),
+                            null,
+                            false);
+
+        } finally {
+            // stop servers
+            stopServer(serverList);
+        }
+    }
+
+    @Test
+    public void testDeleteAfterRebalancingDisabled() throws Exception {
+        Cluster currentCluster = ServerTestUtils.getLocalCluster(2, new int[][] {
+                { 0, 1, 2, 3, 4, 5, 6, 7, 8 }, {} });
+
+        Cluster targetCluster = ServerTestUtils.getLocalCluster(2, new int[][] {
+                { 0, 1, 4, 5, 6, 7, 8 }, { 2, 3 } });
+
+        // start servers 0 , 1 only
+        List<Integer> serverList = Arrays.asList(0, 1);
+        Cluster updatedCluster = startServers(currentCluster, storeDefFile, serverList, null);
+        targetCluster = updateCluster(targetCluster);
+
+        RebalanceController rebalanceClient = new RebalanceController(getBootstrapUrl(updatedCluster,
+                                                                                      0),
+                                                                      new RebalanceClientConfig());
+        try {
+            populateData(updatedCluster, Arrays.asList(0), rebalanceClient.getAdminClient());
+            rebalanceAndCheck(updatedCluster, targetCluster, rebalanceClient, Arrays.asList(1));
+
+            // check that all keys are partitions 2,3 are still present -
+            // applicable only for Read-write
+            // assign all partitions to node 0 by force ..
+            rebalanceClient.getAdminClient()
+                           .updateRemoteCluster(0,
+                                                updatedCluster,
+                                                ((VectorClock) RebalanceUtils.getLatestCluster(null,
+                                                                                               rebalanceClient.getAdminClient())
+                                                                             .getVersion()).incremented(0,
+                                                                                                        System.currentTimeMillis()));
+            checkGetEntries(updatedCluster.getNodeById(0),
+                            updatedCluster,
+                            null,
+                            Arrays.asList(2, 3),
+                            true);
+
+        } finally {
+            // stop servers
+            stopServer(serverList);
+        }
+    }
+
+    @Test
+    public void testMultipleRebalance() throws Exception {
+        Cluster currentCluster = ServerTestUtils.getLocalCluster(3, new int[][] {
+                { 0, 1, 2, 3, 4, 5, 6, 7, 8 }, {}, {} });
+
+        Cluster targetCluster = ServerTestUtils.getLocalCluster(3, new int[][] { { 0, 1, 4, 5, 6 },
+                { 2, 3 }, { 7, 8 } });
+
+        // start servers 0 , 1 only
+        List<Integer> serverList = Arrays.asList(0, 1, 2);
+        Cluster updatedCluster = startServers(currentCluster, storeDefFile, serverList, null);
+        targetCluster = updateCluster(targetCluster);
+
+        RebalanceController rebalanceClient = new RebalanceController(getBootstrapUrl(updatedCluster,
+                                                                                      0),
+                                                                      new RebalanceClientConfig());
+        try {
+            populateData(updatedCluster, Arrays.asList(0), rebalanceClient.getAdminClient());
+            rebalanceAndCheck(updatedCluster, targetCluster, rebalanceClient, Arrays.asList(1, 2));
+        } finally {
+            // stop servers
+            stopServer(serverList);
+        }
+    }
+
+    @Test
+    public void testMultipleParallelRebalance() throws Exception {
+        Cluster currentCluster = ServerTestUtils.getLocalCluster(3, new int[][] {
+                { 0, 1, 2, 3, 4, 5, 6, 7, 8 }, {}, {} });
+
+        Cluster targetCluster = ServerTestUtils.getLocalCluster(3, new int[][] { { 0, 1, 4, 5, 6 },
+                { 2, 3 }, { 7, 8 } });
+
+        // start servers 0 , 1 only
+        List<Integer> serverList = Arrays.asList(0, 1, 2);
+        Cluster updatedCluster = startServers(currentCluster, storeDefFile, serverList, null);
+        targetCluster = updateCluster(targetCluster);
+
+        RebalanceClientConfig config = new RebalanceClientConfig();
+        config.setMaxParallelRebalancing(2);
+        config.setMaxParallelDonors(2);
+        RebalanceController rebalanceClient = new RebalanceController(getBootstrapUrl(updatedCluster,
+                                                                                      0),
+                                                                      config);
+        try {
+            populateData(updatedCluster, Arrays.asList(0), rebalanceClient.getAdminClient());
+            rebalanceAndCheck(updatedCluster, targetCluster, rebalanceClient, Arrays.asList(1, 2));
+        } finally {
+            // stop servers
+            stopServer(serverList);
+        }
+    }
+
+    @Test
+    public void testMultipleDonors() throws Exception {
+        Cluster currentCluster = ServerTestUtils.getLocalCluster(4, new int[][] { { 0, 2 },
+                { 1, 3, 5 }, { 4, 6 }, {} });
+        Cluster targetCluster = ServerTestUtils.getLocalCluster(4, new int[][] { { 0 }, { 1, 3 },
+                { 4, 6 }, { 2, 5 } });
+
+        List<Integer> serverList = Arrays.asList(0, 1, 2, 3);
+        Cluster updatedCluster = startServers(currentCluster, storeDefFile, serverList, null);
+        targetCluster = updateCluster(targetCluster);
+
+        RebalanceClientConfig config = new RebalanceClientConfig();
+        config.setMaxParallelRebalancing(2);
+        config.setMaxParallelDonors(2);
+
+        RebalanceController rebalanceClient = new RebalanceController(getBootstrapUrl(updatedCluster,
+                                                                                      0),
+                                                                      config);
+        try {
+            populateData(updatedCluster, Arrays.asList(0, 1, 2), rebalanceClient.getAdminClient());
+            rebalanceAndCheck(updatedCluster, targetCluster, rebalanceClient, Arrays.asList(3));
+        } finally {
+            // stop servers
+            stopServer(serverList);
+        }
+
+    }
+
+    @Test
+    public void testMultipleDonorsMultipleStealers() throws Exception {
+        Cluster currentCluster = ServerTestUtils.getLocalCluster(4, new int[][] { { 0, 2, 4, 6 },
+                { 1, 3, 5 }, {}, {} });
+        Cluster targetCluster = ServerTestUtils.getLocalCluster(4, new int[][] { { 0, 4 }, { 1 },
+                { 6, 3 }, { 2, 5 } });
+
+        List<Integer> serverList = Arrays.asList(0, 1, 2, 3);
+        Cluster updatedCluster = startServers(currentCluster, storeDefFile, serverList, null);
+        targetCluster = updateCluster(targetCluster);
+
+        RebalanceClientConfig config = new RebalanceClientConfig();
+        config.setMaxParallelRebalancing(2);
+        config.setMaxParallelDonors(2);
+        RebalanceController rebalanceClient = new RebalanceController(getBootstrapUrl(updatedCluster,
+                                                                                      0),
+                                                                      config);
+        try {
+            populateData(updatedCluster, Arrays.asList(0, 1), rebalanceClient.getAdminClient());
+            rebalanceAndCheck(updatedCluster, targetCluster, rebalanceClient, Arrays.asList(3));
+        } finally {
+            // stop servers
+            stopServer(serverList);
+        }
+    }
+
+    @Test
+    public void testProxyGetDuringRebalancing() throws Exception {
+        final Cluster currentCluster = ServerTestUtils.getLocalCluster(2, new int[][] {
+                { 0, 1, 2, 3 }, {} });
+
+        final Cluster targetCluster = ServerTestUtils.getLocalCluster(2, new int[][] { {},
+                { 0, 1, 2, 3 } });
+
+        // start servers 0 , 1 only
+        final List<Integer> serverList = Arrays.asList(0, 1);
+        final Cluster updatedCluster = startServers(currentCluster, storeDefFile, serverList, null);
+
+        ExecutorService executors = Executors.newFixedThreadPool(2);
+        final AtomicBoolean rebalancingToken = new AtomicBoolean(false);
+        final List<Exception> exceptions = Collections.synchronizedList(new ArrayList<Exception>());
+
+        RebalanceClientConfig rebalanceClientConfig = new RebalanceClientConfig();
+        rebalanceClientConfig.setMaxParallelDonors(2);
+        rebalanceClientConfig.setMaxParallelRebalancing(2);
+
+        final RebalanceController rebalanceClient = new RebalanceController(getBootstrapUrl(updatedCluster,
+                                                                                            0),
+                                                                            rebalanceClientConfig);
+
+        // populate data now.
+        populateData(updatedCluster, Arrays.asList(0), rebalanceClient.getAdminClient());
+
+        final SocketStoreClientFactory factory = new SocketStoreClientFactory(new ClientConfig().setBootstrapUrls(getBootstrapUrl(updatedCluster,
+                                                                                                                                  0))
+                                                                                                .setSocketTimeout(120,
+                                                                                                                  TimeUnit.SECONDS));
+
+        final StoreClient<String, String> storeClient = new DefaultStoreClient<String, String>(testStoreNameRW,
+                                                                                               null,
+                                                                                               factory,
+                                                                                               3);
+        final boolean[] masterNodeResponded = { false, false };
+
+        // start get operation.
+        executors.execute(new Runnable() {
+
+            public void run() {
+                try {
+                    List<String> keys = new ArrayList<String>(testEntries.keySet());
+
+                    int nRequests = 0;
+                    while (!rebalancingToken.get()) {
+                        // should always able to get values.
+                        int index = (int) (Math.random() * keys.size());
+
+                        // should get a valid value
+                        try {
+                            nRequests++;
+                            Versioned<String> value = storeClient.get(keys.get(index));
+                            assertNotSame("StoreClient get() should not return null.", null, value);
+                            assertEquals("Value returned should be good",
+                                         new Versioned<String>(testEntries.get(keys.get(index))),
+                                         value);
+                            int masterNode = storeClient.getResponsibleNodes(keys.get(index))
+                                                        .get(0)
+                                                        .getId();
+                            masterNodeResponded[masterNode] = true;
+
+                        } catch (Exception e) {
+                            System.out.println(e);
+                            e.printStackTrace();
+                            exceptions.add(e);
+                        }
+                    }
+
+                } catch (Exception e) {
+                    exceptions.add(e);
+                } finally {
+                    factory.close();
+                }
+            }
+
+        });
+
+        executors.execute(new Runnable() {
+
+            public void run() {
+                try {
+
+                    Thread.sleep(500);
+
+                    rebalanceAndCheck(updatedCluster,
+                                      updateCluster(targetCluster),
+                                      rebalanceClient,
+                                      Arrays.asList(1));
+
+                    Thread.sleep(500);
+
+                    rebalancingToken.set(true);
+
+                } catch (Exception e) {
+                    exceptions.add(e);
+                } finally {
+                    // stop servers
+                    try {
+                        stopServer(serverList);
+                    } catch (Exception e) {
+                        throw new RuntimeException(e);
+                    }
+                }
+            }
+        });
+
+        executors.shutdown();
+        executors.awaitTermination(300, TimeUnit.SECONDS);
+
+        assertEquals("Client should see values returned master at both (0,1):("
+                             + masterNodeResponded[0] + "," + masterNodeResponded[1] + ")",
+                     true,
+                     masterNodeResponded[0] && masterNodeResponded[1]);
+
+        // check No Exception
+        if (exceptions.size() > 0) {
+            for (Exception e : exceptions) {
+                e.printStackTrace();
+            }
+            fail("Should not see any exceptions.");
+        }
+    }
+
+    @Test
+    public void testProxyGetWithMultipleDonors() throws Exception {
+        Cluster currentCluster = ServerTestUtils.getLocalCluster(4, new int[][] { { 0, 2, 4, 6 },
+                { 1, 3, 5 }, {}, {} });
+        final Cluster targetCluster = ServerTestUtils.getLocalCluster(4, new int[][] { { 0, 4 },
+                { 1 }, { 6, 3 }, { 2, 5 } });
+
+        // start servers 0 , 1 only
+        final List<Integer> serverList = Arrays.asList(0, 1, 2, 3);
+        final Cluster updatedCluster = startServers(currentCluster, storeDefFile, serverList, null);
+
+        ExecutorService executors = Executors.newFixedThreadPool(2);
+        final AtomicBoolean rebalancingToken = new AtomicBoolean(false);
+        final List<Exception> exceptions = Collections.synchronizedList(new ArrayList<Exception>());
+
+        RebalanceClientConfig rebalanceClientConfig = new RebalanceClientConfig();
+        rebalanceClientConfig.setMaxParallelDonors(2);
+        rebalanceClientConfig.setMaxParallelRebalancing(2);
+
+        final RebalanceController rebalanceClient = new RebalanceController(getBootstrapUrl(updatedCluster,
+                                                                                            0),
+                                                                            rebalanceClientConfig);
+
+        // populate data now.
+        populateData(updatedCluster, Arrays.asList(0, 1), rebalanceClient.getAdminClient());
+
+        final SocketStoreClientFactory factory = new SocketStoreClientFactory(new ClientConfig().setBootstrapUrls(getBootstrapUrl(updatedCluster,
+                                                                                                                                  0))
+                                                                                                .setSocketTimeout(120,
+                                                                                                                  TimeUnit.SECONDS));
+
+        final StoreClient<String, String> storeClient = new DefaultStoreClient<String, String>(testStoreNameRW,
+                                                                                               null,
+                                                                                               factory,
+                                                                                               3);
+        final Boolean[] masterNodeResponded = { false, false, false, false };
+
+        // start get operation.
+        executors.execute(new Runnable() {
+
+            public void run() {
+                try {
+                    List<String> keys = new ArrayList<String>(testEntries.keySet());
+
+                    int nRequests = 0;
+                    while (!rebalancingToken.get()) {
+                        // should always able to get values.
+                        int index = (int) (Math.random() * keys.size());
+
+                        // should get a valid value
+                        try {
+                            nRequests++;
+                            Versioned<String> value = storeClient.get(keys.get(index));
+                            assertNotSame("StoreClient get() should not return null.", null, value);
+                            assertEquals("Value returned should be good",
+                                         new Versioned<String>(testEntries.get(keys.get(index))),
+                                         value);
+                            int masterNode = storeClient.getResponsibleNodes(keys.get(index))
+                                                        .get(0)
+                                                        .getId();
+                            masterNodeResponded[masterNode] = true;
+
+                        } catch (Exception e) {
+                            System.out.println(e);
+                            e.printStackTrace();
+                            exceptions.add(e);
+                        }
+                    }
+
+                } catch (Exception e) {
+                    exceptions.add(e);
+                } finally {
+                    factory.close();
+                }
+            }
+
+        });
+
+        executors.execute(new Runnable() {
+
+            public void run() {
+                try {
+
+                    Thread.sleep(500);
+
+                    rebalanceAndCheck(updatedCluster,
+                                      updateCluster(targetCluster),
+                                      rebalanceClient,
+                                      Arrays.asList(2, 3));
+
+                    Thread.sleep(500);
+
+                    rebalancingToken.set(true);
+
+                } catch (Exception e) {
+                    exceptions.add(e);
+                } finally {
+                    // stop servers
+                    try {
+                        stopServer(serverList);
+                    } catch (Exception e) {
+                        throw new RuntimeException(e);
+                    }
+                }
+            }
+        });
+
+        executors.shutdown();
+        executors.awaitTermination(300, TimeUnit.SECONDS);
+
+        assertEquals("Client should see values returned master at both (0,1,2,3):("
+                             + Joiner.on(",").join(masterNodeResponded) + ")",
+                     true,
+                     masterNodeResponded[0] && masterNodeResponded[1] && masterNodeResponded[2]
+                             && masterNodeResponded[3]);
+
+        // check No Exception
+        if (exceptions.size() > 0) {
+            for (Exception e : exceptions) {
+                e.printStackTrace();
+            }
+            fail("Should not see any exceptions.");
+        }
+    }
+
+    @Test
+    public void testServerSideRouting() throws Exception {
+        Cluster localCluster = ServerTestUtils.getLocalCluster(2,
+                                                               new int[][] { { 0, 1, 2, 3 }, {} });
+
+        Cluster localTargetCluster = ServerTestUtils.getLocalCluster(2, new int[][] { {},
+                { 0, 1, 2, 3 } });
+
+        // start servers 0 , 1 only
+        final List<Integer> serverList = Arrays.asList(0, 1);
+        final Cluster updatedCluster = startServers(localCluster, storeDefFile, serverList, null);
+        final Cluster targetCluster = updateCluster(localTargetCluster);
+
+        ExecutorService executors = Executors.newFixedThreadPool(2);
+        final AtomicBoolean rebalancingToken = new AtomicBoolean(false);
+        final List<Exception> exceptions = Collections.synchronizedList(new ArrayList<Exception>());
+
+        // populate data now.
+        RebalanceClientConfig rebalanceClientConfig = new RebalanceClientConfig();
+        rebalanceClientConfig.setMaxParallelDonors(2);
+        rebalanceClientConfig.setMaxParallelRebalancing(2);
+
+        final RebalanceController rebalanceClient = new RebalanceController(getBootstrapUrl(updatedCluster,
+                                                                                            0),
+                                                                            rebalanceClientConfig);
+
+        populateData(updatedCluster, Arrays.asList(0), rebalanceClient.getAdminClient());
+
+        Node node = updatedCluster.getNodeById(0);
+        final Store<ByteArray, byte[], byte[]> serverSideRoutingStore = getSocketStore(testStoreNameRW,
+                                                                                       node.getHost(),
+                                                                                       node.getSocketPort(),
+                                                                                       true);
+
+        final CountDownLatch latch = new CountDownLatch(1);
+
+        // start get operation.
+        executors.execute(new Runnable() {
+
+            public void run() {
+                try {
+                    List<String> keys = new ArrayList<String>(testEntries.keySet());
+
+                    int nRequests = 0;
+                    while (!rebalancingToken.get()) {
+                        // should always able to get values.
+                        int index = (int) (Math.random() * keys.size());
+
+                        // should get a valid value
+                        try {
+                            nRequests++;
+                            List<Versioned<byte[]>> values = serverSideRoutingStore.get(new ByteArray(ByteUtils.getBytes(keys.get(index),
+                                                                                                                         "UTF-8")),
+                                                                                        null);
+
+                            assertEquals("serverSideRoutingStore should return value.",
+                                         1,
+                                         values.size());
+                            assertEquals("Value returned should be good",
+                                         new Versioned<String>(testEntries.get(keys.get(index))),
+                                         new Versioned<String>(ByteUtils.getString(values.get(0)
+                                                                                         .getValue(),
+                                                                                   "UTF-8"),
+                                                               values.get(0).getVersion()));
+                        } catch (UnreachableStoreException e) {
+                            // ignore
+                        } catch (Exception e) {
+                            exceptions.add(e);
+                        }
+                    }
+
+                    latch.countDown();
+                } catch (Exception e) {
+                    exceptions.add(e);
+                }
+            }
+
+        });
+
+        executors.execute(new Runnable() {
+
+            public void run() {
+                try {
+
+                    Thread.sleep(500);
+
+                    rebalanceAndCheck(updatedCluster,
+                                      targetCluster,
+                                      rebalanceClient,
+                                      Arrays.asList(1));
+
+                    Thread.sleep(500);
+
+                    rebalancingToken.set(true);
+
+                } catch (Exception e) {
+                    exceptions.add(e);
+                } finally {
+                    // stop servers as soon as the client thread has exited its
+                    // loop.
+                    try {
+                        latch.await(300, TimeUnit.SECONDS);
+                        stopServer(serverList);
+                    } catch (Exception e) {
+                        throw new RuntimeException(e);
+                    }
+                }
+            }
+        });
+
+        executors.shutdown();
+        executors.awaitTermination(300, TimeUnit.SECONDS);
+
+        // check No Exception
+        if (exceptions.size() > 0) {
+            for (Exception e : exceptions) {
+                e.printStackTrace();
+            }
+            fail("Should not see any exceptions !!");
+        }
+    }
+
+    protected void populateData(Cluster cluster, List<Integer> nodeList, AdminClient adminClient)
+            throws Exception {
+
+        // Populate Read write stores
+
+        // Create SocketStores for each Node first
+        Map<Integer, Store<ByteArray, byte[], byte[]>> storeMap = new HashMap<Integer, Store<ByteArray, byte[], byte[]>>();
+        for (int nodeId : nodeList) {
+            Node node = cluster.getNodeById(nodeId);
+            storeMap.put(nodeId, getSocketStore(testStoreNameRW,
+                                                node.getHost(),
+                                                node.getSocketPort()));
+
+        }
+
+        RoutingStrategy routing = new ConsistentRoutingStrategy(cluster.getNodes(), 1);
+        for (Entry<String, String> entry : testEntries.entrySet()) {
+            int masterNode = routing.routeRequest(ByteUtils.getBytes(entry.getKey(), "UTF-8"))
+                                    .get(0)
+                                    .getId();
+            if (nodeList.contains(masterNode)) {
+                try {
+                    ByteArray keyBytes = new ByteArray(ByteUtils.getBytes(entry.getKey(), "UTF-8"));
+                    storeMap.get(masterNode)
+                            .put(keyBytes,
+                                    new Versioned<byte[]>(ByteUtils.getBytes(entry.getValue(), "UTF-8")),
+                                    null);
+                } catch (ObsoleteVersionException e) {
+                    System.out.println("Why are we seeing this at all here ?? ");
+                    e.printStackTrace();
+                }
+            }
+        }
+
+        // close all socket stores
+        for (Store<ByteArray, byte[], byte[]> store : storeMap.values()) {
+            store.close();
+        }
+
+        // Populate Read only stores
+
+        File baseDir = TestUtils.createTempDir();
+        JsonReader reader = ReadOnlyStorageEngineTestInstance.makeTestDataReader(testEntries,
+                                                                                 baseDir);
+
+        StoreDefinition def = null;
+        for (StoreDefinition storeDef : storeDefs) {
+            if (storeDef.getName().compareTo(testStoreNameRO) == 0) {
+                def = storeDef;
+                break;
+            }
+        }
+
+        Utils.notNull(def);
+        RoutingStrategy router = new RoutingStrategyFactory().updateRoutingStrategy(def, cluster);
+
+        File outputDir = TestUtils.createTempDir(baseDir);
+        JsonStoreBuilder storeBuilder = new JsonStoreBuilder(reader,
+                                                             cluster,
+                                                             def,
+                                                             router,
+                                                             outputDir,
+                                                             null,
+                                                             testEntries.size() / 5,
+                                                             1,
+                                                             2,
+                                                             10000,
+                                                             false);
+        storeBuilder.build(ReadOnlyStorageFormat.READONLY_V1);
+
+        AdminStoreSwapper swapper = new AdminStoreSwapper(cluster,
+                                                          Executors.newFixedThreadPool(nodeList.size()),
+                                                          adminClient,
+                                                          100000);
+        swapper.swapStoreData(testStoreNameRO, outputDir.getAbsolutePath(), 1L);
+
+    }
+
+    protected String getBootstrapUrl(Cluster cluster, int nodeId) {
+        Node node = cluster.getNodeById(nodeId);
+        return "tcp://" + node.getHost() + ":" + node.getSocketPort();
+    }
+
+    protected List<Integer> getUnavailablePartitions(Cluster targetCluster,
+                                                     List<Integer> availablePartitions) {
+        List<Integer> unavailablePartitions = new ArrayList<Integer>();
+
+        for (Node node : targetCluster.getNodes()) {
+            unavailablePartitions.addAll(node.getPartitionIds());
+        }
+
+        unavailablePartitions.removeAll(availablePartitions);
+        return unavailablePartitions;
+    }
+
+    private void rebalanceAndCheck(Cluster currentCluster,
+                                   Cluster targetCluster,
+                                   RebalanceController rebalanceClient,
+                                   List<Integer> nodeCheckList) {
+        rebalanceClient.rebalance(targetCluster);
+
+        for (int nodeId : nodeCheckList) {
+            List<Integer> availablePartitions = targetCluster.getNodeById(nodeId).getPartitionIds();
+            List<Integer> unavailablePartitions = getUnavailablePartitions(targetCluster,
+                                                                           availablePartitions);
+
+            checkGetEntries(currentCluster.getNodeById(nodeId),
+                            targetCluster,
+                            unavailablePartitions,
+                            availablePartitions,
+                            false);
+        }
+
+    }
+
+    protected void checkGetEntries(Node node,
+                                   Cluster cluster,
+                                   List<Integer> unavailablePartitions,
+                                   List<Integer> availablePartitions,
+                                   boolean onlyReadWrite) {
+        int matchedEntries = 0;
+        RoutingStrategy routing = new ConsistentRoutingStrategy(cluster.getNodes(), 1);
+
+        Store<ByteArray, byte[], byte[]> storeRW = getSocketStore(testStoreNameRW,
+                                                                  node.getHost(),
+                                                                  node.getSocketPort());
+        Store<ByteArray, byte[], byte[]> storeRO = getSocketStore(testStoreNameRO,
+                                                                  node.getHost(),
+                                                                  node.getSocketPort());
+
+        for (Entry<String, String> entry : testEntries.entrySet()) {
+            ByteArray keyBytes = new ByteArray(ByteUtils.getBytes(entry.getKey(), "UTF-8"));
+
+            List<Integer> partitions = routing.getPartitionList(keyBytes.get());
+
+            if (null != unavailablePartitions && unavailablePartitions.containsAll(partitions)) {
+                try {
+                    List<Versioned<byte[]>> value = storeRW.get(keyBytes, null);
+                    assertEquals("unavailable partitons should return zero size list.",
+                                 0,
+                                 value.size());
+
+                } catch (InvalidMetadataException e) {
+                    // ignore.
+                }
+                if (!onlyReadWrite) {
+                    try {
+                        List<Versioned<byte[]>> value = storeRO.get(keyBytes, null);
+                        assertEquals("unavailable partitons should return zero size list.",
+                                     0,
+                                     value.size());
+                    } catch (InvalidMetadataException e) {
+                        // ignore.
+                    }
+                }
+
+            }
+            else if (null != availablePartitions && availablePartitions.containsAll(partitions)) {
+                List<Versioned<byte[]>> values = storeRW.get(keyBytes, null);
+
+                // expecting exactly one version
+                assertEquals("Expecting exactly one version", 1, values.size());
+                Versioned<byte[]> value = values.get(0);
+                // check version matches (expecting base version for all)
+                assertEquals("Value version should match", new VectorClock(), value.getVersion());
+                // check value matches.
+                assertEquals("Value bytes should match",
+                             entry.getValue(),
+                             ByteUtils.getString(value.getValue(), "UTF-8"));
+
+                if (!onlyReadWrite) {
+                    values = storeRO.get(keyBytes, null);
+
+                    // expecting exactly one version
+                    assertEquals("Expecting exactly one version", 1, values.size());
+                    value = values.get(0);
+                    // check version matches (expecting base version for all)
+                    assertEquals("Value version should match",
+                                 new VectorClock(),
+                                 value.getVersion());
+                    // check value matches.
+                    assertEquals("Value bytes should match",
+                                 entry.getValue(),
+                                 ByteUtils.getString(value.getValue(), "UTF-8"));
+                }
+                matchedEntries++;
+            }
+            else {
+                // dont care about these
+            }
+        }
+
+        if (null != availablePartitions && availablePartitions.size() > 0)
+            assertNotSame("CheckGetEntries should match some entries.", 0, matchedEntries);
+    }
 }