--- conflicted
+++ resolved
@@ -1,43 +1,3 @@
-<<<<<<< HEAD
-/*
- * Copyright 2008-2009 LinkedIn, Inc
- * 
- * Licensed under the Apache License, Version 2.0 (the "License"); you may not
- * use this file except in compliance with the License. You may obtain a copy of
- * the License at
- * 
- * http://www.apache.org/licenses/LICENSE-2.0
- * 
- * Unless required by applicable law or agreed to in writing, software
- * distributed under the License is distributed on an "AS IS" BASIS, WITHOUT
- * WARRANTIES OR CONDITIONS OF ANY KIND, either express or implied. See the
- * License for the specific language governing permissions and limitations under
- * the License.
- */
-
-package voldemort.utils;
-
-import java.util.ArrayList;
-import java.util.Arrays;
-import java.util.Collections;
-
-import junit.framework.TestCase;
-
-public class UtilsTest extends TestCase {
-
-    public void testSorted() {
-        assertEquals(Collections.EMPTY_LIST, Utils.sorted(new ArrayList<Integer>()));
-        assertEquals(Arrays.asList(1), Utils.sorted(Arrays.asList(1)));
-        assertEquals(Arrays.asList(1, 2, 3, 4), Utils.sorted(Arrays.asList(4, 3, 2, 1)));
-    }
-
-    public void testReversed() {
-        assertEquals(Collections.EMPTY_LIST, Utils.sorted(new ArrayList<Integer>()));
-        assertEquals(Arrays.asList(1, 2, 3, 4), Utils.sorted(Arrays.asList(4, 3, 2, 1)));
-    }
-
-}
-=======
 /*
  * Copyright 2008-2009 LinkedIn, Inc
  * 
@@ -135,5 +95,4 @@
         dumbFile.createNewFile();
         assertEquals(1, tempSymLink.list().length);
     }
-}
->>>>>>> a24eb465
+}