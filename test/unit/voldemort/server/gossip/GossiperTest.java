--- conflicted
+++ resolved
@@ -41,8 +41,6 @@
     private static String storesXmlfile = "test/common/voldemort/config/stores.xml";
     private final boolean useNio;
 
-<<<<<<< HEAD
-=======
     public GossiperTest(boolean useNio) {
         this.useNio = useNio;
     }
@@ -52,7 +50,6 @@
         return Arrays.asList(new Object[][] { { true }, { false } });
     }
 
->>>>>>> e219ac64
     @Override
     @Before
     public void setUp() throws IOException {
@@ -61,12 +58,8 @@
 
         cluster = ServerTestUtils.getLocalCluster(3, new int[][] { { 0, 1, 2, 3 }, { 4, 5, 6, 7 },
                 { 8, 9, 10, 11 } });
-<<<<<<< HEAD
-        servers.add(ServerTestUtils.startVoldemortServer(ServerTestUtils.createServerConfig(0,
-=======
         servers.add(ServerTestUtils.startVoldemortServer(ServerTestUtils.createServerConfig(useNio,
                                                                                             0,
->>>>>>> e219ac64
                                                                                             TestUtils.createTempDir()
                                                                                                      .getAbsolutePath(),
                                                                                             null,
