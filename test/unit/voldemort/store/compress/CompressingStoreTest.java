--- conflicted
+++ resolved
@@ -1,87 +1,77 @@
-package voldemort.store.compress;
-
-import java.util.Arrays;
-import java.util.Collection;
-
-import org.junit.Before;
-import org.junit.Test;
-import org.junit.runner.RunWith;
-import org.junit.runners.Parameterized;
-import org.junit.runners.Parameterized.Parameters;
-
-import voldemort.ServerTestUtils;
-import voldemort.VoldemortTestConstants;
-import voldemort.client.ClientConfig;
-import voldemort.client.SocketStoreClientFactory;
-import voldemort.client.StoreClient;
-import voldemort.serialization.Compression;
-import voldemort.server.AbstractSocketService;
-import voldemort.store.AbstractByteArrayStoreTest;
-import voldemort.store.memory.InMemoryStorageEngine;
-import voldemort.utils.ByteArray;
-
-@RunWith(Parameterized.class)
-public class CompressingStoreTest extends AbstractByteArrayStoreTest {
-
-    private final boolean useNio;
-    private final Compression compression;
-    private final CompressionStrategyFactory compressionFactory = new CompressionStrategyFactory();
-
-    public CompressingStoreTest(boolean useNio, String compressionType) {
-        super("test");
-        this.useNio = useNio;
-        this.compression = new Compression(compressionType, null);
-    }
-
-    @Parameters
-    public static Collection<Object[]> configs() {
-        return Arrays.asList(new Object[][] { { true, "gzip" }, { false, "gzip" }, { true, "lzf" },
-                { false, "lzf" } });
-    }
-
-    @Override
-    @Before
-    public void setUp() throws Exception {
-<<<<<<< HEAD
-        stores.put("test", createStore("test"));
-    }
-
-    @Override
-    public CompressingStore createStore(String name) {
-        CompressingStore store = new CompressingStore(new InMemoryStorageEngine<ByteArray, byte[]>(name),
-                                                      compressionFactory.get(compression),
-                                                      compressionFactory.get(compression));
-=======
-        this.store = new CompressingStore(new InMemoryStorageEngine<ByteArray, byte[], byte[]>("test"),
-                                          compressionFactory.get(compression),
-                                          compressionFactory.get(compression));
-    }
-
-    @Override
-    public Store<ByteArray, byte[], byte[]> getStore() {
->>>>>>> 06be27c2
-        return store;
-    }
-
-    @Test
-    public void testPutGetWithSocketService() {
-        int freePort = ServerTestUtils.findFreePort();
-        String clusterXml = VoldemortTestConstants.getOneNodeClusterXml();
-        clusterXml = clusterXml.replace("<socket-port>6666</socket-port>", "<socket-port>"
-                                                                           + freePort
-                                                                           + "</socket-port>");
-        AbstractSocketService socketService = ServerTestUtils.getSocketService(useNio,
-                                                                               clusterXml,
-                                                                               VoldemortTestConstants.getCompressedStoreDefinitionsXml(),
-                                                                               "test",
-                                                                               freePort);
-        socketService.start();
-        SocketStoreClientFactory storeClientFactory = new SocketStoreClientFactory(new ClientConfig().setBootstrapUrls("tcp://localhost:"
-                                                                                                                       + freePort));
-        StoreClient<String, String> storeClient = storeClientFactory.getStoreClient("test");
-        storeClient.put("someKey", "someValue");
-        assertEquals(storeClient.getValue("someKey"), "someValue");
-        socketService.stop();
-    }
-
-}+package voldemort.store.compress;
+
+import java.util.Arrays;
+import java.util.Collection;
+
+import org.junit.Before;
+import org.junit.Test;
+import org.junit.runner.RunWith;
+import org.junit.runners.Parameterized;
+import org.junit.runners.Parameterized.Parameters;
+
+import voldemort.ServerTestUtils;
+import voldemort.VoldemortTestConstants;
+import voldemort.client.ClientConfig;
+import voldemort.client.SocketStoreClientFactory;
+import voldemort.client.StoreClient;
+import voldemort.serialization.Compression;
+import voldemort.server.AbstractSocketService;
+import voldemort.store.AbstractByteArrayStoreTest;
+import voldemort.store.memory.InMemoryStorageEngine;
+import voldemort.utils.ByteArray;
+
+@RunWith(Parameterized.class)
+public class CompressingStoreTest extends AbstractByteArrayStoreTest {
+
+    private final boolean useNio;
+    private final Compression compression;
+    private final CompressionStrategyFactory compressionFactory = new CompressionStrategyFactory();
+
+    public CompressingStoreTest(boolean useNio, String compressionType) {
+        super("test");
+        this.useNio = useNio;
+        this.compression = new Compression(compressionType, null);
+    }
+
+    @Parameters
+    public static Collection<Object[]> configs() {
+        return Arrays.asList(new Object[][] { { true, "gzip" }, { false, "gzip" }, { true, "lzf" },
+                { false, "lzf" } });
+    }
+
+    @Override
+    @Before
+    public void setUp() throws Exception {
+        stores.put("test", createStore("test"));
+    }
+
+    @Override
+    public CompressingStore createStore(String name) {
+        CompressingStore store = new CompressingStore(new InMemoryStorageEngine<ByteArray, byte[], byte[]>(name),
+                                                      compressionFactory.get(compression),
+                                                      compressionFactory.get(compression));
+        return store;
+    }
+
+    @Test
+    public void testPutGetWithSocketService() {
+        int freePort = ServerTestUtils.findFreePort();
+        String clusterXml = VoldemortTestConstants.getOneNodeClusterXml();
+        clusterXml = clusterXml.replace("<socket-port>6666</socket-port>", "<socket-port>"
+                                                                           + freePort
+                                                                           + "</socket-port>");
+        AbstractSocketService socketService = ServerTestUtils.getSocketService(useNio,
+                                                                               clusterXml,
+                                                                               VoldemortTestConstants.getCompressedStoreDefinitionsXml(),
+                                                                               "test",
+                                                                               freePort);
+        socketService.start();
+        SocketStoreClientFactory storeClientFactory = new SocketStoreClientFactory(new ClientConfig().setBootstrapUrls("tcp://localhost:"
+                                                                                                                       + freePort));
+        StoreClient<String, String> storeClient = storeClientFactory.getStoreClient("test");
+        storeClient.put("someKey", "someValue");
+        assertEquals(storeClient.getValue("someKey"), "someValue");
+        socketService.stop();
+    }
+
+}