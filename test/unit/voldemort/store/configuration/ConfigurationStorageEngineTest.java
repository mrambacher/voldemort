--- conflicted
+++ resolved
@@ -1,185 +1,169 @@
-/*
- * Copyright 2008-2009 LinkedIn, Inc
- * 
- * Licensed under the Apache License, Version 2.0 (the "License"); you may not
- * use this file except in compliance with the License. You may obtain a copy of
- * the License at
- * 
- * http://www.apache.org/licenses/LICENSE-2.0
- * 
- * Unless required by applicable law or agreed to in writing, software
- * distributed under the License is distributed on an "AS IS" BASIS, WITHOUT
- * WARRANTIES OR CONDITIONS OF ANY KIND, either express or implied. See the
- * License for the specific language governing permissions and limitations under
- * the License.
- */
-
-package voldemort.store.configuration;
-
-import static voldemort.TestUtils.getClock;
-
-import java.io.File;
-import java.io.IOException;
-import java.util.Arrays;
-import java.util.Collections;
-import java.util.List;
-import java.util.Map;
-
-import org.apache.commons.io.FileDeleteStrategy;
-import org.junit.After;
-import org.junit.Before;
-import org.junit.Test;
-
-import voldemort.TestUtils;
-import voldemort.store.AbstractStoreTest;
-import voldemort.store.Store;
-import voldemort.versioning.Version;
-import voldemort.versioning.VersionFactory;
-import voldemort.versioning.Versioned;
-
-public class ConfigurationStorageEngineTest extends AbstractStoreTest<String, String, String> {
-
-    private File tempDir;
-
-    public ConfigurationStorageEngineTest() {
-        super("test");
-    }
-
-    @Before
-    @Override
-    public void setUp() throws Exception {
-        super.setUp();
-        if(null != tempDir && tempDir.exists())
-            FileDeleteStrategy.FORCE.delete(tempDir);
-    }
-
-    @After
-    @Override
-    public void tearDown() throws Exception {
-        super.tearDown();
-        if(null != tempDir && tempDir.exists())
-            FileDeleteStrategy.FORCE.delete(tempDir);
-    }
-
-    @Override
-    public List<String> getKeys(int numKeys) {
-        return getStrings(numKeys, 10);
-    }
-
-    @Override
-<<<<<<< HEAD
-    public Store<String, String> createStore(String name) {
-=======
-    public Store<String, String, String> getStore() {
->>>>>>> 06be27c2
-        if(null == tempDir || !tempDir.exists()) {
-            tempDir = TestUtils.createTempDir();
-        }
-        return new ConfigurationStorageEngine(name, tempDir.getAbsolutePath());
-    }
-
-    @Override
-    public List<String> getValues(int numValues) {
-        return getStrings(numValues, 8);
-    }
-
-    @Override
-    @Test
-    public void testDelete() {
-        String key = getKey();
-<<<<<<< HEAD
-        Store<String, String> store = getStore();
-        Version c1 = getClock(1, 1);
-=======
-        Store<String, String, String> store = getStore();
-        VectorClock c1 = getClock(1, 1);
->>>>>>> 06be27c2
-        String value = getValue();
-
-        // can't delete something that isn't there
-        assertTrue(!store.delete(key, c1));
-
-        store.put(key, new Versioned<String>(value, c1), null);
-        assertEquals(1, store.get(key, null).size());
-
-        // now delete that version too
-        assertTrue("Delete failed!", store.delete(key, c1));
-        assertEquals(0, store.get(key, null).size());
-    }
-
-    @Override
-    @Test
-    public void testGetAndDeleteNonExistentKey() {
-        try {
-            assertEquals("Size should be 0", 0, getStore().get("unknown_key", null).size());
-        } catch(Exception e) {
-            fail();
-        }
-    }
-
-    @Override
-    @Test
-    public void testNullKeys() {
-        // insert of null keys should not be allowed
-        try {
-            getStore().put("test.key", new Versioned<String>(null), null);
-            fail();
-        } catch(Exception e) {
-            // expected
-        }
-    }
-
-    @Override
-    protected boolean allowConcurrentOperations() {
-        return false;
-    }
-
-    @Override
-    protected boolean supportsMetadata() {
-        return false; // Configuration store does not support metadata
-    }
-
-    @Test
-    public void testEmacsTempFile() throws IOException {
-        Store<String, String, String> store = getStore();
-        String keyName = "testkey.xml";
-
-        store.put(keyName, new Versioned<String>("testValue"), null);
-        assertEquals("Only one file of name key should be present.", 1, store.get(keyName, null)
-                                                                             .size());
-
-        // Now create a emacs style temp file
-        new File(tempDir, keyName + "#").createNewFile();
-        new File(tempDir, "#" + keyName + "#").createNewFile();
-        new File(tempDir, keyName + "~").createNewFile();
-        new File(tempDir, "." + keyName + "~").createNewFile();
-
-        assertEquals("Only one file of name key should be present.", 1, store.get(keyName, null)
-                                                                             .size());
-
-        // do a new put
-<<<<<<< HEAD
-        Version clock = store.get(keyName).get(0).getVersion();
-        store.put(keyName, new Versioned<String>("testValue1", VersionFactory.incremented(clock,
-                                                                                          0,
-                                                                                          1)));
-        assertEquals("Only one file of name key should be present.", 1, store.get(keyName).size());
-        assertEquals("Value should match.", "testValue1", store.get(keyName).get(0).getValue());
-=======
-        VectorClock clock = (VectorClock) store.get(keyName, null).get(0).getVersion();
-        store.put(keyName, new Versioned<String>("testValue1", clock.incremented(0, 1)), null);
-        assertEquals("Only one file of name key should be present.", 1, store.get(keyName, null)
-                                                                             .size());
-        assertEquals("Value should match.", "testValue1", store.get(keyName, null)
-                                                               .get(0)
-                                                               .getValue());
->>>>>>> 06be27c2
-
-        // try getAll
-        Map<String, List<Versioned<String>>> map = store.getAll(Arrays.asList(keyName),
-                                                                Collections.<String, String> singletonMap(keyName,
-                                                                                                          null));
-        assertEquals("Only one file of name key should be present.", 1, map.get(keyName).size());
-        assertEquals("Value should match.", "testValue1", map.get(keyName).get(0).getValue());
-    }
-}+/*
+ * Copyright 2008-2009 LinkedIn, Inc
+ * 
+ * Licensed under the Apache License, Version 2.0 (the "License"); you may not
+ * use this file except in compliance with the License. You may obtain a copy of
+ * the License at
+ * 
+ * http://www.apache.org/licenses/LICENSE-2.0
+ * 
+ * Unless required by applicable law or agreed to in writing, software
+ * distributed under the License is distributed on an "AS IS" BASIS, WITHOUT
+ * WARRANTIES OR CONDITIONS OF ANY KIND, either express or implied. See the
+ * License for the specific language governing permissions and limitations under
+ * the License.
+ */
+
+package voldemort.store.configuration;
+
+import static voldemort.TestUtils.getClock;
+
+import java.io.File;
+import java.io.IOException;
+import java.util.Arrays;
+import java.util.Collections;
+import java.util.List;
+import java.util.Map;
+
+import org.apache.commons.io.FileDeleteStrategy;
+import org.junit.After;
+import org.junit.Before;
+import org.junit.Test;
+
+import voldemort.TestUtils;
+import voldemort.store.AbstractStoreTest;
+import voldemort.store.Store;
+import voldemort.versioning.Version;
+import voldemort.versioning.VersionFactory;
+import voldemort.versioning.Versioned;
+
+public class ConfigurationStorageEngineTest extends AbstractStoreTest<String, String, String> {
+
+    private File tempDir;
+
+    public ConfigurationStorageEngineTest() {
+        super("test");
+    }
+
+    @Before
+    @Override
+    public void setUp() throws Exception {
+        super.setUp();
+        if(null != tempDir && tempDir.exists())
+            FileDeleteStrategy.FORCE.delete(tempDir);
+    }
+
+    @After
+    @Override
+    public void tearDown() throws Exception {
+        super.tearDown();
+        if(null != tempDir && tempDir.exists())
+            FileDeleteStrategy.FORCE.delete(tempDir);
+    }
+
+    @Override
+    public List<String> getKeys(int numKeys) {
+        return getStrings(numKeys, 10);
+    }
+
+    @Override
+    public Store<String, String, String> createStore(String name) {
+        if(null == tempDir || !tempDir.exists()) {
+            tempDir = TestUtils.createTempDir();
+        }
+        return new ConfigurationStorageEngine(name, tempDir.getAbsolutePath());
+    }
+
+    @Override
+    public List<String> getValues(int numValues) {
+        return getStrings(numValues, 8);
+    }
+
+    @Override
+    @Test
+    public void testDelete() {
+        String key = getKey();
+        Store<String, String, String> store = getStore();
+        Version c1 = getClock(1, 1);
+        String value = getValue();
+
+        // can't delete something that isn't there
+        assertTrue(!store.delete(key, c1));
+
+        store.put(key, new Versioned<String>(value, c1), null);
+        assertEquals(1, store.get(key, null).size());
+
+        // now delete that version too
+        assertTrue("Delete failed!", store.delete(key, c1));
+        assertEquals(0, store.get(key, null).size());
+    }
+
+    @Override
+    @Test
+    public void testGetAndDeleteNonExistentKey() {
+        try {
+            assertEquals("Size should be 0", 0, getStore().get("unknown_key", null).size());
+        } catch(Exception e) {
+            fail();
+        }
+    }
+
+    @Override
+    @Test
+    public void testNullKeys() {
+        // insert of null keys should not be allowed
+        try {
+            getStore().put("test.key", new Versioned<String>(null), null);
+            fail();
+        } catch(Exception e) {
+            // expected
+        }
+    }
+
+    @Override
+    protected boolean allowConcurrentOperations() {
+        return false;
+    }
+
+    @Override
+    protected boolean supportsMetadata() {
+        return false; // Configuration store does not support metadata
+    }
+
+    @Test
+    public void testEmacsTempFile() throws IOException {
+        Store<String, String, String> store = getStore();
+        String keyName = "testkey.xml";
+
+        store.put(keyName, new Versioned<String>("testValue"), null);
+        assertEquals("Only one file of name key should be present.", 1, store.get(keyName, null)
+                                                                             .size());
+
+        // Now create a emacs style temp file
+        new File(tempDir, keyName + "#").createNewFile();
+        new File(tempDir, "#" + keyName + "#").createNewFile();
+        new File(tempDir, keyName + "~").createNewFile();
+        new File(tempDir, "." + keyName + "~").createNewFile();
+
+        assertEquals("Only one file of name key should be present.", 1, store.get(keyName, null)
+                                                                             .size());
+
+        // do a new put
+        Version clock = store.get(keyName, null).get(0).getVersion();
+        store.put(keyName, new Versioned<String>("testValue1", VersionFactory.incremented(clock,
+                                                                                          0,
+                                                                                          1)), null);
+        assertEquals("Only one file of name key should be present.", 1, store.get(keyName, null)
+                                                                             .size());
+        assertEquals("Value should match.", "testValue1", store.get(keyName, null)
+                                                               .get(0)
+                                                               .getValue());
+
+        // try getAll
+        Map<String, List<Versioned<String>>> map = store.getAll(Arrays.asList(keyName),
+                                                                Collections.<String, String> singletonMap(keyName,
+                                                                                                          null));
+        assertEquals("Only one file of name key should be present.", 1, map.get(keyName).size());
+        assertEquals("Value should match.", "testValue1", map.get(keyName).get(0).getValue());
+    }
+}