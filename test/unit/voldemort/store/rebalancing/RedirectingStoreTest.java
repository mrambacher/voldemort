<<<<<<< HEAD
/*
 * Copyright 2008-2010 LinkedIn, Inc
 * 
 * Licensed under the Apache License, Version 2.0 (the "License"); you may not
 * use this file except in compliance with the License. You may obtain a copy of
 * the License at
 * 
 * http://www.apache.org/licenses/LICENSE-2.0
 * 
 * Unless required by applicable law or agreed to in writing, software
 * distributed under the License is distributed on an "AS IS" BASIS, WITHOUT
 * WARRANTIES OR CONDITIONS OF ANY KIND, either express or implied. See the
 * License for the specific language governing permissions and limitations under
 * the License.
 */

package voldemort.store.rebalancing;

import java.io.File;
import java.io.IOException;
import java.util.ArrayList;
import java.util.Arrays;
import java.util.Collection;
import java.util.HashMap;
import java.util.List;
import java.util.Map;
import java.util.Properties;
import java.util.Map.Entry;

import junit.framework.TestCase;

import org.apache.commons.io.FileUtils;
import org.junit.After;
import org.junit.Before;
import org.junit.Test;
import org.junit.runner.RunWith;
import org.junit.runners.Parameterized;
import org.junit.runners.Parameterized.Parameters;

import voldemort.ServerTestUtils;
import voldemort.TestUtils;
import voldemort.client.protocol.RequestFormatType;
import voldemort.client.rebalance.RebalancePartitionsInfo;
import voldemort.cluster.Cluster;
import voldemort.cluster.failuredetector.NoopFailureDetector;
import voldemort.routing.RoutingStrategy;
import voldemort.server.VoldemortConfig;
import voldemort.server.VoldemortServer;
import voldemort.server.rebalance.RebalancerState;
import voldemort.store.Store;
import voldemort.store.async.AsyncUtils;
import voldemort.store.metadata.MetadataStore;
import voldemort.store.socket.SocketStoreFactory;
import voldemort.store.socket.clientrequest.ClientRequestExecutorPool;
import voldemort.utils.ByteArray;
import voldemort.utils.ByteUtils;
import voldemort.utils.RebalanceUtils;
import voldemort.versioning.ObsoleteVersionException;
import voldemort.versioning.VectorClock;
import voldemort.versioning.VersionFactory;
import voldemort.versioning.Versioned;

@RunWith(Parameterized.class)
public class RedirectingStoreTest extends TestCase {

    private static int TEST_VALUES_SIZE = 1000;
    private static String testStoreName = "test-replication-memory";
    private static String storesXmlfile = "test/common/voldemort/config/stores.xml";

    VoldemortServer server0;
    VoldemortServer server1;
    Cluster targetCluster;
    private final boolean useNio;
    private final SocketStoreFactory storeFactory = new ClientRequestExecutorPool(2,
                                                                                  10000,
                                                                                  100000,
                                                                                  32 * 1024);

    public RedirectingStoreTest(boolean useNio) {
        this.useNio = useNio;
    }

    @Parameters
    public static Collection<Object[]> configs() {
        return Arrays.asList(new Object[][] { { true }, { false } });
    }

    @Override
    @Before
    public void setUp() throws IOException {
        Cluster cluster = ServerTestUtils.getLocalCluster(2, new int[][] { {}, { 0, 1 } });
        targetCluster = RebalanceUtils.createUpdatedCluster(cluster,
                                                            cluster.getNodeById(0),
                                                            cluster.getNodeById(1),
                                                            Arrays.asList(1));

        server0 = startServer(0, storesXmlfile, cluster);

        server1 = startServer(1, storesXmlfile, cluster);
    }

    @Override
    @After
    public void tearDown() {
        try {
            server0.stop();
            FileUtils.deleteDirectory(new File(server0.getVoldemortConfig().getVoldemortHome()));

            server1.stop();
            FileUtils.deleteDirectory(new File(server1.getVoldemortConfig().getVoldemortHome()));
        } catch(Exception e) {
            // ignore exceptions here
        }

        storeFactory.close();
    }

    private VoldemortServer startServer(int node, String storesXmlfile, Cluster cluster)
            throws IOException {
        VoldemortConfig config = ServerTestUtils.createServerConfig(useNio,
                                                                    node,
                                                                    TestUtils.createTempDir()
                                                                             .getAbsolutePath(),
                                                                    null,
                                                                    storesXmlfile,
                                                                    new Properties());
        // enable metadata checking for this test.
        config.setEnableMetadataChecking(true);
        config.setEnableRebalanceService(false);

        VoldemortServer server = new VoldemortServer(config, cluster);
        server.start();
        return server;
    }

    private RedirectingStore getRedirectingStore(MetadataStore metadata, String storeName) {
        return new RedirectingStore(AsyncUtils.asStore(ServerTestUtils.getSocketStore(storeFactory,
                                                                                      storeName,
                                                                                      server0.getIdentityNode()
                                                                                             .getSocketPort(),
                                                                                      RequestFormatType.VOLDEMORT_V1)),
                                    metadata,
                                    server0.getStoreRepository(),
                                    new NoopFailureDetector(),
                                    new ClientRequestExecutorPool(10, 1000, 10000, 10000));
    }

    @Test
    public void testProxyGetAll() {
        Map<ByteArray, byte[]> entryMap = ServerTestUtils.createRandomKeyValuePairs(TEST_VALUES_SIZE);

        Store<ByteArray, byte[]> store = server1.getStoreRepository()
                                                .getStorageEngine(testStoreName);
        for(Entry<ByteArray, byte[]> entry: entryMap.entrySet()) {
            store.put(entry.getKey(),
                      Versioned.value(entry.getValue(),
                                      new VectorClock().incremented(0, System.currentTimeMillis())));
        }

        server0.getMetadataStore().put(MetadataStore.CLUSTER_KEY, targetCluster);
        server1.getMetadataStore().put(MetadataStore.CLUSTER_KEY, targetCluster);

        incrementVersionAndPut(server0.getMetadataStore(),
                               MetadataStore.SERVER_STATE_KEY,
                               MetadataStore.VoldemortState.REBALANCING_MASTER_SERVER);
        incrementVersionAndPut(server0.getMetadataStore(),
                               MetadataStore.REBALANCING_STEAL_INFO,
                               new RebalancerState(Arrays.asList(new RebalancePartitionsInfo(0,
                                                                                             1,
                                                                                             Arrays.asList(1),
                                                                                             new ArrayList<Integer>(0),
                                                                                             Arrays.asList(testStoreName),
                                                                                             0))));
        checkGetAllEntries(entryMap, server0, getRedirectingStore(server0.getMetadataStore(),
                                                                  testStoreName), Arrays.asList(1));
    }

    @Test
    public void testProxyGet() {
        // create bunch of key-value pairs
        HashMap<ByteArray, byte[]> entryMap = ServerTestUtils.createRandomKeyValuePairs(TEST_VALUES_SIZE);

        // populate all entries in server1
        Store<ByteArray, byte[]> store = server1.getStoreRepository()
                                                .getStorageEngine(testStoreName);
        for(Entry<ByteArray, byte[]> entry: entryMap.entrySet()) {
            store.put(entry.getKey(),
                      Versioned.value(entry.getValue(),
                                      VersionFactory.incremented(VersionFactory.newVersion(),
                                                                 0,
                                                                 System.currentTimeMillis())));
        }

        // set cluster.xml for invalidMetadata sake
        server0.getMetadataStore().put(MetadataStore.CLUSTER_KEY, targetCluster);
        server1.getMetadataStore().put(MetadataStore.CLUSTER_KEY, targetCluster);

        // set rebalancing 0 <-- 1 for partitions 2 only.
        incrementVersionAndPut(server0.getMetadataStore(),
                               MetadataStore.SERVER_STATE_KEY,
                               MetadataStore.VoldemortState.REBALANCING_MASTER_SERVER);
        incrementVersionAndPut(server0.getMetadataStore(),
                               MetadataStore.REBALANCING_STEAL_INFO,
                               new RebalancerState(Arrays.asList(new RebalancePartitionsInfo(0,
                                                                                             1,
                                                                                             Arrays.asList(1),
                                                                                             new ArrayList<Integer>(0),
                                                                                             Arrays.asList(testStoreName),
                                                                                             0))));

        // for Rebalancing State we should see proxyGet()
        checkGetEntries(entryMap, server0, getRedirectingStore(server0.getMetadataStore(),
                                                               testStoreName), Arrays.asList(1));
    }

    @Test
    public void testProxyPut() {
        // create bunch of key-value pairs
        HashMap<ByteArray, byte[]> entryMap = ServerTestUtils.createRandomKeyValuePairs(TEST_VALUES_SIZE);

        // populate all entries in server1
        Store<ByteArray, byte[]> store = server1.getStoreRepository()
                                                .getStorageEngine(testStoreName);
        for(Entry<ByteArray, byte[]> entry: entryMap.entrySet()) {
            store.put(entry.getKey(),
                      Versioned.value(entry.getValue(),
                                      VersionFactory.incremented(VersionFactory.newVersion(),
                                                                 0,
                                                                 System.currentTimeMillis())));
        }

        // set cluster.xml for invalidMetadata sake
        server0.getMetadataStore().put(MetadataStore.CLUSTER_KEY, targetCluster);
        server1.getMetadataStore().put(MetadataStore.CLUSTER_KEY, targetCluster);

        // set rebalancing 0 <-- 1 for partitions 2 only.
        incrementVersionAndPut(server0.getMetadataStore(),
                               MetadataStore.SERVER_STATE_KEY,
                               MetadataStore.VoldemortState.REBALANCING_MASTER_SERVER);
        incrementVersionAndPut(server0.getMetadataStore(),
                               MetadataStore.REBALANCING_STEAL_INFO,
                               new RebalancerState(Arrays.asList(new RebalancePartitionsInfo(0,
                                                                                             1,
                                                                                             Arrays.asList(1),
                                                                                             new ArrayList<Integer>(0),
                                                                                             Arrays.asList(testStoreName),
                                                                                             0))));

        // for Rebalancing State we should see proxyPut()
        checkPutEntries(entryMap, server0, testStoreName, Arrays.asList(1));
    }

    private void checkGetAllEntries(Map<ByteArray, byte[]> entryMap,
                                    VoldemortServer server,
                                    Store<ByteArray, byte[]> store,
                                    List<Integer> availablePartition) {
        RoutingStrategy routing = server.getMetadataStore().getRoutingStrategy(store.getName());
        List<ByteArray> keysInPartitions = new ArrayList<ByteArray>();
        for(ByteArray key: entryMap.keySet()) {
            List<Integer> partitions = routing.getPartitionList(key.get());
            if(availablePartition.containsAll(partitions)) {
                keysInPartitions.add(key);
            }
        }
        Map<ByteArray, List<Versioned<byte[]>>> results = store.getAll(keysInPartitions);
        for(Entry<ByteArray, List<Versioned<byte[]>>> entry: results.entrySet()) {
            assertEquals("Values should match",
                         new String(entry.getValue().get(0).getValue()),
                         new String(entryMap.get(entry.getKey())));
        }
    }

    private void checkGetEntries(HashMap<ByteArray, byte[]> entryMap,
                                 VoldemortServer server,
                                 Store<ByteArray, byte[]> store,
                                 List<Integer> availablePartitions) {
        RoutingStrategy routing = server.getMetadataStore().getRoutingStrategy(store.getName());

        for(Entry<ByteArray, byte[]> entry: entryMap.entrySet()) {
            List<Integer> partitions = routing.getPartitionList(entry.getKey().get());
            if(availablePartitions.containsAll(partitions)) {
                assertEquals("Keys for partition:" + partitions + " should be present.",
                             1,
                             store.get(entry.getKey()).size());
                assertEquals("Values should match.",
                             new String(entry.getValue()),
                             new String(store.get(entry.getKey()).get(0).getValue()));
            }
        }
    }

    private void checkPutEntries(HashMap<ByteArray, byte[]> entryMap,
                                 VoldemortServer server,
                                 String storeName,
                                 List<Integer> availablePartitions) {
        RoutingStrategy routing = server.getMetadataStore().getRoutingStrategy(storeName);
        RedirectingStore redirectingStore = getRedirectingStore(server0.getMetadataStore(),
                                                                storeName);

        for(Entry<ByteArray, byte[]> entry: entryMap.entrySet()) {
            List<Integer> partitions = routing.getPartitionList(entry.getKey().get());
            if(availablePartitions.containsAll(partitions)) {
                try {
                    // should see obsoleteVersionException for same vectorClock
                    redirectingStore.put(entry.getKey(),
                                         Versioned.value(entry.getValue(),
                                                         VersionFactory.incremented(VersionFactory.newVersion(),
                                                                                    0,
                                                                                    System.currentTimeMillis())));
                    fail("Should see obsoleteVersionException here.");
                } catch(ObsoleteVersionException e) {
                    // ignore
                }
            }
        }
    }

    /**
     * helper function to auto update version and put()
     * 
     * @param key
     * @param value
     */
    private void incrementVersionAndPut(MetadataStore metadataStore, String keyString, Object value) {
        ByteArray key = new ByteArray(ByteUtils.getBytes(keyString, "UTF-8"));
        VectorClock current = (VectorClock) metadataStore.getVersions(key).get(0);

        metadataStore.put(keyString,
                          new Versioned<Object>(value,
                                                VersionFactory.incremented(current,
                                                                           0,
                                                                           System.currentTimeMillis())));
    }
}
=======
/*
 * Copyright 2008-2010 LinkedIn, Inc
 * 
 * Licensed under the Apache License, Version 2.0 (the "License"); you may not
 * use this file except in compliance with the License. You may obtain a copy of
 * the License at
 * 
 * http://www.apache.org/licenses/LICENSE-2.0
 * 
 * Unless required by applicable law or agreed to in writing, software
 * distributed under the License is distributed on an "AS IS" BASIS, WITHOUT
 * WARRANTIES OR CONDITIONS OF ANY KIND, either express or implied. See the
 * License for the specific language governing permissions and limitations under
 * the License.
 */

package voldemort.store.rebalancing;

import java.io.File;
import java.io.IOException;
import java.util.ArrayList;
import java.util.Arrays;
import java.util.Collection;
import java.util.HashMap;
import java.util.List;
import java.util.Map;
import java.util.Properties;
import java.util.Map.Entry;

import junit.framework.TestCase;

import org.apache.commons.io.FileUtils;
import org.junit.After;
import org.junit.Before;
import org.junit.Test;
import org.junit.runner.RunWith;
import org.junit.runners.Parameterized;
import org.junit.runners.Parameterized.Parameters;

import voldemort.ServerTestUtils;
import voldemort.TestUtils;
import voldemort.client.protocol.RequestFormatType;
import voldemort.client.rebalance.RebalancePartitionsInfo;
import voldemort.cluster.Cluster;
import voldemort.cluster.failuredetector.NoopFailureDetector;
import voldemort.routing.RoutingStrategy;
import voldemort.server.VoldemortConfig;
import voldemort.server.VoldemortServer;
import voldemort.server.rebalance.RebalancerState;
import voldemort.store.Store;
import voldemort.store.metadata.MetadataStore;
import voldemort.store.socket.SocketStoreFactory;
import voldemort.store.socket.clientrequest.ClientRequestExecutorPool;
import voldemort.utils.ByteArray;
import voldemort.utils.ByteUtils;
import voldemort.utils.RebalanceUtils;
import voldemort.versioning.ObsoleteVersionException;
import voldemort.versioning.VectorClock;
import voldemort.versioning.Versioned;

@RunWith(Parameterized.class)
public class RedirectingStoreTest extends TestCase {

    private static int TEST_VALUES_SIZE = 1000;
    private static String testStoreName = "test-replication-memory";
    private static String storesXmlfile = "test/common/voldemort/config/stores.xml";

    VoldemortServer server0;
    VoldemortServer server1;
    Cluster targetCluster;
    private final boolean useNio;
    private final SocketStoreFactory storeFactory = new ClientRequestExecutorPool(2,
                                                                                  10000,
                                                                                  100000,
                                                                                  32 * 1024);

    public RedirectingStoreTest(boolean useNio) {
        this.useNio = useNio;
    }

    @Parameters
    public static Collection<Object[]> configs() {
        return Arrays.asList(new Object[][] { { true }, { false } });
    }

    @Override
    @Before
    public void setUp() throws IOException {
        Cluster cluster = ServerTestUtils.getLocalCluster(2, new int[][] { {}, { 0, 1 } });
        targetCluster = RebalanceUtils.createUpdatedCluster(cluster,
                                                            cluster.getNodeById(0),
                                                            cluster.getNodeById(1),
                                                            Arrays.asList(1));

        server0 = startServer(0, storesXmlfile, cluster);

        server1 = startServer(1, storesXmlfile, cluster);
    }

    @Override
    @After
    public void tearDown() {
        try {
            server0.stop();
            FileUtils.deleteDirectory(new File(server0.getVoldemortConfig().getVoldemortHome()));

            server1.stop();
            FileUtils.deleteDirectory(new File(server1.getVoldemortConfig().getVoldemortHome()));
        } catch(Exception e) {
            // ignore exceptions here
        }

        storeFactory.close();
    }

    private VoldemortServer startServer(int node, String storesXmlfile, Cluster cluster)
            throws IOException {
        VoldemortConfig config = ServerTestUtils.createServerConfig(useNio,
                                                                    node,
                                                                    TestUtils.createTempDir()
                                                                             .getAbsolutePath(),
                                                                    null,
                                                                    storesXmlfile,
                                                                    new Properties());
        // enable metadata checking for this test.
        config.setEnableMetadataChecking(true);
        config.setEnableRebalanceService(false);

        VoldemortServer server = new VoldemortServer(config, cluster);
        server.start();
        return server;
    }

    private RedirectingStore getRedirectingStore(MetadataStore metadata, String storeName) {
        return new RedirectingStore(ServerTestUtils.getSocketStore(storeFactory,
                                                                   storeName,
                                                                   server0.getIdentityNode()
                                                                          .getSocketPort(),
                                                                   RequestFormatType.VOLDEMORT_V1),
                                    metadata,
                                    server0.getStoreRepository(),
                                    new NoopFailureDetector(),
                                    new ClientRequestExecutorPool(10, 1000, 10000, 10000));
    }

    @Test
    public void testProxyGetAll() {
        Map<ByteArray, byte[]> entryMap = ServerTestUtils.createRandomKeyValuePairs(TEST_VALUES_SIZE);

        Store<ByteArray, byte[], byte[]> store = server1.getStoreRepository()
                                                        .getStorageEngine(testStoreName);
        for(Entry<ByteArray, byte[]> entry: entryMap.entrySet()) {
            store.put(entry.getKey(),
                      Versioned.value(entry.getValue(),
                                      new VectorClock().incremented(0, System.currentTimeMillis())),
                      null);
        }

        server0.getMetadataStore().put(MetadataStore.CLUSTER_KEY, targetCluster);
        server1.getMetadataStore().put(MetadataStore.CLUSTER_KEY, targetCluster);

        incrementVersionAndPut(server0.getMetadataStore(),
                               MetadataStore.SERVER_STATE_KEY,
                               MetadataStore.VoldemortState.REBALANCING_MASTER_SERVER);
        incrementVersionAndPut(server0.getMetadataStore(),
                               MetadataStore.REBALANCING_STEAL_INFO,
                               new RebalancerState(Arrays.asList(new RebalancePartitionsInfo(0,
                                                                                             1,
                                                                                             Arrays.asList(1),
                                                                                             new ArrayList<Integer>(0),
                                                                                             new ArrayList<Integer>(0),
                                                                                             Arrays.asList(testStoreName),
                                                                                             new HashMap<String, String>(),
                                                                                             new HashMap<String, String>(),
                                                                                             0))));
        checkGetAllEntries(entryMap, server0, getRedirectingStore(server0.getMetadataStore(),
                                                                  testStoreName), Arrays.asList(1));
    }

    @Test
    public void testProxyGet() {
        // create bunch of key-value pairs
        HashMap<ByteArray, byte[]> entryMap = ServerTestUtils.createRandomKeyValuePairs(TEST_VALUES_SIZE);

        // populate all entries in server1
        Store<ByteArray, byte[], byte[]> store = server1.getStoreRepository()
                                                        .getStorageEngine(testStoreName);
        for(Entry<ByteArray, byte[]> entry: entryMap.entrySet()) {
            store.put(entry.getKey(),
                      Versioned.value(entry.getValue(),
                                      new VectorClock().incremented(0, System.currentTimeMillis())),
                      null);
        }

        // set cluster.xml for invalidMetadata sake
        server0.getMetadataStore().put(MetadataStore.CLUSTER_KEY, targetCluster);
        server1.getMetadataStore().put(MetadataStore.CLUSTER_KEY, targetCluster);

        // set rebalancing 0 <-- 1 for partitions 2 only.
        incrementVersionAndPut(server0.getMetadataStore(),
                               MetadataStore.SERVER_STATE_KEY,
                               MetadataStore.VoldemortState.REBALANCING_MASTER_SERVER);
        incrementVersionAndPut(server0.getMetadataStore(),
                               MetadataStore.REBALANCING_STEAL_INFO,
                               new RebalancerState(Arrays.asList(new RebalancePartitionsInfo(0,
                                                                                             1,
                                                                                             Arrays.asList(1),
                                                                                             new ArrayList<Integer>(0),
                                                                                             new ArrayList<Integer>(0),
                                                                                             Arrays.asList(testStoreName),
                                                                                             new HashMap<String, String>(),
                                                                                             new HashMap<String, String>(),
                                                                                             0))));

        // for Rebalancing State we should see proxyGet()
        checkGetEntries(entryMap, server0, getRedirectingStore(server0.getMetadataStore(),
                                                               testStoreName), Arrays.asList(1));
    }

    @Test
    public void testProxyPut() {
        // create bunch of key-value pairs
        HashMap<ByteArray, byte[]> entryMap = ServerTestUtils.createRandomKeyValuePairs(TEST_VALUES_SIZE);

        // populate all entries in server1
        Store<ByteArray, byte[], byte[]> store = server1.getStoreRepository()
                                                        .getStorageEngine(testStoreName);
        for(Entry<ByteArray, byte[]> entry: entryMap.entrySet()) {
            store.put(entry.getKey(),
                      Versioned.value(entry.getValue(),
                                      new VectorClock().incremented(0, System.currentTimeMillis())),
                      null);
        }

        // set cluster.xml for invalidMetadata sake
        server0.getMetadataStore().put(MetadataStore.CLUSTER_KEY, targetCluster);
        server1.getMetadataStore().put(MetadataStore.CLUSTER_KEY, targetCluster);

        // set rebalancing 0 <-- 1 for partitions 2 only.
        incrementVersionAndPut(server0.getMetadataStore(),
                               MetadataStore.SERVER_STATE_KEY,
                               MetadataStore.VoldemortState.REBALANCING_MASTER_SERVER);
        incrementVersionAndPut(server0.getMetadataStore(),
                               MetadataStore.REBALANCING_STEAL_INFO,
                               new RebalancerState(Arrays.asList(new RebalancePartitionsInfo(0,
                                                                                             1,
                                                                                             Arrays.asList(1),
                                                                                             new ArrayList<Integer>(0),
                                                                                             new ArrayList<Integer>(0),
                                                                                             Arrays.asList(testStoreName),
                                                                                             new HashMap<String, String>(),
                                                                                             new HashMap<String, String>(),
                                                                                             0))));

        // for Rebalancing State we should see proxyPut()
        checkPutEntries(entryMap, server0, testStoreName, Arrays.asList(1));
    }

    private void checkGetAllEntries(Map<ByteArray, byte[]> entryMap,
                                    VoldemortServer server,
                                    Store<ByteArray, byte[], byte[]> store,
                                    List<Integer> availablePartition) {
        RoutingStrategy routing = server.getMetadataStore().getRoutingStrategy(store.getName());
        List<ByteArray> keysInPartitions = new ArrayList<ByteArray>();
        for(ByteArray key: entryMap.keySet()) {
            List<Integer> partitions = routing.getPartitionList(key.get());
            if(availablePartition.containsAll(partitions)) {
                keysInPartitions.add(key);
            }
        }
        Map<ByteArray, List<Versioned<byte[]>>> results = store.getAll(keysInPartitions, null);
        for(Entry<ByteArray, List<Versioned<byte[]>>> entry: results.entrySet()) {
            assertEquals("Values should match",
                         new String(entry.getValue().get(0).getValue()),
                         new String(entryMap.get(entry.getKey())));
        }
    }

    private void checkGetEntries(HashMap<ByteArray, byte[]> entryMap,
                                 VoldemortServer server,
                                 Store<ByteArray, byte[], byte[]> store,
                                 List<Integer> availablePartitions) {
        RoutingStrategy routing = server.getMetadataStore().getRoutingStrategy(store.getName());

        for(Entry<ByteArray, byte[]> entry: entryMap.entrySet()) {
            List<Integer> partitions = routing.getPartitionList(entry.getKey().get());
            if(availablePartitions.containsAll(partitions)) {
                assertEquals("Keys for partition:" + partitions + " should be present.",
                             1,
                             store.get(entry.getKey(), null).size());
                assertEquals("Values should match.",
                             new String(entry.getValue()),
                             new String(store.get(entry.getKey(), null).get(0).getValue()));
            }
        }
    }

    private void checkPutEntries(HashMap<ByteArray, byte[]> entryMap,
                                 VoldemortServer server,
                                 String storeName,
                                 List<Integer> availablePartitions) {
        RoutingStrategy routing = server.getMetadataStore().getRoutingStrategy(storeName);
        RedirectingStore redirectingStore = getRedirectingStore(server0.getMetadataStore(),
                                                                storeName);

        for(Entry<ByteArray, byte[]> entry: entryMap.entrySet()) {
            List<Integer> partitions = routing.getPartitionList(entry.getKey().get());
            if(availablePartitions.containsAll(partitions)) {
                try {
                    // should see obsoleteVersionException for same vectorClock
                    redirectingStore.put(entry.getKey(),
                                         Versioned.value(entry.getValue(),
                                                         new VectorClock().incremented(0,
                                                                                       System.currentTimeMillis())),
                                         null);
                    fail("Should see obsoleteVersionException here.");
                } catch(ObsoleteVersionException e) {
                    // ignore
                }
            }
        }
    }

    /**
     * helper function to auto update version and put()
     * 
     * @param key
     * @param value
     */
    private void incrementVersionAndPut(MetadataStore metadataStore, String keyString, Object value) {
        ByteArray key = new ByteArray(ByteUtils.getBytes(keyString, "UTF-8"));
        VectorClock current = (VectorClock) metadataStore.getVersions(key).get(0);

        metadataStore.put(keyString,
                          new Versioned<Object>(value,
                                                current.incremented(0, System.currentTimeMillis())));
    }
}
>>>>>>> 06be27c2
<|MERGE_RESOLUTION|>--- conflicted
+++ resolved
@@ -1,675 +1,339 @@
-<<<<<<< HEAD
-/*
- * Copyright 2008-2010 LinkedIn, Inc
- * 
- * Licensed under the Apache License, Version 2.0 (the "License"); you may not
- * use this file except in compliance with the License. You may obtain a copy of
- * the License at
- * 
- * http://www.apache.org/licenses/LICENSE-2.0
- * 
- * Unless required by applicable law or agreed to in writing, software
- * distributed under the License is distributed on an "AS IS" BASIS, WITHOUT
- * WARRANTIES OR CONDITIONS OF ANY KIND, either express or implied. See the
- * License for the specific language governing permissions and limitations under
- * the License.
- */
-
-package voldemort.store.rebalancing;
-
-import java.io.File;
-import java.io.IOException;
-import java.util.ArrayList;
-import java.util.Arrays;
-import java.util.Collection;
-import java.util.HashMap;
-import java.util.List;
-import java.util.Map;
-import java.util.Properties;
-import java.util.Map.Entry;
-
-import junit.framework.TestCase;
-
-import org.apache.commons.io.FileUtils;
-import org.junit.After;
-import org.junit.Before;
-import org.junit.Test;
-import org.junit.runner.RunWith;
-import org.junit.runners.Parameterized;
-import org.junit.runners.Parameterized.Parameters;
-
-import voldemort.ServerTestUtils;
-import voldemort.TestUtils;
-import voldemort.client.protocol.RequestFormatType;
-import voldemort.client.rebalance.RebalancePartitionsInfo;
-import voldemort.cluster.Cluster;
-import voldemort.cluster.failuredetector.NoopFailureDetector;
-import voldemort.routing.RoutingStrategy;
-import voldemort.server.VoldemortConfig;
-import voldemort.server.VoldemortServer;
-import voldemort.server.rebalance.RebalancerState;
-import voldemort.store.Store;
-import voldemort.store.async.AsyncUtils;
-import voldemort.store.metadata.MetadataStore;
-import voldemort.store.socket.SocketStoreFactory;
-import voldemort.store.socket.clientrequest.ClientRequestExecutorPool;
-import voldemort.utils.ByteArray;
-import voldemort.utils.ByteUtils;
-import voldemort.utils.RebalanceUtils;
-import voldemort.versioning.ObsoleteVersionException;
-import voldemort.versioning.VectorClock;
-import voldemort.versioning.VersionFactory;
-import voldemort.versioning.Versioned;
-
-@RunWith(Parameterized.class)
-public class RedirectingStoreTest extends TestCase {
-
-    private static int TEST_VALUES_SIZE = 1000;
-    private static String testStoreName = "test-replication-memory";
-    private static String storesXmlfile = "test/common/voldemort/config/stores.xml";
-
-    VoldemortServer server0;
-    VoldemortServer server1;
-    Cluster targetCluster;
-    private final boolean useNio;
-    private final SocketStoreFactory storeFactory = new ClientRequestExecutorPool(2,
-                                                                                  10000,
-                                                                                  100000,
-                                                                                  32 * 1024);
-
-    public RedirectingStoreTest(boolean useNio) {
-        this.useNio = useNio;
-    }
-
-    @Parameters
-    public static Collection<Object[]> configs() {
-        return Arrays.asList(new Object[][] { { true }, { false } });
-    }
-
-    @Override
-    @Before
-    public void setUp() throws IOException {
-        Cluster cluster = ServerTestUtils.getLocalCluster(2, new int[][] { {}, { 0, 1 } });
-        targetCluster = RebalanceUtils.createUpdatedCluster(cluster,
-                                                            cluster.getNodeById(0),
-                                                            cluster.getNodeById(1),
-                                                            Arrays.asList(1));
-
-        server0 = startServer(0, storesXmlfile, cluster);
-
-        server1 = startServer(1, storesXmlfile, cluster);
-    }
-
-    @Override
-    @After
-    public void tearDown() {
-        try {
-            server0.stop();
-            FileUtils.deleteDirectory(new File(server0.getVoldemortConfig().getVoldemortHome()));
-
-            server1.stop();
-            FileUtils.deleteDirectory(new File(server1.getVoldemortConfig().getVoldemortHome()));
-        } catch(Exception e) {
-            // ignore exceptions here
-        }
-
-        storeFactory.close();
-    }
-
-    private VoldemortServer startServer(int node, String storesXmlfile, Cluster cluster)
-            throws IOException {
-        VoldemortConfig config = ServerTestUtils.createServerConfig(useNio,
-                                                                    node,
-                                                                    TestUtils.createTempDir()
-                                                                             .getAbsolutePath(),
-                                                                    null,
-                                                                    storesXmlfile,
-                                                                    new Properties());
-        // enable metadata checking for this test.
-        config.setEnableMetadataChecking(true);
-        config.setEnableRebalanceService(false);
-
-        VoldemortServer server = new VoldemortServer(config, cluster);
-        server.start();
-        return server;
-    }
-
-    private RedirectingStore getRedirectingStore(MetadataStore metadata, String storeName) {
-        return new RedirectingStore(AsyncUtils.asStore(ServerTestUtils.getSocketStore(storeFactory,
-                                                                                      storeName,
-                                                                                      server0.getIdentityNode()
-                                                                                             .getSocketPort(),
-                                                                                      RequestFormatType.VOLDEMORT_V1)),
-                                    metadata,
-                                    server0.getStoreRepository(),
-                                    new NoopFailureDetector(),
-                                    new ClientRequestExecutorPool(10, 1000, 10000, 10000));
-    }
-
-    @Test
-    public void testProxyGetAll() {
-        Map<ByteArray, byte[]> entryMap = ServerTestUtils.createRandomKeyValuePairs(TEST_VALUES_SIZE);
-
-        Store<ByteArray, byte[]> store = server1.getStoreRepository()
-                                                .getStorageEngine(testStoreName);
-        for(Entry<ByteArray, byte[]> entry: entryMap.entrySet()) {
-            store.put(entry.getKey(),
-                      Versioned.value(entry.getValue(),
-                                      new VectorClock().incremented(0, System.currentTimeMillis())));
-        }
-
-        server0.getMetadataStore().put(MetadataStore.CLUSTER_KEY, targetCluster);
-        server1.getMetadataStore().put(MetadataStore.CLUSTER_KEY, targetCluster);
-
-        incrementVersionAndPut(server0.getMetadataStore(),
-                               MetadataStore.SERVER_STATE_KEY,
-                               MetadataStore.VoldemortState.REBALANCING_MASTER_SERVER);
-        incrementVersionAndPut(server0.getMetadataStore(),
-                               MetadataStore.REBALANCING_STEAL_INFO,
-                               new RebalancerState(Arrays.asList(new RebalancePartitionsInfo(0,
-                                                                                             1,
-                                                                                             Arrays.asList(1),
-                                                                                             new ArrayList<Integer>(0),
-                                                                                             Arrays.asList(testStoreName),
-                                                                                             0))));
-        checkGetAllEntries(entryMap, server0, getRedirectingStore(server0.getMetadataStore(),
-                                                                  testStoreName), Arrays.asList(1));
-    }
-
-    @Test
-    public void testProxyGet() {
-        // create bunch of key-value pairs
-        HashMap<ByteArray, byte[]> entryMap = ServerTestUtils.createRandomKeyValuePairs(TEST_VALUES_SIZE);
-
-        // populate all entries in server1
-        Store<ByteArray, byte[]> store = server1.getStoreRepository()
-                                                .getStorageEngine(testStoreName);
-        for(Entry<ByteArray, byte[]> entry: entryMap.entrySet()) {
-            store.put(entry.getKey(),
-                      Versioned.value(entry.getValue(),
-                                      VersionFactory.incremented(VersionFactory.newVersion(),
-                                                                 0,
-                                                                 System.currentTimeMillis())));
-        }
-
-        // set cluster.xml for invalidMetadata sake
-        server0.getMetadataStore().put(MetadataStore.CLUSTER_KEY, targetCluster);
-        server1.getMetadataStore().put(MetadataStore.CLUSTER_KEY, targetCluster);
-
-        // set rebalancing 0 <-- 1 for partitions 2 only.
-        incrementVersionAndPut(server0.getMetadataStore(),
-                               MetadataStore.SERVER_STATE_KEY,
-                               MetadataStore.VoldemortState.REBALANCING_MASTER_SERVER);
-        incrementVersionAndPut(server0.getMetadataStore(),
-                               MetadataStore.REBALANCING_STEAL_INFO,
-                               new RebalancerState(Arrays.asList(new RebalancePartitionsInfo(0,
-                                                                                             1,
-                                                                                             Arrays.asList(1),
-                                                                                             new ArrayList<Integer>(0),
-                                                                                             Arrays.asList(testStoreName),
-                                                                                             0))));
-
-        // for Rebalancing State we should see proxyGet()
-        checkGetEntries(entryMap, server0, getRedirectingStore(server0.getMetadataStore(),
-                                                               testStoreName), Arrays.asList(1));
-    }
-
-    @Test
-    public void testProxyPut() {
-        // create bunch of key-value pairs
-        HashMap<ByteArray, byte[]> entryMap = ServerTestUtils.createRandomKeyValuePairs(TEST_VALUES_SIZE);
-
-        // populate all entries in server1
-        Store<ByteArray, byte[]> store = server1.getStoreRepository()
-                                                .getStorageEngine(testStoreName);
-        for(Entry<ByteArray, byte[]> entry: entryMap.entrySet()) {
-            store.put(entry.getKey(),
-                      Versioned.value(entry.getValue(),
-                                      VersionFactory.incremented(VersionFactory.newVersion(),
-                                                                 0,
-                                                                 System.currentTimeMillis())));
-        }
-
-        // set cluster.xml for invalidMetadata sake
-        server0.getMetadataStore().put(MetadataStore.CLUSTER_KEY, targetCluster);
-        server1.getMetadataStore().put(MetadataStore.CLUSTER_KEY, targetCluster);
-
-        // set rebalancing 0 <-- 1 for partitions 2 only.
-        incrementVersionAndPut(server0.getMetadataStore(),
-                               MetadataStore.SERVER_STATE_KEY,
-                               MetadataStore.VoldemortState.REBALANCING_MASTER_SERVER);
-        incrementVersionAndPut(server0.getMetadataStore(),
-                               MetadataStore.REBALANCING_STEAL_INFO,
-                               new RebalancerState(Arrays.asList(new RebalancePartitionsInfo(0,
-                                                                                             1,
-                                                                                             Arrays.asList(1),
-                                                                                             new ArrayList<Integer>(0),
-                                                                                             Arrays.asList(testStoreName),
-                                                                                             0))));
-
-        // for Rebalancing State we should see proxyPut()
-        checkPutEntries(entryMap, server0, testStoreName, Arrays.asList(1));
-    }
-
-    private void checkGetAllEntries(Map<ByteArray, byte[]> entryMap,
-                                    VoldemortServer server,
-                                    Store<ByteArray, byte[]> store,
-                                    List<Integer> availablePartition) {
-        RoutingStrategy routing = server.getMetadataStore().getRoutingStrategy(store.getName());
-        List<ByteArray> keysInPartitions = new ArrayList<ByteArray>();
-        for(ByteArray key: entryMap.keySet()) {
-            List<Integer> partitions = routing.getPartitionList(key.get());
-            if(availablePartition.containsAll(partitions)) {
-                keysInPartitions.add(key);
-            }
-        }
-        Map<ByteArray, List<Versioned<byte[]>>> results = store.getAll(keysInPartitions);
-        for(Entry<ByteArray, List<Versioned<byte[]>>> entry: results.entrySet()) {
-            assertEquals("Values should match",
-                         new String(entry.getValue().get(0).getValue()),
-                         new String(entryMap.get(entry.getKey())));
-        }
-    }
-
-    private void checkGetEntries(HashMap<ByteArray, byte[]> entryMap,
-                                 VoldemortServer server,
-                                 Store<ByteArray, byte[]> store,
-                                 List<Integer> availablePartitions) {
-        RoutingStrategy routing = server.getMetadataStore().getRoutingStrategy(store.getName());
-
-        for(Entry<ByteArray, byte[]> entry: entryMap.entrySet()) {
-            List<Integer> partitions = routing.getPartitionList(entry.getKey().get());
-            if(availablePartitions.containsAll(partitions)) {
-                assertEquals("Keys for partition:" + partitions + " should be present.",
-                             1,
-                             store.get(entry.getKey()).size());
-                assertEquals("Values should match.",
-                             new String(entry.getValue()),
-                             new String(store.get(entry.getKey()).get(0).getValue()));
-            }
-        }
-    }
-
-    private void checkPutEntries(HashMap<ByteArray, byte[]> entryMap,
-                                 VoldemortServer server,
-                                 String storeName,
-                                 List<Integer> availablePartitions) {
-        RoutingStrategy routing = server.getMetadataStore().getRoutingStrategy(storeName);
-        RedirectingStore redirectingStore = getRedirectingStore(server0.getMetadataStore(),
-                                                                storeName);
-
-        for(Entry<ByteArray, byte[]> entry: entryMap.entrySet()) {
-            List<Integer> partitions = routing.getPartitionList(entry.getKey().get());
-            if(availablePartitions.containsAll(partitions)) {
-                try {
-                    // should see obsoleteVersionException for same vectorClock
-                    redirectingStore.put(entry.getKey(),
-                                         Versioned.value(entry.getValue(),
-                                                         VersionFactory.incremented(VersionFactory.newVersion(),
-                                                                                    0,
-                                                                                    System.currentTimeMillis())));
-                    fail("Should see obsoleteVersionException here.");
-                } catch(ObsoleteVersionException e) {
-                    // ignore
-                }
-            }
-        }
-    }
-
-    /**
-     * helper function to auto update version and put()
-     * 
-     * @param key
-     * @param value
-     */
-    private void incrementVersionAndPut(MetadataStore metadataStore, String keyString, Object value) {
-        ByteArray key = new ByteArray(ByteUtils.getBytes(keyString, "UTF-8"));
-        VectorClock current = (VectorClock) metadataStore.getVersions(key).get(0);
-
-        metadataStore.put(keyString,
-                          new Versioned<Object>(value,
-                                                VersionFactory.incremented(current,
-                                                                           0,
-                                                                           System.currentTimeMillis())));
-    }
-}
-=======
-/*
- * Copyright 2008-2010 LinkedIn, Inc
- * 
- * Licensed under the Apache License, Version 2.0 (the "License"); you may not
- * use this file except in compliance with the License. You may obtain a copy of
- * the License at
- * 
- * http://www.apache.org/licenses/LICENSE-2.0
- * 
- * Unless required by applicable law or agreed to in writing, software
- * distributed under the License is distributed on an "AS IS" BASIS, WITHOUT
- * WARRANTIES OR CONDITIONS OF ANY KIND, either express or implied. See the
- * License for the specific language governing permissions and limitations under
- * the License.
- */
-
-package voldemort.store.rebalancing;
-
-import java.io.File;
-import java.io.IOException;
-import java.util.ArrayList;
-import java.util.Arrays;
-import java.util.Collection;
-import java.util.HashMap;
-import java.util.List;
-import java.util.Map;
-import java.util.Properties;
-import java.util.Map.Entry;
-
-import junit.framework.TestCase;
-
-import org.apache.commons.io.FileUtils;
-import org.junit.After;
-import org.junit.Before;
-import org.junit.Test;
-import org.junit.runner.RunWith;
-import org.junit.runners.Parameterized;
-import org.junit.runners.Parameterized.Parameters;
-
-import voldemort.ServerTestUtils;
-import voldemort.TestUtils;
-import voldemort.client.protocol.RequestFormatType;
-import voldemort.client.rebalance.RebalancePartitionsInfo;
-import voldemort.cluster.Cluster;
-import voldemort.cluster.failuredetector.NoopFailureDetector;
-import voldemort.routing.RoutingStrategy;
-import voldemort.server.VoldemortConfig;
-import voldemort.server.VoldemortServer;
-import voldemort.server.rebalance.RebalancerState;
-import voldemort.store.Store;
-import voldemort.store.metadata.MetadataStore;
-import voldemort.store.socket.SocketStoreFactory;
-import voldemort.store.socket.clientrequest.ClientRequestExecutorPool;
-import voldemort.utils.ByteArray;
-import voldemort.utils.ByteUtils;
-import voldemort.utils.RebalanceUtils;
-import voldemort.versioning.ObsoleteVersionException;
-import voldemort.versioning.VectorClock;
-import voldemort.versioning.Versioned;
-
-@RunWith(Parameterized.class)
-public class RedirectingStoreTest extends TestCase {
-
-    private static int TEST_VALUES_SIZE = 1000;
-    private static String testStoreName = "test-replication-memory";
-    private static String storesXmlfile = "test/common/voldemort/config/stores.xml";
-
-    VoldemortServer server0;
-    VoldemortServer server1;
-    Cluster targetCluster;
-    private final boolean useNio;
-    private final SocketStoreFactory storeFactory = new ClientRequestExecutorPool(2,
-                                                                                  10000,
-                                                                                  100000,
-                                                                                  32 * 1024);
-
-    public RedirectingStoreTest(boolean useNio) {
-        this.useNio = useNio;
-    }
-
-    @Parameters
-    public static Collection<Object[]> configs() {
-        return Arrays.asList(new Object[][] { { true }, { false } });
-    }
-
-    @Override
-    @Before
-    public void setUp() throws IOException {
-        Cluster cluster = ServerTestUtils.getLocalCluster(2, new int[][] { {}, { 0, 1 } });
-        targetCluster = RebalanceUtils.createUpdatedCluster(cluster,
-                                                            cluster.getNodeById(0),
-                                                            cluster.getNodeById(1),
-                                                            Arrays.asList(1));
-
-        server0 = startServer(0, storesXmlfile, cluster);
-
-        server1 = startServer(1, storesXmlfile, cluster);
-    }
-
-    @Override
-    @After
-    public void tearDown() {
-        try {
-            server0.stop();
-            FileUtils.deleteDirectory(new File(server0.getVoldemortConfig().getVoldemortHome()));
-
-            server1.stop();
-            FileUtils.deleteDirectory(new File(server1.getVoldemortConfig().getVoldemortHome()));
-        } catch(Exception e) {
-            // ignore exceptions here
-        }
-
-        storeFactory.close();
-    }
-
-    private VoldemortServer startServer(int node, String storesXmlfile, Cluster cluster)
-            throws IOException {
-        VoldemortConfig config = ServerTestUtils.createServerConfig(useNio,
-                                                                    node,
-                                                                    TestUtils.createTempDir()
-                                                                             .getAbsolutePath(),
-                                                                    null,
-                                                                    storesXmlfile,
-                                                                    new Properties());
-        // enable metadata checking for this test.
-        config.setEnableMetadataChecking(true);
-        config.setEnableRebalanceService(false);
-
-        VoldemortServer server = new VoldemortServer(config, cluster);
-        server.start();
-        return server;
-    }
-
-    private RedirectingStore getRedirectingStore(MetadataStore metadata, String storeName) {
-        return new RedirectingStore(ServerTestUtils.getSocketStore(storeFactory,
-                                                                   storeName,
-                                                                   server0.getIdentityNode()
-                                                                          .getSocketPort(),
-                                                                   RequestFormatType.VOLDEMORT_V1),
-                                    metadata,
-                                    server0.getStoreRepository(),
-                                    new NoopFailureDetector(),
-                                    new ClientRequestExecutorPool(10, 1000, 10000, 10000));
-    }
-
-    @Test
-    public void testProxyGetAll() {
-        Map<ByteArray, byte[]> entryMap = ServerTestUtils.createRandomKeyValuePairs(TEST_VALUES_SIZE);
-
-        Store<ByteArray, byte[], byte[]> store = server1.getStoreRepository()
-                                                        .getStorageEngine(testStoreName);
-        for(Entry<ByteArray, byte[]> entry: entryMap.entrySet()) {
-            store.put(entry.getKey(),
-                      Versioned.value(entry.getValue(),
-                                      new VectorClock().incremented(0, System.currentTimeMillis())),
-                      null);
-        }
-
-        server0.getMetadataStore().put(MetadataStore.CLUSTER_KEY, targetCluster);
-        server1.getMetadataStore().put(MetadataStore.CLUSTER_KEY, targetCluster);
-
-        incrementVersionAndPut(server0.getMetadataStore(),
-                               MetadataStore.SERVER_STATE_KEY,
-                               MetadataStore.VoldemortState.REBALANCING_MASTER_SERVER);
-        incrementVersionAndPut(server0.getMetadataStore(),
-                               MetadataStore.REBALANCING_STEAL_INFO,
-                               new RebalancerState(Arrays.asList(new RebalancePartitionsInfo(0,
-                                                                                             1,
-                                                                                             Arrays.asList(1),
-                                                                                             new ArrayList<Integer>(0),
-                                                                                             new ArrayList<Integer>(0),
-                                                                                             Arrays.asList(testStoreName),
-                                                                                             new HashMap<String, String>(),
-                                                                                             new HashMap<String, String>(),
-                                                                                             0))));
-        checkGetAllEntries(entryMap, server0, getRedirectingStore(server0.getMetadataStore(),
-                                                                  testStoreName), Arrays.asList(1));
-    }
-
-    @Test
-    public void testProxyGet() {
-        // create bunch of key-value pairs
-        HashMap<ByteArray, byte[]> entryMap = ServerTestUtils.createRandomKeyValuePairs(TEST_VALUES_SIZE);
-
-        // populate all entries in server1
-        Store<ByteArray, byte[], byte[]> store = server1.getStoreRepository()
-                                                        .getStorageEngine(testStoreName);
-        for(Entry<ByteArray, byte[]> entry: entryMap.entrySet()) {
-            store.put(entry.getKey(),
-                      Versioned.value(entry.getValue(),
-                                      new VectorClock().incremented(0, System.currentTimeMillis())),
-                      null);
-        }
-
-        // set cluster.xml for invalidMetadata sake
-        server0.getMetadataStore().put(MetadataStore.CLUSTER_KEY, targetCluster);
-        server1.getMetadataStore().put(MetadataStore.CLUSTER_KEY, targetCluster);
-
-        // set rebalancing 0 <-- 1 for partitions 2 only.
-        incrementVersionAndPut(server0.getMetadataStore(),
-                               MetadataStore.SERVER_STATE_KEY,
-                               MetadataStore.VoldemortState.REBALANCING_MASTER_SERVER);
-        incrementVersionAndPut(server0.getMetadataStore(),
-                               MetadataStore.REBALANCING_STEAL_INFO,
-                               new RebalancerState(Arrays.asList(new RebalancePartitionsInfo(0,
-                                                                                             1,
-                                                                                             Arrays.asList(1),
-                                                                                             new ArrayList<Integer>(0),
-                                                                                             new ArrayList<Integer>(0),
-                                                                                             Arrays.asList(testStoreName),
-                                                                                             new HashMap<String, String>(),
-                                                                                             new HashMap<String, String>(),
-                                                                                             0))));
-
-        // for Rebalancing State we should see proxyGet()
-        checkGetEntries(entryMap, server0, getRedirectingStore(server0.getMetadataStore(),
-                                                               testStoreName), Arrays.asList(1));
-    }
-
-    @Test
-    public void testProxyPut() {
-        // create bunch of key-value pairs
-        HashMap<ByteArray, byte[]> entryMap = ServerTestUtils.createRandomKeyValuePairs(TEST_VALUES_SIZE);
-
-        // populate all entries in server1
-        Store<ByteArray, byte[], byte[]> store = server1.getStoreRepository()
-                                                        .getStorageEngine(testStoreName);
-        for(Entry<ByteArray, byte[]> entry: entryMap.entrySet()) {
-            store.put(entry.getKey(),
-                      Versioned.value(entry.getValue(),
-                                      new VectorClock().incremented(0, System.currentTimeMillis())),
-                      null);
-        }
-
-        // set cluster.xml for invalidMetadata sake
-        server0.getMetadataStore().put(MetadataStore.CLUSTER_KEY, targetCluster);
-        server1.getMetadataStore().put(MetadataStore.CLUSTER_KEY, targetCluster);
-
-        // set rebalancing 0 <-- 1 for partitions 2 only.
-        incrementVersionAndPut(server0.getMetadataStore(),
-                               MetadataStore.SERVER_STATE_KEY,
-                               MetadataStore.VoldemortState.REBALANCING_MASTER_SERVER);
-        incrementVersionAndPut(server0.getMetadataStore(),
-                               MetadataStore.REBALANCING_STEAL_INFO,
-                               new RebalancerState(Arrays.asList(new RebalancePartitionsInfo(0,
-                                                                                             1,
-                                                                                             Arrays.asList(1),
-                                                                                             new ArrayList<Integer>(0),
-                                                                                             new ArrayList<Integer>(0),
-                                                                                             Arrays.asList(testStoreName),
-                                                                                             new HashMap<String, String>(),
-                                                                                             new HashMap<String, String>(),
-                                                                                             0))));
-
-        // for Rebalancing State we should see proxyPut()
-        checkPutEntries(entryMap, server0, testStoreName, Arrays.asList(1));
-    }
-
-    private void checkGetAllEntries(Map<ByteArray, byte[]> entryMap,
-                                    VoldemortServer server,
-                                    Store<ByteArray, byte[], byte[]> store,
-                                    List<Integer> availablePartition) {
-        RoutingStrategy routing = server.getMetadataStore().getRoutingStrategy(store.getName());
-        List<ByteArray> keysInPartitions = new ArrayList<ByteArray>();
-        for(ByteArray key: entryMap.keySet()) {
-            List<Integer> partitions = routing.getPartitionList(key.get());
-            if(availablePartition.containsAll(partitions)) {
-                keysInPartitions.add(key);
-            }
-        }
-        Map<ByteArray, List<Versioned<byte[]>>> results = store.getAll(keysInPartitions, null);
-        for(Entry<ByteArray, List<Versioned<byte[]>>> entry: results.entrySet()) {
-            assertEquals("Values should match",
-                         new String(entry.getValue().get(0).getValue()),
-                         new String(entryMap.get(entry.getKey())));
-        }
-    }
-
-    private void checkGetEntries(HashMap<ByteArray, byte[]> entryMap,
-                                 VoldemortServer server,
-                                 Store<ByteArray, byte[], byte[]> store,
-                                 List<Integer> availablePartitions) {
-        RoutingStrategy routing = server.getMetadataStore().getRoutingStrategy(store.getName());
-
-        for(Entry<ByteArray, byte[]> entry: entryMap.entrySet()) {
-            List<Integer> partitions = routing.getPartitionList(entry.getKey().get());
-            if(availablePartitions.containsAll(partitions)) {
-                assertEquals("Keys for partition:" + partitions + " should be present.",
-                             1,
-                             store.get(entry.getKey(), null).size());
-                assertEquals("Values should match.",
-                             new String(entry.getValue()),
-                             new String(store.get(entry.getKey(), null).get(0).getValue()));
-            }
-        }
-    }
-
-    private void checkPutEntries(HashMap<ByteArray, byte[]> entryMap,
-                                 VoldemortServer server,
-                                 String storeName,
-                                 List<Integer> availablePartitions) {
-        RoutingStrategy routing = server.getMetadataStore().getRoutingStrategy(storeName);
-        RedirectingStore redirectingStore = getRedirectingStore(server0.getMetadataStore(),
-                                                                storeName);
-
-        for(Entry<ByteArray, byte[]> entry: entryMap.entrySet()) {
-            List<Integer> partitions = routing.getPartitionList(entry.getKey().get());
-            if(availablePartitions.containsAll(partitions)) {
-                try {
-                    // should see obsoleteVersionException for same vectorClock
-                    redirectingStore.put(entry.getKey(),
-                                         Versioned.value(entry.getValue(),
-                                                         new VectorClock().incremented(0,
-                                                                                       System.currentTimeMillis())),
-                                         null);
-                    fail("Should see obsoleteVersionException here.");
-                } catch(ObsoleteVersionException e) {
-                    // ignore
-                }
-            }
-        }
-    }
-
-    /**
-     * helper function to auto update version and put()
-     * 
-     * @param key
-     * @param value
-     */
-    private void incrementVersionAndPut(MetadataStore metadataStore, String keyString, Object value) {
-        ByteArray key = new ByteArray(ByteUtils.getBytes(keyString, "UTF-8"));
-        VectorClock current = (VectorClock) metadataStore.getVersions(key).get(0);
-
-        metadataStore.put(keyString,
-                          new Versioned<Object>(value,
-                                                current.incremented(0, System.currentTimeMillis())));
-    }
-}
->>>>>>> 06be27c2
+/*
+ * Copyright 2008-2010 LinkedIn, Inc
+ * 
+ * Licensed under the Apache License, Version 2.0 (the "License"); you may not
+ * use this file except in compliance with the License. You may obtain a copy of
+ * the License at
+ * 
+ * http://www.apache.org/licenses/LICENSE-2.0
+ * 
+ * Unless required by applicable law or agreed to in writing, software
+ * distributed under the License is distributed on an "AS IS" BASIS, WITHOUT
+ * WARRANTIES OR CONDITIONS OF ANY KIND, either express or implied. See the
+ * License for the specific language governing permissions and limitations under
+ * the License.
+ */
+
+package voldemort.store.rebalancing;
+
+import java.io.File;
+import java.io.IOException;
+import java.util.ArrayList;
+import java.util.Arrays;
+import java.util.Collection;
+import java.util.HashMap;
+import java.util.List;
+import java.util.Map;
+import java.util.Properties;
+import java.util.Map.Entry;
+
+import junit.framework.TestCase;
+
+import org.apache.commons.io.FileUtils;
+import org.junit.After;
+import org.junit.Before;
+import org.junit.Test;
+import org.junit.runner.RunWith;
+import org.junit.runners.Parameterized;
+import org.junit.runners.Parameterized.Parameters;
+
+import voldemort.ServerTestUtils;
+import voldemort.TestUtils;
+import voldemort.client.protocol.RequestFormatType;
+import voldemort.client.rebalance.RebalancePartitionsInfo;
+import voldemort.cluster.Cluster;
+import voldemort.cluster.failuredetector.NoopFailureDetector;
+import voldemort.routing.RoutingStrategy;
+import voldemort.server.VoldemortConfig;
+import voldemort.server.VoldemortServer;
+import voldemort.server.rebalance.RebalancerState;
+import voldemort.store.Store;
+import voldemort.store.async.AsyncUtils;
+import voldemort.store.metadata.MetadataStore;
+import voldemort.store.socket.SocketStoreFactory;
+import voldemort.store.socket.clientrequest.ClientRequestExecutorPool;
+import voldemort.utils.ByteArray;
+import voldemort.utils.ByteUtils;
+import voldemort.utils.RebalanceUtils;
+import voldemort.versioning.ObsoleteVersionException;
+import voldemort.versioning.VectorClock;
+import voldemort.versioning.Versioned;
+
+@RunWith(Parameterized.class)
+public class RedirectingStoreTest extends TestCase {
+
+    private static int TEST_VALUES_SIZE = 1000;
+    private static String testStoreName = "test";
+    private static String storesXmlfile = "test/common/voldemort/config/single-store.xml";
+
+    VoldemortServer server0;
+    VoldemortServer server1;
+    Cluster targetCluster;
+    private final boolean useNio;
+    private final SocketStoreFactory storeFactory = new ClientRequestExecutorPool(2,
+                                                                                  10000,
+                                                                                  100000,
+                                                                                  32 * 1024);
+
+    public RedirectingStoreTest(boolean useNio) {
+        this.useNio = useNio;
+    }
+
+    @Parameters
+    public static Collection<Object[]> configs() {
+        return Arrays.asList(new Object[][] { { true }, { false } });
+    }
+
+    @Override
+    @Before
+    public void setUp() throws IOException {
+        Cluster cluster = ServerTestUtils.getLocalCluster(2, new int[][] { {}, { 0, 1 } });
+        targetCluster = RebalanceUtils.createUpdatedCluster(cluster,
+                                                            cluster.getNodeById(0),
+                                                            cluster.getNodeById(1),
+                                                            Arrays.asList(1));
+
+        server0 = startServer(0, storesXmlfile, cluster);
+
+        server1 = startServer(1, storesXmlfile, cluster);
+    }
+
+    @Override
+    @After
+    public void tearDown() {
+        try {
+            server0.stop();
+            FileUtils.deleteDirectory(new File(server0.getVoldemortConfig().getVoldemortHome()));
+
+            server1.stop();
+            FileUtils.deleteDirectory(new File(server1.getVoldemortConfig().getVoldemortHome()));
+        } catch(Exception e) {
+            // ignore exceptions here
+        }
+
+        storeFactory.close();
+    }
+
+    private VoldemortServer startServer(int node, String storesXmlfile, Cluster cluster)
+            throws IOException {
+        VoldemortConfig config = ServerTestUtils.createServerConfig(useNio,
+                                                                    node,
+                                                                    TestUtils.createTempDir()
+                                                                             .getAbsolutePath(),
+                                                                    null,
+                                                                    storesXmlfile,
+                                                                    new Properties());
+        // enable metadata checking for this test.
+        config.setEnableMetadataChecking(true);
+        config.setEnableRebalanceService(false);
+
+        VoldemortServer server = new VoldemortServer(config, cluster);
+        server.start();
+        return server;
+    }
+
+    private RedirectingStore getRedirectingStore(MetadataStore metadata, String storeName) {
+        return new RedirectingStore(AsyncUtils.asStore(ServerTestUtils.getSocketStore(storeFactory,
+                                                                                      storeName,
+                                                                                      server0.getIdentityNode()
+                                                                                             .getSocketPort(),
+                                                                                      RequestFormatType.VOLDEMORT_V1)),
+                                    metadata,
+                                    server0.getStoreRepository(),
+                                    new NoopFailureDetector(),
+                                    new ClientRequestExecutorPool(10, 1000, 10000, 10000));
+    }
+
+    @Test
+    public void testProxyGetAll() {
+        Map<ByteArray, byte[]> entryMap = ServerTestUtils.createRandomKeyValuePairs(TEST_VALUES_SIZE);
+
+        Store<ByteArray, byte[], byte[]> store = server1.getStoreRepository()
+                                                        .getStorageEngine(testStoreName);
+        for(Entry<ByteArray, byte[]> entry: entryMap.entrySet()) {
+            store.put(entry.getKey(),
+                      Versioned.value(entry.getValue(),
+                                      new VectorClock().incremented(0, System.currentTimeMillis())),
+                      null);
+        }
+
+        server0.getMetadataStore().put(MetadataStore.CLUSTER_KEY, targetCluster);
+        server1.getMetadataStore().put(MetadataStore.CLUSTER_KEY, targetCluster);
+
+        incrementVersionAndPut(server0.getMetadataStore(),
+                               MetadataStore.SERVER_STATE_KEY,
+                               MetadataStore.VoldemortState.REBALANCING_MASTER_SERVER);
+        incrementVersionAndPut(server0.getMetadataStore(),
+                               MetadataStore.REBALANCING_STEAL_INFO,
+                               new RebalancerState(Arrays.asList(new RebalancePartitionsInfo(0,
+                                                                                             1,
+                                                                                             Arrays.asList(1),
+                                                                                             new ArrayList<Integer>(0),
+                                                                                             new ArrayList<Integer>(0),
+                                                                                             Arrays.asList(testStoreName),
+                                                                                             new HashMap<String, String>(),
+                                                                                             new HashMap<String, String>(),
+                                                                                             0))));
+        checkGetAllEntries(entryMap, server0, getRedirectingStore(server0.getMetadataStore(),
+                                                                  testStoreName), Arrays.asList(1));
+    }
+
+    @Test
+    public void testProxyGet() {
+        // create bunch of key-value pairs
+        HashMap<ByteArray, byte[]> entryMap = ServerTestUtils.createRandomKeyValuePairs(TEST_VALUES_SIZE);
+
+        // populate all entries in server1
+        Store<ByteArray, byte[], byte[]> store = server1.getStoreRepository()
+                                                        .getStorageEngine(testStoreName);
+        for(Entry<ByteArray, byte[]> entry: entryMap.entrySet()) {
+            store.put(entry.getKey(),
+                      Versioned.value(entry.getValue(),
+                                      new VectorClock().incremented(0, System.currentTimeMillis())),
+                      null);
+        }
+
+        // set cluster.xml for invalidMetadata sake
+        server0.getMetadataStore().put(MetadataStore.CLUSTER_KEY, targetCluster);
+        server1.getMetadataStore().put(MetadataStore.CLUSTER_KEY, targetCluster);
+
+        // set rebalancing 0 <-- 1 for partitions 2 only.
+        incrementVersionAndPut(server0.getMetadataStore(),
+                               MetadataStore.SERVER_STATE_KEY,
+                               MetadataStore.VoldemortState.REBALANCING_MASTER_SERVER);
+        incrementVersionAndPut(server0.getMetadataStore(),
+                               MetadataStore.REBALANCING_STEAL_INFO,
+                               new RebalancerState(Arrays.asList(new RebalancePartitionsInfo(0,
+                                                                                             1,
+                                                                                             Arrays.asList(1),
+                                                                                             new ArrayList<Integer>(0),
+                                                                                             new ArrayList<Integer>(0),
+                                                                                             Arrays.asList(testStoreName),
+                                                                                             new HashMap<String, String>(),
+                                                                                             new HashMap<String, String>(),
+                                                                                             0))));
+
+        // for Rebalancing State we should see proxyGet()
+        checkGetEntries(entryMap, server0, getRedirectingStore(server0.getMetadataStore(),
+                                                               testStoreName), Arrays.asList(1));
+    }
+
+    @Test
+    public void testProxyPut() {
+        // create bunch of key-value pairs
+        HashMap<ByteArray, byte[]> entryMap = ServerTestUtils.createRandomKeyValuePairs(TEST_VALUES_SIZE);
+
+        // populate all entries in server1
+        Store<ByteArray, byte[], byte[]> store = server1.getStoreRepository()
+                                                        .getStorageEngine(testStoreName);
+        for(Entry<ByteArray, byte[]> entry: entryMap.entrySet()) {
+            store.put(entry.getKey(),
+                      Versioned.value(entry.getValue(),
+                                      new VectorClock().incremented(0, System.currentTimeMillis())),
+                      null);
+        }
+
+        // set cluster.xml for invalidMetadata sake
+        server0.getMetadataStore().put(MetadataStore.CLUSTER_KEY, targetCluster);
+        server1.getMetadataStore().put(MetadataStore.CLUSTER_KEY, targetCluster);
+
+        // set rebalancing 0 <-- 1 for partitions 2 only.
+        incrementVersionAndPut(server0.getMetadataStore(),
+                               MetadataStore.SERVER_STATE_KEY,
+                               MetadataStore.VoldemortState.REBALANCING_MASTER_SERVER);
+        incrementVersionAndPut(server0.getMetadataStore(),
+                               MetadataStore.REBALANCING_STEAL_INFO,
+                               new RebalancerState(Arrays.asList(new RebalancePartitionsInfo(0,
+                                                                                             1,
+                                                                                             Arrays.asList(1),
+                                                                                             new ArrayList<Integer>(0),
+                                                                                             new ArrayList<Integer>(0),
+                                                                                             Arrays.asList(testStoreName),
+                                                                                             new HashMap<String, String>(),
+                                                                                             new HashMap<String, String>(),
+                                                                                             0))));
+
+        // for Rebalancing State we should see proxyPut()
+        checkPutEntries(entryMap, server0, testStoreName, Arrays.asList(1));
+    }
+
+    private void checkGetAllEntries(Map<ByteArray, byte[]> entryMap,
+                                    VoldemortServer server,
+                                    Store<ByteArray, byte[], byte[]> store,
+                                    List<Integer> availablePartition) {
+        RoutingStrategy routing = server.getMetadataStore().getRoutingStrategy(store.getName());
+        List<ByteArray> keysInPartitions = new ArrayList<ByteArray>();
+        for(ByteArray key: entryMap.keySet()) {
+            List<Integer> partitions = routing.getPartitionList(key.get());
+            if(availablePartition.containsAll(partitions)) {
+                keysInPartitions.add(key);
+            }
+        }
+        Map<ByteArray, List<Versioned<byte[]>>> results = store.getAll(keysInPartitions, null);
+        for(Entry<ByteArray, List<Versioned<byte[]>>> entry: results.entrySet()) {
+            assertEquals("Values should match",
+                         new String(entry.getValue().get(0).getValue()),
+                         new String(entryMap.get(entry.getKey())));
+        }
+    }
+
+    private void checkGetEntries(HashMap<ByteArray, byte[]> entryMap,
+                                 VoldemortServer server,
+                                 Store<ByteArray, byte[], byte[]> store,
+                                 List<Integer> availablePartitions) {
+        RoutingStrategy routing = server.getMetadataStore().getRoutingStrategy(store.getName());
+
+        for(Entry<ByteArray, byte[]> entry: entryMap.entrySet()) {
+            List<Integer> partitions = routing.getPartitionList(entry.getKey().get());
+            if(availablePartitions.containsAll(partitions)) {
+                assertEquals("Keys for partition:" + partitions + " should be present.",
+                             1,
+                             store.get(entry.getKey(), null).size());
+                assertEquals("Values should match.",
+                             new String(entry.getValue()),
+                             new String(store.get(entry.getKey(), null).get(0).getValue()));
+            }
+        }
+    }
+
+    private void checkPutEntries(HashMap<ByteArray, byte[]> entryMap,
+                                 VoldemortServer server,
+                                 String storeName,
+                                 List<Integer> availablePartitions) {
+        RoutingStrategy routing = server.getMetadataStore().getRoutingStrategy(storeName);
+        RedirectingStore redirectingStore = getRedirectingStore(server0.getMetadataStore(),
+                                                                storeName);
+
+        for(Entry<ByteArray, byte[]> entry: entryMap.entrySet()) {
+            List<Integer> partitions = routing.getPartitionList(entry.getKey().get());
+            if(availablePartitions.containsAll(partitions)) {
+                try {
+                    // should see obsoleteVersionException for same vectorClock
+                    redirectingStore.put(entry.getKey(),
+                                         Versioned.value(entry.getValue(),
+                                                         new VectorClock().incremented(0,
+                                                                                       System.currentTimeMillis())),
+                                         null);
+                    fail("Should see obsoleteVersionException here.");
+                } catch(ObsoleteVersionException e) {
+                    // ignore
+                }
+            }
+        }
+    }
+
+    /**
+     * helper function to auto update version and put()
+     * 
+     * @param key
+     * @param value
+     */
+    private void incrementVersionAndPut(MetadataStore metadataStore, String keyString, Object value) {
+        ByteArray key = new ByteArray(ByteUtils.getBytes(keyString, "UTF-8"));
+        VectorClock current = (VectorClock) metadataStore.getVersions(key).get(0);
+
+        metadataStore.put(keyString,
+                          new Versioned<Object>(value,
+                                                current.incremented(0, System.currentTimeMillis())));
+    }
+}