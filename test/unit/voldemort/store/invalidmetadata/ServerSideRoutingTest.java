/*
 * Copyright 2008-2009 LinkedIn, Inc
 * 
 * Licensed under the Apache License, Version 2.0 (the "License"); you may not
 * use this file except in compliance with the License. You may obtain a copy of
 * the License at
 * 
 * http://www.apache.org/licenses/LICENSE-2.0
 * 
 * Unless required by applicable law or agreed to in writing, software
 * distributed under the License is distributed on an "AS IS" BASIS, WITHOUT
 * WARRANTIES OR CONDITIONS OF ANY KIND, either express or implied. See the
 * License for the specific language governing permissions and limitations under
 * the License.
 */

package voldemort.store.invalidmetadata;

import java.io.IOException;
import java.util.HashMap;
import java.util.Properties;
import java.util.Map.Entry;

import junit.framework.TestCase;

import org.junit.Test;

import voldemort.ServerTestUtils;
import voldemort.TestUtils;
import voldemort.cluster.Cluster;
import voldemort.routing.RoutingStrategy;
import voldemort.server.VoldemortConfig;
import voldemort.server.VoldemortServer;
import voldemort.store.Store;
import voldemort.utils.ByteArray;
import voldemort.versioning.VersionFactory;
import voldemort.versioning.Versioned;

/**
 * InvalidMetadata can cause trouble for server side routing by not allowing
 * requests from random partitions on a server.
 * 
 * 
 */
public class ServerSideRoutingTest extends TestCase {

    private static int TEST_VALUES_SIZE = 1000;
    private static String testStoreName = "test-replication-memory";

    /**
     * TODO : enable this test after serversideRouting is fixed.
     * 
     * @throws IOException
     */
    @Test
    public void testServerSideRouting() throws IOException {
    // Cluster cluster = ServerTestUtils.getLocalCluster(2, new int[][] { { 0, 1
    // }, { 2, 3 } });
    //
    // // check with InvalidMetadata disabled.
    // VoldemortServer server0 = startServer(0, storesXmlfile, cluster, false);
    // VoldemortServer server1 = startServer(1, storesXmlfile, cluster, false);
    // checkServerSideRouting(server0, server1);
    //
    // // check with InvalidMetadata enabled.
    // server0 = startServer(0, storesXmlfile, cluster, true);
    // server1 = startServer(1, storesXmlfile, cluster, true);
    // checkServerSideRouting(server0, server1);
    }

    @SuppressWarnings("unused")
    private void checkServerSideRouting(VoldemortServer server0, VoldemortServer server1) {
        // create bunch of key-value pairs
        HashMap<ByteArray, byte[]> entryMap = ServerTestUtils.createRandomKeyValuePairs(TEST_VALUES_SIZE);

        // populate all entries in server1
        Store<ByteArray, byte[], byte[]> store = server1.getStoreRepository()
                                                        .getStorageEngine(testStoreName);
        for(Entry<ByteArray, byte[]> entry: entryMap.entrySet()) {
            store.put(entry.getKey(),
                      Versioned.value(entry.getValue(),
<<<<<<< HEAD
                                      VersionFactory.incremented(VersionFactory.newVersion(),
                                                                 0,
                                                                 System.currentTimeMillis())));
=======
                                      new VectorClock().incremented(0, System.currentTimeMillis())),
                      null);
>>>>>>> 06be27c2
        }

        // try fetching them from server0
        store = server0.getStoreRepository().getLocalStore(testStoreName);
        RoutingStrategy routing = server0.getMetadataStore().getRoutingStrategy(testStoreName);

        for(Entry<ByteArray, byte[]> entry: entryMap.entrySet()) {
            if(!routing.routeRequest(entry.getKey().get()).contains(0)) {
                assertEquals("ServerSideRouting should return keys from other nodes.",
                             entry.getValue(),
                             store.get(entry.getKey(), null).get(0).getValue());
            }
        }
    }

    @SuppressWarnings("unused")
    private VoldemortServer startServer(boolean useNio,
                                        int node,
                                        String storesXmlfile,
                                        Cluster cluster,
                                        boolean metadataChecking) throws IOException {
        VoldemortConfig config = ServerTestUtils.createServerConfig(useNio,
                                                                    node,
                                                                    TestUtils.createTempDir()
                                                                             .getAbsolutePath(),
                                                                    null,
                                                                    storesXmlfile,
                                                                    new Properties());

        if(metadataChecking)
            config.setEnableMetadataChecking(true);
        else
            config.setEnableMetadataChecking(false);

        // set server side routing true.
        config.setEnableServerRouting(true);

        VoldemortServer server = new VoldemortServer(config, cluster);
        server.start();
        return server;
    }
}<|MERGE_RESOLUTION|>--- conflicted
+++ resolved
@@ -1,131 +1,127 @@
-/*
- * Copyright 2008-2009 LinkedIn, Inc
- * 
- * Licensed under the Apache License, Version 2.0 (the "License"); you may not
- * use this file except in compliance with the License. You may obtain a copy of
- * the License at
- * 
- * http://www.apache.org/licenses/LICENSE-2.0
- * 
- * Unless required by applicable law or agreed to in writing, software
- * distributed under the License is distributed on an "AS IS" BASIS, WITHOUT
- * WARRANTIES OR CONDITIONS OF ANY KIND, either express or implied. See the
- * License for the specific language governing permissions and limitations under
- * the License.
- */
-
-package voldemort.store.invalidmetadata;
-
-import java.io.IOException;
-import java.util.HashMap;
-import java.util.Properties;
-import java.util.Map.Entry;
-
-import junit.framework.TestCase;
-
-import org.junit.Test;
-
-import voldemort.ServerTestUtils;
-import voldemort.TestUtils;
-import voldemort.cluster.Cluster;
-import voldemort.routing.RoutingStrategy;
-import voldemort.server.VoldemortConfig;
-import voldemort.server.VoldemortServer;
-import voldemort.store.Store;
-import voldemort.utils.ByteArray;
-import voldemort.versioning.VersionFactory;
-import voldemort.versioning.Versioned;
-
-/**
- * InvalidMetadata can cause trouble for server side routing by not allowing
- * requests from random partitions on a server.
- * 
- * 
- */
-public class ServerSideRoutingTest extends TestCase {
-
-    private static int TEST_VALUES_SIZE = 1000;
-    private static String testStoreName = "test-replication-memory";
-
-    /**
-     * TODO : enable this test after serversideRouting is fixed.
-     * 
-     * @throws IOException
-     */
-    @Test
-    public void testServerSideRouting() throws IOException {
-    // Cluster cluster = ServerTestUtils.getLocalCluster(2, new int[][] { { 0, 1
-    // }, { 2, 3 } });
-    //
-    // // check with InvalidMetadata disabled.
-    // VoldemortServer server0 = startServer(0, storesXmlfile, cluster, false);
-    // VoldemortServer server1 = startServer(1, storesXmlfile, cluster, false);
-    // checkServerSideRouting(server0, server1);
-    //
-    // // check with InvalidMetadata enabled.
-    // server0 = startServer(0, storesXmlfile, cluster, true);
-    // server1 = startServer(1, storesXmlfile, cluster, true);
-    // checkServerSideRouting(server0, server1);
-    }
-
-    @SuppressWarnings("unused")
-    private void checkServerSideRouting(VoldemortServer server0, VoldemortServer server1) {
-        // create bunch of key-value pairs
-        HashMap<ByteArray, byte[]> entryMap = ServerTestUtils.createRandomKeyValuePairs(TEST_VALUES_SIZE);
-
-        // populate all entries in server1
-        Store<ByteArray, byte[], byte[]> store = server1.getStoreRepository()
-                                                        .getStorageEngine(testStoreName);
-        for(Entry<ByteArray, byte[]> entry: entryMap.entrySet()) {
-            store.put(entry.getKey(),
-                      Versioned.value(entry.getValue(),
-<<<<<<< HEAD
-                                      VersionFactory.incremented(VersionFactory.newVersion(),
-                                                                 0,
-                                                                 System.currentTimeMillis())));
-=======
-                                      new VectorClock().incremented(0, System.currentTimeMillis())),
-                      null);
->>>>>>> 06be27c2
-        }
-
-        // try fetching them from server0
-        store = server0.getStoreRepository().getLocalStore(testStoreName);
-        RoutingStrategy routing = server0.getMetadataStore().getRoutingStrategy(testStoreName);
-
-        for(Entry<ByteArray, byte[]> entry: entryMap.entrySet()) {
-            if(!routing.routeRequest(entry.getKey().get()).contains(0)) {
-                assertEquals("ServerSideRouting should return keys from other nodes.",
-                             entry.getValue(),
-                             store.get(entry.getKey(), null).get(0).getValue());
-            }
-        }
-    }
-
-    @SuppressWarnings("unused")
-    private VoldemortServer startServer(boolean useNio,
-                                        int node,
-                                        String storesXmlfile,
-                                        Cluster cluster,
-                                        boolean metadataChecking) throws IOException {
-        VoldemortConfig config = ServerTestUtils.createServerConfig(useNio,
-                                                                    node,
-                                                                    TestUtils.createTempDir()
-                                                                             .getAbsolutePath(),
-                                                                    null,
-                                                                    storesXmlfile,
-                                                                    new Properties());
-
-        if(metadataChecking)
-            config.setEnableMetadataChecking(true);
-        else
-            config.setEnableMetadataChecking(false);
-
-        // set server side routing true.
-        config.setEnableServerRouting(true);
-
-        VoldemortServer server = new VoldemortServer(config, cluster);
-        server.start();
-        return server;
-    }
-}+/*
+ * Copyright 2008-2009 LinkedIn, Inc
+ * 
+ * Licensed under the Apache License, Version 2.0 (the "License"); you may not
+ * use this file except in compliance with the License. You may obtain a copy of
+ * the License at
+ * 
+ * http://www.apache.org/licenses/LICENSE-2.0
+ * 
+ * Unless required by applicable law or agreed to in writing, software
+ * distributed under the License is distributed on an "AS IS" BASIS, WITHOUT
+ * WARRANTIES OR CONDITIONS OF ANY KIND, either express or implied. See the
+ * License for the specific language governing permissions and limitations under
+ * the License.
+ */
+
+package voldemort.store.invalidmetadata;
+
+import java.io.IOException;
+import java.util.HashMap;
+import java.util.Properties;
+import java.util.Map.Entry;
+
+import junit.framework.TestCase;
+
+import org.junit.Test;
+
+import voldemort.ServerTestUtils;
+import voldemort.TestUtils;
+import voldemort.cluster.Cluster;
+import voldemort.routing.RoutingStrategy;
+import voldemort.server.VoldemortConfig;
+import voldemort.server.VoldemortServer;
+import voldemort.store.Store;
+import voldemort.utils.ByteArray;
+import voldemort.versioning.VersionFactory;
+import voldemort.versioning.Versioned;
+
+/**
+ * InvalidMetadata can cause trouble for server side routing by not allowing
+ * requests from random partitions on a server.
+ * 
+ * 
+ */
+public class ServerSideRoutingTest extends TestCase {
+
+    private static int TEST_VALUES_SIZE = 1000;
+    private static String testStoreName = "test-replication-memory";
+
+    /**
+     * TODO : enable this test after serversideRouting is fixed.
+     * 
+     * @throws IOException
+     */
+    @Test
+    public void testServerSideRouting() throws IOException {
+    // Cluster cluster = ServerTestUtils.getLocalCluster(2, new int[][] { { 0, 1
+    // }, { 2, 3 } });
+    //
+    // // check with InvalidMetadata disabled.
+    // VoldemortServer server0 = startServer(0, storesXmlfile, cluster, false);
+    // VoldemortServer server1 = startServer(1, storesXmlfile, cluster, false);
+    // checkServerSideRouting(server0, server1);
+    //
+    // // check with InvalidMetadata enabled.
+    // server0 = startServer(0, storesXmlfile, cluster, true);
+    // server1 = startServer(1, storesXmlfile, cluster, true);
+    // checkServerSideRouting(server0, server1);
+    }
+
+    @SuppressWarnings("unused")
+    private void checkServerSideRouting(VoldemortServer server0, VoldemortServer server1) {
+        // create bunch of key-value pairs
+        HashMap<ByteArray, byte[]> entryMap = ServerTestUtils.createRandomKeyValuePairs(TEST_VALUES_SIZE);
+
+        // populate all entries in server1
+        Store<ByteArray, byte[], byte[]> store = server1.getStoreRepository()
+                                                        .getStorageEngine(testStoreName);
+        for(Entry<ByteArray, byte[]> entry: entryMap.entrySet()) {
+            store.put(entry.getKey(),
+                      Versioned.value(entry.getValue(),
+                                      VersionFactory.incremented(VersionFactory.newVersion(),
+                                                                 0,
+                                                                 System.currentTimeMillis())),
+                      null);
+        }
+
+        // try fetching them from server0
+        store = server0.getStoreRepository().getLocalStore(testStoreName);
+        RoutingStrategy routing = server0.getMetadataStore().getRoutingStrategy(testStoreName);
+
+        for(Entry<ByteArray, byte[]> entry: entryMap.entrySet()) {
+            if(!routing.routeRequest(entry.getKey().get()).contains(0)) {
+                assertEquals("ServerSideRouting should return keys from other nodes.",
+                             entry.getValue(),
+                             store.get(entry.getKey(), null).get(0).getValue());
+            }
+        }
+    }
+
+    @SuppressWarnings("unused")
+    private VoldemortServer startServer(boolean useNio,
+                                        int node,
+                                        String storesXmlfile,
+                                        Cluster cluster,
+                                        boolean metadataChecking) throws IOException {
+        VoldemortConfig config = ServerTestUtils.createServerConfig(useNio,
+                                                                    node,
+                                                                    TestUtils.createTempDir()
+                                                                             .getAbsolutePath(),
+                                                                    null,
+                                                                    storesXmlfile,
+                                                                    new Properties());
+
+        if(metadataChecking)
+            config.setEnableMetadataChecking(true);
+        else
+            config.setEnableMetadataChecking(false);
+
+        // set server side routing true.
+        config.setEnableServerRouting(true);
+
+        VoldemortServer server = new VoldemortServer(config, cluster);
+        server.start();
+        return server;
+    }
+}