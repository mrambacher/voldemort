/*
 * Copyright 2008-2009 LinkedIn, Inc
 * 
 * Licensed under the Apache License, Version 2.0 (the "License"); you may not
 * use this file except in compliance with the License. You may obtain a copy of
 * the License at
 * 
 * http://www.apache.org/licenses/LICENSE-2.0
 * 
 * Unless required by applicable law or agreed to in writing, software
 * distributed under the License is distributed on an "AS IS" BASIS, WITHOUT
 * WARRANTIES OR CONDITIONS OF ANY KIND, either express or implied. See the
 * License for the specific language governing permissions and limitations under
 * the License.
 */

package voldemort.store.bdb;

import java.io.File;
import java.util.List;
import java.util.Random;
import java.util.concurrent.ExecutorService;
import java.util.concurrent.Executors;
import java.util.concurrent.TimeUnit;
import java.util.concurrent.atomic.AtomicInteger;

import org.apache.commons.io.FileDeleteStrategy;
import org.junit.Test;

import voldemort.TestUtils;
import voldemort.store.AbstractStorageEngineTest;
import voldemort.store.StorageEngine;
import voldemort.utils.ByteArray;
import voldemort.utils.ClosableIterator;
import voldemort.utils.Pair;
import voldemort.versioning.VectorClock;
import voldemort.versioning.Versioned;

import com.sleepycat.je.DatabaseException;

public class BdbStorageEngineTest extends AbstractStorageEngineTest {

    private BdbConfiguration configuration;

    public BdbStorageEngineTest() {
        super("test");
    }

    private File tempDir;
    private StorageEngine<ByteArray, byte[]> store;

    @Override
    public void setUp() throws Exception {
        super.setUp();
        this.tempDir = TestUtils.createTempDir();
        configuration = new BdbConfiguration(tempDir, "test");
        this.store = getStorageEngine("test");
    }

    @Override
    public void tearDown() throws Exception {
        super.tearDown();
        try {
            configuration.close();
        } finally {
            FileDeleteStrategy.FORCE.delete(tempDir);
        }
    }

    @Override
<<<<<<< HEAD
    public BdbStorageEngine createStorageEngine(String name) {
        try {
            return configuration.createStorageEngine(name);
        } catch(DatabaseException e) {
            assertNull("Unexpected exception", e);
            return null;
        }
=======
    public StorageEngine<ByteArray, byte[], byte[]> getStorageEngine() {
        return store;
>>>>>>> 06be27c2
    }

    @Test
    public void testPersistence() throws Exception {
<<<<<<< HEAD
        StorageEngine<ByteArray, byte[]> store = this.getStorageEngine();

        store.put(new ByteArray("abc".getBytes()), new Versioned<byte[]>("cdef".getBytes()));
        this.closeStore(store.getName());
        this.configuration.close();
        this.configuration = new BdbConfiguration(this.tempDir, "test");
        store = getStorageEngine();
        List<Versioned<byte[]>> vals = store.get(new ByteArray("abc".getBytes()));
=======
        this.store.put(new ByteArray("abc".getBytes()),
                       new Versioned<byte[]>("cdef".getBytes()),
                       null);
        this.store.close();
        this.environment.close();
        this.environment = new Environment(this.tempDir, envConfig);
        this.database = environment.openDatabase(null, "test", databaseConfig);
        this.store = new BdbStorageEngine("test", this.environment, this.database);
        List<Versioned<byte[]>> vals = store.get(new ByteArray("abc".getBytes()), null);
>>>>>>> 06be27c2
        assertEquals(1, vals.size());
        TestUtils.bytesEqual("cdef".getBytes(), vals.get(0).getValue());
    }

    @Test
    public void testEquals() {
        String name = "someName";
        BdbStorageEngine first = createStorageEngine(name);
        BdbStorageEngine second = createStorageEngine(name);
        assertEquals(first, second);
        first.close();
        second.close();
    }

    @Test
    public void testNullConstructorParameters() {
        try {
            createStorageEngine(null);
            fail("No exception thrown for null name.");
        } catch(IllegalArgumentException e) {
            return;
        }
    }

    @Test
    public void testSimultaneousIterationAndModification() throws Exception {
        // start a thread to do modifications
        ExecutorService executor = Executors.newFixedThreadPool(2);
        final Random rand = new Random();
        final AtomicInteger count = new AtomicInteger(0);
        executor.execute(new Runnable() {

            public void run() {
                while(!Thread.interrupted()) {
                    byte[] bytes = Integer.toString(count.getAndIncrement()).getBytes();
                    store.put(new ByteArray(bytes), Versioned.value(bytes), null);
                    count.incrementAndGet();
                }
            }
        });
        executor.execute(new Runnable() {

            public void run() {
                while(!Thread.interrupted()) {
                    byte[] bytes = Integer.toString(rand.nextInt(count.get())).getBytes();
                    store.delete(new ByteArray(bytes), new VectorClock());
                    count.incrementAndGet();
                }
            }
        });

        // wait a bit
        while(count.get() < 300)
            continue;

        // now simultaneously do iteration
        ClosableIterator<Pair<ByteArray, Versioned<byte[]>>> iter = this.store.entries();
        while(iter.hasNext())
            iter.next();
        iter.close();
        executor.shutdownNow();
        assertTrue(executor.awaitTermination(15, TimeUnit.SECONDS));
    }
}<|MERGE_RESOLUTION|>--- conflicted
+++ resolved
@@ -1,170 +1,153 @@
-/*
- * Copyright 2008-2009 LinkedIn, Inc
- * 
- * Licensed under the Apache License, Version 2.0 (the "License"); you may not
- * use this file except in compliance with the License. You may obtain a copy of
- * the License at
- * 
- * http://www.apache.org/licenses/LICENSE-2.0
- * 
- * Unless required by applicable law or agreed to in writing, software
- * distributed under the License is distributed on an "AS IS" BASIS, WITHOUT
- * WARRANTIES OR CONDITIONS OF ANY KIND, either express or implied. See the
- * License for the specific language governing permissions and limitations under
- * the License.
- */
-
-package voldemort.store.bdb;
-
-import java.io.File;
-import java.util.List;
-import java.util.Random;
-import java.util.concurrent.ExecutorService;
-import java.util.concurrent.Executors;
-import java.util.concurrent.TimeUnit;
-import java.util.concurrent.atomic.AtomicInteger;
-
-import org.apache.commons.io.FileDeleteStrategy;
-import org.junit.Test;
-
-import voldemort.TestUtils;
-import voldemort.store.AbstractStorageEngineTest;
-import voldemort.store.StorageEngine;
-import voldemort.utils.ByteArray;
-import voldemort.utils.ClosableIterator;
-import voldemort.utils.Pair;
-import voldemort.versioning.VectorClock;
-import voldemort.versioning.Versioned;
-
-import com.sleepycat.je.DatabaseException;
-
-public class BdbStorageEngineTest extends AbstractStorageEngineTest {
-
-    private BdbConfiguration configuration;
-
-    public BdbStorageEngineTest() {
-        super("test");
-    }
-
-    private File tempDir;
-    private StorageEngine<ByteArray, byte[]> store;
-
-    @Override
-    public void setUp() throws Exception {
-        super.setUp();
-        this.tempDir = TestUtils.createTempDir();
-        configuration = new BdbConfiguration(tempDir, "test");
-        this.store = getStorageEngine("test");
-    }
-
-    @Override
-    public void tearDown() throws Exception {
-        super.tearDown();
-        try {
-            configuration.close();
-        } finally {
-            FileDeleteStrategy.FORCE.delete(tempDir);
-        }
-    }
-
-    @Override
-<<<<<<< HEAD
-    public BdbStorageEngine createStorageEngine(String name) {
-        try {
-            return configuration.createStorageEngine(name);
-        } catch(DatabaseException e) {
-            assertNull("Unexpected exception", e);
-            return null;
-        }
-=======
-    public StorageEngine<ByteArray, byte[], byte[]> getStorageEngine() {
-        return store;
->>>>>>> 06be27c2
-    }
-
-    @Test
-    public void testPersistence() throws Exception {
-<<<<<<< HEAD
-        StorageEngine<ByteArray, byte[]> store = this.getStorageEngine();
-
-        store.put(new ByteArray("abc".getBytes()), new Versioned<byte[]>("cdef".getBytes()));
-        this.closeStore(store.getName());
-        this.configuration.close();
-        this.configuration = new BdbConfiguration(this.tempDir, "test");
-        store = getStorageEngine();
-        List<Versioned<byte[]>> vals = store.get(new ByteArray("abc".getBytes()));
-=======
-        this.store.put(new ByteArray("abc".getBytes()),
-                       new Versioned<byte[]>("cdef".getBytes()),
-                       null);
-        this.store.close();
-        this.environment.close();
-        this.environment = new Environment(this.tempDir, envConfig);
-        this.database = environment.openDatabase(null, "test", databaseConfig);
-        this.store = new BdbStorageEngine("test", this.environment, this.database);
-        List<Versioned<byte[]>> vals = store.get(new ByteArray("abc".getBytes()), null);
->>>>>>> 06be27c2
-        assertEquals(1, vals.size());
-        TestUtils.bytesEqual("cdef".getBytes(), vals.get(0).getValue());
-    }
-
-    @Test
-    public void testEquals() {
-        String name = "someName";
-        BdbStorageEngine first = createStorageEngine(name);
-        BdbStorageEngine second = createStorageEngine(name);
-        assertEquals(first, second);
-        first.close();
-        second.close();
-    }
-
-    @Test
-    public void testNullConstructorParameters() {
-        try {
-            createStorageEngine(null);
-            fail("No exception thrown for null name.");
-        } catch(IllegalArgumentException e) {
-            return;
-        }
-    }
-
-    @Test
-    public void testSimultaneousIterationAndModification() throws Exception {
-        // start a thread to do modifications
-        ExecutorService executor = Executors.newFixedThreadPool(2);
-        final Random rand = new Random();
-        final AtomicInteger count = new AtomicInteger(0);
-        executor.execute(new Runnable() {
-
-            public void run() {
-                while(!Thread.interrupted()) {
-                    byte[] bytes = Integer.toString(count.getAndIncrement()).getBytes();
-                    store.put(new ByteArray(bytes), Versioned.value(bytes), null);
-                    count.incrementAndGet();
-                }
-            }
-        });
-        executor.execute(new Runnable() {
-
-            public void run() {
-                while(!Thread.interrupted()) {
-                    byte[] bytes = Integer.toString(rand.nextInt(count.get())).getBytes();
-                    store.delete(new ByteArray(bytes), new VectorClock());
-                    count.incrementAndGet();
-                }
-            }
-        });
-
-        // wait a bit
-        while(count.get() < 300)
-            continue;
-
-        // now simultaneously do iteration
-        ClosableIterator<Pair<ByteArray, Versioned<byte[]>>> iter = this.store.entries();
-        while(iter.hasNext())
-            iter.next();
-        iter.close();
-        executor.shutdownNow();
-        assertTrue(executor.awaitTermination(15, TimeUnit.SECONDS));
-    }
-}+/*
+ * Copyright 2008-2009 LinkedIn, Inc
+ * 
+ * Licensed under the Apache License, Version 2.0 (the "License"); you may not
+ * use this file except in compliance with the License. You may obtain a copy of
+ * the License at
+ * 
+ * http://www.apache.org/licenses/LICENSE-2.0
+ * 
+ * Unless required by applicable law or agreed to in writing, software
+ * distributed under the License is distributed on an "AS IS" BASIS, WITHOUT
+ * WARRANTIES OR CONDITIONS OF ANY KIND, either express or implied. See the
+ * License for the specific language governing permissions and limitations under
+ * the License.
+ */
+
+package voldemort.store.bdb;
+
+import java.io.File;
+import java.util.List;
+import java.util.Random;
+import java.util.concurrent.ExecutorService;
+import java.util.concurrent.Executors;
+import java.util.concurrent.TimeUnit;
+import java.util.concurrent.atomic.AtomicInteger;
+
+import org.apache.commons.io.FileDeleteStrategy;
+import org.junit.Test;
+
+import voldemort.TestUtils;
+import voldemort.store.AbstractStorageEngineTest;
+import voldemort.store.StorageEngine;
+import voldemort.utils.ByteArray;
+import voldemort.utils.ClosableIterator;
+import voldemort.utils.Pair;
+import voldemort.versioning.VectorClock;
+import voldemort.versioning.Versioned;
+
+import com.sleepycat.je.DatabaseException;
+
+public class BdbStorageEngineTest extends AbstractStorageEngineTest {
+
+    private BdbConfiguration configuration;
+
+    public BdbStorageEngineTest() {
+        super("test");
+    }
+
+    private File tempDir;
+    private StorageEngine<ByteArray, byte[], byte[]> store;
+
+    @Override
+    public void setUp() throws Exception {
+        super.setUp();
+        this.tempDir = TestUtils.createTempDir();
+        configuration = new BdbConfiguration(tempDir, "test");
+        this.store = getStorageEngine("test");
+    }
+
+    @Override
+    public void tearDown() throws Exception {
+        super.tearDown();
+        try {
+            configuration.close();
+        } finally {
+            FileDeleteStrategy.FORCE.delete(tempDir);
+        }
+    }
+
+    @Override
+    public BdbStorageEngine createStorageEngine(String name) {
+        try {
+            return configuration.createStorageEngine(name);
+        } catch(DatabaseException e) {
+            assertNull("Unexpected exception", e);
+            return null;
+        }
+    }
+
+    @Test
+    public void testPersistence() throws Exception {
+        StorageEngine<ByteArray, byte[], byte[]> store = this.getStorageEngine();
+
+        store.put(new ByteArray("abc".getBytes()), new Versioned<byte[]>("cdef".getBytes()), null);
+        this.closeStore(store.getName());
+        this.configuration.close();
+        this.configuration = new BdbConfiguration(this.tempDir, "test");
+        store = getStorageEngine();
+        List<Versioned<byte[]>> vals = store.get(new ByteArray("abc".getBytes()), null);
+        assertEquals(1, vals.size());
+        TestUtils.bytesEqual("cdef".getBytes(), vals.get(0).getValue());
+    }
+
+    @Test
+    public void testEquals() {
+        String name = "someName";
+        BdbStorageEngine first = createStorageEngine(name);
+        BdbStorageEngine second = createStorageEngine(name);
+        assertEquals(first, second);
+        first.close();
+        second.close();
+    }
+
+    @Test
+    public void testNullConstructorParameters() {
+        try {
+            createStorageEngine(null);
+            fail("No exception thrown for null name.");
+        } catch(IllegalArgumentException e) {
+            return;
+        }
+    }
+
+    @Test
+    public void testSimultaneousIterationAndModification() throws Exception {
+        // start a thread to do modifications
+        ExecutorService executor = Executors.newFixedThreadPool(2);
+        final Random rand = new Random();
+        final AtomicInteger count = new AtomicInteger(0);
+        executor.execute(new Runnable() {
+
+            public void run() {
+                while(!Thread.interrupted()) {
+                    byte[] bytes = Integer.toString(count.getAndIncrement()).getBytes();
+                    store.put(new ByteArray(bytes), Versioned.value(bytes), null);
+                    count.incrementAndGet();
+                }
+            }
+        });
+        executor.execute(new Runnable() {
+
+            public void run() {
+                while(!Thread.interrupted()) {
+                    byte[] bytes = Integer.toString(rand.nextInt(count.get())).getBytes();
+                    store.delete(new ByteArray(bytes), new VectorClock());
+                    count.incrementAndGet();
+                }
+            }
+        });
+
+        // wait a bit
+        while(count.get() < 300)
+            continue;
+
+        // now simultaneously do iteration
+        ClosableIterator<Pair<ByteArray, Versioned<byte[]>>> iter = this.store.entries();
+        while(iter.hasNext())
+            iter.next();
+        iter.close();
+        executor.shutdownNow();
+        assertTrue(executor.awaitTermination(15, TimeUnit.SECONDS));
+    }
+}