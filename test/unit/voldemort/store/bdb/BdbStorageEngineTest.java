<<<<<<< HEAD
/*
 * Copyright 2008-2009 LinkedIn, Inc
 * 
 * Licensed under the Apache License, Version 2.0 (the "License"); you may not
 * use this file except in compliance with the License. You may obtain a copy of
 * the License at
 * 
 * http://www.apache.org/licenses/LICENSE-2.0
 * 
 * Unless required by applicable law or agreed to in writing, software
 * distributed under the License is distributed on an "AS IS" BASIS, WITHOUT
 * WARRANTIES OR CONDITIONS OF ANY KIND, either express or implied. See the
 * License for the specific language governing permissions and limitations under
 * the License.
 */

package voldemort.store.bdb;

import java.io.File;
import java.util.List;
import java.util.Random;
import java.util.concurrent.ExecutorService;
import java.util.concurrent.Executors;
import java.util.concurrent.TimeUnit;
import java.util.concurrent.atomic.AtomicInteger;

import org.apache.commons.io.FileDeleteStrategy;
import org.junit.Test;

import voldemort.TestUtils;
import voldemort.store.AbstractStorageEngineTest;
import voldemort.store.StorageEngine;
import voldemort.utils.ByteArray;
import voldemort.utils.ClosableIterator;
import voldemort.utils.Pair;
import voldemort.versioning.VectorClock;
import voldemort.versioning.Versioned;

import com.sleepycat.je.DatabaseException;

public class BdbStorageEngineTest extends AbstractStorageEngineTest {

    private BdbConfiguration configuration;

    public BdbStorageEngineTest() {
        super("test");
    }

    private File tempDir;
    private StorageEngine<ByteArray, byte[]> store;

    @Override
    public void setUp() throws Exception {
        super.setUp();
        this.tempDir = TestUtils.createTempDir();
        configuration = new BdbConfiguration(tempDir, "test");
        this.store = getStorageEngine("test");
    }

    @Override
    public void tearDown() throws Exception {
        super.tearDown();
        try {
            configuration.close();
        } finally {
            FileDeleteStrategy.FORCE.delete(tempDir);
        }
    }

    @Override
    public BdbStorageEngine createStorageEngine(String name) {
        try {
            return configuration.createStorageEngine(name);
        } catch(DatabaseException e) {
            assertNull("Unexpected exception", e);
            return null;
        }
    }

    @Test
    public void testPersistence() throws Exception {
        StorageEngine<ByteArray, byte[]> store = this.getStorageEngine();

        store.put(new ByteArray("abc".getBytes()), new Versioned<byte[]>("cdef".getBytes()));
        this.closeStore(store.getName());
        this.configuration.close();
        this.configuration = new BdbConfiguration(this.tempDir, "test");
        store = getStorageEngine();
        List<Versioned<byte[]>> vals = store.get(new ByteArray("abc".getBytes()));
        assertEquals(1, vals.size());
        TestUtils.bytesEqual("cdef".getBytes(), vals.get(0).getValue());
    }

    @Test
    public void testEquals() {
        String name = "someName";
        BdbStorageEngine first = createStorageEngine(name);
        BdbStorageEngine second = createStorageEngine(name);
        assertEquals(first, second);
        first.close();
        second.close();
    }

    @Test
    public void testNullConstructorParameters() {
        try {
            createStorageEngine(null);
            fail("No exception thrown for null name.");
        } catch(IllegalArgumentException e) {
            return;
        }
    }

    @Test
    public void testSimultaneousIterationAndModification() throws Exception {
        // start a thread to do modifications
        ExecutorService executor = Executors.newFixedThreadPool(2);
        final Random rand = new Random();
        final AtomicInteger count = new AtomicInteger(0);
        executor.execute(new Runnable() {

            public void run() {
                while(!Thread.interrupted()) {
                    byte[] bytes = Integer.toString(count.getAndIncrement()).getBytes();
                    store.put(new ByteArray(bytes), Versioned.value(bytes));
                    count.incrementAndGet();
                }
            }
        });
        executor.execute(new Runnable() {

            public void run() {
                while(!Thread.interrupted()) {
                    byte[] bytes = Integer.toString(rand.nextInt(count.get())).getBytes();
                    store.delete(new ByteArray(bytes), new VectorClock());
                    count.incrementAndGet();
                }
            }
        });

        // wait a bit
        while(count.get() < 300)
            continue;

        // now simultaneously do iteration
        ClosableIterator<Pair<ByteArray, Versioned<byte[]>>> iter = this.store.entries();
        while(iter.hasNext())
            iter.next();
        iter.close();
        executor.shutdownNow();
        assertTrue(executor.awaitTermination(15, TimeUnit.SECONDS));
    }
}
=======
/*
 * Copyright 2008-2009 LinkedIn, Inc
 * 
 * Licensed under the Apache License, Version 2.0 (the "License"); you may not
 * use this file except in compliance with the License. You may obtain a copy of
 * the License at
 * 
 * http://www.apache.org/licenses/LICENSE-2.0
 * 
 * Unless required by applicable law or agreed to in writing, software
 * distributed under the License is distributed on an "AS IS" BASIS, WITHOUT
 * WARRANTIES OR CONDITIONS OF ANY KIND, either express or implied. See the
 * License for the specific language governing permissions and limitations under
 * the License.
 */

package voldemort.store.bdb;

import java.io.File;
import java.util.List;
import java.util.Random;
import java.util.concurrent.ExecutorService;
import java.util.concurrent.Executors;
import java.util.concurrent.TimeUnit;
import java.util.concurrent.atomic.AtomicBoolean;
import java.util.concurrent.atomic.AtomicInteger;

import org.apache.commons.io.FileDeleteStrategy;

import voldemort.TestUtils;
import voldemort.store.AbstractStorageEngineTest;
import voldemort.store.StorageEngine;
import voldemort.utils.ByteArray;
import voldemort.utils.ClosableIterator;
import voldemort.utils.Pair;
import voldemort.versioning.VectorClock;
import voldemort.versioning.Versioned;

import com.sleepycat.je.Database;
import com.sleepycat.je.DatabaseConfig;
import com.sleepycat.je.Environment;
import com.sleepycat.je.EnvironmentConfig;

public class BdbStorageEngineTest extends AbstractStorageEngineTest {

    private Environment environment;
    private EnvironmentConfig envConfig;
    private Database database;
    private File tempDir;
    private BdbStorageEngine store;
    private DatabaseConfig databaseConfig;

    @Override
    protected void setUp() throws Exception {
        super.setUp();
        this.envConfig = new EnvironmentConfig();
        this.envConfig.setTxnNoSync(true);
        this.envConfig.setAllowCreate(true);
        this.envConfig.setTransactional(true);
        this.tempDir = TestUtils.createTempDir();
        this.environment = new Environment(this.tempDir, envConfig);
        this.databaseConfig = new DatabaseConfig();
        databaseConfig.setAllowCreate(true);
        databaseConfig.setTransactional(true);
        databaseConfig.setSortedDuplicates(true);
        this.database = environment.openDatabase(null, "test", databaseConfig);
        this.store = new BdbStorageEngine("test", this.environment, this.database);
    }

    @Override
    protected void tearDown() throws Exception {
        super.tearDown();
        try {
            store.close();
            environment.close();
        } finally {
            FileDeleteStrategy.FORCE.delete(tempDir);
        }
    }

    @Override
    public StorageEngine<ByteArray, byte[]> getStorageEngine() {
        return store;
    }

    public void testPersistence() throws Exception {
        this.store.put(new ByteArray("abc".getBytes()), new Versioned<byte[]>("cdef".getBytes()));
        this.store.close();
        this.environment.close();
        this.environment = new Environment(this.tempDir, envConfig);
        this.database = environment.openDatabase(null, "test", databaseConfig);
        this.store = new BdbStorageEngine("test", this.environment, this.database);
        List<Versioned<byte[]>> vals = store.get(new ByteArray("abc".getBytes()));
        assertEquals(1, vals.size());
        TestUtils.bytesEqual("cdef".getBytes(), vals.get(0).getValue());
    }

    public void testEquals() {
        String name = "someName";
        assertEquals(new BdbStorageEngine(name, environment, database),
                     new BdbStorageEngine(name, environment, database));
    }

    public void testNullConstructorParameters() {
        try {
            new BdbStorageEngine(null, environment, database);
        } catch(IllegalArgumentException e) {
            return;
        }
        fail("No exception thrown for null name.");
        try {
            new BdbStorageEngine("name", null, database);
        } catch(IllegalArgumentException e) {
            return;
        }
        fail("No exception thrown for null environment.");
        try {
            new BdbStorageEngine("name", environment, null);
        } catch(IllegalArgumentException e) {
            return;
        }
        fail("No exception thrown for null database.");
    }

    public void testSimultaneousIterationAndModification() throws Exception {
        // start a thread to do modifications
        ExecutorService executor = Executors.newFixedThreadPool(2);
        final Random rand = new Random();
        final AtomicInteger count = new AtomicInteger(0);
        final AtomicBoolean keepRunning = new AtomicBoolean(true);
        executor.execute(new Runnable() {

            public void run() {
                while(keepRunning.get()) {
                    byte[] bytes = Integer.toString(count.getAndIncrement()).getBytes();
                    store.put(new ByteArray(bytes), Versioned.value(bytes));
                    count.incrementAndGet();
                }
            }
        });
        executor.execute(new Runnable() {

            public void run() {
                while(keepRunning.get()) {
                    byte[] bytes = Integer.toString(rand.nextInt(count.get())).getBytes();
                    store.delete(new ByteArray(bytes), new VectorClock());
                    count.incrementAndGet();
                }
            }
        });

        // wait a bit
        while(count.get() < 300)
            continue;

        // now simultaneously do iteration
        ClosableIterator<Pair<ByteArray, Versioned<byte[]>>> iter = this.store.entries();
        while(iter.hasNext())
            iter.next();
        iter.close();
        keepRunning.set(false);
        executor.shutdown();
        assertTrue(executor.awaitTermination(5, TimeUnit.SECONDS));
    }
}
>>>>>>> a24eb465
<|MERGE_RESOLUTION|>--- conflicted
+++ resolved
@@ -1,4 +1,3 @@
-<<<<<<< HEAD
 /*
  * Copyright 2008-2009 LinkedIn, Inc
  * 
@@ -151,171 +150,4 @@
         executor.shutdownNow();
         assertTrue(executor.awaitTermination(15, TimeUnit.SECONDS));
     }
-}
-=======
-/*
- * Copyright 2008-2009 LinkedIn, Inc
- * 
- * Licensed under the Apache License, Version 2.0 (the "License"); you may not
- * use this file except in compliance with the License. You may obtain a copy of
- * the License at
- * 
- * http://www.apache.org/licenses/LICENSE-2.0
- * 
- * Unless required by applicable law or agreed to in writing, software
- * distributed under the License is distributed on an "AS IS" BASIS, WITHOUT
- * WARRANTIES OR CONDITIONS OF ANY KIND, either express or implied. See the
- * License for the specific language governing permissions and limitations under
- * the License.
- */
-
-package voldemort.store.bdb;
-
-import java.io.File;
-import java.util.List;
-import java.util.Random;
-import java.util.concurrent.ExecutorService;
-import java.util.concurrent.Executors;
-import java.util.concurrent.TimeUnit;
-import java.util.concurrent.atomic.AtomicBoolean;
-import java.util.concurrent.atomic.AtomicInteger;
-
-import org.apache.commons.io.FileDeleteStrategy;
-
-import voldemort.TestUtils;
-import voldemort.store.AbstractStorageEngineTest;
-import voldemort.store.StorageEngine;
-import voldemort.utils.ByteArray;
-import voldemort.utils.ClosableIterator;
-import voldemort.utils.Pair;
-import voldemort.versioning.VectorClock;
-import voldemort.versioning.Versioned;
-
-import com.sleepycat.je.Database;
-import com.sleepycat.je.DatabaseConfig;
-import com.sleepycat.je.Environment;
-import com.sleepycat.je.EnvironmentConfig;
-
-public class BdbStorageEngineTest extends AbstractStorageEngineTest {
-
-    private Environment environment;
-    private EnvironmentConfig envConfig;
-    private Database database;
-    private File tempDir;
-    private BdbStorageEngine store;
-    private DatabaseConfig databaseConfig;
-
-    @Override
-    protected void setUp() throws Exception {
-        super.setUp();
-        this.envConfig = new EnvironmentConfig();
-        this.envConfig.setTxnNoSync(true);
-        this.envConfig.setAllowCreate(true);
-        this.envConfig.setTransactional(true);
-        this.tempDir = TestUtils.createTempDir();
-        this.environment = new Environment(this.tempDir, envConfig);
-        this.databaseConfig = new DatabaseConfig();
-        databaseConfig.setAllowCreate(true);
-        databaseConfig.setTransactional(true);
-        databaseConfig.setSortedDuplicates(true);
-        this.database = environment.openDatabase(null, "test", databaseConfig);
-        this.store = new BdbStorageEngine("test", this.environment, this.database);
-    }
-
-    @Override
-    protected void tearDown() throws Exception {
-        super.tearDown();
-        try {
-            store.close();
-            environment.close();
-        } finally {
-            FileDeleteStrategy.FORCE.delete(tempDir);
-        }
-    }
-
-    @Override
-    public StorageEngine<ByteArray, byte[]> getStorageEngine() {
-        return store;
-    }
-
-    public void testPersistence() throws Exception {
-        this.store.put(new ByteArray("abc".getBytes()), new Versioned<byte[]>("cdef".getBytes()));
-        this.store.close();
-        this.environment.close();
-        this.environment = new Environment(this.tempDir, envConfig);
-        this.database = environment.openDatabase(null, "test", databaseConfig);
-        this.store = new BdbStorageEngine("test", this.environment, this.database);
-        List<Versioned<byte[]>> vals = store.get(new ByteArray("abc".getBytes()));
-        assertEquals(1, vals.size());
-        TestUtils.bytesEqual("cdef".getBytes(), vals.get(0).getValue());
-    }
-
-    public void testEquals() {
-        String name = "someName";
-        assertEquals(new BdbStorageEngine(name, environment, database),
-                     new BdbStorageEngine(name, environment, database));
-    }
-
-    public void testNullConstructorParameters() {
-        try {
-            new BdbStorageEngine(null, environment, database);
-        } catch(IllegalArgumentException e) {
-            return;
-        }
-        fail("No exception thrown for null name.");
-        try {
-            new BdbStorageEngine("name", null, database);
-        } catch(IllegalArgumentException e) {
-            return;
-        }
-        fail("No exception thrown for null environment.");
-        try {
-            new BdbStorageEngine("name", environment, null);
-        } catch(IllegalArgumentException e) {
-            return;
-        }
-        fail("No exception thrown for null database.");
-    }
-
-    public void testSimultaneousIterationAndModification() throws Exception {
-        // start a thread to do modifications
-        ExecutorService executor = Executors.newFixedThreadPool(2);
-        final Random rand = new Random();
-        final AtomicInteger count = new AtomicInteger(0);
-        final AtomicBoolean keepRunning = new AtomicBoolean(true);
-        executor.execute(new Runnable() {
-
-            public void run() {
-                while(keepRunning.get()) {
-                    byte[] bytes = Integer.toString(count.getAndIncrement()).getBytes();
-                    store.put(new ByteArray(bytes), Versioned.value(bytes));
-                    count.incrementAndGet();
-                }
-            }
-        });
-        executor.execute(new Runnable() {
-
-            public void run() {
-                while(keepRunning.get()) {
-                    byte[] bytes = Integer.toString(rand.nextInt(count.get())).getBytes();
-                    store.delete(new ByteArray(bytes), new VectorClock());
-                    count.incrementAndGet();
-                }
-            }
-        });
-
-        // wait a bit
-        while(count.get() < 300)
-            continue;
-
-        // now simultaneously do iteration
-        ClosableIterator<Pair<ByteArray, Versioned<byte[]>>> iter = this.store.entries();
-        while(iter.hasNext())
-            iter.next();
-        iter.close();
-        keepRunning.set(false);
-        executor.shutdown();
-        assertTrue(executor.awaitTermination(5, TimeUnit.SECONDS));
-    }
-}
->>>>>>> a24eb465
+}