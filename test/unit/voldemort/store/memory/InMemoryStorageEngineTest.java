--- conflicted
+++ resolved
@@ -1,60 +1,46 @@
-/*
- * Copyright 2008-2009 LinkedIn, Inc
- * 
- * Licensed under the Apache License, Version 2.0 (the "License"); you may not
- * use this file except in compliance with the License. You may obtain a copy of
- * the License at
- * 
- * http://www.apache.org/licenses/LICENSE-2.0
- * 
- * Unless required by applicable law or agreed to in writing, software
- * distributed under the License is distributed on an "AS IS" BASIS, WITHOUT
- * WARRANTIES OR CONDITIONS OF ANY KIND, either express or implied. See the
- * License for the specific language governing permissions and limitations under
- * the License.
- */
-
-package voldemort.store.memory;
-
-import java.util.ArrayList;
-import java.util.List;
-
-import voldemort.TestUtils;
-import voldemort.store.AbstractStorageEngineTest;
-import voldemort.store.StorageEngine;
-import voldemort.utils.ByteArray;
-
-public class InMemoryStorageEngineTest extends AbstractStorageEngineTest {
-
-<<<<<<< HEAD
-    public InMemoryStorageEngineTest() {
-        super("test");
-    }
-
-    @Override
-    public StorageEngine<ByteArray, byte[]> createStorageEngine(String name) {
-        return new InMemoryStorageEngine<ByteArray, byte[]>(name);
-=======
-    private StorageEngine<ByteArray, byte[], byte[]> store;
-
-    @Override
-    public StorageEngine<ByteArray, byte[], byte[]> getStorageEngine() {
-        return store;
-    }
-
-    @Override
-    public void setUp() throws Exception {
-        super.setUp();
-        this.store = new InMemoryStorageEngine<ByteArray, byte[], byte[]>("test");
->>>>>>> 06be27c2
-    }
-
-    @Override
-    public List<ByteArray> getKeys(int numKeys) {
-        List<ByteArray> keys = new ArrayList<ByteArray>(numKeys);
-        for(int i = 0; i < numKeys; i++)
-            keys.add(new ByteArray(TestUtils.randomBytes(10)));
-        return keys;
-    }
-
-}+/*
+ * Copyright 2008-2009 LinkedIn, Inc
+ * 
+ * Licensed under the Apache License, Version 2.0 (the "License"); you may not
+ * use this file except in compliance with the License. You may obtain a copy of
+ * the License at
+ * 
+ * http://www.apache.org/licenses/LICENSE-2.0
+ * 
+ * Unless required by applicable law or agreed to in writing, software
+ * distributed under the License is distributed on an "AS IS" BASIS, WITHOUT
+ * WARRANTIES OR CONDITIONS OF ANY KIND, either express or implied. See the
+ * License for the specific language governing permissions and limitations under
+ * the License.
+ */
+
+package voldemort.store.memory;
+
+import java.util.ArrayList;
+import java.util.List;
+
+import voldemort.TestUtils;
+import voldemort.store.AbstractStorageEngineTest;
+import voldemort.store.StorageEngine;
+import voldemort.utils.ByteArray;
+
+public class InMemoryStorageEngineTest extends AbstractStorageEngineTest {
+
+    public InMemoryStorageEngineTest() {
+        super("test");
+    }
+
+    @Override
+    public StorageEngine<ByteArray, byte[], byte[]> createStorageEngine(String name) {
+        return new InMemoryStorageEngine<ByteArray, byte[], byte[]>(name);
+    }
+
+    @Override
+    public List<ByteArray> getKeys(int numKeys) {
+        List<ByteArray> keys = new ArrayList<ByteArray>(numKeys);
+        for(int i = 0; i < numKeys; i++)
+            keys.add(new ByteArray(TestUtils.randomBytes(10)));
+        return keys;
+    }
+
+}