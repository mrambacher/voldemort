--- conflicted
+++ resolved
@@ -1,410 +1,247 @@
-<<<<<<< HEAD
-/*
- * Copyright 2008-2009 LinkedIn, Inc
- * 
- * Licensed under the Apache License, Version 2.0 (the "License"); you may not
- * use this file except in compliance with the License. You may obtain a copy of
- * the License at
- * 
- * http://www.apache.org/licenses/LICENSE-2.0
- * 
- * Unless required by applicable law or agreed to in writing, software
- * distributed under the License is distributed on an "AS IS" BASIS, WITHOUT
- * WARRANTIES OR CONDITIONS OF ANY KIND, either express or implied. See the
- * License for the specific language governing permissions and limitations under
- * the License.
- */
-
-package voldemort.store;
-
-import java.util.HashMap;
-import java.util.Iterator;
-import java.util.List;
-import java.util.Map;
-
-import org.junit.After;
-import org.junit.Test;
-
-import voldemort.TestUtils;
-import voldemort.serialization.StringSerializer;
-import voldemort.store.serialized.SerializingStorageEngine;
-import voldemort.utils.ByteArray;
-import voldemort.utils.ClosableIterator;
-import voldemort.utils.Pair;
-import voldemort.versioning.Version;
-import voldemort.versioning.Versioned;
-
-import com.google.common.collect.ImmutableMap;
-
-public abstract class AbstractStorageEngineTest extends AbstractByteArrayStoreTest {
-
-    protected Map<String, StorageEngine<ByteArray, byte[]>> engines;
-
-    public AbstractStorageEngineTest(String name) {
-        super(name);
-        engines = new HashMap<String, StorageEngine<ByteArray, byte[]>>();
-    }
-
-    @After
-    @Override
-    public void tearDown() throws Exception {
-        super.tearDown();
-
-        for(String name: engines.keySet()) {
-            closeStorageEngine(engines.get(name));
-        }
-    }
-
-    protected void closeStorageEngine(StorageEngine<ByteArray, byte[]> engine) {
-        try {
-            engine.close();
-        } catch(Exception e) {
-
-        }
-    }
-
-    @Override
-    public Store<ByteArray, byte[]> getStore(String name) {
-        return getStorageEngine(name);
-    }
-
-    public StorageEngine<ByteArray, byte[]> getStorageEngine() {
-        return getStorageEngine(storeName);
-    }
-
-    public StorageEngine<ByteArray, byte[]> getStorageEngine(String name) {
-        StorageEngine<ByteArray, byte[]> engine = engines.get(name);
-        if(engine == null) {
-            engine = createStorageEngine(name);
-            engines.put(name, engine);
-        }
-        return engine;
-    }
-
-    @Override
-    protected void closeStore(String name) {
-        StorageEngine<ByteArray, byte[]> engine = engines.get(name);
-        if(engine != null) {
-            engines.remove(name);
-            engine.close();
-        }
-    }
-
-    @Override
-    public Store<ByteArray, byte[]> createStore(String name) {
-        return getStorageEngine(name);
-    }
-
-    public abstract StorageEngine<ByteArray, byte[]> createStorageEngine(String name);
-
-    @Test
-    public void testGetNoEntries() {
-        ClosableIterator<Pair<ByteArray, Versioned<byte[]>>> it = null;
-        try {
-            StorageEngine<ByteArray, byte[]> engine = getStorageEngine();
-            it = engine.entries();
-            while(it.hasNext())
-                fail("There shouldn't be any entries in this store.");
-        } finally {
-            if(it != null)
-                it.close();
-        }
-    }
-
-    @Test
-    public void testGetNoKeys() {
-        ClosableIterator<ByteArray> it = null;
-        try {
-            StorageEngine<ByteArray, byte[]> engine = getStorageEngine();
-            it = engine.keys();
-            while(it.hasNext())
-                fail("There shouldn't be any entries in this store.");
-        } finally {
-            if(it != null)
-                it.close();
-        }
-    }
-
-    @Test
-    public void testKeyIterationWithSerialization() {
-        StorageEngine<ByteArray, byte[]> store = getStorageEngine();
-        StorageEngine<String, String> stringStore = new SerializingStorageEngine<String, String>(store,
-                                                                                                 new StringSerializer(),
-                                                                                                 new StringSerializer());
-        Map<String, String> vals = ImmutableMap.of("a", "a", "b", "b", "c", "c", "d", "d", "e", "e");
-        for(Map.Entry<String, String> entry: vals.entrySet())
-            stringStore.put(entry.getKey(), new Versioned<String>(entry.getValue()));
-        ClosableIterator<String> iter = stringStore.keys();
-        int count = 0;
-        while(iter.hasNext()) {
-            String key = iter.next();
-            assertTrue(vals.containsKey(key));
-            count++;
-        }
-        assertEquals(count, vals.size());
-        iter.close();
-    }
-
-    @Test
-    public void testIterationWithSerialization() {
-        StorageEngine<ByteArray, byte[]> store = getStorageEngine();
-        StorageEngine<String, String> stringStore = SerializingStorageEngine.wrap(store,
-                                                                                  new StringSerializer(),
-                                                                                  new StringSerializer());
-        Map<String, String> vals = ImmutableMap.of("a", "a", "b", "b", "c", "c", "d", "d", "e", "e");
-        for(Map.Entry<String, String> entry: vals.entrySet())
-            stringStore.put(entry.getKey(), new Versioned<String>(entry.getValue()));
-        ClosableIterator<Pair<String, Versioned<String>>> iter = stringStore.entries();
-        int count = 0;
-        while(iter.hasNext()) {
-            Pair<String, Versioned<String>> keyAndVal = iter.next();
-            assertTrue(vals.containsKey(keyAndVal.getFirst()));
-            assertEquals(vals.get(keyAndVal.getFirst()), keyAndVal.getSecond().getValue());
-            count++;
-        }
-        assertEquals(count, vals.size());
-        iter.close();
-    }
-
-    @Test
-    public void testTruncate() throws Exception {
-        StorageEngine<ByteArray, byte[]> engine = getStorageEngine();
-        Versioned<byte[]> v1 = new Versioned<byte[]>(new byte[] { 1 });
-        Versioned<byte[]> v2 = new Versioned<byte[]>(new byte[] { 2 });
-        Versioned<byte[]> v3 = new Versioned<byte[]>(new byte[] { 3 });
-        ByteArray key1 = new ByteArray((byte) 3);
-        ByteArray key2 = new ByteArray((byte) 4);
-        ByteArray key3 = new ByteArray((byte) 5);
-
-        engine.put(key1, v1);
-        engine.put(key2, v2);
-        engine.put(key3, v3);
-        engine.truncate();
-
-        ClosableIterator<Pair<ByteArray, Versioned<byte[]>>> it = null;
-        try {
-            it = engine.entries();
-            while(it.hasNext()) {
-                fail("There shouldn't be any entries in this store.");
-            }
-        } finally {
-            if(it != null) {
-                it.close();
-            }
-        }
-    }
-
-    /*
-     * Note: unless the given StorageEngine overwrites the
-     * getStorageEngine(String) method, this test will do nothing
-     */
-    @Test
-    public void testMultipleStorageEngines() {
-        StorageEngine<ByteArray, byte[]> engine1 = getStorageEngine("test1");
-        StorageEngine<ByteArray, byte[]> engine2 = getStorageEngine("test2");
-        if(!engine1.getName().equals(engine2.getName())) {
-            Versioned<byte[]> v1 = new Versioned<byte[]>(new byte[] { 1 }, TestUtils.getClock(1));
-            Versioned<byte[]> v2 = new Versioned<byte[]>(new byte[] { 2 }, TestUtils.getClock(3));
-            Versioned<byte[]> v3 = new Versioned<byte[]>(new byte[] { 1 }, TestUtils.getClock(2));
-            ByteArray key = new ByteArray((byte) 3);
-
-            engine1.put(key, v1);
-            engine1.put(key, v2);
-            List<Versioned<byte[]>> r1 = engine1.get(key);
-            List<Versioned<byte[]>> r2 = engine2.get(key);
-            assertEquals(2, r1.size());
-            assertEquals(0, r2.size());
-
-            Version v = engine2.put(key, v3);
-            r1 = engine1.get(key);
-            r2 = engine2.get(key);
-            assertEquals(1, r2.size());
-            assertEquals(2, r1.size());
-            assertTrue(TestUtils.bytesEqual(v3.getValue(), r2.get(0).getValue()));
-
-            engine2.delete(key, v);
-            r2 = engine2.get(key);
-            r1 = engine1.get(key);
-            assertEquals(0, r2.size());
-            assertEquals(2, r1.size());
-        }
-    }
-
-    @SuppressWarnings("unused")
-    private boolean remove(List<byte[]> list, byte[] item) {
-        Iterator<byte[]> it = list.iterator();
-        boolean removedSomething = false;
-        while(it.hasNext()) {
-            if(TestUtils.bytesEqual(item, it.next())) {
-                it.remove();
-                removedSomething = true;
-            }
-        }
-        return removedSomething;
-    }
-
-}
-=======
-/*
- * Copyright 2008-2009 LinkedIn, Inc
- * 
- * Licensed under the Apache License, Version 2.0 (the "License"); you may not
- * use this file except in compliance with the License. You may obtain a copy of
- * the License at
- * 
- * http://www.apache.org/licenses/LICENSE-2.0
- * 
- * Unless required by applicable law or agreed to in writing, software
- * distributed under the License is distributed on an "AS IS" BASIS, WITHOUT
- * WARRANTIES OR CONDITIONS OF ANY KIND, either express or implied. See the
- * License for the specific language governing permissions and limitations under
- * the License.
- */
-
-package voldemort.store;
-
-import java.util.Iterator;
-import java.util.List;
-import java.util.Map;
-
-import voldemort.TestUtils;
-import voldemort.serialization.StringSerializer;
-import voldemort.store.serialized.SerializingStorageEngine;
-import voldemort.utils.ByteArray;
-import voldemort.utils.ClosableIterator;
-import voldemort.utils.Pair;
-import voldemort.versioning.Versioned;
-
-import com.google.common.collect.ImmutableMap;
-
-public abstract class AbstractStorageEngineTest extends AbstractByteArrayStoreTest {
-
-    @Override
-    public Store<ByteArray, byte[], byte[]> getStore() {
-        return getStorageEngine();
-    }
-
-    public abstract StorageEngine<ByteArray, byte[], byte[]> getStorageEngine();
-
-    public void testGetNoEntries() {
-        ClosableIterator<Pair<ByteArray, Versioned<byte[]>>> it = null;
-        try {
-            StorageEngine<ByteArray, byte[], byte[]> engine = getStorageEngine();
-            it = engine.entries();
-            while(it.hasNext())
-                fail("There shouldn't be any entries in this store.");
-        } finally {
-            if(it != null)
-                it.close();
-        }
-    }
-
-    public void testGetNoKeys() {
-        ClosableIterator<ByteArray> it = null;
-        try {
-            StorageEngine<ByteArray, byte[], byte[]> engine = getStorageEngine();
-            it = engine.keys();
-            while(it.hasNext())
-                fail("There shouldn't be any entries in this store.");
-        } finally {
-            if(it != null)
-                it.close();
-        }
-    }
-
-    public void testKeyIterationWithSerialization() {
-        StorageEngine<ByteArray, byte[], byte[]> store = getStorageEngine();
-        StorageEngine<String, String, String> stringStore = new SerializingStorageEngine<String, String, String>(store,
-                                                                                                                 new StringSerializer(),
-                                                                                                                 new StringSerializer(),
-                                                                                                                 new StringSerializer());
-        Map<String, String> vals = ImmutableMap.of("a", "a", "b", "b", "c", "c", "d", "d", "e", "e");
-        for(Map.Entry<String, String> entry: vals.entrySet())
-            stringStore.put(entry.getKey(), new Versioned<String>(entry.getValue()), null);
-        ClosableIterator<String> iter = stringStore.keys();
-        int count = 0;
-        while(iter.hasNext()) {
-            String key = iter.next();
-            assertTrue(vals.containsKey(key));
-            count++;
-        }
-        assertEquals(count, vals.size());
-        iter.close();
-    }
-
-    public void testIterationWithSerialization() {
-        StorageEngine<ByteArray, byte[], byte[]> store = getStorageEngine();
-        StorageEngine<String, String, String> stringStore = SerializingStorageEngine.wrap(store,
-                                                                                          new StringSerializer(),
-                                                                                          new StringSerializer(),
-                                                                                          new StringSerializer());
-        Map<String, String> vals = ImmutableMap.of("a", "a", "b", "b", "c", "c", "d", "d", "e", "e");
-        for(Map.Entry<String, String> entry: vals.entrySet())
-            stringStore.put(entry.getKey(), new Versioned<String>(entry.getValue()), null);
-        ClosableIterator<Pair<String, Versioned<String>>> iter = stringStore.entries();
-        int count = 0;
-        while(iter.hasNext()) {
-            Pair<String, Versioned<String>> keyAndVal = iter.next();
-            assertTrue(vals.containsKey(keyAndVal.getFirst()));
-            assertEquals(vals.get(keyAndVal.getFirst()), keyAndVal.getSecond().getValue());
-            count++;
-        }
-        assertEquals(count, vals.size());
-        iter.close();
-    }
-
-    public void testPruneOnWrite() {
-        StorageEngine<ByteArray, byte[], byte[]> engine = getStorageEngine();
-        Versioned<byte[]> v1 = new Versioned<byte[]>(new byte[] { 1 }, TestUtils.getClock(1));
-        Versioned<byte[]> v2 = new Versioned<byte[]>(new byte[] { 2 }, TestUtils.getClock(2));
-        Versioned<byte[]> v3 = new Versioned<byte[]>(new byte[] { 3 }, TestUtils.getClock(1, 2));
-        ByteArray key = new ByteArray((byte) 3);
-        engine.put(key, v1, null);
-        engine.put(key, v2, null);
-        assertEquals(2, engine.get(key, null).size());
-        engine.put(key, v3, null);
-        assertEquals(1, engine.get(key, null).size());
-    }
-
-    public void testTruncate() throws Exception {
-        StorageEngine<ByteArray, byte[], byte[]> engine = getStorageEngine();
-        Versioned<byte[]> v1 = new Versioned<byte[]>(new byte[] { 1 });
-        Versioned<byte[]> v2 = new Versioned<byte[]>(new byte[] { 2 });
-        Versioned<byte[]> v3 = new Versioned<byte[]>(new byte[] { 3 });
-        ByteArray key1 = new ByteArray((byte) 3);
-        ByteArray key2 = new ByteArray((byte) 4);
-        ByteArray key3 = new ByteArray((byte) 5);
-
-        engine.put(key1, v1, null);
-        engine.put(key2, v2, null);
-        engine.put(key3, v3, null);
-        engine.truncate();
-
-        ClosableIterator<Pair<ByteArray, Versioned<byte[]>>> it = null;
-        try {
-            it = engine.entries();
-            while(it.hasNext()) {
-                fail("There shouldn't be any entries in this store.");
-            }
-        } finally {
-            if(it != null) {
-                it.close();
-            }
-        }
-    }
-
-    @SuppressWarnings("unused")
-    private boolean remove(List<byte[]> list, byte[] item) {
-        Iterator<byte[]> it = list.iterator();
-        boolean removedSomething = false;
-        while(it.hasNext()) {
-            if(TestUtils.bytesEqual(item, it.next())) {
-                it.remove();
-                removedSomething = true;
-            }
-        }
-        return removedSomething;
-    }
-
-}
->>>>>>> 06be27c2
+/*
+ * Copyright 2008-2009 LinkedIn, Inc
+ * 
+ * Licensed under the Apache License, Version 2.0 (the "License"); you may not
+ * use this file except in compliance with the License. You may obtain a copy of
+ * the License at
+ * 
+ * http://www.apache.org/licenses/LICENSE-2.0
+ * 
+ * Unless required by applicable law or agreed to in writing, software
+ * distributed under the License is distributed on an "AS IS" BASIS, WITHOUT
+ * WARRANTIES OR CONDITIONS OF ANY KIND, either express or implied. See the
+ * License for the specific language governing permissions and limitations under
+ * the License.
+ */
+
+package voldemort.store;
+
+import java.util.HashMap;
+import java.util.Iterator;
+import java.util.List;
+import java.util.Map;
+
+import org.junit.After;
+import org.junit.Test;
+
+import voldemort.TestUtils;
+import voldemort.serialization.StringSerializer;
+import voldemort.store.serialized.SerializingStorageEngine;
+import voldemort.utils.ByteArray;
+import voldemort.utils.ClosableIterator;
+import voldemort.utils.Pair;
+import voldemort.versioning.Version;
+import voldemort.versioning.Versioned;
+
+import com.google.common.collect.ImmutableMap;
+
+public abstract class AbstractStorageEngineTest extends AbstractByteArrayStoreTest {
+
+    protected Map<String, StorageEngine<ByteArray, byte[], byte[]>> engines;
+
+    public AbstractStorageEngineTest(String name) {
+        super(name);
+        engines = new HashMap<String, StorageEngine<ByteArray, byte[], byte[]>>();
+    }
+
+    @After
+    @Override
+    public void tearDown() throws Exception {
+        super.tearDown();
+
+        for(String name: engines.keySet()) {
+            closeStorageEngine(engines.get(name));
+        }
+    }
+
+    protected void closeStorageEngine(StorageEngine<ByteArray, byte[], byte[]> engine) {
+        try {
+            engine.close();
+        } catch(Exception e) {
+
+        }
+    }
+
+    @Override
+    public Store<ByteArray, byte[], byte[]> getStore(String name) {
+        return getStorageEngine(name);
+    }
+
+    public StorageEngine<ByteArray, byte[], byte[]> getStorageEngine() {
+        return getStorageEngine(storeName);
+    }
+
+    public StorageEngine<ByteArray, byte[], byte[]> getStorageEngine(String name) {
+        StorageEngine<ByteArray, byte[], byte[]> engine = engines.get(name);
+        if(engine == null) {
+            engine = createStorageEngine(name);
+            engines.put(name, engine);
+        }
+        return engine;
+    }
+
+    @Override
+    protected void closeStore(String name) {
+        StorageEngine<ByteArray, byte[], byte[]> engine = engines.get(name);
+        if(engine != null) {
+            engines.remove(name);
+            engine.close();
+        }
+    }
+
+    @Override
+    public Store<ByteArray, byte[], byte[]> createStore(String name) {
+        return getStorageEngine(name);
+    }
+
+    public abstract StorageEngine<ByteArray, byte[], byte[]> createStorageEngine(String name);
+
+    @Test
+    public void testGetNoEntries() {
+        ClosableIterator<Pair<ByteArray, Versioned<byte[]>>> it = null;
+        try {
+            StorageEngine<ByteArray, byte[], byte[]> engine = getStorageEngine();
+            it = engine.entries();
+            while(it.hasNext())
+                fail("There shouldn't be any entries in this store.");
+        } finally {
+            if(it != null)
+                it.close();
+        }
+    }
+
+    @Test
+    public void testGetNoKeys() {
+        ClosableIterator<ByteArray> it = null;
+        try {
+            StorageEngine<ByteArray, byte[], byte[]> engine = getStorageEngine();
+            it = engine.keys();
+            while(it.hasNext())
+                fail("There shouldn't be any entries in this store.");
+        } finally {
+            if(it != null)
+                it.close();
+        }
+    }
+
+    @Test
+    public void testKeyIterationWithSerialization() {
+        StorageEngine<ByteArray, byte[], byte[]> store = getStorageEngine();
+        StorageEngine<String, String, String> stringStore = new SerializingStorageEngine<String, String, String>(store,
+                                                                                                                 new StringSerializer(),
+                                                                                                                 new StringSerializer(),
+                                                                                                                 new StringSerializer());
+        Map<String, String> vals = ImmutableMap.of("a", "a", "b", "b", "c", "c", "d", "d", "e", "e");
+        for(Map.Entry<String, String> entry: vals.entrySet())
+            stringStore.put(entry.getKey(), new Versioned<String>(entry.getValue()), null);
+        ClosableIterator<String> iter = stringStore.keys();
+        int count = 0;
+        while(iter.hasNext()) {
+            String key = iter.next();
+            assertTrue(vals.containsKey(key));
+            count++;
+        }
+        assertEquals(count, vals.size());
+        iter.close();
+    }
+
+    @Test
+    public void testIterationWithSerialization() {
+        StorageEngine<ByteArray, byte[], byte[]> store = getStorageEngine();
+        StorageEngine<String, String, String> stringStore = SerializingStorageEngine.wrap(store,
+                                                                                          new StringSerializer(),
+                                                                                          new StringSerializer(),
+                                                                                          new StringSerializer());
+        Map<String, String> vals = ImmutableMap.of("a", "a", "b", "b", "c", "c", "d", "d", "e", "e");
+        for(Map.Entry<String, String> entry: vals.entrySet())
+            stringStore.put(entry.getKey(), new Versioned<String>(entry.getValue()), null);
+        ClosableIterator<Pair<String, Versioned<String>>> iter = stringStore.entries();
+        int count = 0;
+        while(iter.hasNext()) {
+            Pair<String, Versioned<String>> keyAndVal = iter.next();
+            assertTrue(vals.containsKey(keyAndVal.getFirst()));
+            assertEquals(vals.get(keyAndVal.getFirst()), keyAndVal.getSecond().getValue());
+            count++;
+        }
+        assertEquals(count, vals.size());
+        iter.close();
+    }
+
+    @Test
+    public void testTruncate() throws Exception {
+        StorageEngine<ByteArray, byte[], byte[]> engine = getStorageEngine();
+        Versioned<byte[]> v1 = new Versioned<byte[]>(new byte[] { 1 });
+        Versioned<byte[]> v2 = new Versioned<byte[]>(new byte[] { 2 });
+        Versioned<byte[]> v3 = new Versioned<byte[]>(new byte[] { 3 });
+        ByteArray key1 = new ByteArray((byte) 3);
+        ByteArray key2 = new ByteArray((byte) 4);
+        ByteArray key3 = new ByteArray((byte) 5);
+
+        engine.put(key1, v1, null);
+        engine.put(key2, v2, null);
+        engine.put(key3, v3, null);
+        engine.truncate();
+
+        ClosableIterator<Pair<ByteArray, Versioned<byte[]>>> it = null;
+        try {
+            it = engine.entries();
+            while(it.hasNext()) {
+                fail("There shouldn't be any entries in this store.");
+            }
+        } finally {
+            if(it != null) {
+                it.close();
+            }
+        }
+    }
+
+    /*
+     * Note: unless the given StorageEngine overwrites the
+     * getStorageEngine(String) method, this test will do nothing
+     */
+    @Test
+    public void testMultipleStorageEngines() {
+        StorageEngine<ByteArray, byte[], byte[]> engine1 = getStorageEngine("test1");
+        StorageEngine<ByteArray, byte[], byte[]> engine2 = getStorageEngine("test2");
+        if(!engine1.getName().equals(engine2.getName())) {
+            Versioned<byte[]> v1 = new Versioned<byte[]>(new byte[] { 1 }, TestUtils.getClock(1));
+            Versioned<byte[]> v2 = new Versioned<byte[]>(new byte[] { 2 }, TestUtils.getClock(3));
+            Versioned<byte[]> v3 = new Versioned<byte[]>(new byte[] { 1 }, TestUtils.getClock(2));
+            ByteArray key = new ByteArray((byte) 3);
+
+            engine1.put(key, v1, null);
+            engine1.put(key, v2, null);
+            List<Versioned<byte[]>> r1 = engine1.get(key, null);
+            List<Versioned<byte[]>> r2 = engine2.get(key, null);
+            assertEquals(2, r1.size());
+            assertEquals(0, r2.size());
+
+            Version v = engine2.put(key, v3, null);
+            r1 = engine1.get(key, null);
+            r2 = engine2.get(key, null);
+            assertEquals(1, r2.size());
+            assertEquals(2, r1.size());
+            assertTrue(TestUtils.bytesEqual(v3.getValue(), r2.get(0).getValue()));
+
+            engine2.delete(key, v);
+            r2 = engine2.get(key, null);
+            r1 = engine1.get(key, null);
+            assertEquals(0, r2.size());
+            assertEquals(2, r1.size());
+        }
+    }
+
+    @SuppressWarnings("unused")
+    private boolean remove(List<byte[]> list, byte[] item) {
+        Iterator<byte[]> it = list.iterator();
+        boolean removedSomething = false;
+        while(it.hasNext()) {
+            if(TestUtils.bytesEqual(item, it.next())) {
+                it.remove();
+                removedSomething = true;
+            }
+        }
+        return removedSomething;
+    }
+
+}