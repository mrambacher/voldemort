<<<<<<< HEAD
/*
 * Copyright 2008-2009 LinkedIn, Inc
 * 
 * Licensed under the Apache License, Version 2.0 (the "License"); you may not
 * use this file except in compliance with the License. You may obtain a copy of
 * the License at
 * 
 * http://www.apache.org/licenses/LICENSE-2.0
 * 
 * Unless required by applicable law or agreed to in writing, software
 * distributed under the License is distributed on an "AS IS" BASIS, WITHOUT
 * WARRANTIES OR CONDITIONS OF ANY KIND, either express or implied. See the
 * License for the specific language governing permissions and limitations under
 * the License.
 */

package voldemort.store.routed;

import static voldemort.FailureDetectorTestUtils.recordException;
import static voldemort.FailureDetectorTestUtils.recordSuccess;
import static voldemort.MutableStoreVerifier.create;
import static voldemort.TestUtils.getClock;
import static voldemort.VoldemortTestConstants.getNineNodeCluster;
import static voldemort.cluster.failuredetector.FailureDetectorUtils.create;

import java.util.ArrayList;
import java.util.Arrays;
import java.util.Collection;
import java.util.HashMap;
import java.util.List;
import java.util.Map;
import java.util.concurrent.ExecutorService;
import java.util.concurrent.Executors;

import org.junit.After;
import org.junit.Before;
import org.junit.Test;
import org.junit.runner.RunWith;
import org.junit.runners.Parameterized;
import org.junit.runners.Parameterized.Parameters;

import voldemort.ServerTestUtils;
import voldemort.TestUtils;
import voldemort.VoldemortException;
import voldemort.VoldemortTestConstants;
import voldemort.client.RoutingTier;
import voldemort.cluster.Cluster;
import voldemort.cluster.Node;
import voldemort.cluster.failuredetector.BannagePeriodFailureDetector;
import voldemort.cluster.failuredetector.FailureDetector;
import voldemort.cluster.failuredetector.FailureDetectorConfig;
import voldemort.routing.RoutingStrategyType;
import voldemort.serialization.SerializerDefinition;
import voldemort.store.AbstractByteArrayStoreTest;
import voldemort.store.FailingReadsStore;
import voldemort.store.FailingStore;
import voldemort.store.InsufficientOperationalNodesException;
import voldemort.store.InsufficientSuccessfulNodesException;
import voldemort.store.SleepyStore;
import voldemort.store.Store;
import voldemort.store.StoreDefinition;
import voldemort.store.StoreDefinitionBuilder;
import voldemort.store.UnreachableStoreException;
import voldemort.store.async.AsyncUtils;
import voldemort.store.async.AsynchronousStore;
import voldemort.store.async.ThreadedStore;
import voldemort.store.distributed.DistributedStore;
import voldemort.store.distributed.DistributedStoreFactory;
import voldemort.store.distributed.DistributedStoreTest;
import voldemort.store.failuredetector.FailureDetectingStore;
import voldemort.store.memory.InMemoryStorageEngine;
import voldemort.store.stats.StatTrackingStore;
import voldemort.store.stats.Tracked;
import voldemort.store.versioned.VectorClockResolvingStore;
import voldemort.utils.ByteArray;
import voldemort.utils.Utils;
import voldemort.versioning.Occured;
import voldemort.versioning.VectorClock;
import voldemort.versioning.Version;
import voldemort.versioning.Versioned;

import com.google.common.collect.Iterables;
import com.google.common.collect.Maps;

/**
 * Basic tests for RoutedStore
 * 
 * 
 */
@RunWith(Parameterized.class)
public class RoutedStoreTest extends AbstractByteArrayStoreTest {

    private Cluster cluster;
    private final ByteArray aKey = TestUtils.toByteArray("jay");
    private final byte[] aValue = "kreps".getBytes();
    private final Class<? extends FailureDetector> failureDetectorClass;
    private final boolean isPipelineRoutedStoreEnabled;
    private FailureDetector failureDetector;
    private ExecutorService routedStoreThreadPool;

    public RoutedStoreTest(Class<? extends FailureDetector> failureDetectorClass,
                           boolean isPipelineRoutedStoreEnabled) {
        super("test");
        this.failureDetectorClass = failureDetectorClass;
        this.isPipelineRoutedStoreEnabled = isPipelineRoutedStoreEnabled;
    }

    @Override
    @Before
    public void setUp() throws Exception {
        super.setUp();
        cluster = getNineNodeCluster();
    }

    @Override
    @After
    public void tearDown() throws Exception {
        super.tearDown();

        if(failureDetector != null)
            failureDetector.destroy();

        if(routedStoreThreadPool != null)
            routedStoreThreadPool.shutdown();
    }

    @Parameters
    public static Collection<Object[]> configs() {
        return Arrays.asList(new Object[][] { { BannagePeriodFailureDetector.class, true },
                { BannagePeriodFailureDetector.class, false } });
    }

    @Override
    public Store<ByteArray, byte[]> createStore(String name) {
        int nodes = cluster.getNumberOfNodes();
        return createStore(name, cluster, nodes, nodes, nodes, 0, 0);
    }

    public Store<ByteArray, byte[]> createStore(String name,
                                                Cluster cluster,
                                                int reads,
                                                int writes,
                                                int threads,
                                                int failures,
                                                int sleepy) {
        int nodes = cluster.getNumberOfNodes();
        StoreDefinition storeDef = this.getStoreDef(name,
                                                    nodes,
                                                    reads,
                                                    writes,
                                                    RoutingStrategyType.TO_ALL_STRATEGY);
        RoutedStore routed = createRoutedStore(cluster,
                                               storeDef,
                                               createDistributedStore(cluster,
                                                                      storeDef,
                                                                      threads,
                                                                      failures,
                                                                      sleepy,
                                                                      new VoldemortException("oops")));
        return new VectorClockResolvingStore<ByteArray, byte[]>(routed);
    }

    private RoutedStore createRoutedStore(Cluster cluster,
                                          String name,
                                          int reads,
                                          int writes,
                                          String strategy,
                                          int threads,
                                          int failing,
                                          int sleepy,
                                          VoldemortException e) {
        return createRoutedStore(cluster,
                                 name,
                                 cluster.getNumberOfNodes(),
                                 reads,
                                 writes,
                                 strategy,
                                 threads,
                                 failing,
                                 sleepy,
                                 e);
    }

    public DistributedStore<Node, ByteArray, byte[]> createDistributedStore(Cluster cluster,
                                                                            StoreDefinition storeDef,
                                                                            int threads,
                                                                            int failing,
                                                                            int sleepy,
                                                                            VoldemortException e) {
        createFailureDetector();
        Map<Node, AsynchronousStore<ByteArray, byte[]>> async = createClusterStores(cluster,
                                                                                    storeDef.getName(),
                                                                                    failing,
                                                                                    sleepy,
                                                                                    threads,
                                                                                    this.failureDetector,
                                                                                    e);
        return DistributedStoreFactory.create(storeDef, async);
    }

    private RoutedStore createRoutedStore(Cluster cluster,
                                          String name,
                                          int replicas,
                                          int reads,
                                          int writes,
                                          String strategy,
                                          int threads,
                                          int failing,
                                          int sleepy,
                                          VoldemortException e) {
        createFailureDetector();
        Map<Node, AsynchronousStore<ByteArray, byte[]>> async = createClusterStores(cluster,
                                                                                    name,
                                                                                    failing,
                                                                                    sleepy,
                                                                                    threads,
                                                                                    this.failureDetector,
                                                                                    e);
        StoreDefinition storeDef = getStoreDef(name, replicas, reads, writes, strategy);
        DistributedStore<Node, ByteArray, byte[]> distributor = DistributedStoreFactory.create(storeDef,
                                                                                               async);
        setFailureDetectorVerifier(async);
        return createRoutedStore(cluster, storeDef, distributor);
    }

    public RoutedStore createRoutedStore(Cluster cluster,
                                         StoreDefinition storeDef,
                                         DistributedStore<Node, ByteArray, byte[]> distributor) {
        RoutedStoreFactory routedStoreFactory = new RoutedStoreFactory(isPipelineRoutedStoreEnabled,
                                                                       failureDetector,
                                                                       1000L);
        return routedStoreFactory.create(cluster, storeDef, distributor);
    }

    private RoutedStore createRoutedStore(Cluster cluster,
                                          String name,
                                          int reads,
                                          int writes,
                                          int threads,
                                          int failing,
                                          int sleepy) {
        return createRoutedStore(cluster,
                                 name,
                                 reads,
                                 writes,
                                 RoutingStrategyType.TO_ALL_STRATEGY,
                                 threads,
                                 failing,
                                 sleepy,
                                 new VoldemortException());
    }

    private AsynchronousStore<ByteArray, byte[]> createSleepyStore(Node node,
                                                                   String storeName,
                                                                   long delay,
                                                                   FailureDetector detector,
                                                                   ExecutorService threadPool) {
        Store<ByteArray, byte[]> memory = new InMemoryStorageEngine<ByteArray, byte[]>(storeName
                                                                                       + "_"
                                                                                       + node.getId());
        Store<ByteArray, byte[]> sleepy = new SleepyStore<ByteArray, byte[]>(delay, memory);
        return createAsyncStore(node, sleepy, detector, threadPool);
    }

    private AsynchronousStore<ByteArray, byte[]> createAsyncStore(Node node,
                                                                  Store<ByteArray, byte[]> store,
                                                                  FailureDetector detector,
                                                                  ExecutorService threadPool) {
        AsynchronousStore<ByteArray, byte[]> threaded = new ThreadedStore<ByteArray, byte[]>(AsyncUtils.asCallable(store),
                                                                                             threadPool);
        return FailureDetectingStore.create(node, detector, threaded);
    }

    public static Map<Node, AsynchronousStore<ByteArray, byte[]>> createClusterStores(Cluster cluster,
                                                                                      String storeName,
                                                                                      int failing,
                                                                                      int sleepy,
                                                                                      int threads,
                                                                                      FailureDetector detector,
                                                                                      VoldemortException e) {
        if(failing + sleepy > cluster.getNumberOfNodes()) {
            throw new IllegalArgumentException(failing + " failing nodes, " + sleepy
                                               + " sleepy nodes, but only "
                                               + cluster.getNumberOfNodes()
                                               + " nodes in the cluster.");
        }
        int good = cluster.getNumberOfNodes() - failing - sleepy;
        ExecutorService threadPool = Executors.newFixedThreadPool(threads);
        Map<Node, AsynchronousStore<ByteArray, byte[]>> nodeStores = DistributedStoreTest.buildNodeStores(cluster,
                                                                                                          storeName,
                                                                                                          good,
                                                                                                          failing,
                                                                                                          sleepy,
                                                                                                          Long.MAX_VALUE,
                                                                                                          threadPool,
                                                                                                          e);
        for(Map.Entry<Node, AsynchronousStore<ByteArray, byte[]>> entry: nodeStores.entrySet()) {
            Node node = entry.getKey();
            AsynchronousStore<ByteArray, byte[]> async = entry.getValue();
            nodeStores.put(node, FailureDetectingStore.create(node, detector, async));
        }
        return nodeStores;
    }

    private StoreDefinition getStoreDef(String name,
                                        int replicas,
                                        int reads,
                                        int writes,
                                        String strategy) {
        return ServerTestUtils.getStoreDef(name, replicas, reads, reads, writes, writes, strategy);
    }

    private int countOccurances(RoutedStore routedStore, ByteArray key, Versioned<byte[]> value) {
        int count = 0;
        for(AsynchronousStore<ByteArray, byte[]> store: routedStore.getNodeStores().values())
            try {
                List<Versioned<byte[]>> results = store.submitGet(key).get();
                if(results.size() > 0 && Utils.deepEquals(results.get(0), value))
                    count += 1;
            } catch(VoldemortException e) {
                // This is normal for the failing store...
            }
        return count;
    }

    private void assertNEqual(RoutedStore routedStore,
                              int expected,
                              ByteArray key,
                              Versioned<byte[]> value) {
        int count = countOccurances(routedStore, key, value);
        assertEquals("Expected " + expected + " occurances of '" + key + "' with value '" + value
                     + "', but found " + count + ".", expected, count);
    }

    private void assertNOrMoreEqual(RoutedStore routedStore,
                                    int expected,
                                    ByteArray key,
                                    Versioned<byte[]> value) {
        int count = countOccurances(routedStore, key, value);
        assertTrue("Expected " + expected + " or more occurances of '" + key + "' with value '"
                   + value + "', but found " + count + ".", expected <= count);
    }

    private void testBasicOperations(int reads, int writes, int failures, int threads)
            throws Exception {
        RoutedStore routedStore = createRoutedStore(cluster,
                                                    storeName,
                                                    reads,
                                                    writes,
                                                    threads,
                                                    failures,
                                                    0);
        Store<ByteArray, byte[]> store = new VectorClockResolvingStore<ByteArray, byte[]>(routedStore);
        Version clock = getClock(1);
        Versioned<byte[]> entry = new Versioned<byte[]>(aValue, clock);
        Version result = routedStore.put(aKey, entry);
        Versioned<byte[]> versioned = new Versioned<byte[]>(aValue, result);
        assertNOrMoreEqual(routedStore, cluster.getNumberOfNodes() - failures, aKey, versioned);
        List<Versioned<byte[]>> found = store.get(aKey);
        assertEquals(1, found.size());
        assertEquals(versioned, found.get(0));
        assertNOrMoreEqual(routedStore, cluster.getNumberOfNodes() - failures, aKey, versioned);
        assertTrue(routedStore.delete(aKey, versioned.getVersion()));
        assertNEqual(routedStore, 0, aKey, versioned);
        assertTrue(!routedStore.delete(aKey, versioned.getVersion()));
    }

    @Test
    public void testBasicOperationsSingleThreaded() throws Exception {
        testBasicOperations(cluster.getNumberOfNodes(), cluster.getNumberOfNodes(), 0, 1);
    }

    @Test
    public void testBasicOperationsMultiThreaded() throws Exception {
        testBasicOperations(cluster.getNumberOfNodes(), cluster.getNumberOfNodes(), 0, 4);
    }

    @Test
    public void testBasicOperationsMultiThreadedWithFailures() throws Exception {
        testBasicOperations(cluster.getNumberOfNodes() - 2, cluster.getNumberOfNodes() - 2, 2, 4);
    }

    private void checkException(int required,
                                int total,
                                int failures,
                                InsufficientOperationalNodesException ione) {
        assertEquals("Required Count", required, ione.getRequired());
        assertEquals("Available Count", total, ione.getAvailable());
        if(ione instanceof InsufficientSuccessfulNodesException) {
            InsufficientSuccessfulNodesException isne = (InsufficientSuccessfulNodesException) ione;
            assertEquals("Successful Count", total - failures, isne.getSuccessful());
        }
    }

    private void testBasicOperationFailure(int reads, int writes, int failures, int threads)
            throws Exception {
        Version clock = getClock(1);
        int availableForWrite = Math.max(cluster.getNumberOfNodes() - failures, writes - 1);
        int availableForRead = Math.max(cluster.getNumberOfNodes() - failures, reads - 1);
        Versioned<byte[]> versioned = new Versioned<byte[]>(aValue, clock);
        RoutedStore routedStore = createRoutedStore(cluster,
                                                    this.storeName,
                                                    cluster.getNumberOfNodes(),
                                                    reads,
                                                    writes,
                                                    RoutingStrategyType.TO_ALL_STRATEGY,
                                                    threads,
                                                    failures,
                                                    0,
                                                    new UnreachableStoreException("no go"));
        try {
            routedStore.put(aKey, versioned);
            fail("Put succeeded with too few operational nodes.");
        } catch(InsufficientOperationalNodesException e) {
            checkException(writes, availableForWrite, failures, e);
        }
        try {
            routedStore.get(aKey);
            fail("Get succeeded with too few operational nodes.");
        } catch(InsufficientOperationalNodesException e) {
            checkException(reads, availableForRead, failures, e);
        }
        try {
            routedStore.delete(aKey, versioned.getVersion());
            fail("Get succeeded with too few operational nodes.");
        } catch(InsufficientOperationalNodesException e) {
            checkException(writes, availableForWrite, failures, e);
        }
    }

    @Test
    public void testBasicOperationFailureMultiThreaded() throws Exception {
        testBasicOperationFailure(cluster.getNumberOfNodes() - 2,
                                  cluster.getNumberOfNodes() - 2,
                                  4,
                                  4);
    }

    @Test
    public void testPutIncrementsVersion() throws Exception {
        Store<ByteArray, byte[]> store = getStore();
        VectorClock clock = new VectorClock();
        VectorClock copy = clock.clone();
        store.put(aKey, new Versioned<byte[]>(getValue(), clock));
        List<Versioned<byte[]>> found = store.get(aKey);
        assertEquals("Invalid number of items found.", 1, found.size());
        assertEquals("Version not incremented properly",
                     Occured.BEFORE,
                     copy.compare(found.get(0).getVersion()));
    }

    @Test
    public void testObsoleteMasterFails() {
    // write me
    }

    @Test
    public void testOnlyNodeFailuresDisableNode() throws Exception {
        // test put
        cluster = getNineNodeCluster();

        RoutedStore store = createRoutedStore(cluster,
                                              this.storeName,
                                              1,
                                              cluster.getNumberOfNodes(),
                                              RoutingStrategyType.TO_ALL_STRATEGY,
                                              cluster.getNumberOfNodes(),
                                              cluster.getNumberOfNodes(),
                                              0,
                                              new VoldemortException());
        try {
            store.put(aKey, new Versioned<byte[]>(aValue));
            fail("Failure is expected");
        } catch(InsufficientOperationalNodesException e) { /* expected */
            this.checkException(cluster.getNumberOfNodes(),
                                cluster.getNumberOfNodes() - 1,
                                cluster.getNumberOfNodes(),
                                e);
        }
        assertOperationalNodes(cluster.getNumberOfNodes());

        cluster = getNineNodeCluster();

        store = createRoutedStore(cluster,
                                  this.storeName,
                                  cluster.getNumberOfNodes(),
                                  1,
                                  RoutingStrategyType.TO_ALL_STRATEGY,
                                  cluster.getNumberOfNodes(),
                                  cluster.getNumberOfNodes(),
                                  0,
                                  new UnreachableStoreException("no go"));
        try {
            store.put(aKey, new Versioned<byte[]>(aValue));
            fail("Failure is expected");
        } catch(InsufficientOperationalNodesException e) { /* expected */
            this.checkException(1, 0, 9, e);
        }
        assertOperationalNodes(0);

        // test get
        cluster = getNineNodeCluster();

        store = createRoutedStore(cluster,
                                  storeName,
                                  1,
                                  cluster.getNumberOfNodes(),
                                  RoutingStrategyType.TO_ALL_STRATEGY,
                                  cluster.getNumberOfNodes(),
                                  9,
                                  0,
                                  new VoldemortException());
        try {
            store.get(aKey);
            fail("Failure is expected");
        } catch(InsufficientOperationalNodesException e) { /* expected */
            this.checkException(1, 9, 9, e);
        }
        assertOperationalNodes(cluster.getNumberOfNodes());

        cluster = getNineNodeCluster();

        store = createRoutedStore(cluster,
                                  storeName,
                                  1,
                                  cluster.getNumberOfNodes(),
                                  RoutingStrategyType.TO_ALL_STRATEGY,
                                  cluster.getNumberOfNodes(),
                                  cluster.getNumberOfNodes(),
                                  0,
                                  new UnreachableStoreException("no go"));
        try {
            store.get(aKey);
            fail("Failure is expected");
        } catch(InsufficientOperationalNodesException e) { /* expected */
            this.checkException(1, cluster.getNumberOfNodes(), cluster.getNumberOfNodes(), e);
        }
        assertOperationalNodes(0);

        // test delete
        cluster = getNineNodeCluster();

        store = createRoutedStore(cluster,
                                  storeName,
                                  1,
                                  cluster.getNumberOfNodes(),
                                  RoutingStrategyType.TO_ALL_STRATEGY,
                                  cluster.getNumberOfNodes(),
                                  cluster.getNumberOfNodes(),
                                  0,
                                  new VoldemortException());
        try {
            store.delete(aKey, new VectorClock());
            fail("Failure is expected");
        } catch(InsufficientOperationalNodesException e) { /* expected */
            this.checkException(9, 9, 9, e);
        }
        assertOperationalNodes(cluster.getNumberOfNodes());

        cluster = getNineNodeCluster();

        store = createRoutedStore(cluster,
                                  storeName,
                                  1,
                                  1,
                                  RoutingStrategyType.TO_ALL_STRATEGY,
                                  cluster.getNumberOfNodes(),
                                  cluster.getNumberOfNodes(),
                                  0,
                                  new UnreachableStoreException("no go"));
        try {
            store.delete(aKey, new VectorClock());
            fail("Failure is expected");
        } catch(InsufficientOperationalNodesException e) { /* expected */
            this.checkException(1, cluster.getNumberOfNodes(), cluster.getNumberOfNodes(), e);
        }
        assertOperationalNodes(0);
    }

    @Test
    public void testGetVersions2() throws Exception {
        List<ByteArray> keys = getKeys(2);
        ByteArray key = keys.get(0);
        byte[] value = getValue();
        Store<ByteArray, byte[]> store = getStore();
        store.put(key, Versioned.value(value));
        List<Versioned<byte[]>> versioneds = store.get(key);
        List<Version> versions = store.getVersions(key);
        assertEquals(1, versioneds.size());
        assertEquals(1, versions.size());
        for(int i = 0; i < versions.size(); i++)
            assertEquals(versioneds.get(0).getVersion(), versions.get(i));

        assertEquals(0, store.getVersions(keys.get(1)).size());
    }

    /**
     * Tests that getAll works correctly with a node down in a two node cluster.
     */
    @Test
    public void testGetAllWithNodeDown() throws Exception {
        cluster = VoldemortTestConstants.getTwoNodeCluster();

        createFailureDetector();
        RoutedStore routedStore = createRoutedStore(cluster, storeName, 1, 2, 1, 0, 0);
        Store<ByteArray, byte[]> store = new VectorClockResolvingStore<ByteArray, byte[]>(routedStore);

        Map<ByteArray, byte[]> expectedValues = Maps.newHashMap();
        for(byte i = 1; i < 11; ++i) {
            ByteArray key = new ByteArray(new byte[] { i });
            byte[] value = new byte[] { (byte) (i + 50) };
            store.put(key, Versioned.value(value));
            expectedValues.put(key, value);
        }

        recordException(failureDetector, cluster.getNodes().iterator().next());

        Map<ByteArray, List<Versioned<byte[]>>> all = store.getAll(expectedValues.keySet());
        assertEquals(expectedValues.size(), all.size());
        for(Map.Entry<ByteArray, List<Versioned<byte[]>>> mapEntry: all.entrySet()) {
            byte[] value = expectedValues.get(mapEntry.getKey());
            assertEquals(new ByteArray(value), new ByteArray(mapEntry.getValue().get(0).getValue()));
        }
    }

    @Test
    public void testGetAllWithFailingStore() throws Exception {
        cluster = VoldemortTestConstants.getTwoNodeCluster();

        StoreDefinition storeDef = ServerTestUtils.getStoreDef("test",
                                                               2,
                                                               1,
                                                               1,
                                                               2,
                                                               2,
                                                               RoutingStrategyType.CONSISTENT_STRATEGY);

        Map<Node, AsynchronousStore<ByteArray, byte[]>> subStores = Maps.newHashMap();
        this.createFailureDetector();

        Node node1 = Iterables.get(cluster.getNodes(), 0);
        Node node2 = Iterables.get(cluster.getNodes(), 1);
        ExecutorService threadPool = Executors.newFixedThreadPool(1);
        subStores.put(node1, createAsyncStore(node1,
                                              new InMemoryStorageEngine<ByteArray, byte[]>("test"),
                                              failureDetector,
                                              threadPool));
        subStores.put(node2, createAsyncStore(node2,
                                              new FailingReadsStore<ByteArray, byte[]>("test"),
                                              failureDetector,
                                              threadPool));

        RoutedStoreFactory routedStoreFactory = new RoutedStoreFactory(isPipelineRoutedStoreEnabled,
                                                                       failureDetector,
                                                                       1000L);

        RoutedStore routedStore = routedStoreFactory.create(cluster,
                                                            storeDef,
                                                            DistributedStoreFactory.create(storeDef,
                                                                                           subStores));

        Store<ByteArray, byte[]> store = new VectorClockResolvingStore<ByteArray, byte[]>(routedStore);

        Map<ByteArray, byte[]> expectedValues = Maps.newHashMap();
        for(byte i = 1; i < 11; ++i) {
            ByteArray key = new ByteArray(new byte[] { i });
            byte[] value = new byte[] { (byte) (i + 50) };
            store.put(key, Versioned.value(value));
            expectedValues.put(key, value);
        }
        Map<ByteArray, List<Versioned<byte[]>>> all = store.getAll(expectedValues.keySet());
        assertEquals(expectedValues.size(), all.size());
        for(Map.Entry<ByteArray, List<Versioned<byte[]>>> mapEntry: all.entrySet()) {
            byte[] value = expectedValues.get(mapEntry.getKey());
            assertEquals(new ByteArray(value), new ByteArray(mapEntry.getValue().get(0).getValue()));
        }
    }

    /**
     * One node up, two preferred reads and one required read. See:
     * 
     * http://github.com/voldemort/voldemort/issues#issue/18
     */
    @Test
    public void testGetAllWithMorePreferredReadsThanNodes() throws Exception {
        cluster = VoldemortTestConstants.getTwoNodeCluster();

        StoreDefinition storeDef = ServerTestUtils.getStoreDef("test",
                                                               2,
                                                               2,
                                                               1,
                                                               2,
                                                               2,
                                                               RoutingStrategyType.CONSISTENT_STRATEGY);

        Map<Node, AsynchronousStore<ByteArray, byte[]>> subStores = Maps.newHashMap();
        this.createFailureDetector();

        routedStoreThreadPool = Executors.newFixedThreadPool(1);

        Node node1 = Iterables.get(cluster.getNodes(), 0);
        Node node2 = Iterables.get(cluster.getNodes(), 1);
        subStores.put(node1, createAsyncStore(node1,
                                              new InMemoryStorageEngine<ByteArray, byte[]>("test"),
                                              failureDetector,
                                              routedStoreThreadPool));
        subStores.put(node2, createAsyncStore(node2,
                                              new InMemoryStorageEngine<ByteArray, byte[]>("test"),
                                              failureDetector,
                                              routedStoreThreadPool));

        RoutedStoreFactory routedStoreFactory = new RoutedStoreFactory(isPipelineRoutedStoreEnabled,
                                                                       failureDetector,
                                                                       1000L);

        RoutedStore routedStore = routedStoreFactory.create(cluster,
                                                            storeDef,
                                                            DistributedStoreFactory.create(storeDef,
                                                                                           subStores));

        Store<ByteArray, byte[]> store = new VectorClockResolvingStore<ByteArray, byte[]>(routedStore);
        this.setFailureDetectorVerifier(subStores);
        store.put(aKey, Versioned.value(aValue));
        recordException(failureDetector, cluster.getNodes().iterator().next());
        Map<ByteArray, List<Versioned<byte[]>>> all = store.getAll(Arrays.asList(aKey));
        assertEquals(1, all.size());
        assertTrue(Arrays.equals(aValue, all.values().iterator().next().get(0).getValue()));
    }

    /**
     * See Issue #89: Sequential retrieval in RoutedStore.get doesn't consider
     * repairReads.
     */
    @Test
    public void testReadRepairWithFailures() throws Exception {
        cluster = getNineNodeCluster();

        RoutedStore routedStore = createRoutedStore(cluster,
                                                    storeName,
                                                    cluster.getNumberOfNodes() - 1,
                                                    cluster.getNumberOfNodes() - 1,
                                                    1,
                                                    0,
                                                    0);
        // Disable node 1 so that the first put also goes to the last node
        recordException(failureDetector, Iterables.get(cluster.getNodes(), 1));
        Store<ByteArray, byte[]> store = new VectorClockResolvingStore<ByteArray, byte[]>(routedStore);
        store.put(aKey, new Versioned<byte[]>(aValue));

        byte[] anotherValue = "john".getBytes();

        // Disable the last node and enable node 1 to prevent the last node from
        // getting the new version
        recordException(failureDetector, Iterables.getLast(cluster.getNodes()));
        recordSuccess(failureDetector, Iterables.get(cluster.getNodes(), 1));
        Version clock = getClock(1);
        store.put(aKey, new Versioned<byte[]>(anotherValue, clock));

        // Enable last node and disable node 1, the following get should cause a
        // read repair on the last node in the code path that is only executed
        // if there are failures.
        recordException(failureDetector, Iterables.get(cluster.getNodes(), 1));
        recordSuccess(failureDetector, Iterables.getLast(cluster.getNodes()));
        List<Versioned<byte[]>> versioneds = store.get(aKey);
        assertEquals(1, versioneds.size());
        assertEquals(new ByteArray(anotherValue), new ByteArray(versioneds.get(0).getValue()));

        // Read repairs are done asynchronously, so we sleep for a short period.
        // It may be a good idea to use a synchronous executor service.
        Thread.sleep(100);
        for(Map.Entry<Node, AsynchronousStore<ByteArray, byte[]>> entry: routedStore.getNodeStores()
                                                                                    .entrySet()) {
            recordSuccess(failureDetector, entry.getKey());
            AsynchronousStore<ByteArray, byte[]> inner = entry.getValue();
            List<Versioned<byte[]>> innerVersioneds = inner.submitGet(aKey).get();
            assertEquals(1, versioneds.size());
            assertEquals(new ByteArray(anotherValue), new ByteArray(innerVersioneds.get(0)
                                                                                   .getValue()));
        }

    }

    /**
     * See issue #134: RoutedStore put() doesn't wait for enough attempts to
     * succeed
     * 
     * This issue would only happen with one node down and another that was slow
     * to respond.
     */
    @Test
    public void testPutWithOneNodeDownAndOneNodeSlow() throws Exception {
        this.createFailureDetector();
        cluster = VoldemortTestConstants.getThreeNodeCluster();
        StoreDefinition storeDef = ServerTestUtils.getStoreDef("test",
                                                               3,
                                                               2,
                                                               2,
                                                               2,
                                                               2,
                                                               RoutingStrategyType.CONSISTENT_STRATEGY);

        /* The key used causes the nodes selected for writing to be [2, 0, 1] */
        Map<Node, AsynchronousStore<ByteArray, byte[]>> subStores = Maps.newHashMap();

        Node node1 = Iterables.get(cluster.getNodes(), 0);
        Node node2 = Iterables.get(cluster.getNodes(), 1);
        Node node3 = Iterables.get(cluster.getNodes(), 2);

        routedStoreThreadPool = Executors.newFixedThreadPool(1);

        Store<ByteArray, byte[]> failing = FailingStore.asStore("test");
        subStores.put(node1, createAsyncStore(node1,
                                              failing,
                                              failureDetector,
                                              routedStoreThreadPool));
        subStores.put(node3, createAsyncStore(node3,
                                              new InMemoryStorageEngine<ByteArray, byte[]>("test"),
                                              failureDetector,
                                              routedStoreThreadPool));
        /*
         * The bug would only show itself if the second successful required
         * write was slow (but still within the timeout).
         */
        subStores.put(node2, createSleepyStore(node2,
                                               "test",
                                               100,
                                               failureDetector,
                                               routedStoreThreadPool));

        RoutedStoreFactory routedStoreFactory = new RoutedStoreFactory(isPipelineRoutedStoreEnabled,
                                                                       failureDetector,
                                                                       1000L);

        RoutedStore routedStore = routedStoreFactory.create(cluster,
                                                            storeDef,
                                                            DistributedStoreFactory.create(storeDef,
                                                                                           subStores));

        Store<ByteArray, byte[]> store = new VectorClockResolvingStore<ByteArray, byte[]>(routedStore);
        store.put(aKey, new Versioned<byte[]>(aValue));
    }

    @Test
    public void testPutTimeout() throws Exception {
        int timeout = 50;
        StoreDefinition definition = new StoreDefinitionBuilder().setName("test")
                                                                 .setType("foo")
                                                                 .setKeySerializer(new SerializerDefinition("test"))
                                                                 .setValueSerializer(new SerializerDefinition("test"))
                                                                 .setRoutingPolicy(RoutingTier.CLIENT)
                                                                 .setRoutingStrategyType(RoutingStrategyType.CONSISTENT_STRATEGY)
                                                                 .setReplicationFactor(3)
                                                                 .setPreferredReads(3)
                                                                 .setRequiredReads(3)
                                                                 .setPreferredWrites(3)
                                                                 .setRequiredWrites(3)
                                                                 .build();
        Map<Node, AsynchronousStore<ByteArray, byte[]>> stores = new HashMap<Node, AsynchronousStore<ByteArray, byte[]>>();
        List<Node> nodes = new ArrayList<Node>();
        this.createFailureDetector();
        routedStoreThreadPool = Executors.newFixedThreadPool(3);
        int totalDelay = 0;
        for(int i = 0; i < 3; i++) {
            List<Integer> partitions = Arrays.asList(i);
            Node node = new Node(i, "none", 0, 0, 0, partitions);
            int delay = 4 + i * timeout;
            totalDelay += delay;
            stores.put(node, this.createSleepyStore(node,
                                                    "test",
                                                    delay,
                                                    failureDetector,
                                                    routedStoreThreadPool));
            nodes.add(node);
        }

        RoutedStoreFactory routedStoreFactory = new RoutedStoreFactory(isPipelineRoutedStoreEnabled,
                                                                       failureDetector,
                                                                       timeout);
        Cluster cluster = new Cluster("test", nodes);
        RoutedStore routedStore = routedStoreFactory.create(cluster,
                                                            definition,
                                                            DistributedStoreFactory.create(definition,
                                                                                           stores));

        long start = System.currentTimeMillis();
        try {
            routedStore.put(new ByteArray("test".getBytes()),
                            new Versioned<byte[]>(new byte[] { 1 }));
            fail("Should have thrown");
        } catch(InsufficientOperationalNodesException e) {
            long elapsed = System.currentTimeMillis() - start;
            assertTrue(elapsed + " < " + totalDelay, elapsed < totalDelay);
        }
    }

    /**
     * See Issue #211: Unnecessary read repairs during getAll with more than one
     * key
     */
    @Test
    public void testNoReadRepair() throws Exception {
        cluster = VoldemortTestConstants.getThreeNodeCluster();
        StoreDefinition storeDef = ServerTestUtils.getStoreDef("test",
                                                               3,
                                                               2,
                                                               1,
                                                               3,
                                                               2,
                                                               RoutingStrategyType.CONSISTENT_STRATEGY);

        this.createFailureDetector();
        routedStoreThreadPool = Executors.newFixedThreadPool(1);
        Map<Node, AsynchronousStore<ByteArray, byte[]>> subStores = Maps.newHashMap();

        /* We just need to keep a store from one node */
        StatTrackingStore<ByteArray, byte[]> statStore = null;
        for(int i = 0; i < 3; ++i) {
            Node node = Iterables.get(cluster.getNodes(), i);
            statStore = new StatTrackingStore<ByteArray, byte[]>(new InMemoryStorageEngine<ByteArray, byte[]>("test"),
                                                                 null);
            AsynchronousStore<ByteArray, byte[]> async = this.createAsyncStore(node,
                                                                               statStore,
                                                                               failureDetector,
                                                                               routedStoreThreadPool);
            subStores.put(node, async);
        }

        RoutedStoreFactory routedStoreFactory = new RoutedStoreFactory(isPipelineRoutedStoreEnabled,
                                                                       failureDetector,
                                                                       1000L);

        RoutedStore routedStore = routedStoreFactory.create(cluster,
                                                            storeDef,
                                                            DistributedStoreFactory.create(storeDef,
                                                                                           subStores,
                                                                                           false));

        ByteArray key1 = aKey;
        routedStore.put(key1, Versioned.value("value1".getBytes()));
        ByteArray key2 = TestUtils.toByteArray("voldemort");
        routedStore.put(key2, Versioned.value("value2".getBytes()));

        long putCount = statStore.getStats().getCount(Tracked.PUT);
        routedStore.getAll(Arrays.asList(key1, key2));
        /* Read repair happens asynchronously, so we wait a bit */
        Thread.sleep(500);
        assertEquals("put count should remain the same if there are no read repairs",
                     putCount,
                     statStore.getStats().getCount(Tracked.PUT));
    }

    @Test
    public void testTardyResponsesNotIncludedInResult() throws Exception {
        cluster = VoldemortTestConstants.getThreeNodeCluster();
        StoreDefinition storeDef = ServerTestUtils.getStoreDef("test",
                                                               3,
                                                               3,
                                                               2,
                                                               3,
                                                               1,
                                                               RoutingStrategyType.CONSISTENT_STRATEGY);

        int sleepTimeMs = 500;
        this.createFailureDetector();
        routedStoreThreadPool = Executors.newFixedThreadPool(cluster.getNumberOfNodes());
        Map<Node, AsynchronousStore<ByteArray, byte[]>> subStores = Maps.newHashMap();

        for(Node node: cluster.getNodes()) {
            Store<ByteArray, byte[]> store = new InMemoryStorageEngine<ByteArray, byte[]>("test");

            if(subStores.isEmpty()) {
                store = new SleepyStore<ByteArray, byte[]>(sleepTimeMs, store);
            }

            subStores.put(node, this.createAsyncStore(node,
                                                      store,
                                                      failureDetector,
                                                      routedStoreThreadPool));
        }

        RoutedStoreFactory routedStoreFactory = new RoutedStoreFactory(isPipelineRoutedStoreEnabled,
                                                                       failureDetector,
                                                                       10000L);
        DistributedStore<Node, ByteArray, byte[]> distributor = DistributedStoreFactory.create(storeDef,
                                                                                               subStores,
                                                                                               null,
                                                                                               false,
                                                                                               false);

        RoutedStore routedStore = routedStoreFactory.create(cluster, storeDef, distributor);

        routedStore.put(aKey, Versioned.value(aValue));

        routedStoreFactory = new RoutedStoreFactory(isPipelineRoutedStoreEnabled,
                                                    failureDetector,
                                                    sleepTimeMs / 2);

        routedStore = routedStoreFactory.create(cluster, storeDef, distributor);

        List<Versioned<byte[]>> versioneds = routedStore.get(aKey);
        assertEquals(2, versioneds.size());

        // Let's make sure that if the response *does* come in late, that it
        // doesn't alter the return value.
        Thread.sleep(sleepTimeMs * 2);
        assertEquals(2, versioneds.size());
    }

    @Test
    public void testSlowStoreDowngradesFromPreferredToRequired() throws Exception {
        cluster = VoldemortTestConstants.getThreeNodeCluster();
        StoreDefinition storeDef = ServerTestUtils.getStoreDef("test",
                                                               3,
                                                               3,
                                                               2,
                                                               3,
                                                               1,
                                                               RoutingStrategyType.CONSISTENT_STRATEGY);

        int sleepTimeMs = 500;
        Map<Node, AsynchronousStore<ByteArray, byte[]>> subStores = Maps.newHashMap();
        this.createFailureDetector();
        routedStoreThreadPool = Executors.newFixedThreadPool(cluster.getNumberOfNodes());

        for(Node node: cluster.getNodes()) {
            Store<ByteArray, byte[]> store = new InMemoryStorageEngine<ByteArray, byte[]>("test");

            if(subStores.isEmpty()) {
                store = new SleepyStore<ByteArray, byte[]>(sleepTimeMs, store);
            }

            subStores.put(node, this.createAsyncStore(node,
                                                      store,
                                                      failureDetector,
                                                      routedStoreThreadPool));
        }

        RoutedStoreFactory routedStoreFactory = new RoutedStoreFactory(isPipelineRoutedStoreEnabled,
                                                                       failureDetector,
                                                                       10000L);

        DistributedStore<Node, ByteArray, byte[]> distributor = DistributedStoreFactory.create(storeDef,
                                                                                               subStores,
                                                                                               null,
                                                                                               false,
                                                                                               false);
        RoutedStore routedStore = routedStoreFactory.create(cluster, storeDef, distributor);

        routedStore.put(aKey, Versioned.value(aValue));

        routedStoreFactory = new RoutedStoreFactory(isPipelineRoutedStoreEnabled,
                                                    failureDetector,
                                                    sleepTimeMs / 2);

        routedStore = routedStoreFactory.create(cluster, storeDef, distributor);

        List<Versioned<byte[]>> versioneds = routedStore.get(aKey);
        assertEquals(2, versioneds.size());
    }

    private void assertOperationalNodes(int expected) {
        int found = 0;
        for(Node n: cluster.getNodes())
            if(failureDetector.isAvailable(n)) {
                found++;
            }
        assertEquals("Number of operational nodes not what was expected.", expected, found);
    }

    private void setFailureDetectorVerifier(Map<Node, AsynchronousStore<ByteArray, byte[]>> asyncStores) {
        Map<Integer, Store<ByteArray, byte[]>> syncStores = Maps.newHashMap();
        for(Map.Entry<Node, AsynchronousStore<ByteArray, byte[]>> entry: asyncStores.entrySet()) {
            syncStores.put(entry.getKey().getId(), AsyncUtils.asSync(entry.getValue()));
        }
        failureDetector.getConfig().setStoreVerifier(create(syncStores));
    }

    public static FailureDetector createFailureDetector(Class<? extends FailureDetector> failureDetectorClass,
                                                        Cluster cluster) {
        FailureDetectorConfig failureDetectorConfig = new FailureDetectorConfig().setImplementationClassName(failureDetectorClass.getName())
                                                                                 .setBannagePeriod(2000)
                                                                                 .setNodes(cluster.getNodes());
        return create(failureDetectorConfig, false);
    }

    public FailureDetector createFailureDetector() {
        // Destroy any previous failure detector before creating the next one
        // (the final one is destroyed in tearDown).
        if(failureDetector != null)
            failureDetector.destroy();
        failureDetector = createFailureDetector(this.failureDetectorClass, this.cluster);
        return failureDetector;
    }
}
=======
/*
 * Copyright 2008-2009 LinkedIn, Inc
 * 
 * Licensed under the Apache License, Version 2.0 (the "License"); you may not
 * use this file except in compliance with the License. You may obtain a copy of
 * the License at
 * 
 * http://www.apache.org/licenses/LICENSE-2.0
 * 
 * Unless required by applicable law or agreed to in writing, software
 * distributed under the License is distributed on an "AS IS" BASIS, WITHOUT
 * WARRANTIES OR CONDITIONS OF ANY KIND, either express or implied. See the
 * License for the specific language governing permissions and limitations under
 * the License.
 */

package voldemort.store.routed;

import static voldemort.FailureDetectorTestUtils.recordException;
import static voldemort.FailureDetectorTestUtils.recordSuccess;
import static voldemort.MutableStoreVerifier.create;
import static voldemort.TestUtils.getClock;
import static voldemort.VoldemortTestConstants.getNineNodeCluster;
import static voldemort.cluster.failuredetector.FailureDetectorUtils.create;

import java.util.ArrayList;
import java.util.Arrays;
import java.util.Collection;
import java.util.Collections;
import java.util.HashMap;
import java.util.List;
import java.util.Map;
import java.util.Set;
import java.util.concurrent.ExecutorService;
import java.util.concurrent.Executors;

import org.junit.After;
import org.junit.Before;
import org.junit.Test;
import org.junit.runner.RunWith;
import org.junit.runners.Parameterized;
import org.junit.runners.Parameterized.Parameters;

import voldemort.ServerTestUtils;
import voldemort.TestUtils;
import voldemort.VoldemortException;
import voldemort.VoldemortTestConstants;
import voldemort.client.RoutingTier;
import voldemort.cluster.Cluster;
import voldemort.cluster.Node;
import voldemort.cluster.failuredetector.BannagePeriodFailureDetector;
import voldemort.cluster.failuredetector.FailureDetector;
import voldemort.cluster.failuredetector.FailureDetectorConfig;
import voldemort.routing.RoutingStrategyType;
import voldemort.serialization.SerializerDefinition;
import voldemort.store.AbstractByteArrayStoreTest;
import voldemort.store.FailingReadsStore;
import voldemort.store.FailingStore;
import voldemort.store.InsufficientOperationalNodesException;
import voldemort.store.InsufficientZoneResponsesException;
import voldemort.store.SleepyStore;
import voldemort.store.Store;
import voldemort.store.StoreDefinition;
import voldemort.store.StoreDefinitionBuilder;
import voldemort.store.UnreachableStoreException;
import voldemort.store.memory.InMemoryStorageEngine;
import voldemort.store.slop.strategy.HintedHandoffStrategyType;
import voldemort.store.stats.StatTrackingStore;
import voldemort.store.stats.Tracked;
import voldemort.store.versioned.InconsistencyResolvingStore;
import voldemort.utils.ByteArray;
import voldemort.utils.ByteUtils;
import voldemort.utils.Time;
import voldemort.utils.Utils;
import voldemort.versioning.Occured;
import voldemort.versioning.VectorClock;
import voldemort.versioning.VectorClockInconsistencyResolver;
import voldemort.versioning.Version;
import voldemort.versioning.Versioned;

import com.google.common.collect.Iterables;
import com.google.common.collect.Lists;
import com.google.common.collect.Maps;
import com.google.common.collect.Sets;

/**
 * Basic tests for RoutedStore
 * 
 * 
 */
@RunWith(Parameterized.class)
public class RoutedStoreTest extends AbstractByteArrayStoreTest {

    private Cluster cluster;
    private final ByteArray aKey = TestUtils.toByteArray("jay");
    private final byte[] aValue = "kreps".getBytes();
    private final byte[] aTransform = "transform".getBytes();
    private final Class<FailureDetector> failureDetectorClass;
    private final boolean isPipelineRoutedStoreEnabled;
    private FailureDetector failureDetector;
    private ExecutorService routedStoreThreadPool;

    public RoutedStoreTest(Class<FailureDetector> failureDetectorClass,
                           boolean isPipelineRoutedStoreEnabled) {
        this.failureDetectorClass = failureDetectorClass;
        this.isPipelineRoutedStoreEnabled = isPipelineRoutedStoreEnabled;
    }

    @Override
    @Before
    public void setUp() throws Exception {
        super.setUp();
        cluster = getNineNodeCluster();
    }

    @Override
    @After
    public void tearDown() throws Exception {
        super.tearDown();

        if(failureDetector != null)
            failureDetector.destroy();

        if(routedStoreThreadPool != null)
            routedStoreThreadPool.shutdown();
    }

    @Parameters
    public static Collection<Object[]> configs() {
        return Arrays.asList(new Object[][] { { BannagePeriodFailureDetector.class, true },
                { BannagePeriodFailureDetector.class, false } });
    }

    @Override
    public Store<ByteArray, byte[], byte[]> getStore() throws Exception {
        return new InconsistencyResolvingStore<ByteArray, byte[], byte[]>(getStore(cluster,
                                                                                   cluster.getNumberOfNodes(),
                                                                                   cluster.getNumberOfNodes(),
                                                                                   4,
                                                                                   0),
                                                                          new VectorClockInconsistencyResolver<byte[]>());
    }

    private RoutedStore getStore(Cluster cluster, int reads, int writes, int threads, int failing)
            throws Exception {
        return getStore(cluster,
                        reads,
                        writes,
                        threads,
                        failing,
                        0,
                        RoutingStrategyType.TO_ALL_STRATEGY,
                        new VoldemortException());
    }

    private RoutedStore getStore(Cluster cluster,
                                 int reads,
                                 int writes,
                                 int threads,
                                 int failing,
                                 int sleepy,
                                 String strategy,
                                 VoldemortException e) throws Exception {
        Map<Integer, Store<ByteArray, byte[], byte[]>> subStores = Maps.newHashMap();
        int count = 0;
        for(Node n: cluster.getNodes()) {
            if(count >= cluster.getNumberOfNodes())
                throw new IllegalArgumentException(failing + " failing nodes, " + sleepy
                                                   + " sleepy nodes, but only "
                                                   + cluster.getNumberOfNodes()
                                                   + " nodes in the cluster.");

            Store<ByteArray, byte[], byte[]> subStore = null;

            if(count < failing)
                subStore = new FailingStore<ByteArray, byte[], byte[]>("test", e);
            else if(count < failing + sleepy)
                subStore = new SleepyStore<ByteArray, byte[], byte[]>(Long.MAX_VALUE,
                                                                      new InMemoryStorageEngine<ByteArray, byte[], byte[]>("test"));
            else
                subStore = new InMemoryStorageEngine<ByteArray, byte[], byte[]>("test");

            subStores.put(n.getId(), subStore);

            count += 1;
        }

        setFailureDetector(subStores);
        StoreDefinition storeDef = ServerTestUtils.getStoreDef("test",
                                                               reads + writes,
                                                               reads,
                                                               reads,
                                                               writes,
                                                               writes,
                                                               strategy);
        routedStoreThreadPool = Executors.newFixedThreadPool(threads);
        RoutedStoreFactory routedStoreFactory = new RoutedStoreFactory(isPipelineRoutedStoreEnabled,
                                                                       routedStoreThreadPool,
                                                                       1000L);

        return routedStoreFactory.create(cluster, storeDef, subStores, true, failureDetector);
    }

    private RoutedStore getStore(Cluster cluster,
                                 int reads,
                                 int writes,
                                 int zonereads,
                                 int zonewrites,
                                 int threads,
                                 Set<Integer> failing,
                                 Set<Integer> sleepy,
                                 HashMap<Integer, Integer> zoneReplicationFactor,
                                 String strategy,
                                 long sleepMs,
                                 long timeOutMs,
                                 VoldemortException e) throws Exception {
        Map<Integer, Store<ByteArray, byte[], byte[]>> subStores = Maps.newHashMap();
        int count = 0;
        for(Node n: cluster.getNodes()) {
            Store<ByteArray, byte[], byte[]> subStore = null;

            if(failing != null && failing.contains(n.getId()))
                subStore = new FailingStore<ByteArray, byte[], byte[]>("test", e);
            else if(sleepy != null && sleepy.contains(n.getId()))
                subStore = new SleepyStore<ByteArray, byte[], byte[]>(sleepMs,
                                                                      new InMemoryStorageEngine<ByteArray, byte[], byte[]>("test"));
            else
                subStore = new InMemoryStorageEngine<ByteArray, byte[], byte[]>("test");

            subStores.put(n.getId(), subStore);

            count += 1;
        }

        setFailureDetector(subStores);
        StoreDefinition storeDef = ServerTestUtils.getStoreDef("test",
                                                               reads,
                                                               reads,
                                                               writes,
                                                               writes,
                                                               zonereads,
                                                               zonewrites,
                                                               zoneReplicationFactor,
                                                               HintedHandoffStrategyType.PROXIMITY_STRATEGY,
                                                               strategy);
        routedStoreThreadPool = Executors.newFixedThreadPool(threads);
        RoutedStoreFactory routedStoreFactory = new RoutedStoreFactory(true,
                                                                       routedStoreThreadPool,
                                                                       timeOutMs);

        return routedStoreFactory.create(cluster, storeDef, subStores, true, failureDetector);
    }

    private int countOccurances(RoutedStore routedStore, ByteArray key, Versioned<byte[]> value) {
        int count = 0;
        for(Store<ByteArray, byte[], byte[]> store: routedStore.getInnerStores().values())
            try {
                if(store.get(key, null).size() > 0
                   && Utils.deepEquals(store.get(key, null).get(0), value))
                    count += 1;
            } catch(VoldemortException e) {
                // This is normal for the failing store...
            }
        return count;
    }

    private void assertNEqual(RoutedStore routedStore,
                              int expected,
                              ByteArray key,
                              Versioned<byte[]> value) {
        int count = countOccurances(routedStore, key, value);
        assertEquals("Expected " + expected + " occurances of '" + key + "' with value '" + value
                     + "', but found " + count + ".", expected, count);
    }

    private void assertNOrMoreEqual(RoutedStore routedStore,
                                    int expected,
                                    ByteArray key,
                                    Versioned<byte[]> value) {
        int count = countOccurances(routedStore, key, value);
        assertTrue("Expected " + expected + " or more occurances of '" + key + "' with value '"
                   + value + "', but found " + count + ".", expected <= count);
    }

    private void testBasicOperations(int reads, int writes, int failures, int threads)
            throws Exception {
        RoutedStore routedStore = getStore(cluster, reads, writes, threads, failures);
        Store<ByteArray, byte[], byte[]> store = new InconsistencyResolvingStore<ByteArray, byte[], byte[]>(routedStore,
                                                                                                            new VectorClockInconsistencyResolver<byte[]>());
        VectorClock clock = getClock(1);
        Versioned<byte[]> versioned = new Versioned<byte[]>(aValue, clock);
        routedStore.put(aKey, versioned, aTransform);
        assertNOrMoreEqual(routedStore, cluster.getNumberOfNodes() - failures, aKey, versioned);
        List<Versioned<byte[]>> found = store.get(aKey, aTransform);
        assertEquals(1, found.size());
        assertEquals(versioned, found.get(0));
        assertNOrMoreEqual(routedStore, cluster.getNumberOfNodes() - failures, aKey, versioned);
        assertTrue(routedStore.delete(aKey, versioned.getVersion()));
        assertNEqual(routedStore, 0, aKey, versioned);
        assertTrue(!routedStore.delete(aKey, versioned.getVersion()));
    }

    @Test
    public void testBasicOperationsSingleThreaded() throws Exception {
        testBasicOperations(cluster.getNumberOfNodes(), cluster.getNumberOfNodes(), 0, 1);
    }

    @Test
    public void testBasicOperationsMultiThreaded() throws Exception {
        testBasicOperations(cluster.getNumberOfNodes(), cluster.getNumberOfNodes(), 0, 4);
    }

    @Test
    public void testBasicOperationsMultiThreadedWithFailures() throws Exception {
        testBasicOperations(cluster.getNumberOfNodes() - 2, cluster.getNumberOfNodes() - 2, 2, 4);
    }

    private void testBasicOperationFailure(int reads, int writes, int failures, int threads)
            throws Exception {
        VectorClock clock = getClock(1);
        Versioned<byte[]> versioned = new Versioned<byte[]>(aValue, clock);
        RoutedStore routedStore = getStore(cluster,
                                           reads,
                                           writes,
                                           threads,
                                           failures,
                                           0,
                                           RoutingStrategyType.TO_ALL_STRATEGY,
                                           new UnreachableStoreException("no go"));
        try {
            routedStore.put(aKey, versioned, aTransform);
            fail("Put succeeded with too few operational nodes.");
        } catch(InsufficientOperationalNodesException e) {
            // expected
        }
        try {
            routedStore.get(aKey, aTransform);
            fail("Get succeeded with too few operational nodes.");
        } catch(InsufficientOperationalNodesException e) {
            // expected
        }
        try {
            routedStore.delete(aKey, versioned.getVersion());
            fail("Get succeeded with too few operational nodes.");
        } catch(InsufficientOperationalNodesException e) {
            // expected
        }
    }

    @Test
    public void testBasicOperationFailureMultiThreaded() throws Exception {
        testBasicOperationFailure(cluster.getNumberOfNodes() - 2,
                                  cluster.getNumberOfNodes() - 2,
                                  4,
                                  4);
    }

    @Test
    public void testPutIncrementsVersion() throws Exception {
        Store<ByteArray, byte[], byte[]> store = getStore();
        VectorClock clock = new VectorClock();
        VectorClock copy = clock.clone();
        store.put(aKey, new Versioned<byte[]>(getValue(), clock), aTransform);
        List<Versioned<byte[]>> found = store.get(aKey, aTransform);
        assertEquals("Invalid number of items found.", 1, found.size());
        assertEquals("Version not incremented properly",
                     Occured.BEFORE,
                     copy.compare(found.get(0).getVersion()));
    }

    @Test
    public void testObsoleteMasterFails() {
    // write me
    }

    @Test
    public void testZoneRouting() throws Exception {
        cluster = VoldemortTestConstants.getEightNodeClusterWithZones();

        HashMap<Integer, Integer> zoneReplicationFactor = Maps.newHashMap();
        zoneReplicationFactor.put(0, 2);
        zoneReplicationFactor.put(1, 2);

        long start;
        Versioned<byte[]> versioned = new Versioned<byte[]>(new byte[] { 1 });

        // Basic put with zone read = 0, zone write = 0 and timeout < cross-zone
        // latency
        Store<ByteArray, byte[], byte[]> s1 = getStore(cluster,
                                                       1,
                                                       1,
                                                       0,
                                                       0,
                                                       8,
                                                       null,
                                                       Sets.newHashSet(4, 5, 6, 7),
                                                       zoneReplicationFactor,
                                                       RoutingStrategyType.ZONE_STRATEGY,
                                                       81,
                                                       60,
                                                       new VoldemortException());

        start = System.nanoTime();
        try {
            s1.put(new ByteArray("test".getBytes()), versioned, null);
        } finally {
            long elapsed = (System.nanoTime() - start) / Time.NS_PER_MS;
            assertTrue(elapsed + " < " + 81, elapsed < 81);
        }
        // Putting extra key to test getAll
        s1.put(new ByteArray("test2".getBytes()), versioned, null);

        start = System.nanoTime();
        try {
            s1.get(new ByteArray("test".getBytes()), null);
        } finally {
            long elapsed = (System.nanoTime() - start) / Time.NS_PER_MS;
            assertTrue(elapsed + " < " + 81, elapsed < 81);
        }

        start = System.nanoTime();
        try {
            List<Version> versions = s1.getVersions(new ByteArray("test".getBytes()));
            for(Version version: versions) {
                assertEquals(version.compare(versioned.getVersion()), Occured.BEFORE);
            }
        } finally {
            long elapsed = (System.nanoTime() - start) / Time.NS_PER_MS;
            assertTrue(elapsed + " < " + 81, elapsed < 81);
        }

        start = System.nanoTime();
        try {
            s1.delete(new ByteArray("test".getBytes()), versioned.getVersion());
        } finally {
            long elapsed = (System.nanoTime() - start) / Time.NS_PER_MS;
            assertTrue(elapsed + " < " + 81, elapsed < 81);
        }

        List<ByteArray> keys = Lists.newArrayList(new ByteArray("test".getBytes()),
                                                  new ByteArray("test2".getBytes()));

        Map<ByteArray, List<Versioned<byte[]>>> values = s1.getAll(keys, null);
        for(ByteArray key: values.keySet()) {
            ByteUtils.compare(values.get(key).get(0).getValue(), new byte[] { 1 });
        }

        // Basic put with zone read = 1, zone write = 1
        Store<ByteArray, byte[], byte[]> s2 = getStore(cluster,
                                                       1,
                                                       1,
                                                       1,
                                                       1,
                                                       8,
                                                       null,
                                                       Sets.newHashSet(4, 5, 6, 7),
                                                       zoneReplicationFactor,
                                                       RoutingStrategyType.ZONE_STRATEGY,
                                                       81,
                                                       1000,
                                                       new VoldemortException());

        start = System.nanoTime();

        try {
            s2.put(new ByteArray("test".getBytes()), versioned, null);
        } finally {
            long elapsed = (System.nanoTime() - start) / Time.NS_PER_MS;
            assertTrue(elapsed + " > " + 81, elapsed >= 81);
        }
        s2.put(new ByteArray("test2".getBytes()), versioned, null);

        try {
            s2.get(new ByteArray("test".getBytes()), null);
            fail("Should have shown exception");
        } catch(InsufficientZoneResponsesException e) {
            /*
             * Why would you want responses from two zones and wait for only one
             * response...
             */
        }

        try {
            s2.getVersions(new ByteArray("test".getBytes()));
            fail("Should have shown exception");
        } catch(InsufficientZoneResponsesException e) {
            /*
             * Why would you want responses from two zones and wait for only one
             * response...
             */
        }

        try {
            s2.delete(new ByteArray("test".getBytes()), null);
            fail("Should have shown exception");
        } catch(InsufficientZoneResponsesException e) {
            /*
             * Why would you want responses from two zones and wait for only one
             * response...
             */
        }

        values = s2.getAll(keys, null);
        for(ByteArray key: values.keySet()) {
            ByteUtils.compare(values.get(key).get(0).getValue(), new byte[] { 1 });
        }

        // Basic put with zone read = 0, zone write = 0 and failures in other
        // dc, but should still work
        Store<ByteArray, byte[], byte[]> s3 = getStore(cluster,
                                                       1,
                                                       1,
                                                       0,
                                                       0,
                                                       8,
                                                       Sets.newHashSet(4, 5, 6, 7),
                                                       null,
                                                       zoneReplicationFactor,
                                                       RoutingStrategyType.ZONE_STRATEGY,
                                                       81,
                                                       1000,
                                                       new VoldemortException());

        start = System.nanoTime();
        try {
            s3.put(new ByteArray("test".getBytes()), versioned, null);
        } finally {
            long elapsed = (System.nanoTime() - start) / Time.NS_PER_MS;
            assertTrue(elapsed + " < " + 81, elapsed < 81);
        }
        // Putting extra key to test getAll
        s3.put(new ByteArray("test2".getBytes()), versioned, null);

        start = System.nanoTime();
        try {
            List<Version> versions = s3.getVersions(new ByteArray("test".getBytes()));
            for(Version version: versions) {
                assertEquals(version.compare(versioned.getVersion()), Occured.BEFORE);
            }
        } finally {
            long elapsed = (System.nanoTime() - start) / Time.NS_PER_MS;
            assertTrue(elapsed + " < " + 81, elapsed < 81);
        }

        start = System.nanoTime();
        try {
            s3.get(new ByteArray("test".getBytes()), null);
        } finally {
            long elapsed = (System.nanoTime() - start) / Time.NS_PER_MS;
            assertTrue(elapsed + " < " + 81, elapsed < 81);
        }

        start = System.nanoTime();
        try {
            s3.delete(new ByteArray("test".getBytes()), versioned.getVersion());
        } finally {
            long elapsed = (System.nanoTime() - start) / Time.NS_PER_MS;
            assertTrue(elapsed + " < " + 81, elapsed < 81);
        }

        // Basic put with zone read = 1, zone write = 1 and failures in other
        // dc, should not work
        Store<ByteArray, byte[], byte[]> s4 = getStore(cluster,
                                                       2,
                                                       2,
                                                       1,
                                                       1,
                                                       8,
                                                       Sets.newHashSet(4, 5, 6, 7),
                                                       null,
                                                       zoneReplicationFactor,
                                                       RoutingStrategyType.ZONE_STRATEGY,
                                                       81,
                                                       1000,
                                                       new VoldemortException());

        try {
            s4.put(new ByteArray("test".getBytes()), new Versioned<byte[]>(new byte[] { 1 }), null);
            fail("Should have shown exception");
        } catch(InsufficientZoneResponsesException e) {
            /*
             * The other zone is down and you expect a result from both zones
             */
        }

        try {
            s4.getVersions(new ByteArray("test".getBytes()));
            fail("Should have shown exception");
        } catch(InsufficientZoneResponsesException e) {
            /*
             * The other zone is down and you expect a result from both zones
             */
        }

        try {
            s4.get(new ByteArray("test".getBytes()), null);
            fail("Should have shown exception");
        } catch(InsufficientZoneResponsesException e) {
            /*
             * The other zone is down and you expect a result from both zones
             */
        }

        try {
            s4.delete(new ByteArray("test".getBytes()), versioned.getVersion());
            fail("Should have shown exception");
        } catch(InsufficientZoneResponsesException e) {
            /*
             * The other zone is down and you expect a result from both zones
             */
        }

    }

    @Test
    public void testOnlyNodeFailuresDisableNode() throws Exception {
        // test put
        cluster = getNineNodeCluster();

        Store<ByteArray, byte[], byte[]> s1 = getStore(cluster,
                                                       1,
                                                       9,
                                                       9,
                                                       9,
                                                       0,
                                                       RoutingStrategyType.TO_ALL_STRATEGY,
                                                       new VoldemortException());
        try {
            s1.put(aKey, new Versioned<byte[]>(aValue), aTransform);
            fail("Failure is expected");
        } catch(InsufficientOperationalNodesException e) { /* expected */
        }
        assertOperationalNodes(9);

        cluster = getNineNodeCluster();

        Store<ByteArray, byte[], byte[]> s2 = getStore(cluster,
                                                       1,
                                                       9,
                                                       9,
                                                       9,
                                                       0,
                                                       RoutingStrategyType.TO_ALL_STRATEGY,
                                                       new UnreachableStoreException("no go"));
        try {
            s2.put(aKey, new Versioned<byte[]>(aValue), aTransform);
            fail("Failure is expected");
        } catch(InsufficientOperationalNodesException e) { /* expected */
        }
        assertOperationalNodes(0);

        // test get
        cluster = getNineNodeCluster();

        s1 = getStore(cluster,
                      1,
                      9,
                      9,
                      9,
                      0,
                      RoutingStrategyType.TO_ALL_STRATEGY,
                      new VoldemortException());
        try {
            s1.get(aKey, aTransform);
            fail("Failure is expected");
        } catch(InsufficientOperationalNodesException e) { /* expected */
        }
        assertOperationalNodes(9);

        cluster = getNineNodeCluster();

        s2 = getStore(cluster,
                      1,
                      9,
                      9,
                      9,
                      0,
                      RoutingStrategyType.TO_ALL_STRATEGY,
                      new UnreachableStoreException("no go"));
        try {
            s2.get(aKey, aTransform);
            fail("Failure is expected");
        } catch(InsufficientOperationalNodesException e) { /* expected */
        }
        assertOperationalNodes(0);

        // test delete
        cluster = getNineNodeCluster();

        s1 = getStore(cluster,
                      1,
                      9,
                      9,
                      9,
                      0,
                      RoutingStrategyType.TO_ALL_STRATEGY,
                      new VoldemortException());
        try {
            s1.delete(aKey, new VectorClock());
            fail("Failure is expected");
        } catch(InsufficientOperationalNodesException e) { /* expected */
        }
        assertOperationalNodes(9);

        cluster = getNineNodeCluster();

        s2 = getStore(cluster,
                      1,
                      9,
                      9,
                      9,
                      0,
                      RoutingStrategyType.TO_ALL_STRATEGY,
                      new UnreachableStoreException("no go"));
        try {
            s2.delete(aKey, new VectorClock());
            fail("Failure is expected");
        } catch(InsufficientOperationalNodesException e) { /* expected */
        }
        assertOperationalNodes(0);
    }

    @Test
    public void testGetVersions2() throws Exception {
        List<ByteArray> keys = getKeys(2);
        ByteArray key = keys.get(0);
        byte[] value = getValue();
        Store<ByteArray, byte[], byte[]> store = getStore();
        store.put(key, Versioned.value(value), null);
        List<Versioned<byte[]>> versioneds = store.get(key, null);
        List<Version> versions = store.getVersions(key);
        assertEquals(1, versioneds.size());
        assertEquals(9, versions.size());
        for(int i = 0; i < versions.size(); i++)
            assertEquals(versioneds.get(0).getVersion(), versions.get(i));

        assertEquals(0, store.getVersions(keys.get(1)).size());
    }

    /**
     * Tests that getAll works correctly with a node down in a two node cluster.
     */
    @Test
    public void testGetAllWithNodeDown() throws Exception {
        cluster = VoldemortTestConstants.getTwoNodeCluster();

        RoutedStore routedStore = getStore(cluster, 1, 2, 1, 0);
        Store<ByteArray, byte[], byte[]> store = new InconsistencyResolvingStore<ByteArray, byte[], byte[]>(routedStore,
                                                                                                            new VectorClockInconsistencyResolver<byte[]>());

        Map<ByteArray, byte[]> expectedValues = Maps.newHashMap();
        for(byte i = 1; i < 11; ++i) {
            ByteArray key = new ByteArray(new byte[] { i });
            byte[] value = new byte[] { (byte) (i + 50) };
            store.put(key, Versioned.value(value), null);
            expectedValues.put(key, value);
        }

        recordException(failureDetector, cluster.getNodes().iterator().next());

        Map<ByteArray, List<Versioned<byte[]>>> all = store.getAll(expectedValues.keySet(), null);
        assertEquals(expectedValues.size(), all.size());
        for(Map.Entry<ByteArray, List<Versioned<byte[]>>> mapEntry: all.entrySet()) {
            byte[] value = expectedValues.get(mapEntry.getKey());
            assertEquals(new ByteArray(value), new ByteArray(mapEntry.getValue().get(0).getValue()));
        }
    }

    @Test
    public void testGetAllWithFailingStore() throws Exception {
        cluster = VoldemortTestConstants.getTwoNodeCluster();

        StoreDefinition storeDef = ServerTestUtils.getStoreDef("test",
                                                               2,
                                                               1,
                                                               1,
                                                               2,
                                                               2,
                                                               RoutingStrategyType.CONSISTENT_STRATEGY);

        Map<Integer, Store<ByteArray, byte[], byte[]>> subStores = Maps.newHashMap();

        int id1 = Iterables.get(cluster.getNodes(), 0).getId();
        int id2 = Iterables.get(cluster.getNodes(), 1).getId();
        subStores.put(id1, new InMemoryStorageEngine<ByteArray, byte[], byte[]>("test"));
        subStores.put(id2, new FailingReadsStore<ByteArray, byte[], byte[]>("test"));

        setFailureDetector(subStores);
        routedStoreThreadPool = Executors.newFixedThreadPool(1);
        RoutedStoreFactory routedStoreFactory = new RoutedStoreFactory(isPipelineRoutedStoreEnabled,
                                                                       routedStoreThreadPool,
                                                                       1000L);

        RoutedStore routedStore = routedStoreFactory.create(cluster,
                                                            storeDef,
                                                            subStores,
                                                            true,
                                                            failureDetector);

        Store<ByteArray, byte[], byte[]> store = new InconsistencyResolvingStore<ByteArray, byte[], byte[]>(routedStore,
                                                                                                            new VectorClockInconsistencyResolver<byte[]>());

        Map<ByteArray, byte[]> expectedValues = Maps.newHashMap();
        for(byte i = 1; i < 11; ++i) {
            ByteArray key = new ByteArray(new byte[] { i });
            byte[] value = new byte[] { (byte) (i + 50) };
            store.put(key, Versioned.value(value), null);
            expectedValues.put(key, value);
        }

        Map<ByteArray, List<Versioned<byte[]>>> all = store.getAll(expectedValues.keySet(), null);
        assertEquals(expectedValues.size(), all.size());
        for(Map.Entry<ByteArray, List<Versioned<byte[]>>> mapEntry: all.entrySet()) {
            byte[] value = expectedValues.get(mapEntry.getKey());
            assertEquals(new ByteArray(value), new ByteArray(mapEntry.getValue().get(0).getValue()));
        }
    }

    /**
     * One node up, two preferred reads and one required read. See:
     * 
     * http://github.com/voldemort/voldemort/issues#issue/18
     */
    @Test
    public void testGetAllWithMorePreferredReadsThanNodes() throws Exception {
        cluster = VoldemortTestConstants.getTwoNodeCluster();

        StoreDefinition storeDef = ServerTestUtils.getStoreDef("test",
                                                               2,
                                                               2,
                                                               1,
                                                               2,
                                                               2,
                                                               RoutingStrategyType.CONSISTENT_STRATEGY);

        Map<Integer, Store<ByteArray, byte[], byte[]>> subStores = Maps.newHashMap();

        int id1 = Iterables.get(cluster.getNodes(), 0).getId();
        int id2 = Iterables.get(cluster.getNodes(), 1).getId();
        subStores.put(id1, new InMemoryStorageEngine<ByteArray, byte[], byte[]>("test"));
        subStores.put(id2, new InMemoryStorageEngine<ByteArray, byte[], byte[]>("test"));

        setFailureDetector(subStores);

        routedStoreThreadPool = Executors.newFixedThreadPool(1);
        RoutedStoreFactory routedStoreFactory = new RoutedStoreFactory(isPipelineRoutedStoreEnabled,
                                                                       routedStoreThreadPool,
                                                                       1000L);

        RoutedStore routedStore = routedStoreFactory.create(cluster,
                                                            storeDef,
                                                            subStores,
                                                            true,
                                                            failureDetector);

        Store<ByteArray, byte[], byte[]> store = new InconsistencyResolvingStore<ByteArray, byte[], byte[]>(routedStore,
                                                                                                            new VectorClockInconsistencyResolver<byte[]>());
        store.put(aKey, Versioned.value(aValue), aTransform);
        recordException(failureDetector, cluster.getNodes().iterator().next());
        Map<ByteArray, List<Versioned<byte[]>>> all = store.getAll(Arrays.asList(aKey),
                                                                   Collections.singletonMap(aKey,
                                                                                            aTransform));
        assertEquals(1, all.size());
        assertTrue(Arrays.equals(aValue, all.values().iterator().next().get(0).getValue()));
    }

    /**
     * See Issue #89: Sequential retrieval in RoutedStore.get doesn't consider
     * repairReads.
     */
    @Test
    public void testReadRepairWithFailures() throws Exception {
        cluster = getNineNodeCluster();

        RoutedStore routedStore = getStore(cluster,
                                           cluster.getNumberOfNodes() - 1,
                                           cluster.getNumberOfNodes() - 1,
                                           1,
                                           0);
        // Disable node 1 so that the first put also goes to the last node
        recordException(failureDetector, Iterables.get(cluster.getNodes(), 1));
        Store<ByteArray, byte[], byte[]> store = new InconsistencyResolvingStore<ByteArray, byte[], byte[]>(routedStore,
                                                                                                            new VectorClockInconsistencyResolver<byte[]>());
        store.put(aKey, new Versioned<byte[]>(aValue), null);

        byte[] anotherValue = "john".getBytes();

        // Disable the last node and enable node 1 to prevent the last node from
        // getting the new version
        recordException(failureDetector, Iterables.getLast(cluster.getNodes()));
        recordSuccess(failureDetector, Iterables.get(cluster.getNodes(), 1));
        VectorClock clock = getClock(1);
        store.put(aKey, new Versioned<byte[]>(anotherValue, clock), null);

        // Enable last node and disable node 1, the following get should cause a
        // read repair on the last node in the code path that is only executed
        // if there are failures.
        recordException(failureDetector, Iterables.get(cluster.getNodes(), 1));
        recordSuccess(failureDetector, Iterables.getLast(cluster.getNodes()));
        List<Versioned<byte[]>> versioneds = store.get(aKey, null);
        assertEquals(1, versioneds.size());
        assertEquals(new ByteArray(anotherValue), new ByteArray(versioneds.get(0).getValue()));

        // Read repairs are done asynchronously, so we sleep for a short period.
        // It may be a good idea to use a synchronous executor service.
        Thread.sleep(100);
        for(Store<ByteArray, byte[], byte[]> innerStore: routedStore.getInnerStores().values()) {
            List<Versioned<byte[]>> innerVersioneds = innerStore.get(aKey, null);
            assertEquals(1, versioneds.size());
            assertEquals(new ByteArray(anotherValue), new ByteArray(innerVersioneds.get(0)
                                                                                   .getValue()));
        }
    }

    /**
     * See issue #134: RoutedStore put() doesn't wait for enough attempts to
     * succeed
     * 
     * This issue would only happen with one node down and another that was slow
     * to respond.
     */
    @Test
    public void testPutWithOneNodeDownAndOneNodeSlow() throws Exception {
        cluster = VoldemortTestConstants.getThreeNodeCluster();
        StoreDefinition storeDef = ServerTestUtils.getStoreDef("test",
                                                               3,
                                                               2,
                                                               2,
                                                               2,
                                                               2,
                                                               RoutingStrategyType.CONSISTENT_STRATEGY);

        /* The key used causes the nodes selected for writing to be [2, 0, 1] */
        Map<Integer, Store<ByteArray, byte[], byte[]>> subStores = Maps.newHashMap();

        int id1 = Iterables.get(cluster.getNodes(), 0).getId();
        int id2 = Iterables.get(cluster.getNodes(), 1).getId();
        int id3 = Iterables.get(cluster.getNodes(), 2).getId();

        subStores.put(id3, new InMemoryStorageEngine<ByteArray, byte[], byte[]>("test"));
        subStores.put(id1, new FailingStore<ByteArray, byte[], byte[]>("test"));
        /*
         * The bug would only show itself if the second successful required
         * write was slow (but still within the timeout).
         */
        subStores.put(id2,
                      new SleepyStore<ByteArray, byte[], byte[]>(100,
                                                                 new InMemoryStorageEngine<ByteArray, byte[], byte[]>("test")));

        setFailureDetector(subStores);

        routedStoreThreadPool = Executors.newFixedThreadPool(1);
        RoutedStoreFactory routedStoreFactory = new RoutedStoreFactory(isPipelineRoutedStoreEnabled,
                                                                       routedStoreThreadPool,
                                                                       1000L);

        RoutedStore routedStore = routedStoreFactory.create(cluster,
                                                            storeDef,
                                                            subStores,
                                                            true,
                                                            failureDetector);

        Store<ByteArray, byte[], byte[]> store = new InconsistencyResolvingStore<ByteArray, byte[], byte[]>(routedStore,
                                                                                                            new VectorClockInconsistencyResolver<byte[]>());
        store.put(aKey, new Versioned<byte[]>(aValue), aTransform);
    }

    @Test
    public void testPutTimeout() throws Exception {
        int timeout = 50;
        StoreDefinition definition = new StoreDefinitionBuilder().setName("test")
                                                                 .setType("foo")
                                                                 .setKeySerializer(new SerializerDefinition("test"))
                                                                 .setValueSerializer(new SerializerDefinition("test"))
                                                                 .setRoutingPolicy(RoutingTier.CLIENT)
                                                                 .setRoutingStrategyType(RoutingStrategyType.CONSISTENT_STRATEGY)
                                                                 .setReplicationFactor(3)
                                                                 .setPreferredReads(3)
                                                                 .setRequiredReads(3)
                                                                 .setPreferredWrites(3)
                                                                 .setRequiredWrites(3)
                                                                 .build();
        Map<Integer, Store<ByteArray, byte[], byte[]>> stores = new HashMap<Integer, Store<ByteArray, byte[], byte[]>>();
        List<Node> nodes = new ArrayList<Node>();
        int totalDelay = 0;
        for(int i = 0; i < 3; i++) {
            int delay = 4 + i * timeout;
            totalDelay += delay;
            Store<ByteArray, byte[], byte[]> store = new SleepyStore<ByteArray, byte[], byte[]>(delay,
                                                                                                new InMemoryStorageEngine<ByteArray, byte[], byte[]>("test"));
            stores.put(i, store);
            List<Integer> partitions = Arrays.asList(i);
            nodes.add(new Node(i, "none", 0, 0, 0, partitions));
        }

        setFailureDetector(stores);

        routedStoreThreadPool = Executors.newFixedThreadPool(3);
        RoutedStoreFactory routedStoreFactory = new RoutedStoreFactory(isPipelineRoutedStoreEnabled,
                                                                       routedStoreThreadPool,
                                                                       timeout);

        RoutedStore routedStore = routedStoreFactory.create(new Cluster("test", nodes),
                                                            definition,
                                                            stores,
                                                            true,
                                                            failureDetector);

        long start = System.nanoTime();
        try {
            routedStore.put(new ByteArray("test".getBytes()),
                            new Versioned<byte[]>(new byte[] { 1 }),
                            null);
            fail("Should have thrown");
        } catch(InsufficientOperationalNodesException e) {
            long elapsed = (System.nanoTime() - start) / Time.NS_PER_MS;
            assertTrue(elapsed + " < " + totalDelay, elapsed < totalDelay);
        }
    }

    /**
     * See Issue #211: Unnecessary read repairs during getAll with more than one
     * key
     */
    @Test
    public void testNoReadRepair() throws Exception {
        cluster = VoldemortTestConstants.getThreeNodeCluster();
        StoreDefinition storeDef = ServerTestUtils.getStoreDef("test",
                                                               3,
                                                               2,
                                                               1,
                                                               3,
                                                               2,
                                                               RoutingStrategyType.CONSISTENT_STRATEGY);

        Map<Integer, Store<ByteArray, byte[], byte[]>> subStores = Maps.newHashMap();

        /* We just need to keep a store from one node */
        StatTrackingStore<ByteArray, byte[], byte[]> statTrackingStore = null;
        for(int i = 0; i < 3; ++i) {
            int id = Iterables.get(cluster.getNodes(), i).getId();
            statTrackingStore = new StatTrackingStore<ByteArray, byte[], byte[]>(new InMemoryStorageEngine<ByteArray, byte[], byte[]>("test"),
                                                                                 null);
            subStores.put(id, statTrackingStore);

        }
        setFailureDetector(subStores);

        routedStoreThreadPool = Executors.newFixedThreadPool(1);
        RoutedStoreFactory routedStoreFactory = new RoutedStoreFactory(isPipelineRoutedStoreEnabled,
                                                                       routedStoreThreadPool,
                                                                       1000L);

        RoutedStore routedStore = routedStoreFactory.create(cluster,
                                                            storeDef,
                                                            subStores,
                                                            true,
                                                            failureDetector);

        ByteArray key1 = aKey;
        routedStore.put(key1, Versioned.value("value1".getBytes()), null);
        ByteArray key2 = TestUtils.toByteArray("voldemort");
        routedStore.put(key2, Versioned.value("value2".getBytes()), null);

        long putCount = statTrackingStore.getStats().getCount(Tracked.PUT);
        routedStore.getAll(Arrays.asList(key1, key2), null);
        /* Read repair happens asynchronously, so we wait a bit */
        Thread.sleep(500);
        assertEquals("put count should remain the same if there are no read repairs",
                     putCount,
                     statTrackingStore.getStats().getCount(Tracked.PUT));
    }

    @Test
    public void testTardyResponsesNotIncludedInResult() throws Exception {
        cluster = VoldemortTestConstants.getThreeNodeCluster();
        StoreDefinition storeDef = ServerTestUtils.getStoreDef("test",
                                                               3,
                                                               3,
                                                               2,
                                                               3,
                                                               1,
                                                               RoutingStrategyType.CONSISTENT_STRATEGY);

        int sleepTimeMs = 500;
        Map<Integer, Store<ByteArray, byte[], byte[]>> subStores = Maps.newHashMap();

        for(Node node: cluster.getNodes()) {
            Store<ByteArray, byte[], byte[]> store = new InMemoryStorageEngine<ByteArray, byte[], byte[]>("test");

            if(subStores.isEmpty()) {
                store = new SleepyStore<ByteArray, byte[], byte[]>(sleepTimeMs, store);
            }

            subStores.put(node.getId(), store);
        }

        setFailureDetector(subStores);

        routedStoreThreadPool = Executors.newFixedThreadPool(cluster.getNumberOfNodes());
        RoutedStoreFactory routedStoreFactory = new RoutedStoreFactory(isPipelineRoutedStoreEnabled,
                                                                       routedStoreThreadPool,
                                                                       10000L);

        RoutedStore routedStore = routedStoreFactory.create(cluster,
                                                            storeDef,
                                                            subStores,
                                                            true,
                                                            failureDetector);

        routedStore.put(aKey, Versioned.value(aValue), null);

        routedStoreFactory = new RoutedStoreFactory(isPipelineRoutedStoreEnabled,
                                                    routedStoreThreadPool,
                                                    sleepTimeMs / 2);

        routedStore = routedStoreFactory.create(cluster, storeDef, subStores, true, failureDetector);

        List<Versioned<byte[]>> versioneds = routedStore.get(aKey, null);
        assertEquals(2, versioneds.size());

        // Let's make sure that if the response *does* come in late, that it
        // doesn't alter the return value.
        Thread.sleep(sleepTimeMs * 2);
        assertEquals(2, versioneds.size());
    }

    @Test
    public void testSlowStoreDowngradesFromPreferredToRequired() throws Exception {
        cluster = VoldemortTestConstants.getThreeNodeCluster();
        StoreDefinition storeDef = ServerTestUtils.getStoreDef("test",
                                                               3,
                                                               3,
                                                               2,
                                                               3,
                                                               1,
                                                               RoutingStrategyType.CONSISTENT_STRATEGY);

        int sleepTimeMs = 500;
        Map<Integer, Store<ByteArray, byte[], byte[]>> subStores = Maps.newHashMap();

        for(Node node: cluster.getNodes()) {
            Store<ByteArray, byte[], byte[]> store = new InMemoryStorageEngine<ByteArray, byte[], byte[]>("test");

            if(subStores.isEmpty()) {
                store = new SleepyStore<ByteArray, byte[], byte[]>(sleepTimeMs, store);
            }

            subStores.put(node.getId(), store);
        }

        setFailureDetector(subStores);

        routedStoreThreadPool = Executors.newFixedThreadPool(cluster.getNumberOfNodes());
        RoutedStoreFactory routedStoreFactory = new RoutedStoreFactory(isPipelineRoutedStoreEnabled,
                                                                       routedStoreThreadPool,
                                                                       10000L);

        RoutedStore routedStore = routedStoreFactory.create(cluster,
                                                            storeDef,
                                                            subStores,
                                                            true,
                                                            failureDetector);

        routedStore.put(aKey, Versioned.value(aValue), null);

        routedStoreFactory = new RoutedStoreFactory(isPipelineRoutedStoreEnabled,
                                                    routedStoreThreadPool,
                                                    sleepTimeMs / 2);

        routedStore = routedStoreFactory.create(cluster, storeDef, subStores, true, failureDetector);

        List<Versioned<byte[]>> versioneds = routedStore.get(aKey, null);
        assertEquals(2, versioneds.size());
    }

    private void assertOperationalNodes(int expected) {
        int found = 0;
        for(Node n: cluster.getNodes())
            if(failureDetector.isAvailable(n))
                found++;
        assertEquals("Number of operational nodes not what was expected.", expected, found);
    }

    private void setFailureDetector(Map<Integer, Store<ByteArray, byte[], byte[]>> subStores)
            throws Exception {
        // Destroy any previous failure detector before creating the next one
        // (the final one is destroyed in tearDown).
        if(failureDetector != null)
            failureDetector.destroy();

        FailureDetectorConfig failureDetectorConfig = new FailureDetectorConfig().setImplementationClassName(failureDetectorClass.getName())
                                                                                 .setBannagePeriod(1000)
                                                                                 .setNodes(cluster.getNodes())
                                                                                 .setStoreVerifier(create(subStores));
        failureDetector = create(failureDetectorConfig, false);
    }
}
>>>>>>> 06be27c2
<|MERGE_RESOLUTION|>--- conflicted
+++ resolved
@@ -1,2295 +1,1101 @@
-<<<<<<< HEAD
-/*
- * Copyright 2008-2009 LinkedIn, Inc
- * 
- * Licensed under the Apache License, Version 2.0 (the "License"); you may not
- * use this file except in compliance with the License. You may obtain a copy of
- * the License at
- * 
- * http://www.apache.org/licenses/LICENSE-2.0
- * 
- * Unless required by applicable law or agreed to in writing, software
- * distributed under the License is distributed on an "AS IS" BASIS, WITHOUT
- * WARRANTIES OR CONDITIONS OF ANY KIND, either express or implied. See the
- * License for the specific language governing permissions and limitations under
- * the License.
- */
-
-package voldemort.store.routed;
-
-import static voldemort.FailureDetectorTestUtils.recordException;
-import static voldemort.FailureDetectorTestUtils.recordSuccess;
-import static voldemort.MutableStoreVerifier.create;
-import static voldemort.TestUtils.getClock;
-import static voldemort.VoldemortTestConstants.getNineNodeCluster;
-import static voldemort.cluster.failuredetector.FailureDetectorUtils.create;
-
-import java.util.ArrayList;
-import java.util.Arrays;
-import java.util.Collection;
-import java.util.HashMap;
-import java.util.List;
-import java.util.Map;
-import java.util.concurrent.ExecutorService;
-import java.util.concurrent.Executors;
-
-import org.junit.After;
-import org.junit.Before;
-import org.junit.Test;
-import org.junit.runner.RunWith;
-import org.junit.runners.Parameterized;
-import org.junit.runners.Parameterized.Parameters;
-
-import voldemort.ServerTestUtils;
-import voldemort.TestUtils;
-import voldemort.VoldemortException;
-import voldemort.VoldemortTestConstants;
-import voldemort.client.RoutingTier;
-import voldemort.cluster.Cluster;
-import voldemort.cluster.Node;
-import voldemort.cluster.failuredetector.BannagePeriodFailureDetector;
-import voldemort.cluster.failuredetector.FailureDetector;
-import voldemort.cluster.failuredetector.FailureDetectorConfig;
-import voldemort.routing.RoutingStrategyType;
-import voldemort.serialization.SerializerDefinition;
-import voldemort.store.AbstractByteArrayStoreTest;
-import voldemort.store.FailingReadsStore;
-import voldemort.store.FailingStore;
-import voldemort.store.InsufficientOperationalNodesException;
-import voldemort.store.InsufficientSuccessfulNodesException;
-import voldemort.store.SleepyStore;
-import voldemort.store.Store;
-import voldemort.store.StoreDefinition;
-import voldemort.store.StoreDefinitionBuilder;
-import voldemort.store.UnreachableStoreException;
-import voldemort.store.async.AsyncUtils;
-import voldemort.store.async.AsynchronousStore;
-import voldemort.store.async.ThreadedStore;
-import voldemort.store.distributed.DistributedStore;
-import voldemort.store.distributed.DistributedStoreFactory;
-import voldemort.store.distributed.DistributedStoreTest;
-import voldemort.store.failuredetector.FailureDetectingStore;
-import voldemort.store.memory.InMemoryStorageEngine;
-import voldemort.store.stats.StatTrackingStore;
-import voldemort.store.stats.Tracked;
-import voldemort.store.versioned.VectorClockResolvingStore;
-import voldemort.utils.ByteArray;
-import voldemort.utils.Utils;
-import voldemort.versioning.Occured;
-import voldemort.versioning.VectorClock;
-import voldemort.versioning.Version;
-import voldemort.versioning.Versioned;
-
-import com.google.common.collect.Iterables;
-import com.google.common.collect.Maps;
-
-/**
- * Basic tests for RoutedStore
- * 
- * 
- */
-@RunWith(Parameterized.class)
-public class RoutedStoreTest extends AbstractByteArrayStoreTest {
-
-    private Cluster cluster;
-    private final ByteArray aKey = TestUtils.toByteArray("jay");
-    private final byte[] aValue = "kreps".getBytes();
-    private final Class<? extends FailureDetector> failureDetectorClass;
-    private final boolean isPipelineRoutedStoreEnabled;
-    private FailureDetector failureDetector;
-    private ExecutorService routedStoreThreadPool;
-
-    public RoutedStoreTest(Class<? extends FailureDetector> failureDetectorClass,
-                           boolean isPipelineRoutedStoreEnabled) {
-        super("test");
-        this.failureDetectorClass = failureDetectorClass;
-        this.isPipelineRoutedStoreEnabled = isPipelineRoutedStoreEnabled;
-    }
-
-    @Override
-    @Before
-    public void setUp() throws Exception {
-        super.setUp();
-        cluster = getNineNodeCluster();
-    }
-
-    @Override
-    @After
-    public void tearDown() throws Exception {
-        super.tearDown();
-
-        if(failureDetector != null)
-            failureDetector.destroy();
-
-        if(routedStoreThreadPool != null)
-            routedStoreThreadPool.shutdown();
-    }
-
-    @Parameters
-    public static Collection<Object[]> configs() {
-        return Arrays.asList(new Object[][] { { BannagePeriodFailureDetector.class, true },
-                { BannagePeriodFailureDetector.class, false } });
-    }
-
-    @Override
-    public Store<ByteArray, byte[]> createStore(String name) {
-        int nodes = cluster.getNumberOfNodes();
-        return createStore(name, cluster, nodes, nodes, nodes, 0, 0);
-    }
-
-    public Store<ByteArray, byte[]> createStore(String name,
-                                                Cluster cluster,
-                                                int reads,
-                                                int writes,
-                                                int threads,
-                                                int failures,
-                                                int sleepy) {
-        int nodes = cluster.getNumberOfNodes();
-        StoreDefinition storeDef = this.getStoreDef(name,
-                                                    nodes,
-                                                    reads,
-                                                    writes,
-                                                    RoutingStrategyType.TO_ALL_STRATEGY);
-        RoutedStore routed = createRoutedStore(cluster,
-                                               storeDef,
-                                               createDistributedStore(cluster,
-                                                                      storeDef,
-                                                                      threads,
-                                                                      failures,
-                                                                      sleepy,
-                                                                      new VoldemortException("oops")));
-        return new VectorClockResolvingStore<ByteArray, byte[]>(routed);
-    }
-
-    private RoutedStore createRoutedStore(Cluster cluster,
-                                          String name,
-                                          int reads,
-                                          int writes,
-                                          String strategy,
-                                          int threads,
-                                          int failing,
-                                          int sleepy,
-                                          VoldemortException e) {
-        return createRoutedStore(cluster,
-                                 name,
-                                 cluster.getNumberOfNodes(),
-                                 reads,
-                                 writes,
-                                 strategy,
-                                 threads,
-                                 failing,
-                                 sleepy,
-                                 e);
-    }
-
-    public DistributedStore<Node, ByteArray, byte[]> createDistributedStore(Cluster cluster,
-                                                                            StoreDefinition storeDef,
-                                                                            int threads,
-                                                                            int failing,
-                                                                            int sleepy,
-                                                                            VoldemortException e) {
-        createFailureDetector();
-        Map<Node, AsynchronousStore<ByteArray, byte[]>> async = createClusterStores(cluster,
-                                                                                    storeDef.getName(),
-                                                                                    failing,
-                                                                                    sleepy,
-                                                                                    threads,
-                                                                                    this.failureDetector,
-                                                                                    e);
-        return DistributedStoreFactory.create(storeDef, async);
-    }
-
-    private RoutedStore createRoutedStore(Cluster cluster,
-                                          String name,
-                                          int replicas,
-                                          int reads,
-                                          int writes,
-                                          String strategy,
-                                          int threads,
-                                          int failing,
-                                          int sleepy,
-                                          VoldemortException e) {
-        createFailureDetector();
-        Map<Node, AsynchronousStore<ByteArray, byte[]>> async = createClusterStores(cluster,
-                                                                                    name,
-                                                                                    failing,
-                                                                                    sleepy,
-                                                                                    threads,
-                                                                                    this.failureDetector,
-                                                                                    e);
-        StoreDefinition storeDef = getStoreDef(name, replicas, reads, writes, strategy);
-        DistributedStore<Node, ByteArray, byte[]> distributor = DistributedStoreFactory.create(storeDef,
-                                                                                               async);
-        setFailureDetectorVerifier(async);
-        return createRoutedStore(cluster, storeDef, distributor);
-    }
-
-    public RoutedStore createRoutedStore(Cluster cluster,
-                                         StoreDefinition storeDef,
-                                         DistributedStore<Node, ByteArray, byte[]> distributor) {
-        RoutedStoreFactory routedStoreFactory = new RoutedStoreFactory(isPipelineRoutedStoreEnabled,
-                                                                       failureDetector,
-                                                                       1000L);
-        return routedStoreFactory.create(cluster, storeDef, distributor);
-    }
-
-    private RoutedStore createRoutedStore(Cluster cluster,
-                                          String name,
-                                          int reads,
-                                          int writes,
-                                          int threads,
-                                          int failing,
-                                          int sleepy) {
-        return createRoutedStore(cluster,
-                                 name,
-                                 reads,
-                                 writes,
-                                 RoutingStrategyType.TO_ALL_STRATEGY,
-                                 threads,
-                                 failing,
-                                 sleepy,
-                                 new VoldemortException());
-    }
-
-    private AsynchronousStore<ByteArray, byte[]> createSleepyStore(Node node,
-                                                                   String storeName,
-                                                                   long delay,
-                                                                   FailureDetector detector,
-                                                                   ExecutorService threadPool) {
-        Store<ByteArray, byte[]> memory = new InMemoryStorageEngine<ByteArray, byte[]>(storeName
-                                                                                       + "_"
-                                                                                       + node.getId());
-        Store<ByteArray, byte[]> sleepy = new SleepyStore<ByteArray, byte[]>(delay, memory);
-        return createAsyncStore(node, sleepy, detector, threadPool);
-    }
-
-    private AsynchronousStore<ByteArray, byte[]> createAsyncStore(Node node,
-                                                                  Store<ByteArray, byte[]> store,
-                                                                  FailureDetector detector,
-                                                                  ExecutorService threadPool) {
-        AsynchronousStore<ByteArray, byte[]> threaded = new ThreadedStore<ByteArray, byte[]>(AsyncUtils.asCallable(store),
-                                                                                             threadPool);
-        return FailureDetectingStore.create(node, detector, threaded);
-    }
-
-    public static Map<Node, AsynchronousStore<ByteArray, byte[]>> createClusterStores(Cluster cluster,
-                                                                                      String storeName,
-                                                                                      int failing,
-                                                                                      int sleepy,
-                                                                                      int threads,
-                                                                                      FailureDetector detector,
-                                                                                      VoldemortException e) {
-        if(failing + sleepy > cluster.getNumberOfNodes()) {
-            throw new IllegalArgumentException(failing + " failing nodes, " + sleepy
-                                               + " sleepy nodes, but only "
-                                               + cluster.getNumberOfNodes()
-                                               + " nodes in the cluster.");
-        }
-        int good = cluster.getNumberOfNodes() - failing - sleepy;
-        ExecutorService threadPool = Executors.newFixedThreadPool(threads);
-        Map<Node, AsynchronousStore<ByteArray, byte[]>> nodeStores = DistributedStoreTest.buildNodeStores(cluster,
-                                                                                                          storeName,
-                                                                                                          good,
-                                                                                                          failing,
-                                                                                                          sleepy,
-                                                                                                          Long.MAX_VALUE,
-                                                                                                          threadPool,
-                                                                                                          e);
-        for(Map.Entry<Node, AsynchronousStore<ByteArray, byte[]>> entry: nodeStores.entrySet()) {
-            Node node = entry.getKey();
-            AsynchronousStore<ByteArray, byte[]> async = entry.getValue();
-            nodeStores.put(node, FailureDetectingStore.create(node, detector, async));
-        }
-        return nodeStores;
-    }
-
-    private StoreDefinition getStoreDef(String name,
-                                        int replicas,
-                                        int reads,
-                                        int writes,
-                                        String strategy) {
-        return ServerTestUtils.getStoreDef(name, replicas, reads, reads, writes, writes, strategy);
-    }
-
-    private int countOccurances(RoutedStore routedStore, ByteArray key, Versioned<byte[]> value) {
-        int count = 0;
-        for(AsynchronousStore<ByteArray, byte[]> store: routedStore.getNodeStores().values())
-            try {
-                List<Versioned<byte[]>> results = store.submitGet(key).get();
-                if(results.size() > 0 && Utils.deepEquals(results.get(0), value))
-                    count += 1;
-            } catch(VoldemortException e) {
-                // This is normal for the failing store...
-            }
-        return count;
-    }
-
-    private void assertNEqual(RoutedStore routedStore,
-                              int expected,
-                              ByteArray key,
-                              Versioned<byte[]> value) {
-        int count = countOccurances(routedStore, key, value);
-        assertEquals("Expected " + expected + " occurances of '" + key + "' with value '" + value
-                     + "', but found " + count + ".", expected, count);
-    }
-
-    private void assertNOrMoreEqual(RoutedStore routedStore,
-                                    int expected,
-                                    ByteArray key,
-                                    Versioned<byte[]> value) {
-        int count = countOccurances(routedStore, key, value);
-        assertTrue("Expected " + expected + " or more occurances of '" + key + "' with value '"
-                   + value + "', but found " + count + ".", expected <= count);
-    }
-
-    private void testBasicOperations(int reads, int writes, int failures, int threads)
-            throws Exception {
-        RoutedStore routedStore = createRoutedStore(cluster,
-                                                    storeName,
-                                                    reads,
-                                                    writes,
-                                                    threads,
-                                                    failures,
-                                                    0);
-        Store<ByteArray, byte[]> store = new VectorClockResolvingStore<ByteArray, byte[]>(routedStore);
-        Version clock = getClock(1);
-        Versioned<byte[]> entry = new Versioned<byte[]>(aValue, clock);
-        Version result = routedStore.put(aKey, entry);
-        Versioned<byte[]> versioned = new Versioned<byte[]>(aValue, result);
-        assertNOrMoreEqual(routedStore, cluster.getNumberOfNodes() - failures, aKey, versioned);
-        List<Versioned<byte[]>> found = store.get(aKey);
-        assertEquals(1, found.size());
-        assertEquals(versioned, found.get(0));
-        assertNOrMoreEqual(routedStore, cluster.getNumberOfNodes() - failures, aKey, versioned);
-        assertTrue(routedStore.delete(aKey, versioned.getVersion()));
-        assertNEqual(routedStore, 0, aKey, versioned);
-        assertTrue(!routedStore.delete(aKey, versioned.getVersion()));
-    }
-
-    @Test
-    public void testBasicOperationsSingleThreaded() throws Exception {
-        testBasicOperations(cluster.getNumberOfNodes(), cluster.getNumberOfNodes(), 0, 1);
-    }
-
-    @Test
-    public void testBasicOperationsMultiThreaded() throws Exception {
-        testBasicOperations(cluster.getNumberOfNodes(), cluster.getNumberOfNodes(), 0, 4);
-    }
-
-    @Test
-    public void testBasicOperationsMultiThreadedWithFailures() throws Exception {
-        testBasicOperations(cluster.getNumberOfNodes() - 2, cluster.getNumberOfNodes() - 2, 2, 4);
-    }
-
-    private void checkException(int required,
-                                int total,
-                                int failures,
-                                InsufficientOperationalNodesException ione) {
-        assertEquals("Required Count", required, ione.getRequired());
-        assertEquals("Available Count", total, ione.getAvailable());
-        if(ione instanceof InsufficientSuccessfulNodesException) {
-            InsufficientSuccessfulNodesException isne = (InsufficientSuccessfulNodesException) ione;
-            assertEquals("Successful Count", total - failures, isne.getSuccessful());
-        }
-    }
-
-    private void testBasicOperationFailure(int reads, int writes, int failures, int threads)
-            throws Exception {
-        Version clock = getClock(1);
-        int availableForWrite = Math.max(cluster.getNumberOfNodes() - failures, writes - 1);
-        int availableForRead = Math.max(cluster.getNumberOfNodes() - failures, reads - 1);
-        Versioned<byte[]> versioned = new Versioned<byte[]>(aValue, clock);
-        RoutedStore routedStore = createRoutedStore(cluster,
-                                                    this.storeName,
-                                                    cluster.getNumberOfNodes(),
-                                                    reads,
-                                                    writes,
-                                                    RoutingStrategyType.TO_ALL_STRATEGY,
-                                                    threads,
-                                                    failures,
-                                                    0,
-                                                    new UnreachableStoreException("no go"));
-        try {
-            routedStore.put(aKey, versioned);
-            fail("Put succeeded with too few operational nodes.");
-        } catch(InsufficientOperationalNodesException e) {
-            checkException(writes, availableForWrite, failures, e);
-        }
-        try {
-            routedStore.get(aKey);
-            fail("Get succeeded with too few operational nodes.");
-        } catch(InsufficientOperationalNodesException e) {
-            checkException(reads, availableForRead, failures, e);
-        }
-        try {
-            routedStore.delete(aKey, versioned.getVersion());
-            fail("Get succeeded with too few operational nodes.");
-        } catch(InsufficientOperationalNodesException e) {
-            checkException(writes, availableForWrite, failures, e);
-        }
-    }
-
-    @Test
-    public void testBasicOperationFailureMultiThreaded() throws Exception {
-        testBasicOperationFailure(cluster.getNumberOfNodes() - 2,
-                                  cluster.getNumberOfNodes() - 2,
-                                  4,
-                                  4);
-    }
-
-    @Test
-    public void testPutIncrementsVersion() throws Exception {
-        Store<ByteArray, byte[]> store = getStore();
-        VectorClock clock = new VectorClock();
-        VectorClock copy = clock.clone();
-        store.put(aKey, new Versioned<byte[]>(getValue(), clock));
-        List<Versioned<byte[]>> found = store.get(aKey);
-        assertEquals("Invalid number of items found.", 1, found.size());
-        assertEquals("Version not incremented properly",
-                     Occured.BEFORE,
-                     copy.compare(found.get(0).getVersion()));
-    }
-
-    @Test
-    public void testObsoleteMasterFails() {
-    // write me
-    }
-
-    @Test
-    public void testOnlyNodeFailuresDisableNode() throws Exception {
-        // test put
-        cluster = getNineNodeCluster();
-
-        RoutedStore store = createRoutedStore(cluster,
-                                              this.storeName,
-                                              1,
-                                              cluster.getNumberOfNodes(),
-                                              RoutingStrategyType.TO_ALL_STRATEGY,
-                                              cluster.getNumberOfNodes(),
-                                              cluster.getNumberOfNodes(),
-                                              0,
-                                              new VoldemortException());
-        try {
-            store.put(aKey, new Versioned<byte[]>(aValue));
-            fail("Failure is expected");
-        } catch(InsufficientOperationalNodesException e) { /* expected */
-            this.checkException(cluster.getNumberOfNodes(),
-                                cluster.getNumberOfNodes() - 1,
-                                cluster.getNumberOfNodes(),
-                                e);
-        }
-        assertOperationalNodes(cluster.getNumberOfNodes());
-
-        cluster = getNineNodeCluster();
-
-        store = createRoutedStore(cluster,
-                                  this.storeName,
-                                  cluster.getNumberOfNodes(),
-                                  1,
-                                  RoutingStrategyType.TO_ALL_STRATEGY,
-                                  cluster.getNumberOfNodes(),
-                                  cluster.getNumberOfNodes(),
-                                  0,
-                                  new UnreachableStoreException("no go"));
-        try {
-            store.put(aKey, new Versioned<byte[]>(aValue));
-            fail("Failure is expected");
-        } catch(InsufficientOperationalNodesException e) { /* expected */
-            this.checkException(1, 0, 9, e);
-        }
-        assertOperationalNodes(0);
-
-        // test get
-        cluster = getNineNodeCluster();
-
-        store = createRoutedStore(cluster,
-                                  storeName,
-                                  1,
-                                  cluster.getNumberOfNodes(),
-                                  RoutingStrategyType.TO_ALL_STRATEGY,
-                                  cluster.getNumberOfNodes(),
-                                  9,
-                                  0,
-                                  new VoldemortException());
-        try {
-            store.get(aKey);
-            fail("Failure is expected");
-        } catch(InsufficientOperationalNodesException e) { /* expected */
-            this.checkException(1, 9, 9, e);
-        }
-        assertOperationalNodes(cluster.getNumberOfNodes());
-
-        cluster = getNineNodeCluster();
-
-        store = createRoutedStore(cluster,
-                                  storeName,
-                                  1,
-                                  cluster.getNumberOfNodes(),
-                                  RoutingStrategyType.TO_ALL_STRATEGY,
-                                  cluster.getNumberOfNodes(),
-                                  cluster.getNumberOfNodes(),
-                                  0,
-                                  new UnreachableStoreException("no go"));
-        try {
-            store.get(aKey);
-            fail("Failure is expected");
-        } catch(InsufficientOperationalNodesException e) { /* expected */
-            this.checkException(1, cluster.getNumberOfNodes(), cluster.getNumberOfNodes(), e);
-        }
-        assertOperationalNodes(0);
-
-        // test delete
-        cluster = getNineNodeCluster();
-
-        store = createRoutedStore(cluster,
-                                  storeName,
-                                  1,
-                                  cluster.getNumberOfNodes(),
-                                  RoutingStrategyType.TO_ALL_STRATEGY,
-                                  cluster.getNumberOfNodes(),
-                                  cluster.getNumberOfNodes(),
-                                  0,
-                                  new VoldemortException());
-        try {
-            store.delete(aKey, new VectorClock());
-            fail("Failure is expected");
-        } catch(InsufficientOperationalNodesException e) { /* expected */
-            this.checkException(9, 9, 9, e);
-        }
-        assertOperationalNodes(cluster.getNumberOfNodes());
-
-        cluster = getNineNodeCluster();
-
-        store = createRoutedStore(cluster,
-                                  storeName,
-                                  1,
-                                  1,
-                                  RoutingStrategyType.TO_ALL_STRATEGY,
-                                  cluster.getNumberOfNodes(),
-                                  cluster.getNumberOfNodes(),
-                                  0,
-                                  new UnreachableStoreException("no go"));
-        try {
-            store.delete(aKey, new VectorClock());
-            fail("Failure is expected");
-        } catch(InsufficientOperationalNodesException e) { /* expected */
-            this.checkException(1, cluster.getNumberOfNodes(), cluster.getNumberOfNodes(), e);
-        }
-        assertOperationalNodes(0);
-    }
-
-    @Test
-    public void testGetVersions2() throws Exception {
-        List<ByteArray> keys = getKeys(2);
-        ByteArray key = keys.get(0);
-        byte[] value = getValue();
-        Store<ByteArray, byte[]> store = getStore();
-        store.put(key, Versioned.value(value));
-        List<Versioned<byte[]>> versioneds = store.get(key);
-        List<Version> versions = store.getVersions(key);
-        assertEquals(1, versioneds.size());
-        assertEquals(1, versions.size());
-        for(int i = 0; i < versions.size(); i++)
-            assertEquals(versioneds.get(0).getVersion(), versions.get(i));
-
-        assertEquals(0, store.getVersions(keys.get(1)).size());
-    }
-
-    /**
-     * Tests that getAll works correctly with a node down in a two node cluster.
-     */
-    @Test
-    public void testGetAllWithNodeDown() throws Exception {
-        cluster = VoldemortTestConstants.getTwoNodeCluster();
-
-        createFailureDetector();
-        RoutedStore routedStore = createRoutedStore(cluster, storeName, 1, 2, 1, 0, 0);
-        Store<ByteArray, byte[]> store = new VectorClockResolvingStore<ByteArray, byte[]>(routedStore);
-
-        Map<ByteArray, byte[]> expectedValues = Maps.newHashMap();
-        for(byte i = 1; i < 11; ++i) {
-            ByteArray key = new ByteArray(new byte[] { i });
-            byte[] value = new byte[] { (byte) (i + 50) };
-            store.put(key, Versioned.value(value));
-            expectedValues.put(key, value);
-        }
-
-        recordException(failureDetector, cluster.getNodes().iterator().next());
-
-        Map<ByteArray, List<Versioned<byte[]>>> all = store.getAll(expectedValues.keySet());
-        assertEquals(expectedValues.size(), all.size());
-        for(Map.Entry<ByteArray, List<Versioned<byte[]>>> mapEntry: all.entrySet()) {
-            byte[] value = expectedValues.get(mapEntry.getKey());
-            assertEquals(new ByteArray(value), new ByteArray(mapEntry.getValue().get(0).getValue()));
-        }
-    }
-
-    @Test
-    public void testGetAllWithFailingStore() throws Exception {
-        cluster = VoldemortTestConstants.getTwoNodeCluster();
-
-        StoreDefinition storeDef = ServerTestUtils.getStoreDef("test",
-                                                               2,
-                                                               1,
-                                                               1,
-                                                               2,
-                                                               2,
-                                                               RoutingStrategyType.CONSISTENT_STRATEGY);
-
-        Map<Node, AsynchronousStore<ByteArray, byte[]>> subStores = Maps.newHashMap();
-        this.createFailureDetector();
-
-        Node node1 = Iterables.get(cluster.getNodes(), 0);
-        Node node2 = Iterables.get(cluster.getNodes(), 1);
-        ExecutorService threadPool = Executors.newFixedThreadPool(1);
-        subStores.put(node1, createAsyncStore(node1,
-                                              new InMemoryStorageEngine<ByteArray, byte[]>("test"),
-                                              failureDetector,
-                                              threadPool));
-        subStores.put(node2, createAsyncStore(node2,
-                                              new FailingReadsStore<ByteArray, byte[]>("test"),
-                                              failureDetector,
-                                              threadPool));
-
-        RoutedStoreFactory routedStoreFactory = new RoutedStoreFactory(isPipelineRoutedStoreEnabled,
-                                                                       failureDetector,
-                                                                       1000L);
-
-        RoutedStore routedStore = routedStoreFactory.create(cluster,
-                                                            storeDef,
-                                                            DistributedStoreFactory.create(storeDef,
-                                                                                           subStores));
-
-        Store<ByteArray, byte[]> store = new VectorClockResolvingStore<ByteArray, byte[]>(routedStore);
-
-        Map<ByteArray, byte[]> expectedValues = Maps.newHashMap();
-        for(byte i = 1; i < 11; ++i) {
-            ByteArray key = new ByteArray(new byte[] { i });
-            byte[] value = new byte[] { (byte) (i + 50) };
-            store.put(key, Versioned.value(value));
-            expectedValues.put(key, value);
-        }
-        Map<ByteArray, List<Versioned<byte[]>>> all = store.getAll(expectedValues.keySet());
-        assertEquals(expectedValues.size(), all.size());
-        for(Map.Entry<ByteArray, List<Versioned<byte[]>>> mapEntry: all.entrySet()) {
-            byte[] value = expectedValues.get(mapEntry.getKey());
-            assertEquals(new ByteArray(value), new ByteArray(mapEntry.getValue().get(0).getValue()));
-        }
-    }
-
-    /**
-     * One node up, two preferred reads and one required read. See:
-     * 
-     * http://github.com/voldemort/voldemort/issues#issue/18
-     */
-    @Test
-    public void testGetAllWithMorePreferredReadsThanNodes() throws Exception {
-        cluster = VoldemortTestConstants.getTwoNodeCluster();
-
-        StoreDefinition storeDef = ServerTestUtils.getStoreDef("test",
-                                                               2,
-                                                               2,
-                                                               1,
-                                                               2,
-                                                               2,
-                                                               RoutingStrategyType.CONSISTENT_STRATEGY);
-
-        Map<Node, AsynchronousStore<ByteArray, byte[]>> subStores = Maps.newHashMap();
-        this.createFailureDetector();
-
-        routedStoreThreadPool = Executors.newFixedThreadPool(1);
-
-        Node node1 = Iterables.get(cluster.getNodes(), 0);
-        Node node2 = Iterables.get(cluster.getNodes(), 1);
-        subStores.put(node1, createAsyncStore(node1,
-                                              new InMemoryStorageEngine<ByteArray, byte[]>("test"),
-                                              failureDetector,
-                                              routedStoreThreadPool));
-        subStores.put(node2, createAsyncStore(node2,
-                                              new InMemoryStorageEngine<ByteArray, byte[]>("test"),
-                                              failureDetector,
-                                              routedStoreThreadPool));
-
-        RoutedStoreFactory routedStoreFactory = new RoutedStoreFactory(isPipelineRoutedStoreEnabled,
-                                                                       failureDetector,
-                                                                       1000L);
-
-        RoutedStore routedStore = routedStoreFactory.create(cluster,
-                                                            storeDef,
-                                                            DistributedStoreFactory.create(storeDef,
-                                                                                           subStores));
-
-        Store<ByteArray, byte[]> store = new VectorClockResolvingStore<ByteArray, byte[]>(routedStore);
-        this.setFailureDetectorVerifier(subStores);
-        store.put(aKey, Versioned.value(aValue));
-        recordException(failureDetector, cluster.getNodes().iterator().next());
-        Map<ByteArray, List<Versioned<byte[]>>> all = store.getAll(Arrays.asList(aKey));
-        assertEquals(1, all.size());
-        assertTrue(Arrays.equals(aValue, all.values().iterator().next().get(0).getValue()));
-    }
-
-    /**
-     * See Issue #89: Sequential retrieval in RoutedStore.get doesn't consider
-     * repairReads.
-     */
-    @Test
-    public void testReadRepairWithFailures() throws Exception {
-        cluster = getNineNodeCluster();
-
-        RoutedStore routedStore = createRoutedStore(cluster,
-                                                    storeName,
-                                                    cluster.getNumberOfNodes() - 1,
-                                                    cluster.getNumberOfNodes() - 1,
-                                                    1,
-                                                    0,
-                                                    0);
-        // Disable node 1 so that the first put also goes to the last node
-        recordException(failureDetector, Iterables.get(cluster.getNodes(), 1));
-        Store<ByteArray, byte[]> store = new VectorClockResolvingStore<ByteArray, byte[]>(routedStore);
-        store.put(aKey, new Versioned<byte[]>(aValue));
-
-        byte[] anotherValue = "john".getBytes();
-
-        // Disable the last node and enable node 1 to prevent the last node from
-        // getting the new version
-        recordException(failureDetector, Iterables.getLast(cluster.getNodes()));
-        recordSuccess(failureDetector, Iterables.get(cluster.getNodes(), 1));
-        Version clock = getClock(1);
-        store.put(aKey, new Versioned<byte[]>(anotherValue, clock));
-
-        // Enable last node and disable node 1, the following get should cause a
-        // read repair on the last node in the code path that is only executed
-        // if there are failures.
-        recordException(failureDetector, Iterables.get(cluster.getNodes(), 1));
-        recordSuccess(failureDetector, Iterables.getLast(cluster.getNodes()));
-        List<Versioned<byte[]>> versioneds = store.get(aKey);
-        assertEquals(1, versioneds.size());
-        assertEquals(new ByteArray(anotherValue), new ByteArray(versioneds.get(0).getValue()));
-
-        // Read repairs are done asynchronously, so we sleep for a short period.
-        // It may be a good idea to use a synchronous executor service.
-        Thread.sleep(100);
-        for(Map.Entry<Node, AsynchronousStore<ByteArray, byte[]>> entry: routedStore.getNodeStores()
-                                                                                    .entrySet()) {
-            recordSuccess(failureDetector, entry.getKey());
-            AsynchronousStore<ByteArray, byte[]> inner = entry.getValue();
-            List<Versioned<byte[]>> innerVersioneds = inner.submitGet(aKey).get();
-            assertEquals(1, versioneds.size());
-            assertEquals(new ByteArray(anotherValue), new ByteArray(innerVersioneds.get(0)
-                                                                                   .getValue()));
-        }
-
-    }
-
-    /**
-     * See issue #134: RoutedStore put() doesn't wait for enough attempts to
-     * succeed
-     * 
-     * This issue would only happen with one node down and another that was slow
-     * to respond.
-     */
-    @Test
-    public void testPutWithOneNodeDownAndOneNodeSlow() throws Exception {
-        this.createFailureDetector();
-        cluster = VoldemortTestConstants.getThreeNodeCluster();
-        StoreDefinition storeDef = ServerTestUtils.getStoreDef("test",
-                                                               3,
-                                                               2,
-                                                               2,
-                                                               2,
-                                                               2,
-                                                               RoutingStrategyType.CONSISTENT_STRATEGY);
-
-        /* The key used causes the nodes selected for writing to be [2, 0, 1] */
-        Map<Node, AsynchronousStore<ByteArray, byte[]>> subStores = Maps.newHashMap();
-
-        Node node1 = Iterables.get(cluster.getNodes(), 0);
-        Node node2 = Iterables.get(cluster.getNodes(), 1);
-        Node node3 = Iterables.get(cluster.getNodes(), 2);
-
-        routedStoreThreadPool = Executors.newFixedThreadPool(1);
-
-        Store<ByteArray, byte[]> failing = FailingStore.asStore("test");
-        subStores.put(node1, createAsyncStore(node1,
-                                              failing,
-                                              failureDetector,
-                                              routedStoreThreadPool));
-        subStores.put(node3, createAsyncStore(node3,
-                                              new InMemoryStorageEngine<ByteArray, byte[]>("test"),
-                                              failureDetector,
-                                              routedStoreThreadPool));
-        /*
-         * The bug would only show itself if the second successful required
-         * write was slow (but still within the timeout).
-         */
-        subStores.put(node2, createSleepyStore(node2,
-                                               "test",
-                                               100,
-                                               failureDetector,
-                                               routedStoreThreadPool));
-
-        RoutedStoreFactory routedStoreFactory = new RoutedStoreFactory(isPipelineRoutedStoreEnabled,
-                                                                       failureDetector,
-                                                                       1000L);
-
-        RoutedStore routedStore = routedStoreFactory.create(cluster,
-                                                            storeDef,
-                                                            DistributedStoreFactory.create(storeDef,
-                                                                                           subStores));
-
-        Store<ByteArray, byte[]> store = new VectorClockResolvingStore<ByteArray, byte[]>(routedStore);
-        store.put(aKey, new Versioned<byte[]>(aValue));
-    }
-
-    @Test
-    public void testPutTimeout() throws Exception {
-        int timeout = 50;
-        StoreDefinition definition = new StoreDefinitionBuilder().setName("test")
-                                                                 .setType("foo")
-                                                                 .setKeySerializer(new SerializerDefinition("test"))
-                                                                 .setValueSerializer(new SerializerDefinition("test"))
-                                                                 .setRoutingPolicy(RoutingTier.CLIENT)
-                                                                 .setRoutingStrategyType(RoutingStrategyType.CONSISTENT_STRATEGY)
-                                                                 .setReplicationFactor(3)
-                                                                 .setPreferredReads(3)
-                                                                 .setRequiredReads(3)
-                                                                 .setPreferredWrites(3)
-                                                                 .setRequiredWrites(3)
-                                                                 .build();
-        Map<Node, AsynchronousStore<ByteArray, byte[]>> stores = new HashMap<Node, AsynchronousStore<ByteArray, byte[]>>();
-        List<Node> nodes = new ArrayList<Node>();
-        this.createFailureDetector();
-        routedStoreThreadPool = Executors.newFixedThreadPool(3);
-        int totalDelay = 0;
-        for(int i = 0; i < 3; i++) {
-            List<Integer> partitions = Arrays.asList(i);
-            Node node = new Node(i, "none", 0, 0, 0, partitions);
-            int delay = 4 + i * timeout;
-            totalDelay += delay;
-            stores.put(node, this.createSleepyStore(node,
-                                                    "test",
-                                                    delay,
-                                                    failureDetector,
-                                                    routedStoreThreadPool));
-            nodes.add(node);
-        }
-
-        RoutedStoreFactory routedStoreFactory = new RoutedStoreFactory(isPipelineRoutedStoreEnabled,
-                                                                       failureDetector,
-                                                                       timeout);
-        Cluster cluster = new Cluster("test", nodes);
-        RoutedStore routedStore = routedStoreFactory.create(cluster,
-                                                            definition,
-                                                            DistributedStoreFactory.create(definition,
-                                                                                           stores));
-
-        long start = System.currentTimeMillis();
-        try {
-            routedStore.put(new ByteArray("test".getBytes()),
-                            new Versioned<byte[]>(new byte[] { 1 }));
-            fail("Should have thrown");
-        } catch(InsufficientOperationalNodesException e) {
-            long elapsed = System.currentTimeMillis() - start;
-            assertTrue(elapsed + " < " + totalDelay, elapsed < totalDelay);
-        }
-    }
-
-    /**
-     * See Issue #211: Unnecessary read repairs during getAll with more than one
-     * key
-     */
-    @Test
-    public void testNoReadRepair() throws Exception {
-        cluster = VoldemortTestConstants.getThreeNodeCluster();
-        StoreDefinition storeDef = ServerTestUtils.getStoreDef("test",
-                                                               3,
-                                                               2,
-                                                               1,
-                                                               3,
-                                                               2,
-                                                               RoutingStrategyType.CONSISTENT_STRATEGY);
-
-        this.createFailureDetector();
-        routedStoreThreadPool = Executors.newFixedThreadPool(1);
-        Map<Node, AsynchronousStore<ByteArray, byte[]>> subStores = Maps.newHashMap();
-
-        /* We just need to keep a store from one node */
-        StatTrackingStore<ByteArray, byte[]> statStore = null;
-        for(int i = 0; i < 3; ++i) {
-            Node node = Iterables.get(cluster.getNodes(), i);
-            statStore = new StatTrackingStore<ByteArray, byte[]>(new InMemoryStorageEngine<ByteArray, byte[]>("test"),
-                                                                 null);
-            AsynchronousStore<ByteArray, byte[]> async = this.createAsyncStore(node,
-                                                                               statStore,
-                                                                               failureDetector,
-                                                                               routedStoreThreadPool);
-            subStores.put(node, async);
-        }
-
-        RoutedStoreFactory routedStoreFactory = new RoutedStoreFactory(isPipelineRoutedStoreEnabled,
-                                                                       failureDetector,
-                                                                       1000L);
-
-        RoutedStore routedStore = routedStoreFactory.create(cluster,
-                                                            storeDef,
-                                                            DistributedStoreFactory.create(storeDef,
-                                                                                           subStores,
-                                                                                           false));
-
-        ByteArray key1 = aKey;
-        routedStore.put(key1, Versioned.value("value1".getBytes()));
-        ByteArray key2 = TestUtils.toByteArray("voldemort");
-        routedStore.put(key2, Versioned.value("value2".getBytes()));
-
-        long putCount = statStore.getStats().getCount(Tracked.PUT);
-        routedStore.getAll(Arrays.asList(key1, key2));
-        /* Read repair happens asynchronously, so we wait a bit */
-        Thread.sleep(500);
-        assertEquals("put count should remain the same if there are no read repairs",
-                     putCount,
-                     statStore.getStats().getCount(Tracked.PUT));
-    }
-
-    @Test
-    public void testTardyResponsesNotIncludedInResult() throws Exception {
-        cluster = VoldemortTestConstants.getThreeNodeCluster();
-        StoreDefinition storeDef = ServerTestUtils.getStoreDef("test",
-                                                               3,
-                                                               3,
-                                                               2,
-                                                               3,
-                                                               1,
-                                                               RoutingStrategyType.CONSISTENT_STRATEGY);
-
-        int sleepTimeMs = 500;
-        this.createFailureDetector();
-        routedStoreThreadPool = Executors.newFixedThreadPool(cluster.getNumberOfNodes());
-        Map<Node, AsynchronousStore<ByteArray, byte[]>> subStores = Maps.newHashMap();
-
-        for(Node node: cluster.getNodes()) {
-            Store<ByteArray, byte[]> store = new InMemoryStorageEngine<ByteArray, byte[]>("test");
-
-            if(subStores.isEmpty()) {
-                store = new SleepyStore<ByteArray, byte[]>(sleepTimeMs, store);
-            }
-
-            subStores.put(node, this.createAsyncStore(node,
-                                                      store,
-                                                      failureDetector,
-                                                      routedStoreThreadPool));
-        }
-
-        RoutedStoreFactory routedStoreFactory = new RoutedStoreFactory(isPipelineRoutedStoreEnabled,
-                                                                       failureDetector,
-                                                                       10000L);
-        DistributedStore<Node, ByteArray, byte[]> distributor = DistributedStoreFactory.create(storeDef,
-                                                                                               subStores,
-                                                                                               null,
-                                                                                               false,
-                                                                                               false);
-
-        RoutedStore routedStore = routedStoreFactory.create(cluster, storeDef, distributor);
-
-        routedStore.put(aKey, Versioned.value(aValue));
-
-        routedStoreFactory = new RoutedStoreFactory(isPipelineRoutedStoreEnabled,
-                                                    failureDetector,
-                                                    sleepTimeMs / 2);
-
-        routedStore = routedStoreFactory.create(cluster, storeDef, distributor);
-
-        List<Versioned<byte[]>> versioneds = routedStore.get(aKey);
-        assertEquals(2, versioneds.size());
-
-        // Let's make sure that if the response *does* come in late, that it
-        // doesn't alter the return value.
-        Thread.sleep(sleepTimeMs * 2);
-        assertEquals(2, versioneds.size());
-    }
-
-    @Test
-    public void testSlowStoreDowngradesFromPreferredToRequired() throws Exception {
-        cluster = VoldemortTestConstants.getThreeNodeCluster();
-        StoreDefinition storeDef = ServerTestUtils.getStoreDef("test",
-                                                               3,
-                                                               3,
-                                                               2,
-                                                               3,
-                                                               1,
-                                                               RoutingStrategyType.CONSISTENT_STRATEGY);
-
-        int sleepTimeMs = 500;
-        Map<Node, AsynchronousStore<ByteArray, byte[]>> subStores = Maps.newHashMap();
-        this.createFailureDetector();
-        routedStoreThreadPool = Executors.newFixedThreadPool(cluster.getNumberOfNodes());
-
-        for(Node node: cluster.getNodes()) {
-            Store<ByteArray, byte[]> store = new InMemoryStorageEngine<ByteArray, byte[]>("test");
-
-            if(subStores.isEmpty()) {
-                store = new SleepyStore<ByteArray, byte[]>(sleepTimeMs, store);
-            }
-
-            subStores.put(node, this.createAsyncStore(node,
-                                                      store,
-                                                      failureDetector,
-                                                      routedStoreThreadPool));
-        }
-
-        RoutedStoreFactory routedStoreFactory = new RoutedStoreFactory(isPipelineRoutedStoreEnabled,
-                                                                       failureDetector,
-                                                                       10000L);
-
-        DistributedStore<Node, ByteArray, byte[]> distributor = DistributedStoreFactory.create(storeDef,
-                                                                                               subStores,
-                                                                                               null,
-                                                                                               false,
-                                                                                               false);
-        RoutedStore routedStore = routedStoreFactory.create(cluster, storeDef, distributor);
-
-        routedStore.put(aKey, Versioned.value(aValue));
-
-        routedStoreFactory = new RoutedStoreFactory(isPipelineRoutedStoreEnabled,
-                                                    failureDetector,
-                                                    sleepTimeMs / 2);
-
-        routedStore = routedStoreFactory.create(cluster, storeDef, distributor);
-
-        List<Versioned<byte[]>> versioneds = routedStore.get(aKey);
-        assertEquals(2, versioneds.size());
-    }
-
-    private void assertOperationalNodes(int expected) {
-        int found = 0;
-        for(Node n: cluster.getNodes())
-            if(failureDetector.isAvailable(n)) {
-                found++;
-            }
-        assertEquals("Number of operational nodes not what was expected.", expected, found);
-    }
-
-    private void setFailureDetectorVerifier(Map<Node, AsynchronousStore<ByteArray, byte[]>> asyncStores) {
-        Map<Integer, Store<ByteArray, byte[]>> syncStores = Maps.newHashMap();
-        for(Map.Entry<Node, AsynchronousStore<ByteArray, byte[]>> entry: asyncStores.entrySet()) {
-            syncStores.put(entry.getKey().getId(), AsyncUtils.asSync(entry.getValue()));
-        }
-        failureDetector.getConfig().setStoreVerifier(create(syncStores));
-    }
-
-    public static FailureDetector createFailureDetector(Class<? extends FailureDetector> failureDetectorClass,
-                                                        Cluster cluster) {
-        FailureDetectorConfig failureDetectorConfig = new FailureDetectorConfig().setImplementationClassName(failureDetectorClass.getName())
-                                                                                 .setBannagePeriod(2000)
-                                                                                 .setNodes(cluster.getNodes());
-        return create(failureDetectorConfig, false);
-    }
-
-    public FailureDetector createFailureDetector() {
-        // Destroy any previous failure detector before creating the next one
-        // (the final one is destroyed in tearDown).
-        if(failureDetector != null)
-            failureDetector.destroy();
-        failureDetector = createFailureDetector(this.failureDetectorClass, this.cluster);
-        return failureDetector;
-    }
-}
-=======
-/*
- * Copyright 2008-2009 LinkedIn, Inc
- * 
- * Licensed under the Apache License, Version 2.0 (the "License"); you may not
- * use this file except in compliance with the License. You may obtain a copy of
- * the License at
- * 
- * http://www.apache.org/licenses/LICENSE-2.0
- * 
- * Unless required by applicable law or agreed to in writing, software
- * distributed under the License is distributed on an "AS IS" BASIS, WITHOUT
- * WARRANTIES OR CONDITIONS OF ANY KIND, either express or implied. See the
- * License for the specific language governing permissions and limitations under
- * the License.
- */
-
-package voldemort.store.routed;
-
-import static voldemort.FailureDetectorTestUtils.recordException;
-import static voldemort.FailureDetectorTestUtils.recordSuccess;
-import static voldemort.MutableStoreVerifier.create;
-import static voldemort.TestUtils.getClock;
-import static voldemort.VoldemortTestConstants.getNineNodeCluster;
-import static voldemort.cluster.failuredetector.FailureDetectorUtils.create;
-
-import java.util.ArrayList;
-import java.util.Arrays;
-import java.util.Collection;
-import java.util.Collections;
-import java.util.HashMap;
-import java.util.List;
-import java.util.Map;
-import java.util.Set;
-import java.util.concurrent.ExecutorService;
-import java.util.concurrent.Executors;
-
-import org.junit.After;
-import org.junit.Before;
-import org.junit.Test;
-import org.junit.runner.RunWith;
-import org.junit.runners.Parameterized;
-import org.junit.runners.Parameterized.Parameters;
-
-import voldemort.ServerTestUtils;
-import voldemort.TestUtils;
-import voldemort.VoldemortException;
-import voldemort.VoldemortTestConstants;
-import voldemort.client.RoutingTier;
-import voldemort.cluster.Cluster;
-import voldemort.cluster.Node;
-import voldemort.cluster.failuredetector.BannagePeriodFailureDetector;
-import voldemort.cluster.failuredetector.FailureDetector;
-import voldemort.cluster.failuredetector.FailureDetectorConfig;
-import voldemort.routing.RoutingStrategyType;
-import voldemort.serialization.SerializerDefinition;
-import voldemort.store.AbstractByteArrayStoreTest;
-import voldemort.store.FailingReadsStore;
-import voldemort.store.FailingStore;
-import voldemort.store.InsufficientOperationalNodesException;
-import voldemort.store.InsufficientZoneResponsesException;
-import voldemort.store.SleepyStore;
-import voldemort.store.Store;
-import voldemort.store.StoreDefinition;
-import voldemort.store.StoreDefinitionBuilder;
-import voldemort.store.UnreachableStoreException;
-import voldemort.store.memory.InMemoryStorageEngine;
-import voldemort.store.slop.strategy.HintedHandoffStrategyType;
-import voldemort.store.stats.StatTrackingStore;
-import voldemort.store.stats.Tracked;
-import voldemort.store.versioned.InconsistencyResolvingStore;
-import voldemort.utils.ByteArray;
-import voldemort.utils.ByteUtils;
-import voldemort.utils.Time;
-import voldemort.utils.Utils;
-import voldemort.versioning.Occured;
-import voldemort.versioning.VectorClock;
-import voldemort.versioning.VectorClockInconsistencyResolver;
-import voldemort.versioning.Version;
-import voldemort.versioning.Versioned;
-
-import com.google.common.collect.Iterables;
-import com.google.common.collect.Lists;
-import com.google.common.collect.Maps;
-import com.google.common.collect.Sets;
-
-/**
- * Basic tests for RoutedStore
- * 
- * 
- */
-@RunWith(Parameterized.class)
-public class RoutedStoreTest extends AbstractByteArrayStoreTest {
-
-    private Cluster cluster;
-    private final ByteArray aKey = TestUtils.toByteArray("jay");
-    private final byte[] aValue = "kreps".getBytes();
-    private final byte[] aTransform = "transform".getBytes();
-    private final Class<FailureDetector> failureDetectorClass;
-    private final boolean isPipelineRoutedStoreEnabled;
-    private FailureDetector failureDetector;
-    private ExecutorService routedStoreThreadPool;
-
-    public RoutedStoreTest(Class<FailureDetector> failureDetectorClass,
-                           boolean isPipelineRoutedStoreEnabled) {
-        this.failureDetectorClass = failureDetectorClass;
-        this.isPipelineRoutedStoreEnabled = isPipelineRoutedStoreEnabled;
-    }
-
-    @Override
-    @Before
-    public void setUp() throws Exception {
-        super.setUp();
-        cluster = getNineNodeCluster();
-    }
-
-    @Override
-    @After
-    public void tearDown() throws Exception {
-        super.tearDown();
-
-        if(failureDetector != null)
-            failureDetector.destroy();
-
-        if(routedStoreThreadPool != null)
-            routedStoreThreadPool.shutdown();
-    }
-
-    @Parameters
-    public static Collection<Object[]> configs() {
-        return Arrays.asList(new Object[][] { { BannagePeriodFailureDetector.class, true },
-                { BannagePeriodFailureDetector.class, false } });
-    }
-
-    @Override
-    public Store<ByteArray, byte[], byte[]> getStore() throws Exception {
-        return new InconsistencyResolvingStore<ByteArray, byte[], byte[]>(getStore(cluster,
-                                                                                   cluster.getNumberOfNodes(),
-                                                                                   cluster.getNumberOfNodes(),
-                                                                                   4,
-                                                                                   0),
-                                                                          new VectorClockInconsistencyResolver<byte[]>());
-    }
-
-    private RoutedStore getStore(Cluster cluster, int reads, int writes, int threads, int failing)
-            throws Exception {
-        return getStore(cluster,
-                        reads,
-                        writes,
-                        threads,
-                        failing,
-                        0,
-                        RoutingStrategyType.TO_ALL_STRATEGY,
-                        new VoldemortException());
-    }
-
-    private RoutedStore getStore(Cluster cluster,
-                                 int reads,
-                                 int writes,
-                                 int threads,
-                                 int failing,
-                                 int sleepy,
-                                 String strategy,
-                                 VoldemortException e) throws Exception {
-        Map<Integer, Store<ByteArray, byte[], byte[]>> subStores = Maps.newHashMap();
-        int count = 0;
-        for(Node n: cluster.getNodes()) {
-            if(count >= cluster.getNumberOfNodes())
-                throw new IllegalArgumentException(failing + " failing nodes, " + sleepy
-                                                   + " sleepy nodes, but only "
-                                                   + cluster.getNumberOfNodes()
-                                                   + " nodes in the cluster.");
-
-            Store<ByteArray, byte[], byte[]> subStore = null;
-
-            if(count < failing)
-                subStore = new FailingStore<ByteArray, byte[], byte[]>("test", e);
-            else if(count < failing + sleepy)
-                subStore = new SleepyStore<ByteArray, byte[], byte[]>(Long.MAX_VALUE,
-                                                                      new InMemoryStorageEngine<ByteArray, byte[], byte[]>("test"));
-            else
-                subStore = new InMemoryStorageEngine<ByteArray, byte[], byte[]>("test");
-
-            subStores.put(n.getId(), subStore);
-
-            count += 1;
-        }
-
-        setFailureDetector(subStores);
-        StoreDefinition storeDef = ServerTestUtils.getStoreDef("test",
-                                                               reads + writes,
-                                                               reads,
-                                                               reads,
-                                                               writes,
-                                                               writes,
-                                                               strategy);
-        routedStoreThreadPool = Executors.newFixedThreadPool(threads);
-        RoutedStoreFactory routedStoreFactory = new RoutedStoreFactory(isPipelineRoutedStoreEnabled,
-                                                                       routedStoreThreadPool,
-                                                                       1000L);
-
-        return routedStoreFactory.create(cluster, storeDef, subStores, true, failureDetector);
-    }
-
-    private RoutedStore getStore(Cluster cluster,
-                                 int reads,
-                                 int writes,
-                                 int zonereads,
-                                 int zonewrites,
-                                 int threads,
-                                 Set<Integer> failing,
-                                 Set<Integer> sleepy,
-                                 HashMap<Integer, Integer> zoneReplicationFactor,
-                                 String strategy,
-                                 long sleepMs,
-                                 long timeOutMs,
-                                 VoldemortException e) throws Exception {
-        Map<Integer, Store<ByteArray, byte[], byte[]>> subStores = Maps.newHashMap();
-        int count = 0;
-        for(Node n: cluster.getNodes()) {
-            Store<ByteArray, byte[], byte[]> subStore = null;
-
-            if(failing != null && failing.contains(n.getId()))
-                subStore = new FailingStore<ByteArray, byte[], byte[]>("test", e);
-            else if(sleepy != null && sleepy.contains(n.getId()))
-                subStore = new SleepyStore<ByteArray, byte[], byte[]>(sleepMs,
-                                                                      new InMemoryStorageEngine<ByteArray, byte[], byte[]>("test"));
-            else
-                subStore = new InMemoryStorageEngine<ByteArray, byte[], byte[]>("test");
-
-            subStores.put(n.getId(), subStore);
-
-            count += 1;
-        }
-
-        setFailureDetector(subStores);
-        StoreDefinition storeDef = ServerTestUtils.getStoreDef("test",
-                                                               reads,
-                                                               reads,
-                                                               writes,
-                                                               writes,
-                                                               zonereads,
-                                                               zonewrites,
-                                                               zoneReplicationFactor,
-                                                               HintedHandoffStrategyType.PROXIMITY_STRATEGY,
-                                                               strategy);
-        routedStoreThreadPool = Executors.newFixedThreadPool(threads);
-        RoutedStoreFactory routedStoreFactory = new RoutedStoreFactory(true,
-                                                                       routedStoreThreadPool,
-                                                                       timeOutMs);
-
-        return routedStoreFactory.create(cluster, storeDef, subStores, true, failureDetector);
-    }
-
-    private int countOccurances(RoutedStore routedStore, ByteArray key, Versioned<byte[]> value) {
-        int count = 0;
-        for(Store<ByteArray, byte[], byte[]> store: routedStore.getInnerStores().values())
-            try {
-                if(store.get(key, null).size() > 0
-                   && Utils.deepEquals(store.get(key, null).get(0), value))
-                    count += 1;
-            } catch(VoldemortException e) {
-                // This is normal for the failing store...
-            }
-        return count;
-    }
-
-    private void assertNEqual(RoutedStore routedStore,
-                              int expected,
-                              ByteArray key,
-                              Versioned<byte[]> value) {
-        int count = countOccurances(routedStore, key, value);
-        assertEquals("Expected " + expected + " occurances of '" + key + "' with value '" + value
-                     + "', but found " + count + ".", expected, count);
-    }
-
-    private void assertNOrMoreEqual(RoutedStore routedStore,
-                                    int expected,
-                                    ByteArray key,
-                                    Versioned<byte[]> value) {
-        int count = countOccurances(routedStore, key, value);
-        assertTrue("Expected " + expected + " or more occurances of '" + key + "' with value '"
-                   + value + "', but found " + count + ".", expected <= count);
-    }
-
-    private void testBasicOperations(int reads, int writes, int failures, int threads)
-            throws Exception {
-        RoutedStore routedStore = getStore(cluster, reads, writes, threads, failures);
-        Store<ByteArray, byte[], byte[]> store = new InconsistencyResolvingStore<ByteArray, byte[], byte[]>(routedStore,
-                                                                                                            new VectorClockInconsistencyResolver<byte[]>());
-        VectorClock clock = getClock(1);
-        Versioned<byte[]> versioned = new Versioned<byte[]>(aValue, clock);
-        routedStore.put(aKey, versioned, aTransform);
-        assertNOrMoreEqual(routedStore, cluster.getNumberOfNodes() - failures, aKey, versioned);
-        List<Versioned<byte[]>> found = store.get(aKey, aTransform);
-        assertEquals(1, found.size());
-        assertEquals(versioned, found.get(0));
-        assertNOrMoreEqual(routedStore, cluster.getNumberOfNodes() - failures, aKey, versioned);
-        assertTrue(routedStore.delete(aKey, versioned.getVersion()));
-        assertNEqual(routedStore, 0, aKey, versioned);
-        assertTrue(!routedStore.delete(aKey, versioned.getVersion()));
-    }
-
-    @Test
-    public void testBasicOperationsSingleThreaded() throws Exception {
-        testBasicOperations(cluster.getNumberOfNodes(), cluster.getNumberOfNodes(), 0, 1);
-    }
-
-    @Test
-    public void testBasicOperationsMultiThreaded() throws Exception {
-        testBasicOperations(cluster.getNumberOfNodes(), cluster.getNumberOfNodes(), 0, 4);
-    }
-
-    @Test
-    public void testBasicOperationsMultiThreadedWithFailures() throws Exception {
-        testBasicOperations(cluster.getNumberOfNodes() - 2, cluster.getNumberOfNodes() - 2, 2, 4);
-    }
-
-    private void testBasicOperationFailure(int reads, int writes, int failures, int threads)
-            throws Exception {
-        VectorClock clock = getClock(1);
-        Versioned<byte[]> versioned = new Versioned<byte[]>(aValue, clock);
-        RoutedStore routedStore = getStore(cluster,
-                                           reads,
-                                           writes,
-                                           threads,
-                                           failures,
-                                           0,
-                                           RoutingStrategyType.TO_ALL_STRATEGY,
-                                           new UnreachableStoreException("no go"));
-        try {
-            routedStore.put(aKey, versioned, aTransform);
-            fail("Put succeeded with too few operational nodes.");
-        } catch(InsufficientOperationalNodesException e) {
-            // expected
-        }
-        try {
-            routedStore.get(aKey, aTransform);
-            fail("Get succeeded with too few operational nodes.");
-        } catch(InsufficientOperationalNodesException e) {
-            // expected
-        }
-        try {
-            routedStore.delete(aKey, versioned.getVersion());
-            fail("Get succeeded with too few operational nodes.");
-        } catch(InsufficientOperationalNodesException e) {
-            // expected
-        }
-    }
-
-    @Test
-    public void testBasicOperationFailureMultiThreaded() throws Exception {
-        testBasicOperationFailure(cluster.getNumberOfNodes() - 2,
-                                  cluster.getNumberOfNodes() - 2,
-                                  4,
-                                  4);
-    }
-
-    @Test
-    public void testPutIncrementsVersion() throws Exception {
-        Store<ByteArray, byte[], byte[]> store = getStore();
-        VectorClock clock = new VectorClock();
-        VectorClock copy = clock.clone();
-        store.put(aKey, new Versioned<byte[]>(getValue(), clock), aTransform);
-        List<Versioned<byte[]>> found = store.get(aKey, aTransform);
-        assertEquals("Invalid number of items found.", 1, found.size());
-        assertEquals("Version not incremented properly",
-                     Occured.BEFORE,
-                     copy.compare(found.get(0).getVersion()));
-    }
-
-    @Test
-    public void testObsoleteMasterFails() {
-    // write me
-    }
-
-    @Test
-    public void testZoneRouting() throws Exception {
-        cluster = VoldemortTestConstants.getEightNodeClusterWithZones();
-
-        HashMap<Integer, Integer> zoneReplicationFactor = Maps.newHashMap();
-        zoneReplicationFactor.put(0, 2);
-        zoneReplicationFactor.put(1, 2);
-
-        long start;
-        Versioned<byte[]> versioned = new Versioned<byte[]>(new byte[] { 1 });
-
-        // Basic put with zone read = 0, zone write = 0 and timeout < cross-zone
-        // latency
-        Store<ByteArray, byte[], byte[]> s1 = getStore(cluster,
-                                                       1,
-                                                       1,
-                                                       0,
-                                                       0,
-                                                       8,
-                                                       null,
-                                                       Sets.newHashSet(4, 5, 6, 7),
-                                                       zoneReplicationFactor,
-                                                       RoutingStrategyType.ZONE_STRATEGY,
-                                                       81,
-                                                       60,
-                                                       new VoldemortException());
-
-        start = System.nanoTime();
-        try {
-            s1.put(new ByteArray("test".getBytes()), versioned, null);
-        } finally {
-            long elapsed = (System.nanoTime() - start) / Time.NS_PER_MS;
-            assertTrue(elapsed + " < " + 81, elapsed < 81);
-        }
-        // Putting extra key to test getAll
-        s1.put(new ByteArray("test2".getBytes()), versioned, null);
-
-        start = System.nanoTime();
-        try {
-            s1.get(new ByteArray("test".getBytes()), null);
-        } finally {
-            long elapsed = (System.nanoTime() - start) / Time.NS_PER_MS;
-            assertTrue(elapsed + " < " + 81, elapsed < 81);
-        }
-
-        start = System.nanoTime();
-        try {
-            List<Version> versions = s1.getVersions(new ByteArray("test".getBytes()));
-            for(Version version: versions) {
-                assertEquals(version.compare(versioned.getVersion()), Occured.BEFORE);
-            }
-        } finally {
-            long elapsed = (System.nanoTime() - start) / Time.NS_PER_MS;
-            assertTrue(elapsed + " < " + 81, elapsed < 81);
-        }
-
-        start = System.nanoTime();
-        try {
-            s1.delete(new ByteArray("test".getBytes()), versioned.getVersion());
-        } finally {
-            long elapsed = (System.nanoTime() - start) / Time.NS_PER_MS;
-            assertTrue(elapsed + " < " + 81, elapsed < 81);
-        }
-
-        List<ByteArray> keys = Lists.newArrayList(new ByteArray("test".getBytes()),
-                                                  new ByteArray("test2".getBytes()));
-
-        Map<ByteArray, List<Versioned<byte[]>>> values = s1.getAll(keys, null);
-        for(ByteArray key: values.keySet()) {
-            ByteUtils.compare(values.get(key).get(0).getValue(), new byte[] { 1 });
-        }
-
-        // Basic put with zone read = 1, zone write = 1
-        Store<ByteArray, byte[], byte[]> s2 = getStore(cluster,
-                                                       1,
-                                                       1,
-                                                       1,
-                                                       1,
-                                                       8,
-                                                       null,
-                                                       Sets.newHashSet(4, 5, 6, 7),
-                                                       zoneReplicationFactor,
-                                                       RoutingStrategyType.ZONE_STRATEGY,
-                                                       81,
-                                                       1000,
-                                                       new VoldemortException());
-
-        start = System.nanoTime();
-
-        try {
-            s2.put(new ByteArray("test".getBytes()), versioned, null);
-        } finally {
-            long elapsed = (System.nanoTime() - start) / Time.NS_PER_MS;
-            assertTrue(elapsed + " > " + 81, elapsed >= 81);
-        }
-        s2.put(new ByteArray("test2".getBytes()), versioned, null);
-
-        try {
-            s2.get(new ByteArray("test".getBytes()), null);
-            fail("Should have shown exception");
-        } catch(InsufficientZoneResponsesException e) {
-            /*
-             * Why would you want responses from two zones and wait for only one
-             * response...
-             */
-        }
-
-        try {
-            s2.getVersions(new ByteArray("test".getBytes()));
-            fail("Should have shown exception");
-        } catch(InsufficientZoneResponsesException e) {
-            /*
-             * Why would you want responses from two zones and wait for only one
-             * response...
-             */
-        }
-
-        try {
-            s2.delete(new ByteArray("test".getBytes()), null);
-            fail("Should have shown exception");
-        } catch(InsufficientZoneResponsesException e) {
-            /*
-             * Why would you want responses from two zones and wait for only one
-             * response...
-             */
-        }
-
-        values = s2.getAll(keys, null);
-        for(ByteArray key: values.keySet()) {
-            ByteUtils.compare(values.get(key).get(0).getValue(), new byte[] { 1 });
-        }
-
-        // Basic put with zone read = 0, zone write = 0 and failures in other
-        // dc, but should still work
-        Store<ByteArray, byte[], byte[]> s3 = getStore(cluster,
-                                                       1,
-                                                       1,
-                                                       0,
-                                                       0,
-                                                       8,
-                                                       Sets.newHashSet(4, 5, 6, 7),
-                                                       null,
-                                                       zoneReplicationFactor,
-                                                       RoutingStrategyType.ZONE_STRATEGY,
-                                                       81,
-                                                       1000,
-                                                       new VoldemortException());
-
-        start = System.nanoTime();
-        try {
-            s3.put(new ByteArray("test".getBytes()), versioned, null);
-        } finally {
-            long elapsed = (System.nanoTime() - start) / Time.NS_PER_MS;
-            assertTrue(elapsed + " < " + 81, elapsed < 81);
-        }
-        // Putting extra key to test getAll
-        s3.put(new ByteArray("test2".getBytes()), versioned, null);
-
-        start = System.nanoTime();
-        try {
-            List<Version> versions = s3.getVersions(new ByteArray("test".getBytes()));
-            for(Version version: versions) {
-                assertEquals(version.compare(versioned.getVersion()), Occured.BEFORE);
-            }
-        } finally {
-            long elapsed = (System.nanoTime() - start) / Time.NS_PER_MS;
-            assertTrue(elapsed + " < " + 81, elapsed < 81);
-        }
-
-        start = System.nanoTime();
-        try {
-            s3.get(new ByteArray("test".getBytes()), null);
-        } finally {
-            long elapsed = (System.nanoTime() - start) / Time.NS_PER_MS;
-            assertTrue(elapsed + " < " + 81, elapsed < 81);
-        }
-
-        start = System.nanoTime();
-        try {
-            s3.delete(new ByteArray("test".getBytes()), versioned.getVersion());
-        } finally {
-            long elapsed = (System.nanoTime() - start) / Time.NS_PER_MS;
-            assertTrue(elapsed + " < " + 81, elapsed < 81);
-        }
-
-        // Basic put with zone read = 1, zone write = 1 and failures in other
-        // dc, should not work
-        Store<ByteArray, byte[], byte[]> s4 = getStore(cluster,
-                                                       2,
-                                                       2,
-                                                       1,
-                                                       1,
-                                                       8,
-                                                       Sets.newHashSet(4, 5, 6, 7),
-                                                       null,
-                                                       zoneReplicationFactor,
-                                                       RoutingStrategyType.ZONE_STRATEGY,
-                                                       81,
-                                                       1000,
-                                                       new VoldemortException());
-
-        try {
-            s4.put(new ByteArray("test".getBytes()), new Versioned<byte[]>(new byte[] { 1 }), null);
-            fail("Should have shown exception");
-        } catch(InsufficientZoneResponsesException e) {
-            /*
-             * The other zone is down and you expect a result from both zones
-             */
-        }
-
-        try {
-            s4.getVersions(new ByteArray("test".getBytes()));
-            fail("Should have shown exception");
-        } catch(InsufficientZoneResponsesException e) {
-            /*
-             * The other zone is down and you expect a result from both zones
-             */
-        }
-
-        try {
-            s4.get(new ByteArray("test".getBytes()), null);
-            fail("Should have shown exception");
-        } catch(InsufficientZoneResponsesException e) {
-            /*
-             * The other zone is down and you expect a result from both zones
-             */
-        }
-
-        try {
-            s4.delete(new ByteArray("test".getBytes()), versioned.getVersion());
-            fail("Should have shown exception");
-        } catch(InsufficientZoneResponsesException e) {
-            /*
-             * The other zone is down and you expect a result from both zones
-             */
-        }
-
-    }
-
-    @Test
-    public void testOnlyNodeFailuresDisableNode() throws Exception {
-        // test put
-        cluster = getNineNodeCluster();
-
-        Store<ByteArray, byte[], byte[]> s1 = getStore(cluster,
-                                                       1,
-                                                       9,
-                                                       9,
-                                                       9,
-                                                       0,
-                                                       RoutingStrategyType.TO_ALL_STRATEGY,
-                                                       new VoldemortException());
-        try {
-            s1.put(aKey, new Versioned<byte[]>(aValue), aTransform);
-            fail("Failure is expected");
-        } catch(InsufficientOperationalNodesException e) { /* expected */
-        }
-        assertOperationalNodes(9);
-
-        cluster = getNineNodeCluster();
-
-        Store<ByteArray, byte[], byte[]> s2 = getStore(cluster,
-                                                       1,
-                                                       9,
-                                                       9,
-                                                       9,
-                                                       0,
-                                                       RoutingStrategyType.TO_ALL_STRATEGY,
-                                                       new UnreachableStoreException("no go"));
-        try {
-            s2.put(aKey, new Versioned<byte[]>(aValue), aTransform);
-            fail("Failure is expected");
-        } catch(InsufficientOperationalNodesException e) { /* expected */
-        }
-        assertOperationalNodes(0);
-
-        // test get
-        cluster = getNineNodeCluster();
-
-        s1 = getStore(cluster,
-                      1,
-                      9,
-                      9,
-                      9,
-                      0,
-                      RoutingStrategyType.TO_ALL_STRATEGY,
-                      new VoldemortException());
-        try {
-            s1.get(aKey, aTransform);
-            fail("Failure is expected");
-        } catch(InsufficientOperationalNodesException e) { /* expected */
-        }
-        assertOperationalNodes(9);
-
-        cluster = getNineNodeCluster();
-
-        s2 = getStore(cluster,
-                      1,
-                      9,
-                      9,
-                      9,
-                      0,
-                      RoutingStrategyType.TO_ALL_STRATEGY,
-                      new UnreachableStoreException("no go"));
-        try {
-            s2.get(aKey, aTransform);
-            fail("Failure is expected");
-        } catch(InsufficientOperationalNodesException e) { /* expected */
-        }
-        assertOperationalNodes(0);
-
-        // test delete
-        cluster = getNineNodeCluster();
-
-        s1 = getStore(cluster,
-                      1,
-                      9,
-                      9,
-                      9,
-                      0,
-                      RoutingStrategyType.TO_ALL_STRATEGY,
-                      new VoldemortException());
-        try {
-            s1.delete(aKey, new VectorClock());
-            fail("Failure is expected");
-        } catch(InsufficientOperationalNodesException e) { /* expected */
-        }
-        assertOperationalNodes(9);
-
-        cluster = getNineNodeCluster();
-
-        s2 = getStore(cluster,
-                      1,
-                      9,
-                      9,
-                      9,
-                      0,
-                      RoutingStrategyType.TO_ALL_STRATEGY,
-                      new UnreachableStoreException("no go"));
-        try {
-            s2.delete(aKey, new VectorClock());
-            fail("Failure is expected");
-        } catch(InsufficientOperationalNodesException e) { /* expected */
-        }
-        assertOperationalNodes(0);
-    }
-
-    @Test
-    public void testGetVersions2() throws Exception {
-        List<ByteArray> keys = getKeys(2);
-        ByteArray key = keys.get(0);
-        byte[] value = getValue();
-        Store<ByteArray, byte[], byte[]> store = getStore();
-        store.put(key, Versioned.value(value), null);
-        List<Versioned<byte[]>> versioneds = store.get(key, null);
-        List<Version> versions = store.getVersions(key);
-        assertEquals(1, versioneds.size());
-        assertEquals(9, versions.size());
-        for(int i = 0; i < versions.size(); i++)
-            assertEquals(versioneds.get(0).getVersion(), versions.get(i));
-
-        assertEquals(0, store.getVersions(keys.get(1)).size());
-    }
-
-    /**
-     * Tests that getAll works correctly with a node down in a two node cluster.
-     */
-    @Test
-    public void testGetAllWithNodeDown() throws Exception {
-        cluster = VoldemortTestConstants.getTwoNodeCluster();
-
-        RoutedStore routedStore = getStore(cluster, 1, 2, 1, 0);
-        Store<ByteArray, byte[], byte[]> store = new InconsistencyResolvingStore<ByteArray, byte[], byte[]>(routedStore,
-                                                                                                            new VectorClockInconsistencyResolver<byte[]>());
-
-        Map<ByteArray, byte[]> expectedValues = Maps.newHashMap();
-        for(byte i = 1; i < 11; ++i) {
-            ByteArray key = new ByteArray(new byte[] { i });
-            byte[] value = new byte[] { (byte) (i + 50) };
-            store.put(key, Versioned.value(value), null);
-            expectedValues.put(key, value);
-        }
-
-        recordException(failureDetector, cluster.getNodes().iterator().next());
-
-        Map<ByteArray, List<Versioned<byte[]>>> all = store.getAll(expectedValues.keySet(), null);
-        assertEquals(expectedValues.size(), all.size());
-        for(Map.Entry<ByteArray, List<Versioned<byte[]>>> mapEntry: all.entrySet()) {
-            byte[] value = expectedValues.get(mapEntry.getKey());
-            assertEquals(new ByteArray(value), new ByteArray(mapEntry.getValue().get(0).getValue()));
-        }
-    }
-
-    @Test
-    public void testGetAllWithFailingStore() throws Exception {
-        cluster = VoldemortTestConstants.getTwoNodeCluster();
-
-        StoreDefinition storeDef = ServerTestUtils.getStoreDef("test",
-                                                               2,
-                                                               1,
-                                                               1,
-                                                               2,
-                                                               2,
-                                                               RoutingStrategyType.CONSISTENT_STRATEGY);
-
-        Map<Integer, Store<ByteArray, byte[], byte[]>> subStores = Maps.newHashMap();
-
-        int id1 = Iterables.get(cluster.getNodes(), 0).getId();
-        int id2 = Iterables.get(cluster.getNodes(), 1).getId();
-        subStores.put(id1, new InMemoryStorageEngine<ByteArray, byte[], byte[]>("test"));
-        subStores.put(id2, new FailingReadsStore<ByteArray, byte[], byte[]>("test"));
-
-        setFailureDetector(subStores);
-        routedStoreThreadPool = Executors.newFixedThreadPool(1);
-        RoutedStoreFactory routedStoreFactory = new RoutedStoreFactory(isPipelineRoutedStoreEnabled,
-                                                                       routedStoreThreadPool,
-                                                                       1000L);
-
-        RoutedStore routedStore = routedStoreFactory.create(cluster,
-                                                            storeDef,
-                                                            subStores,
-                                                            true,
-                                                            failureDetector);
-
-        Store<ByteArray, byte[], byte[]> store = new InconsistencyResolvingStore<ByteArray, byte[], byte[]>(routedStore,
-                                                                                                            new VectorClockInconsistencyResolver<byte[]>());
-
-        Map<ByteArray, byte[]> expectedValues = Maps.newHashMap();
-        for(byte i = 1; i < 11; ++i) {
-            ByteArray key = new ByteArray(new byte[] { i });
-            byte[] value = new byte[] { (byte) (i + 50) };
-            store.put(key, Versioned.value(value), null);
-            expectedValues.put(key, value);
-        }
-
-        Map<ByteArray, List<Versioned<byte[]>>> all = store.getAll(expectedValues.keySet(), null);
-        assertEquals(expectedValues.size(), all.size());
-        for(Map.Entry<ByteArray, List<Versioned<byte[]>>> mapEntry: all.entrySet()) {
-            byte[] value = expectedValues.get(mapEntry.getKey());
-            assertEquals(new ByteArray(value), new ByteArray(mapEntry.getValue().get(0).getValue()));
-        }
-    }
-
-    /**
-     * One node up, two preferred reads and one required read. See:
-     * 
-     * http://github.com/voldemort/voldemort/issues#issue/18
-     */
-    @Test
-    public void testGetAllWithMorePreferredReadsThanNodes() throws Exception {
-        cluster = VoldemortTestConstants.getTwoNodeCluster();
-
-        StoreDefinition storeDef = ServerTestUtils.getStoreDef("test",
-                                                               2,
-                                                               2,
-                                                               1,
-                                                               2,
-                                                               2,
-                                                               RoutingStrategyType.CONSISTENT_STRATEGY);
-
-        Map<Integer, Store<ByteArray, byte[], byte[]>> subStores = Maps.newHashMap();
-
-        int id1 = Iterables.get(cluster.getNodes(), 0).getId();
-        int id2 = Iterables.get(cluster.getNodes(), 1).getId();
-        subStores.put(id1, new InMemoryStorageEngine<ByteArray, byte[], byte[]>("test"));
-        subStores.put(id2, new InMemoryStorageEngine<ByteArray, byte[], byte[]>("test"));
-
-        setFailureDetector(subStores);
-
-        routedStoreThreadPool = Executors.newFixedThreadPool(1);
-        RoutedStoreFactory routedStoreFactory = new RoutedStoreFactory(isPipelineRoutedStoreEnabled,
-                                                                       routedStoreThreadPool,
-                                                                       1000L);
-
-        RoutedStore routedStore = routedStoreFactory.create(cluster,
-                                                            storeDef,
-                                                            subStores,
-                                                            true,
-                                                            failureDetector);
-
-        Store<ByteArray, byte[], byte[]> store = new InconsistencyResolvingStore<ByteArray, byte[], byte[]>(routedStore,
-                                                                                                            new VectorClockInconsistencyResolver<byte[]>());
-        store.put(aKey, Versioned.value(aValue), aTransform);
-        recordException(failureDetector, cluster.getNodes().iterator().next());
-        Map<ByteArray, List<Versioned<byte[]>>> all = store.getAll(Arrays.asList(aKey),
-                                                                   Collections.singletonMap(aKey,
-                                                                                            aTransform));
-        assertEquals(1, all.size());
-        assertTrue(Arrays.equals(aValue, all.values().iterator().next().get(0).getValue()));
-    }
-
-    /**
-     * See Issue #89: Sequential retrieval in RoutedStore.get doesn't consider
-     * repairReads.
-     */
-    @Test
-    public void testReadRepairWithFailures() throws Exception {
-        cluster = getNineNodeCluster();
-
-        RoutedStore routedStore = getStore(cluster,
-                                           cluster.getNumberOfNodes() - 1,
-                                           cluster.getNumberOfNodes() - 1,
-                                           1,
-                                           0);
-        // Disable node 1 so that the first put also goes to the last node
-        recordException(failureDetector, Iterables.get(cluster.getNodes(), 1));
-        Store<ByteArray, byte[], byte[]> store = new InconsistencyResolvingStore<ByteArray, byte[], byte[]>(routedStore,
-                                                                                                            new VectorClockInconsistencyResolver<byte[]>());
-        store.put(aKey, new Versioned<byte[]>(aValue), null);
-
-        byte[] anotherValue = "john".getBytes();
-
-        // Disable the last node and enable node 1 to prevent the last node from
-        // getting the new version
-        recordException(failureDetector, Iterables.getLast(cluster.getNodes()));
-        recordSuccess(failureDetector, Iterables.get(cluster.getNodes(), 1));
-        VectorClock clock = getClock(1);
-        store.put(aKey, new Versioned<byte[]>(anotherValue, clock), null);
-
-        // Enable last node and disable node 1, the following get should cause a
-        // read repair on the last node in the code path that is only executed
-        // if there are failures.
-        recordException(failureDetector, Iterables.get(cluster.getNodes(), 1));
-        recordSuccess(failureDetector, Iterables.getLast(cluster.getNodes()));
-        List<Versioned<byte[]>> versioneds = store.get(aKey, null);
-        assertEquals(1, versioneds.size());
-        assertEquals(new ByteArray(anotherValue), new ByteArray(versioneds.get(0).getValue()));
-
-        // Read repairs are done asynchronously, so we sleep for a short period.
-        // It may be a good idea to use a synchronous executor service.
-        Thread.sleep(100);
-        for(Store<ByteArray, byte[], byte[]> innerStore: routedStore.getInnerStores().values()) {
-            List<Versioned<byte[]>> innerVersioneds = innerStore.get(aKey, null);
-            assertEquals(1, versioneds.size());
-            assertEquals(new ByteArray(anotherValue), new ByteArray(innerVersioneds.get(0)
-                                                                                   .getValue()));
-        }
-    }
-
-    /**
-     * See issue #134: RoutedStore put() doesn't wait for enough attempts to
-     * succeed
-     * 
-     * This issue would only happen with one node down and another that was slow
-     * to respond.
-     */
-    @Test
-    public void testPutWithOneNodeDownAndOneNodeSlow() throws Exception {
-        cluster = VoldemortTestConstants.getThreeNodeCluster();
-        StoreDefinition storeDef = ServerTestUtils.getStoreDef("test",
-                                                               3,
-                                                               2,
-                                                               2,
-                                                               2,
-                                                               2,
-                                                               RoutingStrategyType.CONSISTENT_STRATEGY);
-
-        /* The key used causes the nodes selected for writing to be [2, 0, 1] */
-        Map<Integer, Store<ByteArray, byte[], byte[]>> subStores = Maps.newHashMap();
-
-        int id1 = Iterables.get(cluster.getNodes(), 0).getId();
-        int id2 = Iterables.get(cluster.getNodes(), 1).getId();
-        int id3 = Iterables.get(cluster.getNodes(), 2).getId();
-
-        subStores.put(id3, new InMemoryStorageEngine<ByteArray, byte[], byte[]>("test"));
-        subStores.put(id1, new FailingStore<ByteArray, byte[], byte[]>("test"));
-        /*
-         * The bug would only show itself if the second successful required
-         * write was slow (but still within the timeout).
-         */
-        subStores.put(id2,
-                      new SleepyStore<ByteArray, byte[], byte[]>(100,
-                                                                 new InMemoryStorageEngine<ByteArray, byte[], byte[]>("test")));
-
-        setFailureDetector(subStores);
-
-        routedStoreThreadPool = Executors.newFixedThreadPool(1);
-        RoutedStoreFactory routedStoreFactory = new RoutedStoreFactory(isPipelineRoutedStoreEnabled,
-                                                                       routedStoreThreadPool,
-                                                                       1000L);
-
-        RoutedStore routedStore = routedStoreFactory.create(cluster,
-                                                            storeDef,
-                                                            subStores,
-                                                            true,
-                                                            failureDetector);
-
-        Store<ByteArray, byte[], byte[]> store = new InconsistencyResolvingStore<ByteArray, byte[], byte[]>(routedStore,
-                                                                                                            new VectorClockInconsistencyResolver<byte[]>());
-        store.put(aKey, new Versioned<byte[]>(aValue), aTransform);
-    }
-
-    @Test
-    public void testPutTimeout() throws Exception {
-        int timeout = 50;
-        StoreDefinition definition = new StoreDefinitionBuilder().setName("test")
-                                                                 .setType("foo")
-                                                                 .setKeySerializer(new SerializerDefinition("test"))
-                                                                 .setValueSerializer(new SerializerDefinition("test"))
-                                                                 .setRoutingPolicy(RoutingTier.CLIENT)
-                                                                 .setRoutingStrategyType(RoutingStrategyType.CONSISTENT_STRATEGY)
-                                                                 .setReplicationFactor(3)
-                                                                 .setPreferredReads(3)
-                                                                 .setRequiredReads(3)
-                                                                 .setPreferredWrites(3)
-                                                                 .setRequiredWrites(3)
-                                                                 .build();
-        Map<Integer, Store<ByteArray, byte[], byte[]>> stores = new HashMap<Integer, Store<ByteArray, byte[], byte[]>>();
-        List<Node> nodes = new ArrayList<Node>();
-        int totalDelay = 0;
-        for(int i = 0; i < 3; i++) {
-            int delay = 4 + i * timeout;
-            totalDelay += delay;
-            Store<ByteArray, byte[], byte[]> store = new SleepyStore<ByteArray, byte[], byte[]>(delay,
-                                                                                                new InMemoryStorageEngine<ByteArray, byte[], byte[]>("test"));
-            stores.put(i, store);
-            List<Integer> partitions = Arrays.asList(i);
-            nodes.add(new Node(i, "none", 0, 0, 0, partitions));
-        }
-
-        setFailureDetector(stores);
-
-        routedStoreThreadPool = Executors.newFixedThreadPool(3);
-        RoutedStoreFactory routedStoreFactory = new RoutedStoreFactory(isPipelineRoutedStoreEnabled,
-                                                                       routedStoreThreadPool,
-                                                                       timeout);
-
-        RoutedStore routedStore = routedStoreFactory.create(new Cluster("test", nodes),
-                                                            definition,
-                                                            stores,
-                                                            true,
-                                                            failureDetector);
-
-        long start = System.nanoTime();
-        try {
-            routedStore.put(new ByteArray("test".getBytes()),
-                            new Versioned<byte[]>(new byte[] { 1 }),
-                            null);
-            fail("Should have thrown");
-        } catch(InsufficientOperationalNodesException e) {
-            long elapsed = (System.nanoTime() - start) / Time.NS_PER_MS;
-            assertTrue(elapsed + " < " + totalDelay, elapsed < totalDelay);
-        }
-    }
-
-    /**
-     * See Issue #211: Unnecessary read repairs during getAll with more than one
-     * key
-     */
-    @Test
-    public void testNoReadRepair() throws Exception {
-        cluster = VoldemortTestConstants.getThreeNodeCluster();
-        StoreDefinition storeDef = ServerTestUtils.getStoreDef("test",
-                                                               3,
-                                                               2,
-                                                               1,
-                                                               3,
-                                                               2,
-                                                               RoutingStrategyType.CONSISTENT_STRATEGY);
-
-        Map<Integer, Store<ByteArray, byte[], byte[]>> subStores = Maps.newHashMap();
-
-        /* We just need to keep a store from one node */
-        StatTrackingStore<ByteArray, byte[], byte[]> statTrackingStore = null;
-        for(int i = 0; i < 3; ++i) {
-            int id = Iterables.get(cluster.getNodes(), i).getId();
-            statTrackingStore = new StatTrackingStore<ByteArray, byte[], byte[]>(new InMemoryStorageEngine<ByteArray, byte[], byte[]>("test"),
-                                                                                 null);
-            subStores.put(id, statTrackingStore);
-
-        }
-        setFailureDetector(subStores);
-
-        routedStoreThreadPool = Executors.newFixedThreadPool(1);
-        RoutedStoreFactory routedStoreFactory = new RoutedStoreFactory(isPipelineRoutedStoreEnabled,
-                                                                       routedStoreThreadPool,
-                                                                       1000L);
-
-        RoutedStore routedStore = routedStoreFactory.create(cluster,
-                                                            storeDef,
-                                                            subStores,
-                                                            true,
-                                                            failureDetector);
-
-        ByteArray key1 = aKey;
-        routedStore.put(key1, Versioned.value("value1".getBytes()), null);
-        ByteArray key2 = TestUtils.toByteArray("voldemort");
-        routedStore.put(key2, Versioned.value("value2".getBytes()), null);
-
-        long putCount = statTrackingStore.getStats().getCount(Tracked.PUT);
-        routedStore.getAll(Arrays.asList(key1, key2), null);
-        /* Read repair happens asynchronously, so we wait a bit */
-        Thread.sleep(500);
-        assertEquals("put count should remain the same if there are no read repairs",
-                     putCount,
-                     statTrackingStore.getStats().getCount(Tracked.PUT));
-    }
-
-    @Test
-    public void testTardyResponsesNotIncludedInResult() throws Exception {
-        cluster = VoldemortTestConstants.getThreeNodeCluster();
-        StoreDefinition storeDef = ServerTestUtils.getStoreDef("test",
-                                                               3,
-                                                               3,
-                                                               2,
-                                                               3,
-                                                               1,
-                                                               RoutingStrategyType.CONSISTENT_STRATEGY);
-
-        int sleepTimeMs = 500;
-        Map<Integer, Store<ByteArray, byte[], byte[]>> subStores = Maps.newHashMap();
-
-        for(Node node: cluster.getNodes()) {
-            Store<ByteArray, byte[], byte[]> store = new InMemoryStorageEngine<ByteArray, byte[], byte[]>("test");
-
-            if(subStores.isEmpty()) {
-                store = new SleepyStore<ByteArray, byte[], byte[]>(sleepTimeMs, store);
-            }
-
-            subStores.put(node.getId(), store);
-        }
-
-        setFailureDetector(subStores);
-
-        routedStoreThreadPool = Executors.newFixedThreadPool(cluster.getNumberOfNodes());
-        RoutedStoreFactory routedStoreFactory = new RoutedStoreFactory(isPipelineRoutedStoreEnabled,
-                                                                       routedStoreThreadPool,
-                                                                       10000L);
-
-        RoutedStore routedStore = routedStoreFactory.create(cluster,
-                                                            storeDef,
-                                                            subStores,
-                                                            true,
-                                                            failureDetector);
-
-        routedStore.put(aKey, Versioned.value(aValue), null);
-
-        routedStoreFactory = new RoutedStoreFactory(isPipelineRoutedStoreEnabled,
-                                                    routedStoreThreadPool,
-                                                    sleepTimeMs / 2);
-
-        routedStore = routedStoreFactory.create(cluster, storeDef, subStores, true, failureDetector);
-
-        List<Versioned<byte[]>> versioneds = routedStore.get(aKey, null);
-        assertEquals(2, versioneds.size());
-
-        // Let's make sure that if the response *does* come in late, that it
-        // doesn't alter the return value.
-        Thread.sleep(sleepTimeMs * 2);
-        assertEquals(2, versioneds.size());
-    }
-
-    @Test
-    public void testSlowStoreDowngradesFromPreferredToRequired() throws Exception {
-        cluster = VoldemortTestConstants.getThreeNodeCluster();
-        StoreDefinition storeDef = ServerTestUtils.getStoreDef("test",
-                                                               3,
-                                                               3,
-                                                               2,
-                                                               3,
-                                                               1,
-                                                               RoutingStrategyType.CONSISTENT_STRATEGY);
-
-        int sleepTimeMs = 500;
-        Map<Integer, Store<ByteArray, byte[], byte[]>> subStores = Maps.newHashMap();
-
-        for(Node node: cluster.getNodes()) {
-            Store<ByteArray, byte[], byte[]> store = new InMemoryStorageEngine<ByteArray, byte[], byte[]>("test");
-
-            if(subStores.isEmpty()) {
-                store = new SleepyStore<ByteArray, byte[], byte[]>(sleepTimeMs, store);
-            }
-
-            subStores.put(node.getId(), store);
-        }
-
-        setFailureDetector(subStores);
-
-        routedStoreThreadPool = Executors.newFixedThreadPool(cluster.getNumberOfNodes());
-        RoutedStoreFactory routedStoreFactory = new RoutedStoreFactory(isPipelineRoutedStoreEnabled,
-                                                                       routedStoreThreadPool,
-                                                                       10000L);
-
-        RoutedStore routedStore = routedStoreFactory.create(cluster,
-                                                            storeDef,
-                                                            subStores,
-                                                            true,
-                                                            failureDetector);
-
-        routedStore.put(aKey, Versioned.value(aValue), null);
-
-        routedStoreFactory = new RoutedStoreFactory(isPipelineRoutedStoreEnabled,
-                                                    routedStoreThreadPool,
-                                                    sleepTimeMs / 2);
-
-        routedStore = routedStoreFactory.create(cluster, storeDef, subStores, true, failureDetector);
-
-        List<Versioned<byte[]>> versioneds = routedStore.get(aKey, null);
-        assertEquals(2, versioneds.size());
-    }
-
-    private void assertOperationalNodes(int expected) {
-        int found = 0;
-        for(Node n: cluster.getNodes())
-            if(failureDetector.isAvailable(n))
-                found++;
-        assertEquals("Number of operational nodes not what was expected.", expected, found);
-    }
-
-    private void setFailureDetector(Map<Integer, Store<ByteArray, byte[], byte[]>> subStores)
-            throws Exception {
-        // Destroy any previous failure detector before creating the next one
-        // (the final one is destroyed in tearDown).
-        if(failureDetector != null)
-            failureDetector.destroy();
-
-        FailureDetectorConfig failureDetectorConfig = new FailureDetectorConfig().setImplementationClassName(failureDetectorClass.getName())
-                                                                                 .setBannagePeriod(1000)
-                                                                                 .setNodes(cluster.getNodes())
-                                                                                 .setStoreVerifier(create(subStores));
-        failureDetector = create(failureDetectorConfig, false);
-    }
-}
->>>>>>> 06be27c2
+/*
+ * Copyright 2008-2009 LinkedIn, Inc
+ * 
+ * Licensed under the Apache License, Version 2.0 (the "License"); you may not
+ * use this file except in compliance with the License. You may obtain a copy of
+ * the License at
+ * 
+ * http://www.apache.org/licenses/LICENSE-2.0
+ * 
+ * Unless required by applicable law or agreed to in writing, software
+ * distributed under the License is distributed on an "AS IS" BASIS, WITHOUT
+ * WARRANTIES OR CONDITIONS OF ANY KIND, either express or implied. See the
+ * License for the specific language governing permissions and limitations under
+ * the License.
+ */
+
+package voldemort.store.routed;
+
+import static voldemort.FailureDetectorTestUtils.recordException;
+import static voldemort.FailureDetectorTestUtils.recordSuccess;
+import static voldemort.MutableStoreVerifier.create;
+import static voldemort.TestUtils.getClock;
+import static voldemort.VoldemortTestConstants.getNineNodeCluster;
+import static voldemort.cluster.failuredetector.FailureDetectorUtils.create;
+
+import java.util.ArrayList;
+import java.util.Arrays;
+import java.util.Collection;
+import java.util.Collections;
+import java.util.HashMap;
+import java.util.List;
+import java.util.Map;
+import java.util.concurrent.ExecutorService;
+import java.util.concurrent.Executors;
+
+import org.junit.After;
+import org.junit.Before;
+import org.junit.Test;
+import org.junit.runner.RunWith;
+import org.junit.runners.Parameterized;
+import org.junit.runners.Parameterized.Parameters;
+
+import voldemort.ServerTestUtils;
+import voldemort.TestUtils;
+import voldemort.VoldemortException;
+import voldemort.VoldemortTestConstants;
+import voldemort.client.RoutingTier;
+import voldemort.cluster.Cluster;
+import voldemort.cluster.Node;
+import voldemort.cluster.failuredetector.BannagePeriodFailureDetector;
+import voldemort.cluster.failuredetector.FailureDetector;
+import voldemort.cluster.failuredetector.FailureDetectorConfig;
+import voldemort.routing.RoutingStrategyType;
+import voldemort.serialization.SerializerDefinition;
+import voldemort.store.AbstractByteArrayStoreTest;
+import voldemort.store.FailingReadsStore;
+import voldemort.store.FailingStore;
+import voldemort.store.InsufficientOperationalNodesException;
+import voldemort.store.InsufficientSuccessfulNodesException;
+import voldemort.store.SleepyStore;
+import voldemort.store.Store;
+import voldemort.store.StoreDefinition;
+import voldemort.store.StoreDefinitionBuilder;
+import voldemort.store.UnreachableStoreException;
+import voldemort.store.async.AsyncUtils;
+import voldemort.store.async.AsynchronousStore;
+import voldemort.store.async.ThreadedStore;
+import voldemort.store.distributed.AbstractDistributedStoreTest;
+import voldemort.store.distributed.DistributedParallelStore;
+import voldemort.store.distributed.DistributedStore;
+import voldemort.store.failuredetector.FailureDetectingStore;
+import voldemort.store.memory.InMemoryStorageEngine;
+import voldemort.store.stats.StatTrackingStore;
+import voldemort.store.stats.Tracked;
+import voldemort.store.versioned.VectorClockResolvingStore;
+import voldemort.utils.ByteArray;
+import voldemort.utils.Utils;
+import voldemort.versioning.VectorClock;
+import voldemort.versioning.Version;
+import voldemort.versioning.Versioned;
+
+import com.google.common.collect.Iterables;
+import com.google.common.collect.Maps;
+
+/**
+ * Basic tests for RoutedStore
+ * 
+ * 
+ */
+@RunWith(Parameterized.class)
+public class RoutedStoreTest extends AbstractByteArrayStoreTest {
+
+    private Cluster cluster;
+    private final ByteArray aKey = TestUtils.toByteArray("jay");
+    private final byte[] aValue = "kreps".getBytes();
+    private final byte[] aTransform = "transform".getBytes();
+    private final Class<? extends FailureDetector> failureDetectorClass;
+    private final boolean isPipelineRoutedStoreEnabled;
+    private FailureDetector failureDetector;
+    private ExecutorService routedStoreThreadPool;
+
+    public RoutedStoreTest(Class<? extends FailureDetector> failureDetectorClass,
+                           boolean isPipelineRoutedStoreEnabled) {
+        super("test");
+        this.failureDetectorClass = failureDetectorClass;
+        this.isPipelineRoutedStoreEnabled = isPipelineRoutedStoreEnabled;
+    }
+
+    @Override
+    @Before
+    public void setUp() throws Exception {
+        super.setUp();
+        cluster = getNineNodeCluster();
+    }
+
+    @Override
+    @After
+    public void tearDown() throws Exception {
+        super.tearDown();
+
+        if(failureDetector != null)
+            failureDetector.destroy();
+
+        if(routedStoreThreadPool != null)
+            routedStoreThreadPool.shutdown();
+    }
+
+    @Parameters
+    public static Collection<Object[]> configs() {
+        return Arrays.asList(new Object[][] { { BannagePeriodFailureDetector.class, true },
+                { BannagePeriodFailureDetector.class, false } });
+    }
+
+    @Override
+    public Store<ByteArray, byte[], byte[]> createStore(String name) {
+        int nodes = cluster.getNumberOfNodes();
+        return createStore(name, cluster, nodes, nodes, nodes, 0, 0);
+    }
+
+    public Store<ByteArray, byte[], byte[]> createStore(String name,
+                                                        Cluster cluster,
+                                                        int reads,
+                                                        int writes,
+                                                        int threads,
+                                                        int failures,
+                                                        int sleepy) {
+        int nodes = cluster.getNumberOfNodes();
+        StoreDefinition storeDef = this.getStoreDef(name,
+                                                    nodes,
+                                                    reads,
+                                                    writes,
+                                                    RoutingStrategyType.TO_ALL_STRATEGY);
+        RoutedStore routed = createRoutedStore(cluster,
+                                               storeDef,
+                                               createDistributedStore(cluster,
+                                                                      storeDef,
+                                                                      threads,
+                                                                      failures,
+                                                                      sleepy,
+                                                                      new VoldemortException("oops")));
+        return new VectorClockResolvingStore<ByteArray, byte[], byte[]>(routed);
+    }
+
+    private RoutedStore createRoutedStore(Cluster cluster,
+                                          String name,
+                                          int reads,
+                                          int writes,
+                                          String strategy,
+                                          int threads,
+                                          int failing,
+                                          int sleepy,
+                                          VoldemortException e) {
+        return createRoutedStore(cluster,
+                                 name,
+                                 cluster.getNumberOfNodes(),
+                                 reads,
+                                 writes,
+                                 strategy,
+                                 threads,
+                                 failing,
+                                 sleepy,
+                                 e);
+    }
+
+    public DistributedStore<Node, ByteArray, byte[], byte[]> createDistributedStore(Cluster cluster,
+                                                                                    StoreDefinition storeDef,
+                                                                                    int threads,
+                                                                                    int failing,
+                                                                                    int sleepy,
+                                                                                    VoldemortException e) {
+        createFailureDetector();
+        Map<Node, AsynchronousStore<ByteArray, byte[], byte[]>> async = createClusterStores(cluster,
+                                                                                            storeDef.getName(),
+                                                                                            failing,
+                                                                                            sleepy,
+                                                                                            threads,
+                                                                                            this.failureDetector,
+                                                                                            e);
+        return buildDistributedStore(async, storeDef);
+    }
+
+    private RoutedStore createRoutedStore(Cluster cluster,
+                                          String name,
+                                          int replicas,
+                                          int reads,
+                                          int writes,
+                                          String strategy,
+                                          int threads,
+                                          int failing,
+                                          int sleepy,
+                                          VoldemortException e) {
+        createFailureDetector();
+        Map<Node, AsynchronousStore<ByteArray, byte[], byte[]>> async = createClusterStores(cluster,
+                                                                                            name,
+                                                                                            failing,
+                                                                                            sleepy,
+                                                                                            threads,
+                                                                                            this.failureDetector,
+                                                                                            e);
+        StoreDefinition storeDef = getStoreDef(name, replicas, reads, writes, strategy);
+        DistributedStore<Node, ByteArray, byte[], byte[]> distributor = buildDistributedStore(async,
+                                                                                              storeDef);
+        setFailureDetectorVerifier(async);
+        return createRoutedStore(cluster, storeDef, distributor);
+    }
+
+    public RoutedStore createRoutedStore(Cluster cluster,
+                                         StoreDefinition storeDef,
+                                         DistributedStore<Node, ByteArray, byte[], byte[]> distributor) {
+        RoutedStoreFactory routedStoreFactory = new RoutedStoreFactory(isPipelineRoutedStoreEnabled,
+                                                                       failureDetector,
+                                                                       1000L);
+        return routedStoreFactory.create(cluster, storeDef, distributor);
+    }
+
+    private RoutedStore createRoutedStore(Cluster cluster,
+                                          String name,
+                                          int reads,
+                                          int writes,
+                                          int threads,
+                                          int failing,
+                                          int sleepy) {
+        return createRoutedStore(cluster,
+                                 name,
+                                 reads,
+                                 writes,
+                                 RoutingStrategyType.TO_ALL_STRATEGY,
+                                 threads,
+                                 failing,
+                                 sleepy,
+                                 new VoldemortException());
+    }
+
+    private AsynchronousStore<ByteArray, byte[], byte[]> createSleepyStore(Node node,
+                                                                           String storeName,
+                                                                           long delay,
+                                                                           FailureDetector detector,
+                                                                           ExecutorService threadPool) {
+        Store<ByteArray, byte[], byte[]> memory = new InMemoryStorageEngine<ByteArray, byte[], byte[]>(storeName
+                                                                                                       + "_"
+                                                                                                       + node.getId());
+        Store<ByteArray, byte[], byte[]> sleepy = new SleepyStore<ByteArray, byte[], byte[]>(delay,
+                                                                                             memory);
+        return createAsyncStore(node, sleepy, detector, threadPool);
+    }
+
+    private AsynchronousStore<ByteArray, byte[], byte[]> createAsyncStore(Node node,
+                                                                          Store<ByteArray, byte[], byte[]> store,
+                                                                          FailureDetector detector,
+                                                                          ExecutorService threadPool) {
+        AsynchronousStore<ByteArray, byte[], byte[]> threaded = new ThreadedStore<ByteArray, byte[], byte[]>(AsyncUtils.asCallable(store),
+                                                                                                             threadPool);
+        return FailureDetectingStore.create(node, detector, threaded);
+    }
+
+    public static Map<Node, AsynchronousStore<ByteArray, byte[], byte[]>> createClusterStores(Cluster cluster,
+                                                                                              String storeName,
+                                                                                              int failing,
+                                                                                              int sleepy,
+                                                                                              int threads,
+                                                                                              FailureDetector detector,
+                                                                                              VoldemortException e) {
+        if(failing + sleepy > cluster.getNumberOfNodes()) {
+            throw new IllegalArgumentException(failing + " failing nodes, " + sleepy
+                                               + " sleepy nodes, but only "
+                                               + cluster.getNumberOfNodes()
+                                               + " nodes in the cluster.");
+        }
+        ExecutorService threadPool = Executors.newFixedThreadPool(threads);
+        Map<Node, AsynchronousStore<ByteArray, byte[], byte[]>> nodeStores = AbstractDistributedStoreTest.createClusterStores(cluster,
+                                                                                                                              storeName,
+                                                                                                                              threadPool,
+                                                                                                                              detector,
+                                                                                                                              sleepy,
+                                                                                                                              Long.MAX_VALUE,
+                                                                                                                              failing,
+                                                                                                                              e);
+        for(Map.Entry<Node, AsynchronousStore<ByteArray, byte[], byte[]>> entry: nodeStores.entrySet()) {
+            Node node = entry.getKey();
+            AsynchronousStore<ByteArray, byte[], byte[]> async = entry.getValue();
+            nodeStores.put(node, FailureDetectingStore.create(node, detector, async));
+        }
+        return nodeStores;
+    }
+
+    private StoreDefinition getStoreDef(String name,
+                                        int replicas,
+                                        int reads,
+                                        int writes,
+                                        String strategy) {
+        return ServerTestUtils.getStoreDef(name, replicas, reads, reads, writes, writes, strategy);
+    }
+
+    private int countOccurances(RoutedStore routedStore, ByteArray key, Versioned<byte[]> value) {
+        int count = 0;
+        for(AsynchronousStore<ByteArray, byte[], byte[]> store: routedStore.getNodeStores()
+                                                                           .values())
+            try {
+                List<Versioned<byte[]>> results = store.submitGet(key, null).get();
+                if(results.size() > 0 && Utils.deepEquals(results.get(0), value))
+                    count += 1;
+            } catch(VoldemortException e) {
+                // This is normal for the failing store...
+            }
+        return count;
+    }
+
+    private void assertNEqual(RoutedStore routedStore,
+                              int expected,
+                              ByteArray key,
+                              Versioned<byte[]> value) {
+        int count = countOccurances(routedStore, key, value);
+        assertEquals("Expected " + expected + " occurances of '" + key + "' with value '" + value
+                     + "', but found " + count + ".", expected, count);
+    }
+
+    private void assertNOrMoreEqual(RoutedStore routedStore,
+                                    int expected,
+                                    ByteArray key,
+                                    Versioned<byte[]> value) {
+        int count = countOccurances(routedStore, key, value);
+        assertTrue("Expected " + expected + " or more occurances of '" + key + "' with value '"
+                   + value + "', but found " + count + ".", expected <= count);
+    }
+
+    private void testBasicOperations(int reads, int writes, int failures, int threads)
+            throws Exception {
+        RoutedStore routedStore = createRoutedStore(cluster,
+                                                    storeName,
+                                                    reads,
+                                                    writes,
+                                                    threads,
+                                                    failures,
+                                                    0);
+        Store<ByteArray, byte[], byte[]> store = new VectorClockResolvingStore<ByteArray, byte[], byte[]>(routedStore);
+        Version clock = getClock(1);
+        Versioned<byte[]> entry = new Versioned<byte[]>(aValue, clock);
+        Version result = routedStore.put(aKey, entry, aTransform);
+        Versioned<byte[]> versioned = new Versioned<byte[]>(aValue, result);
+        assertNOrMoreEqual(routedStore, cluster.getNumberOfNodes() - failures, aKey, versioned);
+        List<Versioned<byte[]>> found = store.get(aKey, aTransform);
+        assertEquals(1, found.size());
+        assertEquals(versioned, found.get(0));
+        assertNOrMoreEqual(routedStore, cluster.getNumberOfNodes() - failures, aKey, versioned);
+        assertTrue(routedStore.delete(aKey, versioned.getVersion()));
+        assertNEqual(routedStore, 0, aKey, versioned);
+        assertTrue(!routedStore.delete(aKey, versioned.getVersion()));
+    }
+
+    @Test
+    public void testBasicOperationsSingleThreaded() throws Exception {
+        testBasicOperations(cluster.getNumberOfNodes(), cluster.getNumberOfNodes(), 0, 1);
+    }
+
+    @Test
+    public void testBasicOperationsMultiThreaded() throws Exception {
+        testBasicOperations(cluster.getNumberOfNodes(), cluster.getNumberOfNodes(), 0, 4);
+    }
+
+    @Test
+    public void testBasicOperationsMultiThreadedWithFailures() throws Exception {
+        testBasicOperations(cluster.getNumberOfNodes() - 2, cluster.getNumberOfNodes() - 2, 2, 4);
+    }
+
+    private void checkException(int required,
+                                int total,
+                                int failures,
+                                InsufficientOperationalNodesException ione) {
+        assertEquals("Required Count", required, ione.getRequired());
+        assertEquals("Available Count", total, ione.getAvailable());
+        if(ione instanceof InsufficientSuccessfulNodesException) {
+            InsufficientSuccessfulNodesException isne = (InsufficientSuccessfulNodesException) ione;
+            assertEquals("Successful Count", total - failures, isne.getSuccessful());
+        }
+    }
+
+    private void testBasicOperationFailure(int reads, int writes, int failures, int threads)
+            throws Exception {
+        Version clock = getClock(1);
+        int availableForWrite = Math.max(cluster.getNumberOfNodes() - failures, writes - 1);
+        int availableForRead = Math.max(cluster.getNumberOfNodes() - failures, reads - 1);
+        Versioned<byte[]> versioned = new Versioned<byte[]>(aValue, clock);
+        RoutedStore routedStore = createRoutedStore(cluster,
+                                                    this.storeName,
+                                                    cluster.getNumberOfNodes(),
+                                                    reads,
+                                                    writes,
+                                                    RoutingStrategyType.TO_ALL_STRATEGY,
+                                                    threads,
+                                                    failures,
+                                                    0,
+                                                    new UnreachableStoreException("no go"));
+        try {
+            routedStore.put(aKey, versioned, aTransform);
+            fail("Put succeeded with too few operational nodes.");
+        } catch(InsufficientOperationalNodesException e) {
+            checkException(writes, availableForWrite, failures, e);
+        }
+        try {
+            routedStore.get(aKey, aTransform);
+            fail("Get succeeded with too few operational nodes.");
+        } catch(InsufficientOperationalNodesException e) {
+            checkException(reads, availableForRead, failures, e);
+        }
+        try {
+            routedStore.delete(aKey, versioned.getVersion());
+            fail("Get succeeded with too few operational nodes.");
+        } catch(InsufficientOperationalNodesException e) {
+            checkException(writes, availableForWrite, failures, e);
+        }
+    }
+
+    @Test
+    public void testBasicOperationFailureMultiThreaded() throws Exception {
+        testBasicOperationFailure(cluster.getNumberOfNodes() - 2,
+                                  cluster.getNumberOfNodes() - 2,
+                                  4,
+                                  4);
+    }
+
+    @Test
+    public void testObsoleteMasterFails() {
+    // write me
+    }
+
+    @Test
+    public void testOnlyNodeFailuresDisableNode() throws Exception {
+        // test put
+        cluster = getNineNodeCluster();
+
+        RoutedStore store = createRoutedStore(cluster,
+                                              this.storeName,
+                                              1,
+                                              cluster.getNumberOfNodes(),
+                                              RoutingStrategyType.TO_ALL_STRATEGY,
+                                              cluster.getNumberOfNodes(),
+                                              cluster.getNumberOfNodes(),
+                                              0,
+                                              new VoldemortException());
+        try {
+            store.put(aKey, new Versioned<byte[]>(aValue), aTransform);
+            fail("Failure is expected");
+        } catch(InsufficientOperationalNodesException e) { /* expected */
+            this.checkException(cluster.getNumberOfNodes(),
+                                cluster.getNumberOfNodes() - 1,
+                                cluster.getNumberOfNodes(),
+                                e);
+        }
+        assertOperationalNodes(cluster.getNumberOfNodes());
+
+        cluster = getNineNodeCluster();
+
+        store = createRoutedStore(cluster,
+                                  this.storeName,
+                                  cluster.getNumberOfNodes(),
+                                  1,
+                                  RoutingStrategyType.TO_ALL_STRATEGY,
+                                  cluster.getNumberOfNodes(),
+                                  cluster.getNumberOfNodes(),
+                                  0,
+                                  new UnreachableStoreException("no go"));
+        try {
+            store.put(aKey, new Versioned<byte[]>(aValue), aTransform);
+            fail("Failure is expected");
+        } catch(InsufficientOperationalNodesException e) { /* expected */
+            this.checkException(1, 0, 9, e);
+        }
+        assertOperationalNodes(0);
+
+        // test get
+        cluster = getNineNodeCluster();
+
+        store = createRoutedStore(cluster,
+                                  storeName,
+                                  1,
+                                  cluster.getNumberOfNodes(),
+                                  RoutingStrategyType.TO_ALL_STRATEGY,
+                                  cluster.getNumberOfNodes(),
+                                  9,
+                                  0,
+                                  new VoldemortException());
+        try {
+            store.get(aKey, aTransform);
+            fail("Failure is expected");
+        } catch(InsufficientOperationalNodesException e) { /* expected */
+            this.checkException(1, 9, 9, e);
+        }
+        assertOperationalNodes(cluster.getNumberOfNodes());
+
+        cluster = getNineNodeCluster();
+
+        store = createRoutedStore(cluster,
+                                  storeName,
+                                  1,
+                                  cluster.getNumberOfNodes(),
+                                  RoutingStrategyType.TO_ALL_STRATEGY,
+                                  cluster.getNumberOfNodes(),
+                                  cluster.getNumberOfNodes(),
+                                  0,
+                                  new UnreachableStoreException("no go"));
+        try {
+            store.get(aKey, aTransform);
+            fail("Failure is expected");
+        } catch(InsufficientOperationalNodesException e) { /* expected */
+            this.checkException(1, cluster.getNumberOfNodes(), cluster.getNumberOfNodes(), e);
+        }
+        assertOperationalNodes(0);
+
+        // test delete
+        cluster = getNineNodeCluster();
+
+        store = createRoutedStore(cluster,
+                                  storeName,
+                                  1,
+                                  cluster.getNumberOfNodes(),
+                                  RoutingStrategyType.TO_ALL_STRATEGY,
+                                  cluster.getNumberOfNodes(),
+                                  cluster.getNumberOfNodes(),
+                                  0,
+                                  new VoldemortException());
+        try {
+            store.delete(aKey, new VectorClock());
+            fail("Failure is expected");
+        } catch(InsufficientOperationalNodesException e) { /* expected */
+            this.checkException(9, 9, 9, e);
+        }
+        assertOperationalNodes(cluster.getNumberOfNodes());
+
+        cluster = getNineNodeCluster();
+
+        store = createRoutedStore(cluster,
+                                  storeName,
+                                  1,
+                                  1,
+                                  RoutingStrategyType.TO_ALL_STRATEGY,
+                                  cluster.getNumberOfNodes(),
+                                  cluster.getNumberOfNodes(),
+                                  0,
+                                  new UnreachableStoreException("no go"));
+        try {
+            store.delete(aKey, new VectorClock());
+            fail("Failure is expected");
+        } catch(InsufficientOperationalNodesException e) { /* expected */
+            this.checkException(1, cluster.getNumberOfNodes(), cluster.getNumberOfNodes(), e);
+        }
+        assertOperationalNodes(0);
+    }
+
+    @Test
+    public void testGetVersions2() throws Exception {
+        List<ByteArray> keys = getKeys(2);
+        ByteArray key = keys.get(0);
+        byte[] value = getValue();
+        Store<ByteArray, byte[], byte[]> store = getStore();
+        store.put(key, Versioned.value(value), null);
+        List<Versioned<byte[]>> versioneds = store.get(key, null);
+        List<Version> versions = store.getVersions(key);
+        assertEquals(1, versioneds.size());
+        assertEquals(1, versions.size());
+        for(int i = 0; i < versions.size(); i++)
+            assertEquals(versioneds.get(0).getVersion(), versions.get(i));
+
+        assertEquals(0, store.getVersions(keys.get(1)).size());
+    }
+
+    /**
+     * Tests that getAll works correctly with a node down in a two node cluster.
+     */
+    @Test
+    public void testGetAllWithNodeDown() throws Exception {
+        cluster = VoldemortTestConstants.getTwoNodeCluster();
+
+        createFailureDetector();
+        RoutedStore routedStore = createRoutedStore(cluster, storeName, 1, 2, 1, 0, 0);
+        Store<ByteArray, byte[], byte[]> store = new VectorClockResolvingStore<ByteArray, byte[], byte[]>(routedStore);
+
+        Map<ByteArray, byte[]> expectedValues = Maps.newHashMap();
+        for(byte i = 1; i < 11; ++i) {
+            ByteArray key = new ByteArray(new byte[] { i });
+            byte[] value = new byte[] { (byte) (i + 50) };
+            store.put(key, Versioned.value(value), null);
+            expectedValues.put(key, value);
+        }
+
+        recordException(failureDetector, cluster.getNodes().iterator().next());
+
+        Map<ByteArray, List<Versioned<byte[]>>> all = store.getAll(expectedValues.keySet(), null);
+        assertEquals(expectedValues.size(), all.size());
+        for(Map.Entry<ByteArray, List<Versioned<byte[]>>> mapEntry: all.entrySet()) {
+            byte[] value = expectedValues.get(mapEntry.getKey());
+            assertEquals(new ByteArray(value), new ByteArray(mapEntry.getValue().get(0).getValue()));
+        }
+    }
+
+    @Test
+    public void testGetAllWithFailingStore() throws Exception {
+        cluster = VoldemortTestConstants.getTwoNodeCluster();
+
+        StoreDefinition storeDef = ServerTestUtils.getStoreDef("test",
+                                                               2,
+                                                               1,
+                                                               1,
+                                                               2,
+                                                               2,
+                                                               RoutingStrategyType.CONSISTENT_STRATEGY);
+
+        Map<Node, AsynchronousStore<ByteArray, byte[], byte[]>> subStores = Maps.newHashMap();
+        this.createFailureDetector();
+
+        Node node1 = Iterables.get(cluster.getNodes(), 0);
+        Node node2 = Iterables.get(cluster.getNodes(), 1);
+        ExecutorService threadPool = Executors.newFixedThreadPool(1);
+        subStores.put(node1,
+                      createAsyncStore(node1,
+                                       new InMemoryStorageEngine<ByteArray, byte[], byte[]>("test"),
+                                       failureDetector,
+                                       threadPool));
+        subStores.put(node2,
+                      createAsyncStore(node2,
+                                       new FailingReadsStore<ByteArray, byte[], byte[]>("test"),
+                                       failureDetector,
+                                       threadPool));
+
+        RoutedStoreFactory routedStoreFactory = new RoutedStoreFactory(isPipelineRoutedStoreEnabled,
+                                                                       failureDetector,
+                                                                       1000L);
+
+        RoutedStore routedStore = routedStoreFactory.create(cluster,
+                                                            storeDef,
+                                                            buildDistributedStore(subStores,
+                                                                                  storeDef));
+
+        Store<ByteArray, byte[], byte[]> store = new VectorClockResolvingStore<ByteArray, byte[], byte[]>(routedStore);
+
+        Map<ByteArray, byte[]> expectedValues = Maps.newHashMap();
+        for(byte i = 1; i < 11; ++i) {
+            ByteArray key = new ByteArray(new byte[] { i });
+            byte[] value = new byte[] { (byte) (i + 50) };
+            store.put(key, Versioned.value(value), null);
+            expectedValues.put(key, value);
+        }
+        Map<ByteArray, List<Versioned<byte[]>>> all = store.getAll(expectedValues.keySet(), null);
+        assertEquals(expectedValues.size(), all.size());
+        for(Map.Entry<ByteArray, List<Versioned<byte[]>>> mapEntry: all.entrySet()) {
+            byte[] value = expectedValues.get(mapEntry.getKey());
+            assertEquals(new ByteArray(value), new ByteArray(mapEntry.getValue().get(0).getValue()));
+        }
+    }
+
+    /**
+     * One node up, two preferred reads and one required read. See:
+     * 
+     * http://github.com/voldemort/voldemort/issues#issue/18
+     */
+    @Test
+    public void testGetAllWithMorePreferredReadsThanNodes() throws Exception {
+        cluster = VoldemortTestConstants.getTwoNodeCluster();
+
+        StoreDefinition storeDef = ServerTestUtils.getStoreDef("test",
+                                                               2,
+                                                               2,
+                                                               1,
+                                                               2,
+                                                               2,
+                                                               RoutingStrategyType.CONSISTENT_STRATEGY);
+
+        Map<Node, AsynchronousStore<ByteArray, byte[], byte[]>> subStores = Maps.newHashMap();
+        this.createFailureDetector();
+
+        routedStoreThreadPool = Executors.newFixedThreadPool(1);
+
+        Node node1 = Iterables.get(cluster.getNodes(), 0);
+        Node node2 = Iterables.get(cluster.getNodes(), 1);
+        subStores.put(node1,
+                      createAsyncStore(node1,
+                                       new InMemoryStorageEngine<ByteArray, byte[], byte[]>("test"),
+                                       failureDetector,
+                                       routedStoreThreadPool));
+        subStores.put(node2,
+                      createAsyncStore(node2,
+                                       new InMemoryStorageEngine<ByteArray, byte[], byte[]>("test"),
+                                       failureDetector,
+                                       routedStoreThreadPool));
+
+        RoutedStoreFactory routedStoreFactory = new RoutedStoreFactory(isPipelineRoutedStoreEnabled,
+                                                                       failureDetector,
+                                                                       1000L);
+
+        RoutedStore routedStore = routedStoreFactory.create(cluster,
+                                                            storeDef,
+                                                            buildDistributedStore(subStores,
+                                                                                  storeDef));
+
+        Store<ByteArray, byte[], byte[]> store = new VectorClockResolvingStore<ByteArray, byte[], byte[]>(routedStore);
+        this.setFailureDetectorVerifier(subStores);
+        store.put(aKey, Versioned.value(aValue), aTransform);
+        recordException(failureDetector, cluster.getNodes().iterator().next());
+        Map<ByteArray, List<Versioned<byte[]>>> all = store.getAll(Arrays.asList(aKey),
+                                                                   Collections.singletonMap(aKey,
+                                                                                            aTransform));
+        assertEquals(1, all.size());
+        assertTrue(Arrays.equals(aValue, all.values().iterator().next().get(0).getValue()));
+    }
+
+    /**
+     * See Issue #89: Sequential retrieval in RoutedStore.get doesn't consider
+     * repairReads.
+     */
+    @Test
+    public void testReadRepairWithFailures() throws Exception {
+        cluster = getNineNodeCluster();
+
+        RoutedStore routedStore = createRoutedStore(cluster,
+                                                    storeName,
+                                                    cluster.getNumberOfNodes() - 1,
+                                                    cluster.getNumberOfNodes() - 1,
+                                                    1,
+                                                    0,
+                                                    0);
+        // Disable node 1 so that the first put also goes to the last node
+        recordException(failureDetector, Iterables.get(cluster.getNodes(), 1));
+        Store<ByteArray, byte[], byte[]> store = new VectorClockResolvingStore<ByteArray, byte[], byte[]>(routedStore);
+        store.put(aKey, new Versioned<byte[]>(aValue), null);
+
+        byte[] anotherValue = "john".getBytes();
+
+        // Disable the last node and enable node 1 to prevent the last node from
+        // getting the new version
+        recordException(failureDetector, Iterables.getLast(cluster.getNodes()));
+        recordSuccess(failureDetector, Iterables.get(cluster.getNodes(), 1));
+        Version clock = getClock(1);
+        store.put(aKey, new Versioned<byte[]>(anotherValue, clock), null);
+
+        // Enable last node and disable node 1, the following get should cause a
+        // read repair on the last node in the code path that is only executed
+        // if there are failures.
+        recordException(failureDetector, Iterables.get(cluster.getNodes(), 1));
+        recordSuccess(failureDetector, Iterables.getLast(cluster.getNodes()));
+        List<Versioned<byte[]>> versioneds = store.get(aKey, null);
+        assertEquals(1, versioneds.size());
+        assertEquals(new ByteArray(anotherValue), new ByteArray(versioneds.get(0).getValue()));
+
+        // Read repairs are done asynchronously, so we sleep for a short period.
+        // It may be a good idea to use a synchronous executor service.
+        Thread.sleep(100);
+        for(Map.Entry<Node, AsynchronousStore<ByteArray, byte[], byte[]>> entry: routedStore.getNodeStores()
+                                                                                            .entrySet()) {
+            recordSuccess(failureDetector, entry.getKey());
+            AsynchronousStore<ByteArray, byte[], byte[]> inner = entry.getValue();
+            List<Versioned<byte[]>> innerVersioneds = inner.submitGet(aKey, null).get();
+            assertEquals(1, versioneds.size());
+            assertEquals(new ByteArray(anotherValue), new ByteArray(innerVersioneds.get(0)
+                                                                                   .getValue()));
+        }
+
+    }
+
+    protected DistributedStore<Node, ByteArray, byte[], byte[]> buildDistributedStore(Map<Node, AsynchronousStore<ByteArray, byte[], byte[]>> stores,
+                                                                                      StoreDefinition storeDef) {
+        return buildDistributedStore(stores, storeDef, true);
+    }
+
+    protected DistributedStore<Node, ByteArray, byte[], byte[]> buildDistributedStore(Map<Node, AsynchronousStore<ByteArray, byte[], byte[]>> stores,
+                                                                                      StoreDefinition storeDef,
+                                                                                      boolean makeUnique) {
+        DistributedStore<Node, ByteArray, byte[], byte[]> distributor = new DistributedParallelStore<Node, ByteArray, byte[], byte[]>(stores,
+                                                                                                                                      storeDef,
+                                                                                                                                      makeUnique);
+        return new ReadRepairStore<Node, ByteArray, byte[], byte[]>(distributor);
+    }
+
+    /**
+     * See issue #134: RoutedStore put() doesn't wait for enough attempts to
+     * succeed
+     * 
+     * This issue would only happen with one node down and another that was slow
+     * to respond.
+     */
+    @Test
+    public void testPutWithOneNodeDownAndOneNodeSlow() throws Exception {
+        this.createFailureDetector();
+        cluster = VoldemortTestConstants.getThreeNodeCluster();
+        StoreDefinition storeDef = ServerTestUtils.getStoreDef("test",
+                                                               3,
+                                                               2,
+                                                               2,
+                                                               2,
+                                                               2,
+                                                               RoutingStrategyType.CONSISTENT_STRATEGY);
+
+        /* The key used causes the nodes selected for writing to be [2, 0, 1] */
+        Map<Node, AsynchronousStore<ByteArray, byte[], byte[]>> subStores = Maps.newHashMap();
+
+        Node node1 = Iterables.get(cluster.getNodes(), 0);
+        Node node2 = Iterables.get(cluster.getNodes(), 1);
+        Node node3 = Iterables.get(cluster.getNodes(), 2);
+
+        routedStoreThreadPool = Executors.newFixedThreadPool(1);
+
+        Store<ByteArray, byte[], byte[]> failing = FailingStore.asStore("test");
+        subStores.put(node1, createAsyncStore(node1,
+                                              failing,
+                                              failureDetector,
+                                              routedStoreThreadPool));
+        subStores.put(node3,
+                      createAsyncStore(node3,
+                                       new InMemoryStorageEngine<ByteArray, byte[], byte[]>("test"),
+                                       failureDetector,
+                                       routedStoreThreadPool));
+        /*
+         * The bug would only show itself if the second successful required
+         * write was slow (but still within the timeout).
+         */
+        subStores.put(node2, createSleepyStore(node2,
+                                               "test",
+                                               100,
+                                               failureDetector,
+                                               routedStoreThreadPool));
+
+        RoutedStoreFactory routedStoreFactory = new RoutedStoreFactory(isPipelineRoutedStoreEnabled,
+                                                                       failureDetector,
+                                                                       1000L);
+
+        RoutedStore routedStore = routedStoreFactory.create(cluster,
+                                                            storeDef,
+                                                            buildDistributedStore(subStores,
+                                                                                  storeDef));
+
+        Store<ByteArray, byte[], byte[]> store = new VectorClockResolvingStore<ByteArray, byte[], byte[]>(routedStore);
+        store.put(aKey, new Versioned<byte[]>(aValue), aTransform);
+    }
+
+    @Test
+    public void testPutTimeout() throws Exception {
+        int timeout = 50;
+        StoreDefinition definition = new StoreDefinitionBuilder().setName("test")
+                                                                 .setType("foo")
+                                                                 .setKeySerializer(new SerializerDefinition("test"))
+                                                                 .setValueSerializer(new SerializerDefinition("test"))
+                                                                 .setRoutingPolicy(RoutingTier.CLIENT)
+                                                                 .setRoutingStrategyType(RoutingStrategyType.CONSISTENT_STRATEGY)
+                                                                 .setReplicationFactor(3)
+                                                                 .setPreferredReads(3)
+                                                                 .setRequiredReads(3)
+                                                                 .setPreferredWrites(3)
+                                                                 .setRequiredWrites(3)
+                                                                 .build();
+        Map<Node, AsynchronousStore<ByteArray, byte[], byte[]>> stores = new HashMap<Node, AsynchronousStore<ByteArray, byte[], byte[]>>();
+        List<Node> nodes = new ArrayList<Node>();
+        this.createFailureDetector();
+        routedStoreThreadPool = Executors.newFixedThreadPool(3);
+        int totalDelay = 0;
+        for(int i = 0; i < 3; i++) {
+            List<Integer> partitions = Arrays.asList(i);
+            Node node = new Node(i, "none", 0, 0, 0, partitions);
+            int delay = 4 + i * timeout;
+            totalDelay += delay;
+            stores.put(node, this.createSleepyStore(node,
+                                                    "test",
+                                                    delay,
+                                                    failureDetector,
+                                                    routedStoreThreadPool));
+            nodes.add(node);
+        }
+
+        RoutedStoreFactory routedStoreFactory = new RoutedStoreFactory(isPipelineRoutedStoreEnabled,
+                                                                       failureDetector,
+                                                                       timeout);
+        Cluster cluster = new Cluster("test", nodes);
+        RoutedStore routedStore = routedStoreFactory.create(cluster,
+                                                            definition,
+                                                            buildDistributedStore(stores,
+                                                                                  definition));
+
+        long start = System.currentTimeMillis();
+        try {
+            routedStore.put(new ByteArray("test".getBytes()),
+                            new Versioned<byte[]>(new byte[] { 1 }),
+                            null);
+            fail("Should have thrown");
+        } catch(InsufficientOperationalNodesException e) {
+            long elapsed = System.currentTimeMillis() - start;
+            assertTrue(elapsed + " < " + totalDelay, elapsed < totalDelay);
+        }
+    }
+
+    /**
+     * See Issue #211: Unnecessary read repairs during getAll with more than one
+     * key
+     */
+    @Test
+    public void testNoReadRepair() throws Exception {
+        cluster = VoldemortTestConstants.getThreeNodeCluster();
+        StoreDefinition storeDef = ServerTestUtils.getStoreDef("test",
+                                                               3,
+                                                               2,
+                                                               1,
+                                                               3,
+                                                               2,
+                                                               RoutingStrategyType.CONSISTENT_STRATEGY);
+
+        this.createFailureDetector();
+        routedStoreThreadPool = Executors.newFixedThreadPool(1);
+        Map<Node, AsynchronousStore<ByteArray, byte[], byte[]>> subStores = Maps.newHashMap();
+
+        /* We just need to keep a store from one node */
+        StatTrackingStore<ByteArray, byte[], byte[]> statStore = null;
+        for(int i = 0; i < 3; ++i) {
+            Node node = Iterables.get(cluster.getNodes(), i);
+            statStore = new StatTrackingStore<ByteArray, byte[], byte[]>(new InMemoryStorageEngine<ByteArray, byte[], byte[]>("test"),
+                                                                         null);
+            AsynchronousStore<ByteArray, byte[], byte[]> async = this.createAsyncStore(node,
+                                                                                       statStore,
+                                                                                       failureDetector,
+                                                                                       routedStoreThreadPool);
+            subStores.put(node, async);
+        }
+
+        RoutedStoreFactory routedStoreFactory = new RoutedStoreFactory(isPipelineRoutedStoreEnabled,
+                                                                       failureDetector,
+                                                                       1000L);
+
+        RoutedStore routedStore = routedStoreFactory.create(cluster,
+                                                            storeDef,
+                                                            buildDistributedStore(subStores,
+                                                                                  storeDef,
+                                                                                  false));
+
+        ByteArray key1 = aKey;
+        routedStore.put(key1, Versioned.value("value1".getBytes()), null);
+        ByteArray key2 = TestUtils.toByteArray("voldemort");
+        routedStore.put(key2, Versioned.value("value2".getBytes()), null);
+
+        long putCount = statStore.getStats().getCount(Tracked.PUT);
+        routedStore.getAll(Arrays.asList(key1, key2), null);
+        /* Read repair happens asynchronously, so we wait a bit */
+        Thread.sleep(500);
+        assertEquals("put count should remain the same if there are no read repairs",
+                     putCount,
+                     statStore.getStats().getCount(Tracked.PUT));
+    }
+
+    @Test
+    public void testTardyResponsesNotIncludedInResult() throws Exception {
+        cluster = VoldemortTestConstants.getThreeNodeCluster();
+        StoreDefinition storeDef = ServerTestUtils.getStoreDef("test",
+                                                               3,
+                                                               3,
+                                                               2,
+                                                               3,
+                                                               1,
+                                                               RoutingStrategyType.CONSISTENT_STRATEGY);
+
+        int sleepTimeMs = 500;
+        this.createFailureDetector();
+        routedStoreThreadPool = Executors.newFixedThreadPool(cluster.getNumberOfNodes());
+        Map<Node, AsynchronousStore<ByteArray, byte[], byte[]>> subStores = Maps.newHashMap();
+
+        for(Node node: cluster.getNodes()) {
+            Store<ByteArray, byte[], byte[]> store = new InMemoryStorageEngine<ByteArray, byte[], byte[]>("test");
+
+            if(subStores.isEmpty()) {
+                store = new SleepyStore<ByteArray, byte[], byte[]>(sleepTimeMs, store);
+            }
+
+            subStores.put(node, this.createAsyncStore(node,
+                                                      store,
+                                                      failureDetector,
+                                                      routedStoreThreadPool));
+        }
+
+        RoutedStoreFactory routedStoreFactory = new RoutedStoreFactory(isPipelineRoutedStoreEnabled,
+                                                                       failureDetector,
+                                                                       10000L);
+        DistributedStore<Node, ByteArray, byte[], byte[]> distributor = buildDistributedStore(subStores,
+                                                                                              storeDef,
+                                                                                              false);
+
+        RoutedStore routedStore = routedStoreFactory.create(cluster, storeDef, distributor);
+
+        routedStore.put(aKey, Versioned.value(aValue), null);
+
+        routedStoreFactory = new RoutedStoreFactory(isPipelineRoutedStoreEnabled,
+                                                    failureDetector,
+                                                    sleepTimeMs / 2);
+
+        routedStore = routedStoreFactory.create(cluster, storeDef, distributor);
+
+        List<Versioned<byte[]>> versioneds = routedStore.get(aKey, null);
+        assertEquals(2, versioneds.size());
+
+        // Let's make sure that if the response *does* come in late, that it
+        // doesn't alter the return value.
+        Thread.sleep(sleepTimeMs * 2);
+        assertEquals(2, versioneds.size());
+    }
+
+    @Test
+    public void testSlowStoreDowngradesFromPreferredToRequired() throws Exception {
+        cluster = VoldemortTestConstants.getThreeNodeCluster();
+        StoreDefinition storeDef = ServerTestUtils.getStoreDef("test",
+                                                               3,
+                                                               3,
+                                                               2,
+                                                               3,
+                                                               1,
+                                                               RoutingStrategyType.CONSISTENT_STRATEGY);
+
+        int sleepTimeMs = 500;
+        Map<Node, AsynchronousStore<ByteArray, byte[], byte[]>> subStores = Maps.newHashMap();
+        this.createFailureDetector();
+        routedStoreThreadPool = Executors.newFixedThreadPool(cluster.getNumberOfNodes());
+
+        for(Node node: cluster.getNodes()) {
+            Store<ByteArray, byte[], byte[]> store = new InMemoryStorageEngine<ByteArray, byte[], byte[]>("test");
+
+            if(subStores.isEmpty()) {
+                store = new SleepyStore<ByteArray, byte[], byte[]>(sleepTimeMs, store);
+            }
+
+            subStores.put(node, this.createAsyncStore(node,
+                                                      store,
+                                                      failureDetector,
+                                                      routedStoreThreadPool));
+        }
+
+        RoutedStoreFactory routedStoreFactory = new RoutedStoreFactory(isPipelineRoutedStoreEnabled,
+                                                                       failureDetector,
+                                                                       10000L);
+
+        DistributedStore<Node, ByteArray, byte[], byte[]> distributor = buildDistributedStore(subStores,
+                                                                                              storeDef,
+                                                                                              false);
+        RoutedStore routedStore = routedStoreFactory.create(cluster, storeDef, distributor);
+
+        routedStore.put(aKey, Versioned.value(aValue), null);
+
+        routedStoreFactory = new RoutedStoreFactory(isPipelineRoutedStoreEnabled,
+                                                    failureDetector,
+                                                    sleepTimeMs / 2);
+
+        routedStore = routedStoreFactory.create(cluster, storeDef, distributor);
+
+        List<Versioned<byte[]>> versioneds = routedStore.get(aKey, null);
+        assertEquals(2, versioneds.size());
+    }
+
+    private void assertOperationalNodes(int expected) {
+        int found = 0;
+        for(Node n: cluster.getNodes())
+            if(failureDetector.isAvailable(n)) {
+                found++;
+            }
+        assertEquals("Number of operational nodes not what was expected.", expected, found);
+    }
+
+    private void setFailureDetectorVerifier(Map<Node, AsynchronousStore<ByteArray, byte[], byte[]>> asyncStores) {
+        Map<Integer, Store<ByteArray, byte[], byte[]>> syncStores = Maps.newHashMap();
+        for(Map.Entry<Node, AsynchronousStore<ByteArray, byte[], byte[]>> entry: asyncStores.entrySet()) {
+            syncStores.put(entry.getKey().getId(), AsyncUtils.asSync(entry.getValue()));
+        }
+        failureDetector.getConfig().setStoreVerifier(create(syncStores));
+    }
+
+    public static FailureDetector createFailureDetector(Class<? extends FailureDetector> failureDetectorClass,
+                                                        Cluster cluster) {
+        FailureDetectorConfig failureDetectorConfig = new FailureDetectorConfig().setImplementationClassName(failureDetectorClass.getName())
+                                                                                 .setBannagePeriod(2000)
+                                                                                 .setNodes(cluster.getNodes());
+        return create(failureDetectorConfig, false);
+    }
+
+    public FailureDetector createFailureDetector() {
+        // Destroy any previous failure detector before creating the next one
+        // (the final one is destroyed in tearDown).
+        if(failureDetector != null)
+            failureDetector.destroy();
+        failureDetector = createFailureDetector(this.failureDetectorClass, this.cluster);
+        return failureDetector;
+    }
+}