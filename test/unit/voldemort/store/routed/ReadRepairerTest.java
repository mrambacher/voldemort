--- conflicted
+++ resolved
@@ -1,4 +1,3 @@
-<<<<<<< HEAD
 /*
  * Copyright 2008-2009 LinkedIn, Inc
  * 
@@ -58,6 +57,7 @@
 import voldemort.store.memory.InMemoryStorageEngine;
 import voldemort.utils.ByteArray;
 import voldemort.utils.Time;
+import voldemort.versioning.Version;
 import voldemort.versioning.Versioned;
 
 import com.google.common.collect.Iterables;
@@ -315,337 +315,19 @@
     }
 
     private NodeValue<Integer, String, Integer> getValue(int nodeId, int value, int[] version) {
+        return toValue(nodeId, value, getClock(version));
+    }
+
+    private NodeValue<Integer, String, Integer> toValue(int nodeId, int value, Version version) {
         return new NodeValue<Integer, String, Integer>(nodeId,
                                                        Integer.toString(value),
-                                                       new Versioned<Integer>(value,
-                                                                              getClock(version)));
-    }
-
-}
-=======
-/*
- * Copyright 2008-2009 LinkedIn, Inc
- * 
- * Licensed under the Apache License, Version 2.0 (the "License"); you may not
- * use this file except in compliance with the License. You may obtain a copy of
- * the License at
- * 
- * http://www.apache.org/licenses/LICENSE-2.0
- * 
- * Unless required by applicable law or agreed to in writing, software
- * distributed under the License is distributed on an "AS IS" BASIS, WITHOUT
- * WARRANTIES OR CONDITIONS OF ANY KIND, either express or implied. See the
- * License for the specific language governing permissions and limitations under
- * the License.
- */
-
-package voldemort.store.routed;
-
-import static java.util.Arrays.asList;
-import static voldemort.TestUtils.getClock;
-
-import java.util.ArrayList;
-import java.util.List;
-
-import junit.framework.TestCase;
-
-import org.junit.Test;
-
-import voldemort.versioning.VectorClock;
-import voldemort.versioning.Version;
-import voldemort.versioning.Versioned;
-
-import com.google.common.collect.Lists;
-
-/**
- * 
- */
-@SuppressWarnings("unchecked")
-public class ReadRepairerTest extends TestCase {
-
-    private ReadRepairer<String, Integer> repairer = new ReadRepairer<String, Integer>();
-    private List<NodeValue<String, Integer>> empty = new ArrayList<NodeValue<String, Integer>>();
-
-    @Test
-    public void testEmptyList() throws Exception {
-        assertEquals(empty, repairer.getRepairs(empty));
-    }
-
-    @Test
-    public void testSingleValue() throws Exception {
-        assertEquals(empty, repairer.getRepairs(asList(getValue(1, 1, new int[] { 1 }))));
-    }
-
-    @Test
-    public void testAllEqual() throws Exception {
-        List<NodeValue<String, Integer>> values = asList(getValue(1, 1, new int[] { 1 }),
-                                                         getValue(2, 1, new int[] { 1 }),
-                                                         getValue(3, 1, new int[] { 1 }));
-        assertEquals(empty, repairer.getRepairs(values));
-    }
-
-    /**
-     * See Issue 92: ReadRepairer.getRepairs should not return duplicates.
-     */
-    public void testNoDuplicates() throws Exception {
-        List<NodeValue<String, Integer>> values = asList(getValue(1, 1, new int[] { 1, 2 }),
-                                                         getValue(2, 1, new int[] { 1, 2 }),
-                                                         getValue(3, 1, new int[] { 1 }));
-        List<NodeValue<String, Integer>> repairs = repairer.getRepairs(values);
-        assertEquals(1, repairs.size());
-        assertEquals(getValue(3, 1, new int[] { 1, 2 }), repairs.get(0));
-    }
-
-    public void testSingleSuccessor() throws Exception {
-        assertVariationsEqual("Test single successor",
-                              getValue(1, 1, new int[] { 1, 1 }),
-                              asList(getValue(1, 1, new int[] { 1 }), getValue(2, 1, new int[] { 1,
-                                      1 })));
-    }
-
-    public void testAllConcurrent() throws Exception {
-        assertVariationsEqual("Test all concurrent",
-                              asList(getValue(1, 1, new int[] { 2 }),
-                                     getValue(1, 1, new int[] { 3 }),
-                                     getValue(2, 1, new int[] { 1 }),
-                                     getValue(2, 1, new int[] { 3 }),
-                                     getValue(3, 1, new int[] { 1 }),
-                                     getValue(3, 1, new int[] { 2 })),
-                              asList(getValue(1, 1, new int[] { 1 }),
-                                     getValue(2, 1, new int[] { 2 }),
-                                     getValue(3, 1, new int[] { 3 })));
-    }
-
-    public void testTwoAncestorsToOneSuccessor() throws Exception {
-        int[] expected = new int[] { 1, 1, 2, 2 };
-        assertVariationsEqual("testTwoAncestorsToOneSuccessor",
-                              asList(getValue(2, 1, expected), getValue(3, 1, expected)),
-                              asList(getValue(1, 1, expected),
-                                     getValue(2, 1, new int[] { 1 }),
-                                     getValue(3, 1, new int[] { 2 })));
-    }
-
-    public void testOneAcestorToTwoSuccessors() throws Exception {
-        int[] expected = new int[] { 1, 1, 2, 2 };
-        assertVariationsEqual("testOneAcestorToTwoSuccessors",
-                              asList(getValue(2, 1, expected), getValue(3, 1, expected)),
-                              asList(getValue(1, 1, expected),
-                                     getValue(2, 1, new int[] { 1 }),
-                                     getValue(3, 1, new int[] { 2 })));
-    }
-
-    public void testEqualObsoleteVersions() throws Exception {
-        int[] expected = new int[] { 1, 1 };
-        assertVariationsEqual("testEqualObsoleteVersions",
-                              asList(getValue(1, 1, expected),
-                                     getValue(2, 1, expected),
-                                     getValue(3, 1, expected)),
-                              asList(getValue(1, 1, new int[] {}),
-                                     getValue(2, 1, new int[] { 1 }),
-                                     getValue(3, 1, new int[] { 1 }),
-                                     getValue(4, 1, expected)));
-    }
-
-    public void testDiamondPattern() throws Exception {
-        int[] expected = new int[] { 1, 1, 2, 2 };
-        assertVariationsEqual("testDiamondPattern",
-                              asList(getValue(1, 1, expected),
-                                     getValue(2, 1, expected),
-                                     getValue(3, 1, expected)),
-                              asList(getValue(1, 1, new int[] {}),
-                                     getValue(2, 1, new int[] { 1 }),
-                                     getValue(3, 1, new int[] { 2 }),
-                                     getValue(4, 1, expected)));
-    }
-
-    public void testConcurrentToOneDoesNotImplyConcurrentToAll() throws Exception {
-        assertVariationsEqual("testConcurrentToOneDoesNotImplyConcurrentToAll",
-                              asList(getValue(1, 1, new int[] { 1, 3, 3 }),
-                                     getValue(1, 1, new int[] { 1, 2 }),
-                                     getValue(2, 1, new int[] { 1, 3, 3 }),
-                                     getValue(3, 1, new int[] { 1, 2 })),
-                              asList(getValue(1, 1, new int[] { 3, 3 }), getValue(2, 1, new int[] {
-                                      1, 2 }), getValue(3, 1, new int[] { 1, 3, 3 })));
-    }
-
-    public void testLotsOfVersions() throws Exception {
-        assertVariationsEqual("testLotsOfVersions",
-                              asList(getValue(1, 1, new int[] { 1, 2, 2, 3 }),
-                                     getValue(1, 1, new int[] { 1, 2, 3, 3 }),
-                                     getValue(2, 1, new int[] { 1, 2, 2, 3 }),
-                                     getValue(2, 1, new int[] { 1, 2, 3, 3 }),
-                                     getValue(3, 1, new int[] { 1, 2, 2, 3 }),
-                                     getValue(3, 1, new int[] { 1, 2, 3, 3 }),
-                                     getValue(4, 1, new int[] { 1, 2, 3, 3 }),
-                                     getValue(5, 1, new int[] { 1, 2, 2, 3 }),
-                                     getValue(6, 1, new int[] { 1, 2, 2, 3 }),
-                                     getValue(6, 1, new int[] { 1, 2, 3, 3 })),
-                              asList(getValue(1, 1, new int[] { 1, 3 }),
-                                     getValue(2, 1, new int[] { 1, 2 }),
-                                     getValue(3, 1, new int[] { 2, 2 }),
-                                     getValue(4, 1, new int[] { 1, 2, 2, 3 }),
-                                     getValue(5, 1, new int[] { 1, 2, 3, 3 }),
-                                     getValue(6, 1, new int[] { 3, 3 })));
-    }
-
-    /**
-     * See Issue #211: Unnecessary read repairs during getAll with more than one
-     * key
-     */
-    @Test
-    public void testMultipleKeys() {
-        List<NodeValue<String, Integer>> nodeValues = Lists.newArrayList();
-        nodeValues.add(getValue(0, 1, new int[2]));
-        nodeValues.add(getValue(0, 2, new int[0]));
-        nodeValues.add(getValue(1, 2, new int[0]));
-        nodeValues.add(getValue(2, 1, new int[2]));
-        List<NodeValue<String, Integer>> repairs = repairer.getRepairs(nodeValues);
-        assertEquals("There should be no repairs.", 0, repairs.size());
-    }
-
-    @Test
-    public void testMultipleKeysOnSingleNode() throws Exception {
-        List<NodeValue<String, Integer>> values = asList(toValue(1, 1, getClock(1)),
-                                                         toValue(1, 2, getClock(1)),
-                                                         toValue(1, 3, getClock(1)));
-        assertEquals("Empty list", 0, repairer.getRepairs(values).size());
-    }
-
-    @Test
-    public void testAllEqualWithMultipleVersions() throws Exception {
-        List<NodeValue<String, Integer>> values = asList(toValue(1, 1, getClock(1)),
-                                                         toValue(1, 1, getClock(2)),
-                                                         toValue(1, 1, getClock(3)),
-                                                         toValue(2, 1, getClock(1)),
-                                                         toValue(2, 1, getClock(2)),
-                                                         toValue(2, 1, getClock(3)),
-                                                         toValue(3, 1, getClock(1)),
-                                                         toValue(3, 1, getClock(2)),
-                                                         toValue(3, 1, getClock(3)));
-        assertEquals("Empty list", 0, repairer.getRepairs(values).size());
-    }
-
-    @Test
-    public void testCurrentNodesContainObsoleteVersions() throws Exception {
-        List<NodeValue<String, Integer>> nodeValues = Lists.newArrayList();
-        nodeValues.add(toValue(1, 1, getClock(1)));
-        nodeValues.add(toValue(1, 1, getClock(1, 1)));
-        nodeValues.add(toValue(1, 1, getClock(2, 2)));
-
-        nodeValues.add(toValue(1, 2, getClock(1)));
-        nodeValues.add(toValue(1, 2, getClock(1, 1)));
-        nodeValues.add(toValue(1, 2, getClock(2, 2)));
-
-        nodeValues.add(toValue(2, 1, getClock(1, 1)));
-        nodeValues.add(toValue(2, 1, getClock(2)));
-        nodeValues.add(toValue(2, 1, getClock(2, 2)));
-
-        nodeValues.add(toValue(2, 2, getClock(1, 1)));
-        nodeValues.add(toValue(2, 2, getClock(2)));
-        nodeValues.add(toValue(2, 2, getClock(2, 2)));
-
-        List<NodeValue<String, Integer>> repairs = repairer.getRepairs(nodeValues);
-        assertEquals("testCurrentNodesContainObsoleteVersions", 0, repairs.size());
-    }
-
-    @Test
-    public void testNodeMissingOneKey() throws Exception {
-        List<NodeValue<String, Integer>> nodeValues = Lists.newArrayList();
-        nodeValues.add(toValue(1, 1, getClock(1)));
-        nodeValues.add(toValue(1, 2, getClock(1))); // This key will not get
-        // repaired
-        nodeValues.add(toValue(2, 1, new VectorClock()));
-        List<NodeValue<String, Integer>> repairs = repairer.getRepairs(nodeValues);
-        assertVariationsEqual("One repair", toValue(2, 1, getClock(1)), repairs);
-    }
-
-    @Test
-    public void testMultipleVersionsOnSingleNode() throws Exception {
-        List<NodeValue<String, Integer>> values = asList(toValue(1, 1, getClock(1)),
-                                                         toValue(1, 1, getClock(2)),
-                                                         toValue(1, 1, getClock(3)));
-        List<NodeValue<String, Integer>> repairs = repairer.getRepairs(values);
-        assertEquals("Empty list", 0, repairs.size());
-    }
-
-    @Test
-    public void testThreeNodesOneKeyThreeVersions() throws Exception {
-        List<NodeValue<String, Integer>> nodeValues = Lists.newArrayList();
-        nodeValues.add(toValue(1, 1, getClock(1)));
-        nodeValues.add(toValue(2, 1, getClock(2)));
-        nodeValues.add(toValue(3, 1, getClock(3)));
-        List<NodeValue<String, Integer>> expected = Lists.newArrayList();
-        expected.add(toValue(1, 1, getClock(2)));
-        expected.add(toValue(1, 1, getClock(3)));
-        expected.add(toValue(2, 1, getClock(1)));
-        expected.add(toValue(2, 1, getClock(3)));
-        expected.add(toValue(3, 1, getClock(2)));
-        expected.add(toValue(3, 1, getClock(1)));
-        List<NodeValue<String, Integer>> repairs = repairer.getRepairs(nodeValues);
-        assertVariationsEqual("One repair", expected, repairs);
-    }
-
-    @Test
-    public void testThreeNodesThreeKeyThreeVersions() throws Exception {
-        List<NodeValue<String, Integer>> nodeValues = Lists.newArrayList();
-        nodeValues.add(toValue(1, 1, getClock(1)));
-        nodeValues.add(toValue(1, 2, new VectorClock()));
-        nodeValues.add(toValue(2, 2, getClock(2)));
-        nodeValues.add(toValue(2, 3, new VectorClock()));
-        nodeValues.add(toValue(3, 3, getClock(3)));
-        nodeValues.add(toValue(3, 1, new VectorClock()));
-
-        List<NodeValue<String, Integer>> expected = Lists.newArrayList();
-        expected.add(toValue(1, 2, getClock(2)));
-        expected.add(toValue(2, 3, getClock(3)));
-        expected.add(toValue(3, 1, getClock(1)));
-
-        List<NodeValue<String, Integer>> repairs = repairer.getRepairs(nodeValues);
-        assertVariationsEqual("One repair", expected, repairs);
-    }
-
-    @Test
-    public void testNodeMissingVersion() throws Exception {
-        List<NodeValue<String, Integer>> nodeValues = Lists.newArrayList();
-        nodeValues.add(toValue(1, 1, getClock(1)));
-        nodeValues.add(toValue(2, 1, new VectorClock()));
-        List<NodeValue<String, Integer>> repairs = repairer.getRepairs(nodeValues);
-        assertVariationsEqual("One key obsolete", toValue(2, 1, getClock(1)), repairs);
-    }
-
-    @Test
-    public void testOneNodeOneKeyObsolete() throws Exception {
-        List<NodeValue<String, Integer>> nodeValues = Lists.newArrayList();
-        nodeValues.add(toValue(1, 1, getClock(1, 1)));
-        nodeValues.add(toValue(2, 1, getClock(1)));
-        List<NodeValue<String, Integer>> repairs = repairer.getRepairs(nodeValues);
-        this.assertVariationsEqual("One node obsolete", toValue(2, 1, getClock(1, 1)), repairs);
-    }
-
-    @Test
-    public void testTwoNodesBothObsolete() throws Exception {
-        List<NodeValue<String, Integer>> nodeValues = Lists.newArrayList();
-        nodeValues.add(toValue(1, 1, getClock(1)));
-        nodeValues.add(toValue(2, 1, getClock(2)));
-        List<NodeValue<String, Integer>> repairs = repairer.getRepairs(nodeValues);
-        this.assertVariationsEqual("One key obsolete", asList(toValue(2, 1, getClock(1)),
-                                                              toValue(1, 1, getClock(2))), repairs);
-    }
-
-    private NodeValue<String, Integer> getValue(int nodeId, int value, int[] version) {
-        return toValue(nodeId, value, getClock(version));
-    }
-
-    private NodeValue<String, Integer> toValue(int nodeId, int value, Version version) {
-        return new NodeValue<String, Integer>(nodeId,
-                                              Integer.toString(value),
-                                              new Versioned<Integer>(value, version));
+                                                       new Versioned<Integer>(value, version));
     }
 
     boolean checkForExpectedRepair(String message,
-                                   NodeValue<String, Integer> expected,
-                                   List<NodeValue<String, Integer>> repairs) {
-        for(NodeValue<String, Integer> repair: repairs) {
+                                   NodeValue<Integer, String, Integer> expected,
+                                   List<NodeValue<Integer, String, Integer>> repairs) {
+        for(NodeValue<Integer, String, Integer> repair: repairs) {
             if(repair.equals(expected)) {
                 return true;
             }
@@ -661,10 +343,10 @@
      * @param input List of actual values
      */
     public void assertVariationsEqual(String message,
-                                      List<NodeValue<String, Integer>> expected,
-                                      List<NodeValue<String, Integer>> results) {
+                                      List<NodeValue<Integer, String, Integer>> expected,
+                                      List<NodeValue<Integer, String, Integer>> results) {
         assertEquals("Repairs list matches expected", expected.size(), results.size());
-        for(NodeValue<String, Integer> ex: expected) {
+        for(NodeValue<Integer, String, Integer> ex: expected) {
             checkForExpectedRepair(message, ex, results);
         }
     }
@@ -676,43 +358,39 @@
      * @param input List of actual values
      */
     public void assertVariationsEqual(String message,
-                                      NodeValue<String, Integer> expected,
-                                      List<NodeValue<String, Integer>> results) {
+                                      NodeValue<Integer, String, Integer> expected,
+                                      List<NodeValue<Integer, String, Integer>> results) {
         assertEquals("Repairs list matches expected", 1, results.size());
         checkForExpectedRepair(message, expected, results);
     }
 
     public void testEqualEqualButNotIdenticalValues() throws Exception {
-        ReadRepairer<String, byte[]> repairer = new ReadRepairer<String, byte[]>();
-        Version clock = getClock(1, 1);
-        List<NodeValue<String, byte[]>> nodeValues = Lists.newArrayList();
+        ReadRepairer<Integer, String, byte[]> repairer = new ReadRepairer<Integer, String, byte[]>();
+        List<NodeValue<Integer, String, byte[]>> nodeValues = Lists.newArrayList();
         byte[] value1 = new byte[256];
         byte[] value2 = new byte[256];
         for(int i = 0; i < 256; i++) {
             value1[i] = (byte) i;
             value2[i] = (byte) i;
         }
-        nodeValues.add(new NodeValue<String, byte[]>(1,
-                                                     "key1",
-                                                     new Versioned<byte[]>(value1, getClock(1, 1))));
-        nodeValues.add(new NodeValue<String, byte[]>(1,
-                                                     "key1",
-                                                     new Versioned<byte[]>(value2, getClock(2, 2))));
-
-        nodeValues.add(new NodeValue<String, byte[]>(2,
-                                                     "key1",
-                                                     new Versioned<byte[]>(value2, getClock(1, 1))));
-        nodeValues.add(new NodeValue<String, byte[]>(2,
-                                                     "key1",
-                                                     new Versioned<byte[]>(value1, getClock(2, 2))));
-
-        List<NodeValue<String, Integer>> expected = Lists.newArrayList();
-        expected.add(toValue(1, 1, clock));
-        expected.add(toValue(2, 1, clock));
-        expected.add(toValue(3, 1, clock));
-
-        List<NodeValue<String, byte[]>> repairs = repairer.getRepairs(nodeValues);
-        assertEquals("Empty list", 0, repairs.size());
-    }
-}
->>>>>>> d51f6a73
+        nodeValues.add(new NodeValue<Integer, String, byte[]>(1,
+                                                              "key1",
+                                                              new Versioned<byte[]>(value1,
+                                                                                    getClock(1, 1))));
+        nodeValues.add(new NodeValue<Integer, String, byte[]>(1,
+                                                              "key1",
+                                                              new Versioned<byte[]>(value2,
+                                                                                    getClock(2, 2))));
+
+        nodeValues.add(new NodeValue<Integer, String, byte[]>(2,
+                                                              "key1",
+                                                              new Versioned<byte[]>(value2,
+                                                                                    getClock(1, 1))));
+        nodeValues.add(new NodeValue<Integer, String, byte[]>(2,
+                                                              "key1",
+                                                              new Versioned<byte[]>(value1,
+                                                                                    getClock(2, 2))));
+
+        assertEquals("Empty list", 0, repairer.getRepairs(nodeValues).size());
+    }
+}