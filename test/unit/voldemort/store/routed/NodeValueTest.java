--- conflicted
+++ resolved
@@ -7,7 +7,6 @@
 
 import voldemort.TestUtils;
 import voldemort.utils.ByteArray;
-import voldemort.versioning.VectorClock;
 import voldemort.versioning.Version;
 import voldemort.versioning.Versioned;
 
@@ -19,7 +18,7 @@
     private final static Logger logger = Logger.getLogger(NodeValueTest.class);
 
     public static Version createVersion(int nodeId, int clockEntry) {
-        VectorClock version = TestUtils.getClock(nodeId);
+        Version version = TestUtils.getClock(nodeId);
         for(int i = 0; i < clockEntry - 1; i++) {
             TestUtils.increment(version, nodeId);
         }
@@ -52,15 +51,9 @@
         assertFalse(v1.equals(v3));
         assertFalse(v1.hashCode() == v3.hashCode());
 
-<<<<<<< HEAD
         NodeValue<Integer, ByteArray, byte[]> nv1 = createNodeValue(1, v1);
         NodeValue<Integer, ByteArray, byte[]> nv2 = createNodeValue(1, v2);
         NodeValue<Integer, ByteArray, byte[]> nv3 = createNodeValue(1, v3);
-=======
-        NodeValue<ByteArray, byte[]> nv1 = createNodeValue(1, v1);
-        NodeValue<ByteArray, byte[]> nv2 = createNodeValue(1, v2);
-        NodeValue<ByteArray, byte[]> nv3 = createNodeValue(1, v3);
->>>>>>> a24eb465
 
         logger.info("nv1 = " + nv1);
         logger.info("nv2 = " + nv2);
