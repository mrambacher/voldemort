--- conflicted
+++ resolved
@@ -1,815 +1,491 @@
-<<<<<<< HEAD
-/*
- * Copyright 2008-2009 LinkedIn, Inc
- * 
- * Licensed under the Apache License, Version 2.0 (the "License"); you may not
- * use this file except in compliance with the License. You may obtain a copy of
- * the License at
- * 
- * http://www.apache.org/licenses/LICENSE-2.0
- * 
- * Unless required by applicable law or agreed to in writing, software
- * distributed under the License is distributed on an "AS IS" BASIS, WITHOUT
- * WARRANTIES OR CONDITIONS OF ANY KIND, either express or implied. See the
- * License for the specific language governing permissions and limitations under
- * the License.
- */
-
-package voldemort.store;
-
-import static voldemort.TestUtils.getClock;
-import static voldemort.TestUtils.randomLetters;
-
-import java.util.ArrayList;
-import java.util.Collections;
-import java.util.HashMap;
-import java.util.List;
-import java.util.Map;
-
-import org.junit.After;
-import org.junit.Before;
-import org.junit.Test;
-
-import voldemort.TestUtils;
-import voldemort.VoldemortException;
-import voldemort.utils.ByteArray;
-import voldemort.versioning.ObsoleteVersionException;
-import voldemort.versioning.VectorClock;
-import voldemort.versioning.Version;
-import voldemort.versioning.VersionFactory;
-import voldemort.versioning.Versioned;
-
-public abstract class AbstractStoreTest<K, V> extends AbstractVoldemortTest<V> {
-
-    protected Map<String, Store<K, V>> stores;
-
-    protected String storeName;
-
-    protected AbstractStoreTest(String name) {
-        this.storeName = name;
-        stores = new HashMap<String, Store<K, V>>();
-    }
-
-    @Before
-    @Override
-    public void setUp() throws Exception {
-        super.setUp();
-    }
-
-    @After
-    @Override
-    public void tearDown() throws Exception {
-        super.tearDown();
-
-        for(String name: stores.keySet()) {
-            closeStore(name);
-        }
-    }
-
-    protected void closeStore(String name) {
-        try {
-            Store<K, V> store = stores.get(name);
-            if(store != null) {
-                stores.remove(name);
-                store.close();
-            }
-        } catch(Exception e) {}
-    }
-
-    protected Store<K, V> getStore() {
-        return getStore(storeName);
-    }
-
-    public Store<K, V> getStore(String name) {
-        Store<K, V> store = stores.get(name);
-        if(store == null) {
-            store = createStore(name);
-            stores.put(name, store);
-        }
-        return store;
-    }
-
-    protected Version doPut(K key, V value) {
-        return doPut(key, new Versioned<V>(value));
-    }
-
-    protected Version doPut(K key, Versioned<V> value) {
-        return doPut(this.storeName, key, value);
-    }
-
-    protected Version doPut(String name, K key, Versioned<V> value) {
-        Store<K, V> store = getStore(name);
-        return store.put(key, value);
-    }
-
-    protected List<Versioned<V>> doGet(K key) {
-        return doGet(storeName, key);
-    }
-
-    protected List<Versioned<V>> doGet(String name, K key) {
-        Store<K, V> store = getStore(name);
-        return store.get(key);
-    }
-
-    protected List<Version> doGetVersions(K key) {
-        return doGetVersions(storeName, key);
-    }
-
-    protected List<Version> doGetVersions(String name, K key) {
-        Store<K, V> store = getStore(name);
-        return store.getVersions(key);
-    }
-
-    protected Map<K, List<Versioned<V>>> doGetAll(Iterable<K> keys) {
-        return doGetAll(storeName, keys);
-    }
-
-    protected Map<K, List<Versioned<V>>> doGetAll(String name, Iterable<K> key) {
-        Store<K, V> store = getStore(name);
-        return store.getAll(key);
-    }
-
-    protected boolean doDelete(K key) {
-        return doDelete(key, VersionFactory.newVersion());
-    }
-
-    protected boolean doDelete(K key, Version version) {
-        return doDelete(this.storeName, key, version);
-    }
-
-    protected boolean doDelete(String name, K key, Version version) {
-        Store<K, V> store = getStore(name);
-        return store.delete(key, version);
-    }
-
-    protected void doClose() {
-        doClose(storeName);
-    }
-
-    protected void doClose(String name) {
-        Store<K, V> store = getStore(name);
-        store.close();
-    }
-
-    public abstract Store<K, V> createStore(String name);
-
-    public abstract List<V> getValues(int numValues);
-
-    public abstract List<K> getKeys(int numKeys);
-
-    public List<String> getStrings(int numKeys, int size) {
-        List<String> ts = new ArrayList<String>(numKeys);
-        for(int i = 0; i < numKeys; i++)
-            ts.add(randomLetters(size));
-        return ts;
-    }
-
-    public List<byte[]> getByteValues(int numValues, int size) {
-        List<byte[]> values = new ArrayList<byte[]>();
-        for(int i = 0; i < numValues; i++)
-            values.add(TestUtils.randomBytes(size));
-        return values;
-    }
-
-    public List<ByteArray> getByteArrayValues(int numValues, int size) {
-        List<ByteArray> values = new ArrayList<ByteArray>();
-        for(int i = 0; i < numValues; i++)
-            values.add(new ByteArray(TestUtils.randomBytes(size)));
-        return values;
-    }
-
-    public K getKey() {
-        return getKeys(1).get(0);
-    }
-
-    public V getValue() {
-        return getValues(1).get(0);
-    }
-
-    public Version getExpectedVersionAfterPut(Version version) {
-        return version;
-    }
-
-    @Test
-    public void testNullKeys() throws Exception {
-        try {
-            doPut(null, new Versioned<V>(getValue()));
-            fail("Store should not put null keys!");
-        } catch(IllegalArgumentException e) {
-            // this is good
-        }
-        try {
-            doGet(null);
-            fail("Store should not get null keys!");
-        } catch(IllegalArgumentException e) {
-            // this is good
-        }
-        try {
-            doGetAll(null);
-            fail("Store should not getAll null keys!");
-        } catch(IllegalArgumentException e) {
-            // this is good
-        }
-        try {
-            doGetAll(Collections.<K> singleton(null));
-            fail("Store should not getAll null keys!");
-        } catch(IllegalArgumentException e) {
-            // this is good
-        }
-        try {
-            doDelete(null, new VectorClock());
-            fail("Store should not delete null keys!");
-        } catch(IllegalArgumentException e) {
-            // this is good
-        }
-    }
-
-    @Test
-    public void testPutNullValue() {
-    // Store<K,V> store = getStore();
-    // K key = getKey();
-    // store.put(key, new Versioned<V>(null));
-    // List<Versioned<V>> found = store.get(key);
-    // assertEquals("Wrong number of values.", 1, found.size());
-    // assertEquals("Returned non-null value.", null, found.get(0).getValue());
-    }
-
-    @Test
-    public void testGetAndDeleteNonExistentKey() throws Exception {
-        K key = getKey();
-        List<Versioned<V>> found = doGet(key);
-        assertEquals("Found non-existent key: " + found, 0, found.size());
-        assertTrue("Delete of non-existent key succeeded.", !doDelete(key, getClock(1,
-                                                                                    1,
-                                                                                    2,
-                                                                                    2,
-                                                                                    3,
-                                                                                    3)));
-    }
-
-    protected Version checkForObsoleteVersion(Version clock,
-                                              int count,
-                                              K key,
-                                              Versioned<V> versioned,
-                                              VoldemortException e) {
-        assertEquals(ObsoleteVersionException.class, e.getClass());
-        if(e instanceof ObsoleteVersionException) {
-            ObsoleteVersionException ove = (ObsoleteVersionException) e;
-            // this is good, but check that we didn't fuck with the version
-            assertEquals(clock, versioned.getVersion());
-            assertEquals(count, doGet(storeName, key).size()); // Make sure we
-            // did not
-            // delete anything by mistake
-            return ove.getExistingVersion();
-        }
-        return null;
-    }
-
-    private Version testObsoletePutFails(String message,
-                                         String storeName,
-                                         K key,
-                                         Versioned<V> versioned) {
-        VectorClock clock = (VectorClock) versioned.getVersion();
-        int count = doGet(storeName, key).size();
-        clock = clock.clone();
-        try {
-            doPut(storeName, key, versioned);
-            fail(message);
-        } catch(VoldemortException e) {
-            return checkForObsoleteVersion(clock, count, key, versioned, e);
-        }
-        return null;
-    }
-
-    protected int testFetchedEqualsPut(K key, Versioned<V> put) {
-        return testFetchedEqualsPut(storeName, key, put);
-    }
-
-    protected List<Versioned<V>> assertFetchedEqualsPut(Version version,
-                                                        Versioned<V> put,
-                                                        List<Versioned<V>> results) {
-        boolean found = false;
-        Versioned<V> versioned = new Versioned<V>(put.getValue(), version, put.getMetadata());
-        for(Versioned<V> result: results) {
-            if(version.equals(result.getVersion())) {
-                found = true;
-                assertTrue("Values not equal!",
-                           valuesEqual(versioned.getValue(), result.getValue()));
-                assertEquals("Versioneds not equal.", versioned, result);
-                break;
-            }
-        }
-        if(!found) {
-            fail("Saved version not retrieved");
-        }
-        return results;
-    }
-
-    protected int testFetchedEqualsPut(String name, K key, Versioned<V> put) {
-        Version version = doPut(name, key, put);
-        List<Versioned<V>> results = assertFetchedEqualsPut(version, put, doGet(name, key));
-        return results.size();
-
-    }
-
-    @Test
-    public void testFetchedEqualsPut() throws Exception {
-        K key = getKey();
-        Version version = TestUtils.getClock(1, 1, 2, 3, 3, 4);
-        V value = getValue();
-        assertEquals("Store not empty at start!", 0, doGet(key).size());
-        Versioned<V> versioned = new Versioned<V>(value, version);
-        int count = testFetchedEqualsPut(key, versioned);
-        assertEquals("Should only be one version stored.", 1, count);
-    }
-
-    @Test
-    public void testVersionedPut() throws Exception {
-        K key = getKey();
-        Version clock = getClock(1, 1);
-        Version clockCopy = VersionFactory.cloneVersion(clock);
-        V value = getValue();
-        assertEquals("Store not empty at start!", 0, doGet(key).size());
-        Versioned<V> versioned = new Versioned<V>(value, clock);
-
-        // put initial version
-        doPut(key, versioned);
-        assertContains(doGet(key), versioned);
-
-        // test that putting obsolete versions fails
-        testObsoletePutFails("Put of identical version/value succeeded.",
-                             storeName,
-                             key,
-                             new Versioned<V>(value, clockCopy));
-        testObsoletePutFails("Put of identical version succeeded.",
-                             storeName,
-                             key,
-                             new Versioned<V>(getValue(), clockCopy));
-        testObsoletePutFails("Put of obsolete version succeeded.",
-                             storeName,
-                             key,
-                             new Versioned<V>(getValue(), getClock(1)));
-        assertEquals("Should still only be one version in store.", doGet(key).size(), 1);
-        assertContains(doGet(key), versioned);
-
-        // test that putting a concurrent version succeeds
-        if(allowConcurrentOperations()) {
-            doPut(key, new Versioned<V>(getValue(), getClock(1, 2)));
-            assertEquals(2, doGet(key).size());
-        } else {
-            try {
-                doPut(key, new Versioned<V>(getValue(), getClock(1, 2)));
-                fail();
-            } catch(ObsoleteVersionException e) {
-                // expected
-            }
-        }
-
-        // test that putting an incremented version succeeds
-        Versioned<V> newest = new Versioned<V>(getValue(), getClock(1, 1, 2, 2));
-        doPut(key, newest);
-        assertContains(doGet(key), newest);
-    }
-
-    protected boolean supportsMetadata() {
-        return true;
-    }
-
-    @Test
-    public void testMetadata() {
-        if(supportsMetadata()) {
-            K key = getKey();
-            Version version = TestUtils.getClock(1, 1, 2, 3, 3, 4);
-            V value = getValue();
-            assertEquals("Store not empty at start!", 0, doGet(key).size());
-            Versioned<V> versioned = new Versioned<V>(value, version);
-            versioned.getMetadata().setProperty("test", "metadata");
-            int count = testFetchedEqualsPut(storeName, key, versioned);
-            assertEquals("Should only be one version stored.", 1, count);
-        }
-    }
-
-    @Test
-    public void testDelete() throws Exception {
-        K key = getKey();
-        Version c1 = getClock(1, 1);
-        Version c2 = getClock(1, 2);
-        V value = getValue();
-
-        // can't delete something that isn't there
-        assertTrue(!doDelete(key, c1));
-
-        // put two conflicting versions, then delete one
-        Versioned<V> v1 = new Versioned<V>(value, c1);
-        Versioned<V> v2 = new Versioned<V>(value, c2);
-        Version m1 = doPut(key, v1);
-        Version m2 = doPut(key, v2);
-        assertTrue("Delete failed!", doDelete(key, m1));
-
-        List<Versioned<V>> found = doGet(key);
-        assertContainsVersioned("One version after delete", new Versioned<V>(value, m2), found);
-
-        // now delete that version too
-        assertTrue("Delete failed!", doDelete(key, m2));
-        assertEquals(0, doGet(key).size());
-    }
-
-    @Test
-    public void testGetVersions() throws Exception {
-        List<K> keys = getKeys(2);
-        K key = keys.get(0);
-        V value = getValue();
-        Version version = doPut(key, Versioned.value(value));
-        List<Version> versions = doGetVersions(key);
-
-        assertTrue(versions.size() > 0);
-        for(int i = 0; i < versions.size(); i++)
-            assertEquals(version, versions.get(i));
-
-        assertEquals(0, doGetVersions(keys.get(1)).size());
-    }
-
-    @Test
-    public void testGetAll() throws Exception {
-        int putCount = 10;
-        List<K> keys = getKeys(putCount);
-        List<V> values = getValues(putCount);
-        assertEquals(putCount, values.size());
-
-        for(int i = 0; i < putCount; i++) {
-            doPut(keys.get(i), new Versioned<V>(values.get(i)));
-        }
-        int countForGet = putCount / 2;
-        List<K> keysForGet = keys.subList(0, countForGet);
-        List<V> valuesForGet = values.subList(0, countForGet);
-        Map<K, List<Versioned<V>>> result = doGetAll(keysForGet);
-        assertEquals(countForGet, result.size());
-        for(int i = 0; i < keysForGet.size(); ++i) {
-            K key = keysForGet.get(i);
-            V expectedValue = valuesForGet.get(i);
-            List<Versioned<V>> versioneds = result.get(key);
-            assertGetAllValues(expectedValue, versioneds);
-        }
-    }
-
-    @Test
-    public void testGetAllWithAbsentKeys() throws Exception {
-        Map<K, List<Versioned<V>>> result = doGetAll(getKeys(3));
-        assertEquals(0, result.size());
-    }
-
-    @Test
-    public void testCloseIsIdempotent() throws Exception {
-        doClose(storeName);
-        // second close is okay, should not throw an exception
-        doClose(storeName);
-    }
-
-    protected void assertGetAllValues(V expectedValue, List<Versioned<V>> versioneds) {
-        assertEquals(1, versioneds.size());
-        valuesEqual(expectedValue, versioneds.get(0).getValue());
-    }
-
-    protected boolean allowConcurrentOperations() {
-        return true;
-    }
-}
-=======
-/*
- * Copyright 2008-2009 LinkedIn, Inc
- * 
- * Licensed under the Apache License, Version 2.0 (the "License"); you may not
- * use this file except in compliance with the License. You may obtain a copy of
- * the License at
- * 
- * http://www.apache.org/licenses/LICENSE-2.0
- * 
- * Unless required by applicable law or agreed to in writing, software
- * distributed under the License is distributed on an "AS IS" BASIS, WITHOUT
- * WARRANTIES OR CONDITIONS OF ANY KIND, either express or implied. See the
- * License for the specific language governing permissions and limitations under
- * the License.
- */
-
-package voldemort.store;
-
-import static voldemort.TestUtils.getClock;
-import static voldemort.TestUtils.randomLetters;
-
-import java.util.ArrayList;
-import java.util.Collection;
-import java.util.Collections;
-import java.util.List;
-import java.util.Map;
-
-import junit.framework.TestCase;
-
-import org.junit.Test;
-
-import voldemort.TestUtils;
-import voldemort.utils.ByteArray;
-import voldemort.versioning.ObsoleteVersionException;
-import voldemort.versioning.VectorClock;
-import voldemort.versioning.Version;
-import voldemort.versioning.Versioned;
-
-import com.google.common.base.Objects;
-
-public abstract class AbstractStoreTest<K, V, T> extends TestCase {
-
-    public abstract Store<K, V, T> getStore() throws Exception;
-
-    public abstract List<V> getValues(int numValues);
-
-    public abstract List<K> getKeys(int numKeys);
-
-    public List<String> getStrings(int numKeys, int size) {
-        List<String> ts = new ArrayList<String>(numKeys);
-        for(int i = 0; i < numKeys; i++)
-            ts.add(randomLetters(size));
-        return ts;
-    }
-
-    public List<byte[]> getByteValues(int numValues, int size) {
-        List<byte[]> values = new ArrayList<byte[]>();
-        for(int i = 0; i < numValues; i++)
-            values.add(TestUtils.randomBytes(size));
-        return values;
-    }
-
-    public List<ByteArray> getByteArrayValues(int numValues, int size) {
-        List<ByteArray> values = new ArrayList<ByteArray>();
-        for(int i = 0; i < numValues; i++)
-            values.add(new ByteArray(TestUtils.randomBytes(size)));
-        return values;
-    }
-
-    public K getKey() {
-        return getKeys(1).get(0);
-    }
-
-    public V getValue() {
-        return getValues(1).get(0);
-    }
-
-    public Version getExpectedVersionAfterPut(Version version) {
-        return version;
-    }
-
-    protected boolean valuesEqual(V t1, V t2) {
-        return Objects.equal(t1, t2);
-    }
-
-    protected void assertEquals(String message, Versioned<V> v1, Versioned<V> v2) {
-        String assertTrueMessage = v1 + " != " + v2 + ".";
-        if(message != null)
-            assertTrueMessage += message;
-        assertTrue(assertTrueMessage, valuesEqual(v1.getValue(), v2.getValue()));
-        assertEquals(message, v1.getVersion(), v2.getVersion());
-    }
-
-    protected void assertEquals(Versioned<V> v1, Versioned<V> v2) {
-        assertEquals(null, v1, v2);
-    }
-
-    public void assertContains(Collection<Versioned<V>> collection, Versioned<V> value) {
-        boolean found = false;
-        for(Versioned<V> t: collection)
-            if(valuesEqual(t.getValue(), value.getValue()))
-                found = true;
-        assertTrue(collection + " does not contain " + value + ".", found);
-    }
-
-    @Test
-    public void testNullKeys() throws Exception {
-        Store<K, V, T> store = getStore();
-        try {
-            store.put(null, new Versioned<V>(getValue()), null);
-            fail("Store should not put null keys!");
-        } catch(IllegalArgumentException e) {
-            // this is good
-        }
-        try {
-            store.get(null, null);
-            fail("Store should not get null keys!");
-        } catch(IllegalArgumentException e) {
-            // this is good
-        }
-        try {
-            store.getAll(null, null);
-            fail("Store should not getAll null keys!");
-        } catch(IllegalArgumentException e) {
-            // this is good
-        }
-        try {
-            store.getAll(Collections.<K> singleton(null), Collections.<K, T> singletonMap(null,
-                                                                                          null));
-            fail("Store should not getAll null keys!");
-        } catch(IllegalArgumentException e) {
-            // this is good
-        }
-        try {
-            store.delete(null, new VectorClock());
-            fail("Store should not delete null keys!");
-        } catch(IllegalArgumentException e) {
-            // this is good
-        }
-    }
-
-    @Test
-    public void testPutNullValue() {
-    // Store<K,V> store = getStore();
-    // K key = getKey();
-    // store.put(key, new Versioned<V>(null));
-    // List<Versioned<V>> found = store.get(key);
-    // assertEquals("Wrong number of values.", 1, found.size());
-    // assertEquals("Returned non-null value.", null, found.get(0).getValue());
-    }
-
-    @Test
-    public void testGetAndDeleteNonExistentKey() throws Exception {
-        K key = getKey();
-        Store<K, V, T> store = getStore();
-        List<Versioned<V>> found = store.get(key, null);
-        assertEquals("Found non-existent key: " + found, 0, found.size());
-        assertTrue("Delete of non-existent key succeeded.", !store.delete(key, getClock(1,
-                                                                                        1,
-                                                                                        2,
-                                                                                        2,
-                                                                                        3,
-                                                                                        3)));
-    }
-
-    private void testObsoletePutFails(String message,
-                                      Store<K, V, T> store,
-                                      K key,
-                                      Versioned<V> versioned) {
-        VectorClock clock = (VectorClock) versioned.getVersion();
-        clock = clock.clone();
-        try {
-            store.put(key, versioned, null);
-            fail(message);
-        } catch(ObsoleteVersionException e) {
-            // this is good, but check that we didn't fuck with the version
-            assertEquals(clock, versioned.getVersion());
-        }
-    }
-
-    @Test
-    public void testFetchedEqualsPut() throws Exception {
-        K key = getKey();
-        Store<K, V, T> store = getStore();
-        VectorClock clock = getClock(1, 1, 2, 3, 3, 4);
-        V value = getValue();
-        assertEquals("Store not empty at start!", 0, store.get(key, null).size());
-        Versioned<V> versioned = new Versioned<V>(value, clock);
-        store.put(key, versioned, null);
-        List<Versioned<V>> found = store.get(key, null);
-        assertEquals("Should only be one version stored.", 1, found.size());
-        assertTrue("Values not equal!", valuesEqual(versioned.getValue(), found.get(0).getValue()));
-    }
-
-    @Test
-    public void testVersionedPut() throws Exception {
-        K key = getKey();
-        Store<K, V, T> store = getStore();
-        VectorClock clock = getClock(1, 1);
-        VectorClock clockCopy = clock.clone();
-        V value = getValue();
-        assertEquals("Store not empty at start!", 0, store.get(key, null).size());
-        Versioned<V> versioned = new Versioned<V>(value, clock);
-
-        // put initial version
-        store.put(key, versioned, null);
-        assertContains(store.get(key, null), versioned);
-
-        // test that putting obsolete versions fails
-        testObsoletePutFails("Put of identical version/value succeeded.",
-                             store,
-                             key,
-                             new Versioned<V>(value, clockCopy));
-        testObsoletePutFails("Put of identical version succeeded.",
-                             store,
-                             key,
-                             new Versioned<V>(getValue(), clockCopy));
-        testObsoletePutFails("Put of obsolete version succeeded.",
-                             store,
-                             key,
-                             new Versioned<V>(getValue(), getClock(1)));
-        assertEquals("Should still only be one version in store.", store.get(key, null).size(), 1);
-        assertContains(store.get(key, null), versioned);
-
-        // test that putting a concurrent version succeeds
-        if(allowConcurrentOperations()) {
-            store.put(key, new Versioned<V>(getValue(), getClock(1, 2)), null);
-            assertEquals(2, store.get(key, null).size());
-        } else {
-            try {
-                store.put(key, new Versioned<V>(getValue(), getClock(1, 2)), null);
-                fail();
-            } catch(ObsoleteVersionException e) {
-                // expected
-            }
-        }
-
-        // test that putting an incremented version succeeds
-        Versioned<V> newest = new Versioned<V>(getValue(), getClock(1, 1, 2, 2));
-        store.put(key, newest, null);
-        assertContains(store.get(key, null), newest);
-    }
-
-    @Test
-    public void testDelete() throws Exception {
-        K key = getKey();
-        Store<K, V, T> store = getStore();
-        VectorClock c1 = getClock(1, 1);
-        VectorClock c2 = getClock(1, 2);
-        V value = getValue();
-
-        // can't delete something that isn't there
-        assertTrue(!store.delete(key, c1));
-
-        // put two conflicting versions, then delete one
-        Versioned<V> v1 = new Versioned<V>(value, c1);
-        Versioned<V> v2 = new Versioned<V>(value, c2);
-        store.put(key, v1, null);
-        store.put(key, v2, null);
-        assertTrue("Delete failed!", store.delete(key, v1.getVersion()));
-        List<Versioned<V>> found = store.get(key, null);
-
-        // check that there is a single remaining version, namely the
-        // non-deleted
-        assertEquals(1, found.size());
-        assertEquals(v2.getVersion(), found.get(0).getVersion());
-        assertTrue(valuesEqual(v2.getValue(), found.get(0).getValue()));
-
-        // now delete that version too
-        assertTrue("Delete failed!", store.delete(key, c2));
-        assertEquals(0, store.get(key, null).size());
-    }
-
-    @Test
-    public void testGetVersions() throws Exception {
-        List<K> keys = getKeys(2);
-        K key = keys.get(0);
-        V value = getValue();
-        Store<K, V, T> store = getStore();
-        store.put(key, Versioned.value(value), null);
-        List<Versioned<V>> versioneds = store.get(key, null);
-        List<Version> versions = store.getVersions(key);
-        assertEquals(1, versioneds.size());
-        assertTrue(versions.size() > 0);
-        for(int i = 0; i < versions.size(); i++)
-            assertEquals(versioneds.get(0).getVersion(), versions.get(i));
-
-        assertEquals(0, store.getVersions(keys.get(1)).size());
-    }
-
-    @Test
-    public void testGetAll() throws Exception {
-        Store<K, V, T> store = getStore();
-        int putCount = 10;
-        List<K> keys = getKeys(putCount);
-        List<V> values = getValues(putCount);
-        assertEquals(putCount, values.size());
-        for(int i = 0; i < putCount; i++)
-            store.put(keys.get(i), new Versioned<V>(values.get(i)), null);
-
-        int countForGet = putCount / 2;
-        List<K> keysForGet = keys.subList(0, countForGet);
-        List<V> valuesForGet = values.subList(0, countForGet);
-        Map<K, List<Versioned<V>>> result = store.getAll(keysForGet, null);
-        assertEquals(countForGet, result.size());
-        for(int i = 0; i < keysForGet.size(); ++i) {
-            K key = keysForGet.get(i);
-            V expectedValue = valuesForGet.get(i);
-            List<Versioned<V>> versioneds = result.get(key);
-            assertGetAllValues(expectedValue, versioneds);
-        }
-    }
-
-    @Test
-    public void testGetAllWithAbsentKeys() throws Exception {
-        Store<K, V, T> store = getStore();
-        Map<K, List<Versioned<V>>> result = store.getAll(getKeys(3), null);
-        assertEquals(0, result.size());
-    }
-
-    @Test
-    public void testCloseIsIdempotent() throws Exception {
-        Store<K, V, T> store = getStore();
-        store.close();
-        // second close is okay, should not throw an exception
-        store.close();
-    }
-
-    protected void assertGetAllValues(V expectedValue, List<Versioned<V>> versioneds) {
-        assertEquals(1, versioneds.size());
-        valuesEqual(expectedValue, versioneds.get(0).getValue());
-    }
-
-    protected boolean allowConcurrentOperations() {
-        return true;
-    }
-}
->>>>>>> 06be27c2
+/*
+ * Copyright 2008-2009 LinkedIn, Inc
+ * 
+ * Licensed under the Apache License, Version 2.0 (the "License"); you may not
+ * use this file except in compliance with the License. You may obtain a copy of
+ * the License at
+ * 
+ * http://www.apache.org/licenses/LICENSE-2.0
+ * 
+ * Unless required by applicable law or agreed to in writing, software
+ * distributed under the License is distributed on an "AS IS" BASIS, WITHOUT
+ * WARRANTIES OR CONDITIONS OF ANY KIND, either express or implied. See the
+ * License for the specific language governing permissions and limitations under
+ * the License.
+ */
+
+package voldemort.store;
+
+import static voldemort.TestUtils.getClock;
+import static voldemort.TestUtils.randomLetters;
+
+import java.util.ArrayList;
+import java.util.Collections;
+import java.util.HashMap;
+import java.util.List;
+import java.util.Map;
+
+import org.junit.After;
+import org.junit.Before;
+import org.junit.Test;
+
+import voldemort.TestUtils;
+import voldemort.VoldemortException;
+import voldemort.utils.ByteArray;
+import voldemort.versioning.ObsoleteVersionException;
+import voldemort.versioning.VectorClock;
+import voldemort.versioning.Version;
+import voldemort.versioning.VersionFactory;
+import voldemort.versioning.Versioned;
+
+public abstract class AbstractStoreTest<K, V, T> extends AbstractVoldemortTest<V> {
+
+    protected Map<String, Store<K, V, T>> stores;
+
+    protected String storeName;
+
+    protected AbstractStoreTest(String name) {
+        this.storeName = name;
+        stores = new HashMap<String, Store<K, V, T>>();
+    }
+
+    @Before
+    @Override
+    public void setUp() throws Exception {
+        super.setUp();
+    }
+
+    @After
+    @Override
+    public void tearDown() throws Exception {
+        super.tearDown();
+
+        for(String name: stores.keySet()) {
+            closeStore(name);
+        }
+    }
+
+    protected void closeStore(String name) {
+        try {
+            Store<K, V, T> store = stores.get(name);
+            if(store != null) {
+                stores.remove(name);
+                store.close();
+            }
+        } catch(Exception e) {}
+    }
+
+    protected Store<K, V, T> getStore() {
+        return getStore(storeName);
+    }
+
+    public Store<K, V, T> getStore(String name) {
+        Store<K, V, T> store = stores.get(name);
+        if(store == null) {
+            store = createStore(name);
+            stores.put(name, store);
+        }
+        return store;
+    }
+
+    protected Version doPut(K key, V value) {
+        return doPut(key, new Versioned<V>(value));
+    }
+
+    protected Version doPut(K key, Versioned<V> value) {
+        return doPut(this.storeName, key, value);
+    }
+
+    protected Version doPut(String name, K key, Versioned<V> value) {
+        return doPut(name, key, value, null);
+    }
+
+    protected Version doPut(String name, K key, Versioned<V> value, T transform) {
+        Store<K, V, T> store = getStore(name);
+        return store.put(key, value, transform);
+    }
+
+    protected List<Versioned<V>> doGet(K key) {
+        return doGet(storeName, key);
+    }
+
+    protected List<Versioned<V>> doGet(String name, K key) {
+        return doGet(name, key, null);
+    }
+
+    protected List<Versioned<V>> doGet(String name, K key, T transform) {
+        Store<K, V, T> store = getStore(name);
+        return store.get(key, transform);
+    }
+
+    protected List<Version> doGetVersions(K key) {
+        return doGetVersions(storeName, key);
+    }
+
+    protected List<Version> doGetVersions(String name, K key) {
+        Store<K, V, T> store = getStore(name);
+        return store.getVersions(key);
+    }
+
+    protected Map<K, List<Versioned<V>>> doGetAll(Iterable<K> keys) {
+        return doGetAll(storeName, keys);
+    }
+
+    protected Map<K, List<Versioned<V>>> doGetAll(String name, Iterable<K> key) {
+        return doGetAll(name, key, null);
+    }
+
+    protected Map<K, List<Versioned<V>>> doGetAll(String name, Iterable<K> key, Map<K, T> transforms) {
+        Store<K, V, T> store = getStore(name);
+        return store.getAll(key, transforms);
+    }
+
+    protected boolean doDelete(K key) {
+        return doDelete(key, VersionFactory.newVersion());
+    }
+
+    protected boolean doDelete(K key, Version version) {
+        return doDelete(this.storeName, key, version);
+    }
+
+    protected boolean doDelete(String name, K key, Version version) {
+        Store<K, V, T> store = getStore(name);
+        return store.delete(key, version);
+    }
+
+    protected void doClose() {
+        doClose(storeName);
+    }
+
+    protected void doClose(String name) {
+        Store<K, V, T> store = getStore(name);
+        store.close();
+    }
+
+    public abstract Store<K, V, T> createStore(String name);
+
+    public abstract List<V> getValues(int numValues);
+
+    public abstract List<K> getKeys(int numKeys);
+
+    public List<String> getStrings(int numKeys, int size) {
+        List<String> ts = new ArrayList<String>(numKeys);
+        for(int i = 0; i < numKeys; i++)
+            ts.add(randomLetters(size));
+        return ts;
+    }
+
+    public List<byte[]> getByteValues(int numValues, int size) {
+        List<byte[]> values = new ArrayList<byte[]>();
+        for(int i = 0; i < numValues; i++)
+            values.add(TestUtils.randomBytes(size));
+        return values;
+    }
+
+    public List<ByteArray> getByteArrayValues(int numValues, int size) {
+        List<ByteArray> values = new ArrayList<ByteArray>();
+        for(int i = 0; i < numValues; i++)
+            values.add(new ByteArray(TestUtils.randomBytes(size)));
+        return values;
+    }
+
+    public K getKey() {
+        return getKeys(1).get(0);
+    }
+
+    public V getValue() {
+        return getValues(1).get(0);
+    }
+
+    public Version getExpectedVersionAfterPut(Version version) {
+        return version;
+    }
+
+    @Test
+    public void testNullKeys() throws Exception {
+        try {
+            doPut(null, new Versioned<V>(getValue()));
+            fail("Store should not put null keys!");
+        } catch(IllegalArgumentException e) {
+            // this is good
+        }
+        try {
+            doGet(null);
+            fail("Store should not get null keys!");
+        } catch(IllegalArgumentException e) {
+            // this is good
+        }
+        try {
+            doGetAll(null);
+            fail("Store should not getAll null keys!");
+        } catch(IllegalArgumentException e) {
+            // this is good
+        }
+        try {
+            doGetAll(Collections.<K> singleton(null));
+            fail("Store should not getAll null keys!");
+        } catch(IllegalArgumentException e) {
+            // this is good
+        }
+        try {
+            doDelete(null, new VectorClock());
+            fail("Store should not delete null keys!");
+        } catch(IllegalArgumentException e) {
+            // this is good
+        }
+    }
+
+    @Test
+    public void testPutNullValue() {
+    // Store<K,V> store = getStore();
+    // K key = getKey();
+    // store.put(key, new Versioned<V>(null));
+    // List<Versioned<V>> found = store.get(key);
+    // assertEquals("Wrong number of values.", 1, found.size());
+    // assertEquals("Returned non-null value.", null, found.get(0).getValue());
+    }
+
+    @Test
+    public void testGetAndDeleteNonExistentKey() throws Exception {
+        K key = getKey();
+        List<Versioned<V>> found = doGet(key);
+        assertEquals("Found non-existent key: " + found, 0, found.size());
+        assertTrue("Delete of non-existent key succeeded.", !doDelete(key, getClock(1,
+                                                                                    1,
+                                                                                    2,
+                                                                                    2,
+                                                                                    3,
+                                                                                    3)));
+    }
+
+    protected Version checkForObsoleteVersion(Version clock,
+                                              int count,
+                                              K key,
+                                              Versioned<V> versioned,
+                                              VoldemortException e) {
+        assertEquals(ObsoleteVersionException.class, e.getClass());
+        if(e instanceof ObsoleteVersionException) {
+            ObsoleteVersionException ove = (ObsoleteVersionException) e;
+            // this is good, but check that we didn't fuck with the version
+            assertEquals(clock, versioned.getVersion());
+            assertEquals(count, doGet(storeName, key).size()); // Make sure we
+            // did not
+            // delete anything by mistake
+            return ove.getExistingVersion();
+        }
+        return null;
+    }
+
+    private Version testObsoletePutFails(String message,
+                                         String storeName,
+                                         K key,
+                                         Versioned<V> versioned) {
+        VectorClock clock = (VectorClock) versioned.getVersion();
+        int count = doGet(storeName, key).size();
+        clock = clock.clone();
+        try {
+            doPut(storeName, key, versioned);
+            fail(message);
+        } catch(VoldemortException e) {
+            return checkForObsoleteVersion(clock, count, key, versioned, e);
+        }
+        return null;
+    }
+
+    protected int testFetchedEqualsPut(K key, Versioned<V> put) {
+        return testFetchedEqualsPut(storeName, key, put);
+    }
+
+    @SuppressWarnings("unused")
+    protected List<Versioned<V>> assertFetchedEqualsPut(String storeName,
+                                                        K key,
+                                                        Version version,
+                                                        Versioned<V> put,
+                                                        List<Versioned<V>> results) {
+        boolean found = false;
+        Versioned<V> versioned = new Versioned<V>(put.getValue(), version, put.getMetadata());
+        for(Versioned<V> result: results) {
+            if(version.equals(result.getVersion())) {
+                found = true;
+                assertTrue("Values not equal!",
+                           valuesEqual(versioned.getValue(), result.getValue()));
+                assertEquals("Versioneds not equal.", versioned, result);
+                break;
+            }
+        }
+        if(!found) {
+            fail("Saved version not retrieved");
+        }
+        return results;
+    }
+
+    protected int testFetchedEqualsPut(String name, K key, Versioned<V> put) {
+        Version version = doPut(name, key, put);
+        List<Versioned<V>> results = assertFetchedEqualsPut(name, key, version, put, doGet(name,
+                                                                                           key));
+        return results.size();
+
+    }
+
+    @Test
+    public void testFetchedEqualsPut() throws Exception {
+        K key = getKey();
+        Version version = TestUtils.getClock(1, 1, 2, 3, 3, 4);
+        V value = getValue();
+        assertEquals("Store not empty at start!", 0, doGet(key).size());
+        Versioned<V> versioned = new Versioned<V>(value, version);
+        int count = testFetchedEqualsPut(key, versioned);
+        assertEquals("Should only be one version stored.", 1, count);
+    }
+
+    @Test
+    public void testVersionedPut() throws Exception {
+        K key = getKey();
+        Version clock = getClock(1, 1);
+        Version clockCopy = VersionFactory.cloneVersion(clock);
+        V value = getValue();
+        assertEquals("Store not empty at start!", 0, doGet(key).size());
+        Versioned<V> versioned = new Versioned<V>(value, clock);
+
+        // put initial version
+        doPut(key, versioned);
+        assertContains(doGet(key), versioned);
+
+        // test that putting obsolete versions fails
+        testObsoletePutFails("Put of identical version/value succeeded.",
+                             storeName,
+                             key,
+                             new Versioned<V>(value, clockCopy));
+        testObsoletePutFails("Put of identical version succeeded.",
+                             storeName,
+                             key,
+                             new Versioned<V>(getValue(), clockCopy));
+        testObsoletePutFails("Put of obsolete version succeeded.",
+                             storeName,
+                             key,
+                             new Versioned<V>(getValue(), getClock(1)));
+        assertEquals("Should still only be one version in store.", doGet(key).size(), 1);
+        assertContains(doGet(key), versioned);
+
+        // test that putting a concurrent version succeeds
+        if(allowConcurrentOperations()) {
+            doPut(key, new Versioned<V>(getValue(), getClock(1, 2)));
+            assertEquals(2, doGet(key).size());
+        } else {
+            try {
+                doPut(key, new Versioned<V>(getValue(), getClock(1, 2)));
+                fail();
+            } catch(ObsoleteVersionException e) {
+                // expected
+            }
+        }
+
+        // test that putting an incremented version succeeds
+        Versioned<V> newest = new Versioned<V>(getValue(), getClock(1, 1, 2, 2));
+        doPut(key, newest);
+        assertContains(doGet(key), newest);
+    }
+
+    protected boolean supportsMetadata() {
+        return true;
+    }
+
+    @Test
+    public void testMetadata() {
+        if(supportsMetadata()) {
+            K key = getKey();
+            Version version = TestUtils.getClock(1, 1, 2, 3, 3, 4);
+            V value = getValue();
+            assertEquals("Store not empty at start!", 0, doGet(key).size());
+            Versioned<V> versioned = new Versioned<V>(value, version);
+            versioned.getMetadata().setProperty("test", "metadata");
+            int count = testFetchedEqualsPut(storeName, key, versioned);
+            assertEquals("Should only be one version stored.", 1, count);
+        }
+    }
+
+    @Test
+    public void testDelete() throws Exception {
+        K key = getKey();
+        Version c1 = getClock(1, 1);
+        Version c2 = getClock(1, 2);
+        V value = getValue();
+
+        // can't delete something that isn't there
+        assertTrue(!doDelete(key, c1));
+
+        // put two conflicting versions, then delete one
+        Versioned<V> v1 = new Versioned<V>(value, c1);
+        Versioned<V> v2 = new Versioned<V>(value, c2);
+        Version m1 = doPut(key, v1);
+        Version m2 = doPut(key, v2);
+        assertTrue("Delete failed!", doDelete(key, m1));
+
+        List<Versioned<V>> found = doGet(key);
+        assertContainsVersioned("One version after delete", new Versioned<V>(value, m2), found);
+
+        // now delete that version too
+        assertTrue("Delete failed!", doDelete(key, m2));
+        assertEquals(0, doGet(key).size());
+    }
+
+    @Test
+    public void testGetVersions() throws Exception {
+        List<K> keys = getKeys(2);
+        K key = keys.get(0);
+        V value = getValue();
+        Version version = doPut(key, Versioned.value(value));
+        List<Version> versions = doGetVersions(key);
+
+        assertTrue(versions.size() > 0);
+        for(int i = 0; i < versions.size(); i++)
+            assertEquals(version, versions.get(i));
+
+        assertEquals(0, doGetVersions(keys.get(1)).size());
+    }
+
+    @Test
+    public void testGetAll() throws Exception {
+        int putCount = 10;
+        List<K> keys = getKeys(putCount);
+        List<V> values = getValues(putCount);
+        assertEquals(putCount, values.size());
+
+        for(int i = 0; i < putCount; i++) {
+            doPut(keys.get(i), new Versioned<V>(values.get(i)));
+        }
+        int countForGet = putCount / 2;
+        List<K> keysForGet = keys.subList(0, countForGet);
+        List<V> valuesForGet = values.subList(0, countForGet);
+        Map<K, List<Versioned<V>>> result = doGetAll(keysForGet);
+        assertEquals(countForGet, result.size());
+        for(int i = 0; i < keysForGet.size(); ++i) {
+            K key = keysForGet.get(i);
+            V expectedValue = valuesForGet.get(i);
+            List<Versioned<V>> versioneds = result.get(key);
+            assertGetAllValues(expectedValue, versioneds);
+        }
+    }
+
+    @Test
+    public void testGetAllWithAbsentKeys() throws Exception {
+        Map<K, List<Versioned<V>>> result = doGetAll(getKeys(3));
+        assertEquals(0, result.size());
+    }
+
+    @Test
+    public void testCloseIsIdempotent() throws Exception {
+        doClose(storeName);
+        // second close is okay, should not throw an exception
+        doClose(storeName);
+    }
+
+    protected void assertGetAllValues(V expectedValue, List<Versioned<V>> versioneds) {
+        assertEquals(1, versioneds.size());
+        valuesEqual(expectedValue, versioneds.get(0).getValue());
+    }
+
+    protected boolean allowConcurrentOperations() {
+        return true;
+    }
+}