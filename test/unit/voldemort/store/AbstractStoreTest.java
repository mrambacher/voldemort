/*
 * Copyright 2008-2009 LinkedIn, Inc
 * 
 * Licensed under the Apache License, Version 2.0 (the "License"); you may not
 * use this file except in compliance with the License. You may obtain a copy of
 * the License at
 * 
 * http://www.apache.org/licenses/LICENSE-2.0
 * 
 * Unless required by applicable law or agreed to in writing, software
 * distributed under the License is distributed on an "AS IS" BASIS, WITHOUT
 * WARRANTIES OR CONDITIONS OF ANY KIND, either express or implied. See the
 * License for the specific language governing permissions and limitations under
 * the License.
 */

package voldemort.store;

import static voldemort.TestUtils.getClock;
import static voldemort.TestUtils.randomLetters;

import java.util.ArrayList;
import java.util.Collection;
import java.util.Collections;
import java.util.HashMap;
import java.util.List;
import java.util.Map;

import junit.framework.TestCase;

import org.junit.After;
import org.junit.Before;
import org.junit.Test;

import voldemort.TestUtils;
import voldemort.utils.ByteArray;
import voldemort.versioning.ObsoleteVersionException;
import voldemort.versioning.VectorClock;
import voldemort.versioning.Version;
import voldemort.versioning.Versioned;

import com.google.common.base.Objects;

public abstract class AbstractStoreTest<K, V> extends TestCase {

    protected Map<String, Store<K, V>> stores;

    protected String storeName;

    protected AbstractStoreTest(String name) {
        this.storeName = name;
        stores = new HashMap<String, Store<K, V>>();
    }

    @Before
    @Override
    public void setUp() throws Exception {
        super.setUp();
    }

    @After
    @Override
    public void tearDown() throws Exception {
        super.tearDown();

        for(String name: stores.keySet()) {
            closeStore(name);
        }
    }

    protected void closeStore(String name) {
        try {
            Store<K, V> store = stores.get(name);
            if(store != null) {
                stores.remove(name);
                store.close();
            }
        } catch(Exception e) {}
    }

    protected Store<K, V> getStore() {
        return getStore(storeName);
    }

    public Store<K, V> getStore(String name) {
        Store<K, V> store = stores.get(name);
        if(store == null) {
            store = createStore(name);
            stores.put(name, store);
        }
        return store;
    }

    public abstract Store<K, V> createStore(String name);

    public abstract List<V> getValues(int numValues);

    public abstract List<K> getKeys(int numKeys);

    public List<String> getStrings(int numKeys, int size) {
        List<String> ts = new ArrayList<String>(numKeys);
        for(int i = 0; i < numKeys; i++)
            ts.add(randomLetters(size));
        return ts;
    }

    public List<byte[]> getByteValues(int numValues, int size) {
        List<byte[]> values = new ArrayList<byte[]>();
        for(int i = 0; i < numValues; i++)
            values.add(TestUtils.randomBytes(size));
        return values;
    }

    public List<ByteArray> getByteArrayValues(int numValues, int size) {
        List<ByteArray> values = new ArrayList<ByteArray>();
        for(int i = 0; i < numValues; i++)
            values.add(new ByteArray(TestUtils.randomBytes(size)));
        return values;
    }

    public K getKey() {
        return getKeys(1).get(0);
    }

    public V getValue() {
        return getValues(1).get(0);
    }

    public Version getExpectedVersionAfterPut(Version version) {
        return version;
    }

    protected boolean valuesEqual(V t1, V t2) {
        return Objects.equal(t1, t2);
    }

    protected void assertEquals(Versioned<V> v1, Versioned<V> v2) {
        assertEquals(null, v1, v2);
    }

    protected void assertEquals(String message, Versioned<V> v1, Versioned<V> v2) {
        String assertTrueMessage = v1 + " != " + v2 + ".";
        if(message != null)
            assertTrueMessage += message;
        assertTrue(assertTrueMessage, valuesEqual(v1.getValue(), v2.getValue()));
        assertEquals(message, v1.getVersion(), v2.getVersion());
        assertEquals(message, v1.getMetadata(), v2.getMetadata());
    }

    public void assertContains(Collection<Versioned<V>> collection, Versioned<V> value) {
        boolean found = false;
        for(Versioned<V> t: collection)
            if(valuesEqual(t.getValue(), value.getValue()))
                found = true;
        assertTrue(collection + " does not contain " + value + ".", found);
    }

    @Test
    public void testNullKeys() throws Exception {
        Store<K, V> store = getStore();
        try {
            store.put(null, new Versioned<V>(getValue()));
            fail("Store should not put null keys!");
        } catch(IllegalArgumentException e) {
            // this is good
        }
        try {
            store.get(null);
            fail("Store should not get null keys!");
        } catch(IllegalArgumentException e) {
            // this is good
        }
        try {
            store.getAll(null);
            fail("Store should not getAll null keys!");
        } catch(IllegalArgumentException e) {
            // this is good
        }
        try {
            store.getAll(Collections.<K> singleton(null));
            fail("Store should not getAll null keys!");
        } catch(IllegalArgumentException e) {
            // this is good
        }
        try {
            store.delete(null, new VectorClock());
            fail("Store should not delete null keys!");
        } catch(IllegalArgumentException e) {
            // this is good
        }
    }

    @Test
    public void testPutNullValue() {
    // Store<K,V> store = getStore();
    // K key = getKey();
    // store.put(key, new Versioned<V>(null));
    // List<Versioned<V>> found = store.get(key);
    // assertEquals("Wrong number of values.", 1, found.size());
    // assertEquals("Returned non-null value.", null, found.get(0).getValue());
    }

    @Test
    public void testGetAndDeleteNonExistentKey() throws Exception {
        K key = getKey();
        Store<K, V> store = getStore();
        List<Versioned<V>> found = store.get(key);
        assertEquals("Found non-existent key: " + found, 0, found.size());
        assertTrue("Delete of non-existent key succeeded.", !store.delete(key, getClock(1,
                                                                                        1,
                                                                                        2,
                                                                                        2,
                                                                                        3,
                                                                                        3)));
    }

    private Version testObsoletePutFails(String message,
                                         Store<K, V> store,
                                         K key,
                                         Versioned<V> versioned) {
        VectorClock clock = (VectorClock) versioned.getVersion();
        int count = store.get(key).size();
        clock = clock.clone();
        try {
            store.put(key, versioned);
            fail(message);
        } catch(ObsoleteVersionException e) {
            // this is good, but check that we didn't fuck with the version
            assertEquals(clock, versioned.getVersion());
            assertEquals(count, store.get(key).size()); // Make sure we did not
            // delete anything by mistake
            return e.getExistingVersion();
        }
        return null;
    }

<<<<<<< HEAD
    protected int testFetchedEqualsPut(Store<K, V> store, K key, Versioned<V> put) {
        boolean found = false;
        Version version = store.put(key, put);
        Versioned<V> versioned = new Versioned<V>(put.getValue(), version, put.getMetadata());
        List<Versioned<V>> results = store.get(key);
        for(Versioned<V> result: results) {
            if(version.equals(result.getVersion())) {
                found = true;
                assertTrue("Values not equal!",
                           valuesEqual(versioned.getValue(), result.getValue()));
                assertEquals("Versioneds not equal.", versioned, result);
                break;
            }
        }
        if(!found) {
            fail("Saved version not retrieved");
        }
        return results.size();
    }

    @Test
    public void testFetchedEqualsPut() {
=======
    @Test
    public void testFetchedEqualsPut() throws Exception {
>>>>>>> a24eb465
        K key = getKey();
        Store<K, V> store = getStore();
        Version version = TestUtils.getClock(1, 1, 2, 3, 3, 4);
        V value = getValue();
        assertEquals("Store not empty at start!", 0, store.get(key).size());
        Versioned<V> versioned = new Versioned<V>(value, version);
        int count = testFetchedEqualsPut(store, key, versioned);
        assertEquals("Should only be one version stored.", 1, count);
    }

    @Test
    public void testVersionedPut() throws Exception {
        K key = getKey();
        Store<K, V> store = getStore();
        VectorClock clock = getClock(1, 1);
        VectorClock clockCopy = clock.clone();
        V value = getValue();
        assertEquals("Store not empty at start!", 0, store.get(key).size());
        Versioned<V> versioned = new Versioned<V>(value, clock);

        // put initial version
        store.put(key, versioned);
        assertContains(store.get(key), versioned);

        // test that putting obsolete versions fails
        testObsoletePutFails("Put of identical version/value succeeded.",
                             store,
                             key,
                             new Versioned<V>(value, clockCopy));
        testObsoletePutFails("Put of identical version succeeded.",
                             store,
                             key,
                             new Versioned<V>(getValue(), clockCopy));
        testObsoletePutFails("Put of obsolete version succeeded.",
                             store,
                             key,
                             new Versioned<V>(getValue(), getClock(1)));
        assertEquals("Should still only be one version in store.", store.get(key).size(), 1);
        assertContains(store.get(key), versioned);

        // test that putting a concurrent version succeeds
        if(allowConcurrentOperations()) {
            store.put(key, new Versioned<V>(getValue(), getClock(1, 2)));
            assertEquals(2, store.get(key).size());
        } else {
            try {
                store.put(key, new Versioned<V>(getValue(), getClock(1, 2)));
                fail();
            } catch(ObsoleteVersionException e) {
                // expected
            }
        }

        // test that putting an incremented version succeeds
        Versioned<V> newest = new Versioned<V>(getValue(), getClock(1, 1, 2, 2));
        store.put(key, newest);
        assertContains(store.get(key), newest);
    }

<<<<<<< HEAD
    protected boolean supportsMetadata() {
        return true;
    }

    @Test
    public void testMetadata() {
        if(supportsMetadata()) {
            K key = getKey();
            Store<K, V> store = getStore();
            Version version = TestUtils.getClock(1, 1, 2, 3, 3, 4);
            V value = getValue();
            assertEquals("Store not empty at start!", 0, store.get(key).size());
            Versioned<V> versioned = new Versioned<V>(value, version);
            versioned.getMetadata().setProperty("test", "metadata");
            int count = testFetchedEqualsPut(store, key, versioned);
            assertEquals("Should only be one version stored.", 1, count);
        }
    }

    @Test
    public void testDelete() {
=======
    @Test
    public void testDelete() throws Exception {
>>>>>>> a24eb465
        K key = getKey();
        Store<K, V> store = getStore();
        Version c1 = getClock(1, 1);
        Version c2 = getClock(1, 2);
        V value = getValue();

        // can't delete something that isn't there
        assertTrue(!store.delete(key, c1));

        // put two conflicting versions, then delete one
        Versioned<V> v1 = new Versioned<V>(value, c1);
        Versioned<V> v2 = new Versioned<V>(value, c2);
        Version m1 = store.put(key, v1);
        Version m2 = store.put(key, v2);
        assertTrue("Delete failed!", store.delete(key, m1));
        List<Versioned<V>> found = store.get(key);

        // check that there is a single remaining version, namely the
        // non-deleted
        assertEquals(1, found.size());
        assertEquals(m2, found.get(0).getVersion());
        assertTrue(valuesEqual(v2.getValue(), found.get(0).getValue()));

        // now delete that version too
        assertTrue("Delete failed!", store.delete(key, m2));
        assertEquals(0, store.get(key).size());
    }

    @Test
    public void testGetVersions() throws Exception {
        List<K> keys = getKeys(2);
        K key = keys.get(0);
        V value = getValue();
        Store<K, V> store = getStore();
        store.put(key, Versioned.value(value));
        List<Versioned<V>> versioneds = store.get(key);
        List<Version> versions = store.getVersions(key);
        assertEquals(1, versioneds.size());
        assertTrue(versions.size() > 0);
        for(int i = 0; i < versions.size(); i++)
            assertEquals(versioneds.get(0).getVersion(), versions.get(i));

        assertEquals(0, store.getVersions(keys.get(1)).size());
    }

    @Test
    public void testGetAll() throws Exception {
        Store<K, V> store = getStore();
        int putCount = 10;
        List<K> keys = getKeys(putCount);
        List<V> values = getValues(putCount);
        assertEquals(putCount, values.size());
        for(int i = 0; i < putCount; i++)
            store.put(keys.get(i), new Versioned<V>(values.get(i)));

        int countForGet = putCount / 2;
        List<K> keysForGet = keys.subList(0, countForGet);
        List<V> valuesForGet = values.subList(0, countForGet);
        Map<K, List<Versioned<V>>> result = store.getAll(keysForGet);
        assertEquals(countForGet, result.size());
        for(int i = 0; i < keysForGet.size(); ++i) {
            K key = keysForGet.get(i);
            V expectedValue = valuesForGet.get(i);
            List<Versioned<V>> versioneds = result.get(key);
            assertGetAllValues(expectedValue, versioneds);
        }
    }

    @Test
    public void testGetAllWithAbsentKeys() throws Exception {
        Store<K, V> store = getStore();
        Map<K, List<Versioned<V>>> result = store.getAll(getKeys(3));
        assertEquals(0, result.size());
    }

    @Test
    public void testCloseIsIdempotent() throws Exception {
        Store<K, V> store = getStore();
        store.close();
        // second close is okay, should not throw an exception
        store.close();
    }

    protected void assertGetAllValues(V expectedValue, List<Versioned<V>> versioneds) {
        assertEquals(1, versioneds.size());
        valuesEqual(expectedValue, versioneds.get(0).getValue());
    }

    protected boolean allowConcurrentOperations() {
        return true;
    }
}<|MERGE_RESOLUTION|>--- conflicted
+++ resolved
@@ -37,6 +37,7 @@
 import voldemort.versioning.ObsoleteVersionException;
 import voldemort.versioning.VectorClock;
 import voldemort.versioning.Version;
+import voldemort.versioning.VersionFactory;
 import voldemort.versioning.Versioned;
 
 import com.google.common.base.Objects;
@@ -234,7 +235,6 @@
         return null;
     }
 
-<<<<<<< HEAD
     protected int testFetchedEqualsPut(Store<K, V> store, K key, Versioned<V> put) {
         boolean found = false;
         Version version = store.put(key, put);
@@ -256,11 +256,7 @@
     }
 
     @Test
-    public void testFetchedEqualsPut() {
-=======
-    @Test
     public void testFetchedEqualsPut() throws Exception {
->>>>>>> a24eb465
         K key = getKey();
         Store<K, V> store = getStore();
         Version version = TestUtils.getClock(1, 1, 2, 3, 3, 4);
@@ -275,8 +271,8 @@
     public void testVersionedPut() throws Exception {
         K key = getKey();
         Store<K, V> store = getStore();
-        VectorClock clock = getClock(1, 1);
-        VectorClock clockCopy = clock.clone();
+        Version clock = getClock(1, 1);
+        Version clockCopy = VersionFactory.cloneVersion(clock);
         V value = getValue();
         assertEquals("Store not empty at start!", 0, store.get(key).size());
         Versioned<V> versioned = new Versioned<V>(value, clock);
@@ -320,7 +316,6 @@
         assertContains(store.get(key), newest);
     }
 
-<<<<<<< HEAD
     protected boolean supportsMetadata() {
         return true;
     }
@@ -341,11 +336,7 @@
     }
 
     @Test
-    public void testDelete() {
-=======
-    @Test
     public void testDelete() throws Exception {
->>>>>>> a24eb465
         K key = getKey();
         Store<K, V> store = getStore();
         Version c1 = getClock(1, 1);
