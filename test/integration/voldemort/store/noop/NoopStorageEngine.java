/*
 * Copyright 2009 Geir Magnusson Jr.
 * 
 * Licensed under the Apache License, Version 2.0 (the "License"); you may not
 * use this file except in compliance with the License. You may obtain a copy of
 * the License at
 * 
 * http://www.apache.org/licenses/LICENSE-2.0
 * 
 * Unless required by applicable law or agreed to in writing, software
 * distributed under the License is distributed on an "AS IS" BASIS, WITHOUT
 * WARRANTIES OR CONDITIONS OF ANY KIND, either express or implied. See the
 * License for the specific language governing permissions and limitations under
 * the License.
 */

package voldemort.store.noop;

import java.util.ArrayList;
import java.util.HashMap;
import java.util.List;
import java.util.Map;

import voldemort.VoldemortException;
import voldemort.store.NoSuchCapabilityException;
import voldemort.store.StorageEngine;
import voldemort.store.StoreCapabilityType;
import voldemort.store.StoreUtils;
import voldemort.utils.ByteArray;
import voldemort.utils.ClosableIterator;
import voldemort.utils.Pair;
import voldemort.versioning.Version;
import voldemort.versioning.Versioned;

/**
 * Implementation of a store that does the least amount possible. It will
 * 'reflect' values sent to it so that it can be tested with real values. It's
 * being done this way to avoid coupling the engine or it's configuration with
 * knowledge of the serializer being used
 * 
 */
public class NoopStorageEngine implements StorageEngine<ByteArray, byte[], byte[]> {

    protected String name;
    protected boolean dataReflect;
    protected ByteArray key;
    protected Versioned<byte[]> value;
    protected List<Versioned<byte[]>> dataList = new MyList();
    protected Map<ByteArray, List<Versioned<byte[]>>> dataMap = new MyMap();

    public NoopStorageEngine(String name, boolean reflect) {
        this.name = name;
        this.dataReflect = reflect;
    }

    public ClosableIterator<Pair<ByteArray, Versioned<byte[]>>> entries() {
        return null;
    }

    public ClosableIterator<ByteArray> keys() {
        return null;
    }

    public void truncate() {

    }

    public List<Versioned<byte[]>> get(ByteArray key, byte[] transforms) throws VoldemortException {
        return dataList;
    }

    public Map<ByteArray, List<Versioned<byte[]>>> getAll(Iterable<ByteArray> keys,
                                                          Map<ByteArray, byte[]> transforms)
            throws VoldemortException {
        return dataMap;
    }

    public List<Version> getVersions(ByteArray key) {
        return StoreUtils.getVersions(get(key, null));
    }

<<<<<<< HEAD
    public Version put(ByteArray key, Versioned<byte[]> value) throws VoldemortException {
=======
    public void put(ByteArray key, Versioned<byte[]> value, byte[] transforms)
            throws VoldemortException {
>>>>>>> 06be27c2

        if(dataReflect) {
            this.key = key;
            this.value = value;
        }
        return value.getVersion();
    }

    public boolean delete(ByteArray key, Version version) throws VoldemortException {
        return true;
    }

    public String getName() {
        return name;
    }

    public void close() throws VoldemortException {}

    public Object getCapability(StoreCapabilityType capability) {
        throw new NoSuchCapabilityException(capability, getName());
    }

    class MyMap extends HashMap<ByteArray, List<Versioned<byte[]>>> {

        public static final long serialVersionUID = 1;

        @Override
        public List<Versioned<byte[]>> get(Object key) {
            return dataList;
        }
    }

    class MyList extends ArrayList<Versioned<byte[]>> {

        public static final long serialVersionUID = 1;

        @Override
        public Versioned<byte[]> get(int index) {
            return value;
        }

        @Override
        public int size() {
            return value == null ? 0 : 1;
        }
    }
}<|MERGE_RESOLUTION|>--- conflicted
+++ resolved
@@ -1,134 +1,129 @@
-/*
- * Copyright 2009 Geir Magnusson Jr.
- * 
- * Licensed under the Apache License, Version 2.0 (the "License"); you may not
- * use this file except in compliance with the License. You may obtain a copy of
- * the License at
- * 
- * http://www.apache.org/licenses/LICENSE-2.0
- * 
- * Unless required by applicable law or agreed to in writing, software
- * distributed under the License is distributed on an "AS IS" BASIS, WITHOUT
- * WARRANTIES OR CONDITIONS OF ANY KIND, either express or implied. See the
- * License for the specific language governing permissions and limitations under
- * the License.
- */
-
-package voldemort.store.noop;
-
-import java.util.ArrayList;
-import java.util.HashMap;
-import java.util.List;
-import java.util.Map;
-
-import voldemort.VoldemortException;
-import voldemort.store.NoSuchCapabilityException;
-import voldemort.store.StorageEngine;
-import voldemort.store.StoreCapabilityType;
-import voldemort.store.StoreUtils;
-import voldemort.utils.ByteArray;
-import voldemort.utils.ClosableIterator;
-import voldemort.utils.Pair;
-import voldemort.versioning.Version;
-import voldemort.versioning.Versioned;
-
-/**
- * Implementation of a store that does the least amount possible. It will
- * 'reflect' values sent to it so that it can be tested with real values. It's
- * being done this way to avoid coupling the engine or it's configuration with
- * knowledge of the serializer being used
- * 
- */
-public class NoopStorageEngine implements StorageEngine<ByteArray, byte[], byte[]> {
-
-    protected String name;
-    protected boolean dataReflect;
-    protected ByteArray key;
-    protected Versioned<byte[]> value;
-    protected List<Versioned<byte[]>> dataList = new MyList();
-    protected Map<ByteArray, List<Versioned<byte[]>>> dataMap = new MyMap();
-
-    public NoopStorageEngine(String name, boolean reflect) {
-        this.name = name;
-        this.dataReflect = reflect;
-    }
-
-    public ClosableIterator<Pair<ByteArray, Versioned<byte[]>>> entries() {
-        return null;
-    }
-
-    public ClosableIterator<ByteArray> keys() {
-        return null;
-    }
-
-    public void truncate() {
-
-    }
-
-    public List<Versioned<byte[]>> get(ByteArray key, byte[] transforms) throws VoldemortException {
-        return dataList;
-    }
-
-    public Map<ByteArray, List<Versioned<byte[]>>> getAll(Iterable<ByteArray> keys,
-                                                          Map<ByteArray, byte[]> transforms)
-            throws VoldemortException {
-        return dataMap;
-    }
-
-    public List<Version> getVersions(ByteArray key) {
-        return StoreUtils.getVersions(get(key, null));
-    }
-
-<<<<<<< HEAD
-    public Version put(ByteArray key, Versioned<byte[]> value) throws VoldemortException {
-=======
-    public void put(ByteArray key, Versioned<byte[]> value, byte[] transforms)
-            throws VoldemortException {
->>>>>>> 06be27c2
-
-        if(dataReflect) {
-            this.key = key;
-            this.value = value;
-        }
-        return value.getVersion();
-    }
-
-    public boolean delete(ByteArray key, Version version) throws VoldemortException {
-        return true;
-    }
-
-    public String getName() {
-        return name;
-    }
-
-    public void close() throws VoldemortException {}
-
-    public Object getCapability(StoreCapabilityType capability) {
-        throw new NoSuchCapabilityException(capability, getName());
-    }
-
-    class MyMap extends HashMap<ByteArray, List<Versioned<byte[]>>> {
-
-        public static final long serialVersionUID = 1;
-
-        @Override
-        public List<Versioned<byte[]>> get(Object key) {
-            return dataList;
-        }
-    }
-
-    class MyList extends ArrayList<Versioned<byte[]>> {
-
-        public static final long serialVersionUID = 1;
-
-        @Override
-        public Versioned<byte[]> get(int index) {
-            return value;
-        }
-
-        @Override
-        public int size() {
-            return value == null ? 0 : 1;
-        }
-    }
-}+/*
+ * Copyright 2009 Geir Magnusson Jr.
+ * 
+ * Licensed under the Apache License, Version 2.0 (the "License"); you may not
+ * use this file except in compliance with the License. You may obtain a copy of
+ * the License at
+ * 
+ * http://www.apache.org/licenses/LICENSE-2.0
+ * 
+ * Unless required by applicable law or agreed to in writing, software
+ * distributed under the License is distributed on an "AS IS" BASIS, WITHOUT
+ * WARRANTIES OR CONDITIONS OF ANY KIND, either express or implied. See the
+ * License for the specific language governing permissions and limitations under
+ * the License.
+ */
+
+package voldemort.store.noop;
+
+import java.util.ArrayList;
+import java.util.HashMap;
+import java.util.List;
+import java.util.Map;
+
+import voldemort.VoldemortException;
+import voldemort.store.NoSuchCapabilityException;
+import voldemort.store.StorageEngine;
+import voldemort.store.StoreCapabilityType;
+import voldemort.store.StoreUtils;
+import voldemort.utils.ByteArray;
+import voldemort.utils.ClosableIterator;
+import voldemort.utils.Pair;
+import voldemort.versioning.Version;
+import voldemort.versioning.Versioned;
+
+/**
+ * Implementation of a store that does the least amount possible. It will
+ * 'reflect' values sent to it so that it can be tested with real values. It's
+ * being done this way to avoid coupling the engine or it's configuration with
+ * knowledge of the serializer being used
+ * 
+ */
+public class NoopStorageEngine implements StorageEngine<ByteArray, byte[], byte[]> {
+
+    protected String name;
+    protected boolean dataReflect;
+    protected ByteArray key;
+    protected Versioned<byte[]> value;
+    protected List<Versioned<byte[]>> dataList = new MyList();
+    protected Map<ByteArray, List<Versioned<byte[]>>> dataMap = new MyMap();
+
+    public NoopStorageEngine(String name, boolean reflect) {
+        this.name = name;
+        this.dataReflect = reflect;
+    }
+
+    public ClosableIterator<Pair<ByteArray, Versioned<byte[]>>> entries() {
+        return null;
+    }
+
+    public ClosableIterator<ByteArray> keys() {
+        return null;
+    }
+
+    public void truncate() {
+
+    }
+
+    public List<Versioned<byte[]>> get(ByteArray key, byte[] transforms) throws VoldemortException {
+        return dataList;
+    }
+
+    public Map<ByteArray, List<Versioned<byte[]>>> getAll(Iterable<ByteArray> keys,
+                                                          Map<ByteArray, byte[]> transforms)
+            throws VoldemortException {
+        return dataMap;
+    }
+
+    public List<Version> getVersions(ByteArray key) {
+        return StoreUtils.getVersions(get(key, null));
+    }
+
+    public Version put(ByteArray key, Versioned<byte[]> value, byte[] transforms)
+            throws VoldemortException {
+        if(dataReflect) {
+            this.key = key;
+            this.value = value;
+        }
+        return value.getVersion();
+    }
+
+    public boolean delete(ByteArray key, Version version) throws VoldemortException {
+        return true;
+    }
+
+    public String getName() {
+        return name;
+    }
+
+    public void close() throws VoldemortException {}
+
+    public Object getCapability(StoreCapabilityType capability) {
+        throw new NoSuchCapabilityException(capability, getName());
+    }
+
+    class MyMap extends HashMap<ByteArray, List<Versioned<byte[]>>> {
+
+        public static final long serialVersionUID = 1;
+
+        @Override
+        public List<Versioned<byte[]>> get(Object key) {
+            return dataList;
+        }
+    }
+
+    class MyList extends ArrayList<Versioned<byte[]>> {
+
+        public static final long serialVersionUID = 1;
+
+        @Override
+        public Versioned<byte[]> get(int index) {
+            return value;
+        }
+
+        @Override
+        public int size() {
+            return value == null ? 0 : 1;
+        }
+    }
+}