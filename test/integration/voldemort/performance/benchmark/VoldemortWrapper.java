/*
 * Copyright 2010 LinkedIn, Inc
 * 
 * Licensed under the Apache License, Version 2.0 (the "License"); you may not
 * use this file except in compliance with the License. You may obtain a copy of
 * the License at
 * 
 * http://www.apache.org/licenses/LICENSE-2.0
 * 
 * Unless required by applicable law or agreed to in writing, software
 * distributed under the License is distributed on an "AS IS" BASIS, WITHOUT
 * WARRANTIES OR CONDITIONS OF ANY KIND, either express or implied. See the
 * License for the specific language governing permissions and limitations under
 * the License.
 */

package voldemort.performance.benchmark;

import voldemort.client.StoreClient;
import voldemort.client.UpdateAction;
import voldemort.utils.Time;
import voldemort.versioning.Versioned;

public class VoldemortWrapper {

    public enum ReturnCode {
        Ok,
        Error
    }

    private StoreClient<Object, Object> voldemortStore;
    private Metrics measurement;
    private boolean verifyReads;
    private boolean ignoreNulls;

    public enum Operations {
        Read("reads"),
        Delete("deletes"),
        Write("writes"),
        Mixed("transactions");

        private String opString;

        public String getOpString() {
            return this.opString;
        }

        Operations(String opString) {
            this.opString = opString;
        }
    }

    public VoldemortWrapper(StoreClient<Object, Object> storeClient,
                            boolean verifyReads,
                            boolean ignoreNulls) {
        this.voldemortStore = storeClient;
        this.measurement = Metrics.getInstance();
        this.verifyReads = verifyReads;
        this.ignoreNulls = ignoreNulls;
    }

    public void read(Object key, Object expectedValue, Object transforms) {
        long startNs = System.nanoTime();
        Versioned<Object> returnedValue = voldemortStore.get(key, transforms);
        long endNs = System.nanoTime();
        measurement.recordLatency(Operations.Read.getOpString(),
                                  (int) ((endNs - startNs) / Time.NS_PER_MS));

        ReturnCode res = ReturnCode.Ok;
        if(returnedValue == null && !this.ignoreNulls) {
            res = ReturnCode.Error;
        }

        if(verifyReads && !expectedValue.equals(returnedValue.getValue())) {
            res = ReturnCode.Error;
        }

        measurement.recordReturnCode(Operations.Read.getOpString(), res.ordinal());
    }

    public void mixed(final Object key, final Object newValue, final Object transforms) {

        boolean updated = voldemortStore.applyUpdate(new UpdateAction<Object, Object>() {

            @Override
            public void update(StoreClient<Object, Object> storeClient) {
                long startNs = System.nanoTime();
                Versioned<Object> vs = storeClient.get(key);
<<<<<<< HEAD
                VectorClock version;
                if(vs == null)
                    version = new VectorClock();
                else
                    version = (VectorClock) vs.getVersion();
                version.incrementClock(0, 847584375);
                storeClient.put(key, Versioned.value(newValue, version));
=======
                if(vs != null)
                    storeClient.put(key, newValue, transforms);
>>>>>>> 06be27c2
                long endNs = System.nanoTime();
                measurement.recordLatency(Operations.Mixed.getOpString(),
                                          (int) ((endNs - startNs) / Time.NS_PER_MS));
            }
        });

        ReturnCode res = ReturnCode.Error;
        if(updated) {
            res = ReturnCode.Ok;
        }

        measurement.recordReturnCode(Operations.Mixed.getOpString(), res.ordinal());
    }

    public void write(final Object key, final Object value, final Object transforms) {

        boolean written = voldemortStore.applyUpdate(new UpdateAction<Object, Object>() {

            @Override
            public void update(StoreClient<Object, Object> storeClient) {
                long startNs = System.nanoTime();
                storeClient.put(key, value, transforms);
                long endNs = System.nanoTime();
                measurement.recordLatency(Operations.Write.getOpString(),
                                          (int) ((endNs - startNs) / Time.NS_PER_MS));
            }
        });

        ReturnCode res = ReturnCode.Error;
        if(written) {
            res = ReturnCode.Ok;
        }

        measurement.recordReturnCode(Operations.Write.getOpString(), res.ordinal());
    }

    public void delete(Object key) {
        long startNs = System.nanoTime();
        boolean deleted = voldemortStore.delete(key);
        long endNs = System.nanoTime();

        ReturnCode res = ReturnCode.Error;
        if(deleted) {
            res = ReturnCode.Ok;
        }

        measurement.recordLatency(Operations.Delete.getOpString(),
                                  (int) ((endNs - startNs) / Time.NS_PER_MS));
        measurement.recordReturnCode(Operations.Delete.getOpString(), res.ordinal());
    }
}<|MERGE_RESOLUTION|>--- conflicted
+++ resolved
@@ -86,18 +86,9 @@
             public void update(StoreClient<Object, Object> storeClient) {
                 long startNs = System.nanoTime();
                 Versioned<Object> vs = storeClient.get(key);
-<<<<<<< HEAD
-                VectorClock version;
-                if(vs == null)
-                    version = new VectorClock();
-                else
-                    version = (VectorClock) vs.getVersion();
-                version.incrementClock(0, 847584375);
-                storeClient.put(key, Versioned.value(newValue, version));
-=======
+
                 if(vs != null)
                     storeClient.put(key, newValue, transforms);
->>>>>>> 06be27c2
                 long endNs = System.nanoTime();
                 measurement.recordLatency(Operations.Mixed.getOpString(),
                                           (int) ((endNs - startNs) / Time.NS_PER_MS));
