--- conflicted
+++ resolved
@@ -1,418 +1,208 @@
-<<<<<<< HEAD
-/*
- * Copyright 2008-2009 LinkedIn, Inc
- * 
- * Licensed under the Apache License, Version 2.0 (the "License"); you may not
- * use this file except in compliance with the License. You may obtain a copy of
- * the License at
- * 
- * http://www.apache.org/licenses/LICENSE-2.0
- * 
- * Unless required by applicable law or agreed to in writing, software
- * distributed under the License is distributed on an "AS IS" BASIS, WITHOUT
- * WARRANTIES OR CONDITIONS OF ANY KIND, either express or implied. See the
- * License for the specific language governing permissions and limitations under
- * the License.
- */
-
-package voldemort.performance;
-
-import org.apache.commons.httpclient.DefaultHttpMethodRetryHandler;
-import org.apache.commons.httpclient.HostConfiguration;
-import org.apache.commons.httpclient.HttpClient;
-import org.apache.commons.httpclient.HttpVersion;
-import org.apache.commons.httpclient.MultiThreadedHttpConnectionManager;
-import org.apache.commons.httpclient.cookie.CookiePolicy;
-import org.apache.commons.httpclient.params.HttpClientParams;
-import org.apache.commons.httpclient.params.HttpConnectionManagerParams;
-import org.apache.commons.httpclient.params.HttpMethodParams;
-
-import voldemort.ServerTestUtils;
-import voldemort.TestUtils;
-import voldemort.client.protocol.RequestFormatFactory;
-import voldemort.client.protocol.RequestFormatType;
-import voldemort.server.AbstractSocketService;
-import voldemort.server.RequestRoutingType;
-import voldemort.server.StoreRepository;
-import voldemort.server.http.HttpService;
-import voldemort.server.protocol.RequestHandlerFactory;
-import voldemort.store.Store;
-import voldemort.store.async.AsyncUtils;
-import voldemort.store.http.HttpStore;
-import voldemort.store.memory.InMemoryStorageEngine;
-import voldemort.store.socket.SocketStoreFactory;
-import voldemort.store.socket.clientrequest.ClientRequestExecutorPool;
-import voldemort.utils.ByteArray;
-import voldemort.utils.Utils;
-import voldemort.versioning.Versioned;
-
-public class RemoteStoreComparisonTest {
-
-    public static void main(String[] args) throws Exception {
-        if(args.length != 2)
-            Utils.croak("USAGE: java " + RemoteStoreComparisonTest.class.getName()
-                        + " numRequests numThreads [useNio]");
-
-        int numRequests = Integer.parseInt(args[0]);
-        int numThreads = Integer.parseInt(args[1]);
-        boolean useNio = args.length > 2 ? args[2].equals("true") : false;
-
-        /** * In memory test ** */
-        final Store<byte[], byte[]> memStore = new InMemoryStorageEngine<byte[], byte[]>("test");
-        PerformanceTest memWriteTest = new PerformanceTest() {
-
-            @Override
-            public void doOperation(int i) {
-                byte[] key = String.valueOf(i).getBytes();
-                memStore.put(key, new Versioned<byte[]>(key));
-            }
-        };
-        System.out.println("###########################################");
-        System.out.println("Performing memory write test.");
-        memWriteTest.run(numRequests, numThreads);
-        memWriteTest.printStats();
-        System.out.println();
-
-        PerformanceTest memReadTest = new PerformanceTest() {
-
-            @Override
-            public void doOperation(int i) {
-                try {
-                    memStore.get(String.valueOf(i).getBytes());
-                } catch(Exception e) {
-                    System.out.println("Failure on i = " + i);
-                    e.printStackTrace();
-                }
-            }
-        };
-        System.out.println("Performing memory read test.");
-        memReadTest.run(numRequests, numThreads);
-        memReadTest.printStats();
-        System.out.println();
-        System.out.println();
-
-        /** * Do Socket tests ** */
-        String storeName = "test";
-        StoreRepository repository = new StoreRepository();
-        repository.addLocalStore(new InMemoryStorageEngine<ByteArray, byte[]>(storeName));
-        SocketStoreFactory storeFactory = new ClientRequestExecutorPool(10, 1000, 1000, 32 * 1024);
-        final Store<ByteArray, byte[]> socketStore = AsyncUtils.asStore(storeFactory.create(storeName,
-                                                                                            "localhost",
-                                                                                            6666,
-                                                                                            RequestFormatType.VOLDEMORT_V1,
-                                                                                            RequestRoutingType.NORMAL));
-        RequestHandlerFactory factory = ServerTestUtils.getSocketRequestHandlerFactory(repository);
-        AbstractSocketService socketService = ServerTestUtils.getSocketService(useNio,
-                                                                               factory,
-                                                                               6666,
-                                                                               50,
-                                                                               50,
-                                                                               1000);
-        socketService.start();
-
-        PerformanceTest socketWriteTest = new PerformanceTest() {
-
-            @Override
-            public void doOperation(int i) {
-                byte[] bytes = String.valueOf(i).getBytes();
-                ByteArray key = new ByteArray(bytes);
-                socketStore.put(key, new Versioned<byte[]>(bytes));
-            }
-        };
-        System.out.println("###########################################");
-        System.out.println("Performing socket write test.");
-        socketWriteTest.run(numRequests, numThreads);
-        socketWriteTest.printStats();
-        System.out.println();
-
-        PerformanceTest socketReadTest = new PerformanceTest() {
-
-            @Override
-            public void doOperation(int i) {
-                try {
-                    socketStore.get(TestUtils.toByteArray(String.valueOf(i)));
-                } catch(Exception e) {
-                    System.out.println("Failure on i = " + i);
-                    e.printStackTrace();
-                }
-            }
-        };
-        System.out.println("Performing socket read test.");
-        socketReadTest.run(numRequests, 1);
-        socketReadTest.printStats();
-        System.out.println();
-        System.out.println();
-
-        socketStore.close();
-        storeFactory.close();
-        socketService.stop();
-
-        /** * Do HTTP tests ** */
-        repository.addLocalStore(new InMemoryStorageEngine<ByteArray, byte[]>(storeName));
-        HttpService httpService = new HttpService(null,
-                                                  null,
-                                                  repository,
-                                                  RequestFormatType.VOLDEMORT_V0,
-                                                  numThreads,
-                                                  8080);
-        httpService.start();
-        HttpClient httpClient = new HttpClient(new MultiThreadedHttpConnectionManager());
-        HttpClientParams clientParams = httpClient.getParams();
-        clientParams.setParameter(HttpMethodParams.RETRY_HANDLER,
-                                  new DefaultHttpMethodRetryHandler(0, false));
-        clientParams.setCookiePolicy(CookiePolicy.IGNORE_COOKIES);
-        clientParams.setParameter("http.useragent", "test-agent");
-        HostConfiguration hostConfig = new HostConfiguration();
-        hostConfig.getParams().setParameter("http.protocol.version", HttpVersion.HTTP_1_1);
-        httpClient.setHostConfiguration(hostConfig);
-        HttpConnectionManagerParams managerParams = httpClient.getHttpConnectionManager()
-                                                              .getParams();
-        managerParams.setConnectionTimeout(10000);
-        managerParams.setMaxTotalConnections(numThreads);
-        managerParams.setStaleCheckingEnabled(false);
-        managerParams.setMaxConnectionsPerHost(httpClient.getHostConfiguration(), numThreads);
-        final HttpStore httpStore = new HttpStore("test",
-                                                  "localhost",
-                                                  8080,
-                                                  httpClient,
-                                                  new RequestFormatFactory().getRequestFormat(RequestFormatType.VOLDEMORT_V0),
-                                                  false);
-        Thread.sleep(400);
-
-        PerformanceTest httpWriteTest = new PerformanceTest() {
-
-            @Override
-            public void doOperation(int i) {
-                byte[] key = String.valueOf(i).getBytes();
-                httpStore.put(new ByteArray(key), new Versioned<byte[]>(key));
-            }
-        };
-        System.out.println("###########################################");
-        System.out.println("Performing HTTP write test.");
-        httpWriteTest.run(numRequests, numThreads);
-        httpWriteTest.printStats();
-        System.out.println();
-
-        PerformanceTest httpReadTest = new PerformanceTest() {
-
-            @Override
-            public void doOperation(int i) {
-                httpStore.get(new ByteArray(String.valueOf(i).getBytes()));
-            }
-        };
-        System.out.println("Performing HTTP read test.");
-        httpReadTest.run(numRequests, numThreads);
-        httpReadTest.printStats();
-
-        httpService.stop();
-    }
-}
-=======
-/*
- * Copyright 2008-2009 LinkedIn, Inc
- * 
- * Licensed under the Apache License, Version 2.0 (the "License"); you may not
- * use this file except in compliance with the License. You may obtain a copy of
- * the License at
- * 
- * http://www.apache.org/licenses/LICENSE-2.0
- * 
- * Unless required by applicable law or agreed to in writing, software
- * distributed under the License is distributed on an "AS IS" BASIS, WITHOUT
- * WARRANTIES OR CONDITIONS OF ANY KIND, either express or implied. See the
- * License for the specific language governing permissions and limitations under
- * the License.
- */
-
-package voldemort.performance;
-
-import org.apache.commons.httpclient.DefaultHttpMethodRetryHandler;
-import org.apache.commons.httpclient.HostConfiguration;
-import org.apache.commons.httpclient.HttpClient;
-import org.apache.commons.httpclient.HttpVersion;
-import org.apache.commons.httpclient.MultiThreadedHttpConnectionManager;
-import org.apache.commons.httpclient.cookie.CookiePolicy;
-import org.apache.commons.httpclient.params.HttpClientParams;
-import org.apache.commons.httpclient.params.HttpConnectionManagerParams;
-import org.apache.commons.httpclient.params.HttpMethodParams;
-
-import voldemort.ServerTestUtils;
-import voldemort.TestUtils;
-import voldemort.client.protocol.RequestFormatFactory;
-import voldemort.client.protocol.RequestFormatType;
-import voldemort.server.AbstractSocketService;
-import voldemort.server.RequestRoutingType;
-import voldemort.server.StoreRepository;
-import voldemort.server.http.HttpService;
-import voldemort.server.protocol.RequestHandlerFactory;
-import voldemort.store.Store;
-import voldemort.store.http.HttpStore;
-import voldemort.store.memory.InMemoryStorageEngine;
-import voldemort.store.socket.SocketStoreFactory;
-import voldemort.store.socket.clientrequest.ClientRequestExecutorPool;
-import voldemort.utils.ByteArray;
-import voldemort.utils.Utils;
-import voldemort.versioning.Versioned;
-
-public class RemoteStoreComparisonTest {
-
-    public static void main(String[] args) throws Exception {
-        if(args.length != 2)
-            Utils.croak("USAGE: java " + RemoteStoreComparisonTest.class.getName()
-                        + " numRequests numThreads [useNio]");
-
-        int numRequests = Integer.parseInt(args[0]);
-        int numThreads = Integer.parseInt(args[1]);
-        boolean useNio = args.length > 2 ? args[2].equals("true") : false;
-
-        /** * In memory test ** */
-        final Store<byte[], byte[], byte[]> memStore = new InMemoryStorageEngine<byte[], byte[], byte[]>("test");
-        PerformanceTest memWriteTest = new PerformanceTest() {
-
-            @Override
-            public void doOperation(int i) {
-                byte[] key = String.valueOf(i).getBytes();
-                memStore.put(key, new Versioned<byte[]>(key), null);
-            }
-        };
-        System.out.println("###########################################");
-        System.out.println("Performing memory write test.");
-        memWriteTest.run(numRequests, numThreads);
-        memWriteTest.printStats();
-        System.out.println();
-
-        PerformanceTest memReadTest = new PerformanceTest() {
-
-            @Override
-            public void doOperation(int i) {
-                try {
-                    memStore.get(String.valueOf(i).getBytes(), null);
-                } catch(Exception e) {
-                    System.out.println("Failure on i = " + i);
-                    e.printStackTrace();
-                }
-            }
-        };
-        System.out.println("Performing memory read test.");
-        memReadTest.run(numRequests, numThreads);
-        memReadTest.printStats();
-        System.out.println();
-        System.out.println();
-
-        /** * Do Socket tests ** */
-        String storeName = "test";
-        StoreRepository repository = new StoreRepository();
-        repository.addLocalStore(new InMemoryStorageEngine<ByteArray, byte[], byte[]>(storeName));
-        SocketStoreFactory storeFactory = new ClientRequestExecutorPool(10, 1000, 1000, 32 * 1024);
-        final Store<ByteArray, byte[], byte[]> socketStore = storeFactory.create(storeName,
-                                                                                 "localhost",
-                                                                                 6666,
-                                                                                 RequestFormatType.VOLDEMORT_V1,
-                                                                                 RequestRoutingType.NORMAL);
-        RequestHandlerFactory factory = ServerTestUtils.getSocketRequestHandlerFactory(repository);
-        AbstractSocketService socketService = ServerTestUtils.getSocketService(useNio,
-                                                                               factory,
-                                                                               6666,
-                                                                               50,
-                                                                               50,
-                                                                               1000);
-        socketService.start();
-
-        PerformanceTest socketWriteTest = new PerformanceTest() {
-
-            @Override
-            public void doOperation(int i) {
-                byte[] bytes = String.valueOf(i).getBytes();
-                ByteArray key = new ByteArray(bytes);
-                socketStore.put(key, new Versioned<byte[]>(bytes), null);
-            }
-        };
-        System.out.println("###########################################");
-        System.out.println("Performing socket write test.");
-        socketWriteTest.run(numRequests, numThreads);
-        socketWriteTest.printStats();
-        System.out.println();
-
-        PerformanceTest socketReadTest = new PerformanceTest() {
-
-            @Override
-            public void doOperation(int i) {
-                try {
-                    socketStore.get(TestUtils.toByteArray(String.valueOf(i)), null);
-                } catch(Exception e) {
-                    System.out.println("Failure on i = " + i);
-                    e.printStackTrace();
-                }
-            }
-        };
-        System.out.println("Performing socket read test.");
-        socketReadTest.run(numRequests, 1);
-        socketReadTest.printStats();
-        System.out.println();
-        System.out.println();
-
-        socketStore.close();
-        storeFactory.close();
-        socketService.stop();
-
-        /** * Do HTTP tests ** */
-        repository.addLocalStore(new InMemoryStorageEngine<ByteArray, byte[], byte[]>(storeName));
-        HttpService httpService = new HttpService(null,
-                                                  null,
-                                                  repository,
-                                                  RequestFormatType.VOLDEMORT_V0,
-                                                  numThreads,
-                                                  8080);
-        httpService.start();
-        HttpClient httpClient = new HttpClient(new MultiThreadedHttpConnectionManager());
-        HttpClientParams clientParams = httpClient.getParams();
-        clientParams.setParameter(HttpMethodParams.RETRY_HANDLER,
-                                  new DefaultHttpMethodRetryHandler(0, false));
-        clientParams.setCookiePolicy(CookiePolicy.IGNORE_COOKIES);
-        clientParams.setParameter("http.useragent", "test-agent");
-        HostConfiguration hostConfig = new HostConfiguration();
-        hostConfig.getParams().setParameter("http.protocol.version", HttpVersion.HTTP_1_1);
-        httpClient.setHostConfiguration(hostConfig);
-        HttpConnectionManagerParams managerParams = httpClient.getHttpConnectionManager()
-                                                              .getParams();
-        managerParams.setConnectionTimeout(10000);
-        managerParams.setMaxTotalConnections(numThreads);
-        managerParams.setStaleCheckingEnabled(false);
-        managerParams.setMaxConnectionsPerHost(httpClient.getHostConfiguration(), numThreads);
-        final HttpStore httpStore = new HttpStore("test",
-                                                  "localhost",
-                                                  8080,
-                                                  httpClient,
-                                                  new RequestFormatFactory().getRequestFormat(RequestFormatType.VOLDEMORT_V0),
-                                                  false);
-        Thread.sleep(400);
-
-        PerformanceTest httpWriteTest = new PerformanceTest() {
-
-            @Override
-            public void doOperation(int i) {
-                byte[] key = String.valueOf(i).getBytes();
-                httpStore.put(new ByteArray(key), new Versioned<byte[]>(key), null);
-            }
-        };
-        System.out.println("###########################################");
-        System.out.println("Performing HTTP write test.");
-        httpWriteTest.run(numRequests, numThreads);
-        httpWriteTest.printStats();
-        System.out.println();
-
-        PerformanceTest httpReadTest = new PerformanceTest() {
-
-            @Override
-            public void doOperation(int i) {
-                httpStore.get(new ByteArray(String.valueOf(i).getBytes()), null);
-            }
-        };
-        System.out.println("Performing HTTP read test.");
-        httpReadTest.run(numRequests, numThreads);
-        httpReadTest.printStats();
-
-        httpService.stop();
-    }
-}
->>>>>>> 06be27c2
+/*
+ * Copyright 2008-2009 LinkedIn, Inc
+ * 
+ * Licensed under the Apache License, Version 2.0 (the "License"); you may not
+ * use this file except in compliance with the License. You may obtain a copy of
+ * the License at
+ * 
+ * http://www.apache.org/licenses/LICENSE-2.0
+ * 
+ * Unless required by applicable law or agreed to in writing, software
+ * distributed under the License is distributed on an "AS IS" BASIS, WITHOUT
+ * WARRANTIES OR CONDITIONS OF ANY KIND, either express or implied. See the
+ * License for the specific language governing permissions and limitations under
+ * the License.
+ */
+
+package voldemort.performance;
+
+import org.apache.commons.httpclient.DefaultHttpMethodRetryHandler;
+import org.apache.commons.httpclient.HostConfiguration;
+import org.apache.commons.httpclient.HttpClient;
+import org.apache.commons.httpclient.HttpVersion;
+import org.apache.commons.httpclient.MultiThreadedHttpConnectionManager;
+import org.apache.commons.httpclient.cookie.CookiePolicy;
+import org.apache.commons.httpclient.params.HttpClientParams;
+import org.apache.commons.httpclient.params.HttpConnectionManagerParams;
+import org.apache.commons.httpclient.params.HttpMethodParams;
+
+import voldemort.ServerTestUtils;
+import voldemort.TestUtils;
+import voldemort.client.protocol.RequestFormatFactory;
+import voldemort.client.protocol.RequestFormatType;
+import voldemort.server.AbstractSocketService;
+import voldemort.server.RequestRoutingType;
+import voldemort.server.StoreRepository;
+import voldemort.server.http.HttpService;
+import voldemort.server.protocol.RequestHandlerFactory;
+import voldemort.store.Store;
+import voldemort.store.async.AsyncUtils;
+import voldemort.store.http.HttpStore;
+import voldemort.store.memory.InMemoryStorageEngine;
+import voldemort.store.socket.SocketStoreFactory;
+import voldemort.store.socket.clientrequest.ClientRequestExecutorPool;
+import voldemort.utils.ByteArray;
+import voldemort.utils.Utils;
+import voldemort.versioning.Versioned;
+
+public class RemoteStoreComparisonTest {
+
+    public static void main(String[] args) throws Exception {
+        if(args.length != 2)
+            Utils.croak("USAGE: java " + RemoteStoreComparisonTest.class.getName()
+                        + " numRequests numThreads [useNio]");
+
+        int numRequests = Integer.parseInt(args[0]);
+        int numThreads = Integer.parseInt(args[1]);
+        boolean useNio = args.length > 2 ? args[2].equals("true") : false;
+
+        /** * In memory test ** */
+        final Store<byte[], byte[], byte[]> memStore = new InMemoryStorageEngine<byte[], byte[], byte[]>("test");
+        PerformanceTest memWriteTest = new PerformanceTest() {
+
+            @Override
+            public void doOperation(int i) {
+                byte[] key = String.valueOf(i).getBytes();
+                memStore.put(key, new Versioned<byte[]>(key), null);
+            }
+        };
+        System.out.println("###########################################");
+        System.out.println("Performing memory write test.");
+        memWriteTest.run(numRequests, numThreads);
+        memWriteTest.printStats();
+        System.out.println();
+
+        PerformanceTest memReadTest = new PerformanceTest() {
+
+            @Override
+            public void doOperation(int i) {
+                try {
+                    memStore.get(String.valueOf(i).getBytes(), null);
+                } catch(Exception e) {
+                    System.out.println("Failure on i = " + i);
+                    e.printStackTrace();
+                }
+            }
+        };
+        System.out.println("Performing memory read test.");
+        memReadTest.run(numRequests, numThreads);
+        memReadTest.printStats();
+        System.out.println();
+        System.out.println();
+
+        /** * Do Socket tests ** */
+        String storeName = "test";
+        StoreRepository repository = new StoreRepository();
+        repository.addLocalStore(new InMemoryStorageEngine<ByteArray, byte[], byte[]>(storeName));
+        SocketStoreFactory storeFactory = new ClientRequestExecutorPool(10, 1000, 1000, 32 * 1024);
+        final Store<ByteArray, byte[], byte[]> socketStore = AsyncUtils.asStore(storeFactory.create(storeName,
+                                                                                                    "localhost",
+                                                                                                    6666,
+                                                                                                    RequestFormatType.VOLDEMORT_V1,
+                                                                                                    RequestRoutingType.NORMAL));
+        RequestHandlerFactory factory = ServerTestUtils.getSocketRequestHandlerFactory(repository);
+        AbstractSocketService socketService = ServerTestUtils.getSocketService(useNio,
+                                                                               factory,
+                                                                               6666,
+                                                                               50,
+                                                                               50,
+                                                                               1000);
+        socketService.start();
+
+        PerformanceTest socketWriteTest = new PerformanceTest() {
+
+            @Override
+            public void doOperation(int i) {
+                byte[] bytes = String.valueOf(i).getBytes();
+                ByteArray key = new ByteArray(bytes);
+                socketStore.put(key, new Versioned<byte[]>(bytes), null);
+            }
+        };
+        System.out.println("###########################################");
+        System.out.println("Performing socket write test.");
+        socketWriteTest.run(numRequests, numThreads);
+        socketWriteTest.printStats();
+        System.out.println();
+
+        PerformanceTest socketReadTest = new PerformanceTest() {
+
+            @Override
+            public void doOperation(int i) {
+                try {
+                    socketStore.get(TestUtils.toByteArray(String.valueOf(i)), null);
+                } catch(Exception e) {
+                    System.out.println("Failure on i = " + i);
+                    e.printStackTrace();
+                }
+            }
+        };
+        System.out.println("Performing socket read test.");
+        socketReadTest.run(numRequests, 1);
+        socketReadTest.printStats();
+        System.out.println();
+        System.out.println();
+
+        socketStore.close();
+        storeFactory.close();
+        socketService.stop();
+
+        /** * Do HTTP tests ** */
+        repository.addLocalStore(new InMemoryStorageEngine<ByteArray, byte[], byte[]>(storeName));
+        HttpService httpService = new HttpService(null,
+                                                  null,
+                                                  repository,
+                                                  RequestFormatType.VOLDEMORT_V0,
+                                                  numThreads,
+                                                  8080);
+        httpService.start();
+        HttpClient httpClient = new HttpClient(new MultiThreadedHttpConnectionManager());
+        HttpClientParams clientParams = httpClient.getParams();
+        clientParams.setParameter(HttpMethodParams.RETRY_HANDLER,
+                                  new DefaultHttpMethodRetryHandler(0, false));
+        clientParams.setCookiePolicy(CookiePolicy.IGNORE_COOKIES);
+        clientParams.setParameter("http.useragent", "test-agent");
+        HostConfiguration hostConfig = new HostConfiguration();
+        hostConfig.getParams().setParameter("http.protocol.version", HttpVersion.HTTP_1_1);
+        httpClient.setHostConfiguration(hostConfig);
+        HttpConnectionManagerParams managerParams = httpClient.getHttpConnectionManager()
+                                                              .getParams();
+        managerParams.setConnectionTimeout(10000);
+        managerParams.setMaxTotalConnections(numThreads);
+        managerParams.setStaleCheckingEnabled(false);
+        managerParams.setMaxConnectionsPerHost(httpClient.getHostConfiguration(), numThreads);
+        final HttpStore httpStore = new HttpStore("test",
+                                                  "localhost",
+                                                  8080,
+                                                  httpClient,
+                                                  new RequestFormatFactory().getRequestFormat(RequestFormatType.VOLDEMORT_V0),
+                                                  false);
+        Thread.sleep(400);
+
+        PerformanceTest httpWriteTest = new PerformanceTest() {
+
+            @Override
+            public void doOperation(int i) {
+                byte[] key = String.valueOf(i).getBytes();
+                httpStore.put(new ByteArray(key), new Versioned<byte[]>(key), null);
+            }
+        };
+        System.out.println("###########################################");
+        System.out.println("Performing HTTP write test.");
+        httpWriteTest.run(numRequests, numThreads);
+        httpWriteTest.printStats();
+        System.out.println();
+
+        PerformanceTest httpReadTest = new PerformanceTest() {
+
+            @Override
+            public void doOperation(int i) {
+                httpStore.get(new ByteArray(String.valueOf(i).getBytes()), null);
+            }
+        };
+        System.out.println("Performing HTTP read test.");
+        httpReadTest.run(numRequests, numThreads);
+        httpReadTest.printStats();
+
+        httpService.stop();
+    }
+}