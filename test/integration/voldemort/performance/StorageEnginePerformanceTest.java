package voldemort.performance;

import java.io.File;
import java.util.List;
import java.util.Random;
import java.util.concurrent.atomic.AtomicInteger;

import joptsimple.OptionParser;
import joptsimple.OptionSet;
import voldemort.TestUtils;
import voldemort.serialization.IdentitySerializer;
import voldemort.serialization.StringSerializer;
import voldemort.server.VoldemortConfig;
import voldemort.store.StorageConfiguration;
import voldemort.store.StorageEngine;
import voldemort.store.Store;
import voldemort.store.bdb.BdbStorageConfiguration;
import voldemort.store.serialized.SerializingStore;
import voldemort.utils.ByteArray;
import voldemort.utils.CmdUtils;
import voldemort.utils.Props;
import voldemort.utils.ReflectUtils;
import voldemort.utils.Utils;
import voldemort.versioning.ObsoleteVersionException;
import voldemort.versioning.VectorClock;
import voldemort.versioning.Versioned;
import cern.jet.random.engine.DRand;
import cern.jet.random.engine.RandomEngine;

/**
 * An in-process performance test for voldemort storage engines
 * 
 * @author jay
 * 
 */
public class StorageEnginePerformanceTest {

    public static void main(String[] args) throws Exception {
        try {
            OptionParser parser = new OptionParser();
            parser.accepts("help", "print usage information");
            parser.accepts("requests", "[REQUIRED] number of requests to execute")
                  .withRequiredArg()
                  .ofType(Integer.class);
            parser.accepts("num-values", "[REQUIRED] number of values in the store")
                  .withRequiredArg()
                  .ofType(Integer.class);
            parser.accepts("data-dir", "Data directory for storage data")
                  .withRequiredArg()
                  .describedAs("directory");
            parser.accepts("threads", "number of threads").withRequiredArg().ofType(Integer.class);
            parser.accepts("storage-configuration-class",
                           "[REQUIRED] class of the storage engine configuration to use [e.g. voldemort.store.bdb.BdbStorageConfiguration]")
                  .withRequiredArg()
                  .describedAs("class_name");
            parser.accepts("props", "Properties file with configuration for the engine")
                  .withRequiredArg()
                  .describedAs("config.properties");
            parser.accepts("value-size", "The size of the values in the store")
                  .withRequiredArg()
                  .describedAs("size")
                  .ofType(Integer.class);
            parser.accepts("cache-width", "Percentage of requests to save as possible re-requests")
                  .withRequiredArg()
                  .describedAs("width")
                  .ofType(Integer.class);
            parser.accepts("cache-hit-ratio",
                           "Percentage of requests coming from the last cache-width requests")
                  .withRequiredArg()
                  .describedAs("ratio")
                  .ofType(Double.class);
            parser.accepts("clean-up", "Delete data directory when done.");
            OptionSet options = parser.parse(args);

            if(options.has("help")) {
                parser.printHelpOn(System.out);
                System.exit(0);
            }

            CmdUtils.croakIfMissing(parser, options, "requests");

            final int numThreads = CmdUtils.valueOf(options, "threads", 10);
            final int numRequests = (Integer) options.valueOf("requests");
            final int numValues = (Integer) options.valueOf("num-values");
            final int valueSize = CmdUtils.valueOf(options, "value-size", 1024);
            final int cacheWidth = CmdUtils.valueOf(options, "cache-width", 100000);
            final double cacheHitRatio = CmdUtils.valueOf(options, "cache-hit-ratio", 0.5);
            final String propsFile = (String) options.valueOf("props");
            final boolean cleanUp = options.has("clean-up");
            final String storageEngineClass = CmdUtils.valueOf(options,
                                                               "storage-configuration-class",
                                                               BdbStorageConfiguration.class.getName())
                                                      .trim();
            File dataDir = null;
            if(options.has("data-dir"))
                dataDir = new File((String) options.valueOf("data-dir"));
            else
                dataDir = TestUtils.createTempDir();
            System.out.println("Data dir: " + dataDir);

            // create the storage engine
            Props props = new Props();
            if(propsFile != null)
                props = new Props(new File(propsFile));
            props.put("node.id", 0);
            props.put("data.directory", dataDir.getAbsolutePath());
            props.put("voldemort.home", System.getProperty("user.dir"));
            VoldemortConfig config = new VoldemortConfig(props);
            StorageConfiguration storageConfig = (StorageConfiguration) ReflectUtils.callConstructor(ReflectUtils.loadClass(storageEngineClass),
                                                                                                     new Object[] { config });
            StorageEngine<ByteArray, byte[], byte[]> engine = storageConfig.getStore("test");
            @SuppressWarnings("unchecked")
            final Store<String, byte[], byte[]> store = new SerializingStore(engine,
                                                                             new StringSerializer(),
                                                                             new IdentitySerializer(),
                                                                             null);

            final byte[] value = new byte[valueSize];
            new Random().nextBytes(value);

            // initialize test data
            for(int i = 0; i < numValues; i++)
                store.put(Integer.toString(i), Versioned.value(value), null);

            // initialize cache lookback data
            int[] recents = new int[cacheWidth];

            System.out.println("Write test:");
            CachedPerformanceTest writeTest = new CachedPerformanceTest(new PerformanceTest() {

                @Override
                public void doOperation(int index) {
                    try {
                        String key = Integer.toString(index);
                        List<Versioned<byte[]>> vs = store.get(key, null);
                        VectorClock version;
                        if(vs.size() == 0)
                            version = new VectorClock();
                        else
                            version = (VectorClock) vs.get(0).getVersion();
<<<<<<< HEAD
                        version.incrementClock(0, 847584375);
                        store.put(key, Versioned.value(value, version));
=======
                        version.incrementVersion(0, 847584375);
                        store.put(key, Versioned.value(value, version), null);
>>>>>>> 06be27c2
                    } catch(ObsoleteVersionException e) {
                        // do nothing
                    } catch(RuntimeException e) {
                        e.printStackTrace();
                        throw e;
                    }
                }
            }, recents, numValues, cacheHitRatio);
            writeTest.run(numRequests, numThreads);
            writeTest.printStats();
            System.out.println();

            System.out.println("Read test:");
            CachedPerformanceTest readTest = new CachedPerformanceTest(new PerformanceTest() {

                @Override
                public void doOperation(int index) {
                    store.get(Integer.toString(index), null);
                }
            }, recents, numValues, cacheHitRatio);
            readTest.run(numRequests, numThreads);
            readTest.printStats();

            if(cleanUp)
                Utils.rm(dataDir);

        } catch(Exception e) {
            e.printStackTrace();
            System.exit(1);
        }
    }

    public static class CachedPerformanceTest extends PerformanceTest {

        private RandomEngine random = new DRand(1);
        private PerformanceTest test;
        private int[] cache;
        private int size;
        private double cachePercent;
        private AtomicInteger uncached = new AtomicInteger(0);

        public CachedPerformanceTest(PerformanceTest test,
                                     int[] cache,
                                     int size,
                                     double cachePercent) {
            this.test = test;
            this.cache = cache;
            this.size = size;
            this.cachePercent = cachePercent;
        }

        @Override
        public void doOperation(int index) throws Exception {
            int req;
            if(random.nextFloat() < cachePercent && index > 1) {
                int maxValid = Math.min(Math.min(Math.max(cache.length, index - 1),
                                                 uncached.get() - 1), cache.length);
                int cacheIndex = Math.abs(random.nextInt()) % maxValid;
                req = cache[cacheIndex];
            } else {
                req = Math.abs(random.nextInt()) % size;
                cache[uncached.getAndIncrement() % cache.length] = req;
            }
            test.doOperation(req);
        }
    }
}<|MERGE_RESOLUTION|>--- conflicted
+++ resolved
@@ -22,7 +22,8 @@
 import voldemort.utils.ReflectUtils;
 import voldemort.utils.Utils;
 import voldemort.versioning.ObsoleteVersionException;
-import voldemort.versioning.VectorClock;
+import voldemort.versioning.Version;
+import voldemort.versioning.VersionFactory;
 import voldemort.versioning.Versioned;
 import cern.jet.random.engine.DRand;
 import cern.jet.random.engine.RandomEngine;
@@ -133,18 +134,13 @@
                     try {
                         String key = Integer.toString(index);
                         List<Versioned<byte[]>> vs = store.get(key, null);
-                        VectorClock version;
+                        Version version;
                         if(vs.size() == 0)
-                            version = new VectorClock();
+                            version = VersionFactory.newVersion();
                         else
-                            version = (VectorClock) vs.get(0).getVersion();
-<<<<<<< HEAD
+                            version = vs.get(0).getVersion();
                         version.incrementClock(0, 847584375);
-                        store.put(key, Versioned.value(value, version));
-=======
-                        version.incrementVersion(0, 847584375);
                         store.put(key, Versioned.value(value, version), null);
->>>>>>> 06be27c2
                     } catch(ObsoleteVersionException e) {
                         // do nothing
                     } catch(RuntimeException e) {
