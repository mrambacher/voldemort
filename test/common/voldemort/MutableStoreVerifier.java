--- conflicted
+++ resolved
@@ -1,103 +1,98 @@
-package voldemort;
-
-import java.util.Collection;
-import java.util.HashMap;
-import java.util.List;
-import java.util.Map;
-
-import voldemort.cluster.Node;
-import voldemort.cluster.failuredetector.BasicStoreVerifier;
-import voldemort.store.Store;
-import voldemort.store.StoreCapabilityType;
-import voldemort.store.UnreachableStoreException;
-import voldemort.utils.ByteArray;
-import voldemort.versioning.Version;
-import voldemort.versioning.Versioned;
-
-/**
- * MutableStoreVerifier is used when we want to simulate a downed node during
- * testing. For a given Node we can update this StoreVerifier to cause node
- * availability discovery to fail (which we want to be able to control for our
- * tests).
- * 
- */
-
-public class MutableStoreVerifier extends BasicStoreVerifier<ByteArray, byte[], byte[]> {
-
-    private Map<Integer, VoldemortException> errorStores;
-
-    private MutableStoreVerifier(Map<Integer, Store<ByteArray, byte[], byte[]>> stores) {
-        super(stores, new ByteArray((byte) 1));
-        errorStores = new HashMap<Integer, VoldemortException>();
-    }
-
-    @Override
-    public void verifyStore(Node node) throws UnreachableStoreException, VoldemortException {
-        VoldemortException e = errorStores.get(node.getId());
-
-        if(e == null)
-            super.verifyStore(node);
-        else
-            throw e;
-    }
-
-    public void setErrorStore(Node node, VoldemortException voldemortException) {
-        errorStores.put(node.getId(), voldemortException);
-    }
-
-    public static MutableStoreVerifier create(Map<Integer, Store<ByteArray, byte[], byte[]>> stores) {
-        return new MutableStoreVerifier(stores);
-    }
-
-    public static MutableStoreVerifier create(Collection<Node> nodes) {
-        Map<Integer, Store<ByteArray, byte[], byte[]>> stores = new HashMap<Integer, Store<ByteArray, byte[], byte[]>>();
-
-        for(Node node: nodes) {
-            stores.put(node.getId(), new Store<ByteArray, byte[], byte[]>() {
-
-                public void close() throws VoldemortException {}
-
-                public boolean delete(ByteArray key, Version version) throws VoldemortException {
-                    return false;
-                }
-
-                public List<Versioned<byte[]>> get(ByteArray key, byte[] transforms)
-                        throws VoldemortException {
-                    return null;
-                }
-
-                public Map<ByteArray, List<Versioned<byte[]>>> getAll(Iterable<ByteArray> keys,
-                                                                      Map<ByteArray, byte[]> transforms)
-                        throws VoldemortException {
-                    return null;
-                }
-
-                public Object getCapability(StoreCapabilityType capability) {
-                    return null;
-                }
-
-                public String getName() {
-                    return null;
-                }
-
-                public List<Version> getVersions(ByteArray key) {
-                    return null;
-                }
-
-<<<<<<< HEAD
-                public Version put(ByteArray key, Versioned<byte[]> value)
-                        throws VoldemortException {
-                    return null;
-                }
-=======
-                public void put(ByteArray key, Versioned<byte[]> value, byte[] transforms)
-                        throws VoldemortException {}
->>>>>>> 06be27c2
-
-            });
-        }
-
-        return new MutableStoreVerifier(stores);
-    }
-
-}+package voldemort;
+
+import java.util.Collection;
+import java.util.HashMap;
+import java.util.List;
+import java.util.Map;
+
+import voldemort.cluster.Node;
+import voldemort.cluster.failuredetector.BasicStoreVerifier;
+import voldemort.store.Store;
+import voldemort.store.StoreCapabilityType;
+import voldemort.store.UnreachableStoreException;
+import voldemort.utils.ByteArray;
+import voldemort.versioning.Version;
+import voldemort.versioning.Versioned;
+
+/**
+ * MutableStoreVerifier is used when we want to simulate a downed node during
+ * testing. For a given Node we can update this StoreVerifier to cause node
+ * availability discovery to fail (which we want to be able to control for our
+ * tests).
+ * 
+ */
+
+public class MutableStoreVerifier extends BasicStoreVerifier<ByteArray, byte[], byte[]> {
+
+    private Map<Integer, VoldemortException> errorStores;
+
+    private MutableStoreVerifier(Map<Integer, ? extends Store<ByteArray, byte[], byte[]>> stores) {
+        super(stores, new ByteArray((byte) 1));
+        errorStores = new HashMap<Integer, VoldemortException>();
+    }
+
+    @Override
+    public void verifyStore(Node node) throws UnreachableStoreException, VoldemortException {
+        VoldemortException e = errorStores.get(node.getId());
+
+        if(e == null)
+            super.verifyStore(node);
+        else
+            throw e;
+    }
+
+    public void setErrorStore(Node node, VoldemortException voldemortException) {
+        errorStores.put(node.getId(), voldemortException);
+    }
+
+    public static MutableStoreVerifier create(Map<Integer, ? extends Store<ByteArray, byte[], byte[]>> stores) {
+        return new MutableStoreVerifier(stores);
+    }
+
+    public static MutableStoreVerifier create(Collection<Node> nodes) {
+        Map<Integer, Store<ByteArray, byte[], byte[]>> stores = new HashMap<Integer, Store<ByteArray, byte[], byte[]>>();
+
+        for(Node node: nodes) {
+            stores.put(node.getId(), new Store<ByteArray, byte[], byte[]>() {
+
+                public void close() throws VoldemortException {}
+
+                public boolean delete(ByteArray key, Version version) throws VoldemortException {
+                    return false;
+                }
+
+                public List<Versioned<byte[]>> get(ByteArray key, byte[] transforms)
+                        throws VoldemortException {
+                    return null;
+                }
+
+                public Map<ByteArray, List<Versioned<byte[]>>> getAll(Iterable<ByteArray> keys,
+                                                                      Map<ByteArray, byte[]> transforms)
+                        throws VoldemortException {
+                    return null;
+                }
+
+                public Object getCapability(StoreCapabilityType capability) {
+                    return null;
+                }
+
+                public String getName() {
+                    return null;
+                }
+
+                public List<Version> getVersions(ByteArray key) {
+                    return null;
+                }
+
+                public Version put(ByteArray key, Versioned<byte[]> value, byte[] transforms)
+                        throws VoldemortException {
+                    return null;
+                }
+
+            });
+        }
+
+        return new MutableStoreVerifier(stores);
+    }
+
+}