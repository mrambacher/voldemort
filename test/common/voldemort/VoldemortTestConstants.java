<<<<<<< HEAD
/*
 * Copyright 2008-2009 LinkedIn, Inc
 * 
 * Licensed under the Apache License, Version 2.0 (the "License"); you may not
 * use this file except in compliance with the License. You may obtain a copy of
 * the License at
 * 
 * http://www.apache.org/licenses/LICENSE-2.0
 * 
 * Unless required by applicable law or agreed to in writing, software
 * distributed under the License is distributed on an "AS IS" BASIS, WITHOUT
 * WARRANTIES OR CONDITIONS OF ANY KIND, either express or implied. See the
 * License for the specific language governing permissions and limitations under
 * the License.
 */

package voldemort;

import java.io.IOException;
import java.io.StringReader;

import org.apache.commons.io.IOUtils;

import voldemort.cluster.Cluster;
import voldemort.xml.ClusterMapper;

public class VoldemortTestConstants {

    public static String getOneNodeClusterXml() {
        return readString("config/one-node-cluster.xml");
    }

    public static Cluster getOneNodeCluster() {
        return new ClusterMapper().readCluster(new StringReader(getOneNodeClusterXml()));
    }

    public static String getSimpleStoreDefinitionsXml() {
        return readString("config/stores.xml");
    }

    public static String getSingleStoreDefinitionsXml() {
        return readString("config/single-store.xml");
    }

    public static String getNoVersionStoreDefinitionsXml() {
        return readString("config/no-version-store.xml");
    }

    public static String getStoreDefinitionsWithRetentionXml() {
        return readString("config/store-with-retention.xml");
    }

    public static String getTwoNodeClusterXml() {
        return readString("config/two-node-cluster.xml");
    }

    public static String getStoreWithTwoKeyVersions() {
        return readString("config/store-with-two-key-versions.xml");
    }

    public static Cluster getTwoNodeCluster() {
        return new ClusterMapper().readCluster(new StringReader(getTwoNodeClusterXml()));
    }

    public static String getNineNodeClusterXml() {
        return readString("config/nine-node-cluster.xml");
    }

    public static String getThreeNodeClusterXml() {
        return readString("config/three-node-cluster.xml");
    }

    public static String getFourNodeClusterWithZonesXml() {
        return readString("config/four-node-cluster-with-zones.xml");
    }

    public static String getSingleStoreWithZonesXml() {
        return readString("config/single-store-with-zones.xml");
    }

    public static Cluster getNineNodeCluster() {
        return new ClusterMapper().readCluster(new StringReader(getNineNodeClusterXml()));
    }

    public static Cluster getThreeNodeCluster() {
        return new ClusterMapper().readCluster(new StringReader(getThreeNodeClusterXml()));
    }

    public static Cluster getFourNodeClusterWithZones() {
        return new ClusterMapper().readCluster(new StringReader(getFourNodeClusterWithZonesXml()));
    }

    private static String readString(String filename) {
        try {
            return IOUtils.toString(VoldemortTestConstants.class.getResourceAsStream(filename));
        } catch(IOException e) {
            throw new RuntimeException(e);
        }
    }

    public static String getCompressedStoreDefinitionsXml() {
        return readString("config/compressed-store.xml");
    }

    public static String getViewStoreDefinitionXml() {
        return readString("config/view-store.xml");
    }

    public static String getStoreWithPropertiesXml() {
        return readString("config/store-with-properties.xml");
    }
}
=======
/*
 * Copyright 2008-2009 LinkedIn, Inc
 * 
 * Licensed under the Apache License, Version 2.0 (the "License"); you may not
 * use this file except in compliance with the License. You may obtain a copy of
 * the License at
 * 
 * http://www.apache.org/licenses/LICENSE-2.0
 * 
 * Unless required by applicable law or agreed to in writing, software
 * distributed under the License is distributed on an "AS IS" BASIS, WITHOUT
 * WARRANTIES OR CONDITIONS OF ANY KIND, either express or implied. See the
 * License for the specific language governing permissions and limitations under
 * the License.
 */

package voldemort;

import java.io.IOException;
import java.io.StringReader;

import org.apache.commons.io.IOUtils;

import voldemort.cluster.Cluster;
import voldemort.xml.ClusterMapper;

public class VoldemortTestConstants {

    public static String getOneNodeClusterXml() {
        return readString("config/one-node-cluster.xml");
    }

    public static Cluster getOneNodeCluster() {
        return new ClusterMapper().readCluster(new StringReader(getOneNodeClusterXml()));
    }

    public static String getSimpleStoreDefinitionsXml() {
        return readString("config/stores.xml");
    }

    public static String getSingleStoreDefinitionsXml() {
        return readString("config/single-store.xml");
    }

    public static String getTwoStoresDefinitionsXml() {
        return readString("config/two-stores.xml");
    }

    public static String getNoVersionStoreDefinitionsXml() {
        return readString("config/no-version-store.xml");
    }

    public static String getStoreDefinitionsWithRetentionXml() {
        return readString("config/store-with-retention.xml");
    }

    public static String getTwoNodeClusterXml() {
        return readString("config/two-node-cluster.xml");
    }

    public static String getStoreWithTwoKeyVersions() {
        return readString("config/store-with-two-key-versions.xml");
    }

    public static Cluster getTwoNodeCluster() {
        return new ClusterMapper().readCluster(new StringReader(getTwoNodeClusterXml()));
    }

    public static String getNineNodeClusterXml() {
        return readString("config/nine-node-cluster.xml");
    }

    public static String getThreeNodeClusterXml() {
        return readString("config/three-node-cluster.xml");
    }

    public static String getFourNodeClusterWithZonesXml() {
        return readString("config/four-node-cluster-with-zones.xml");
    }

    public static String getEightNodeClusterWithZonesXml() {
        return readString("config/eight-node-cluster-with-zones.xml");
    }

    public static String getSingleStoreWithZonesXml() {
        return readString("config/single-store-with-zones.xml");
    }

    public static Cluster getNineNodeCluster() {
        return new ClusterMapper().readCluster(new StringReader(getNineNodeClusterXml()));
    }

    public static Cluster getThreeNodeCluster() {
        return new ClusterMapper().readCluster(new StringReader(getThreeNodeClusterXml()));
    }

    public static Cluster getFourNodeClusterWithZones() {
        return new ClusterMapper().readCluster(new StringReader(getFourNodeClusterWithZonesXml()));
    }

    public static Cluster getEightNodeClusterWithZones() {
        return new ClusterMapper().readCluster(new StringReader(getEightNodeClusterWithZonesXml()));
    }

    private static String readString(String filename) {
        try {
            return IOUtils.toString(VoldemortTestConstants.class.getResourceAsStream(filename));
        } catch(IOException e) {
            throw new RuntimeException(e);
        }
    }

    public static String getCompressedStoreDefinitionsXml() {
        return readString("config/compressed-store.xml");
    }

    public static String getViewStoreDefinitionXml() {
        return readString("config/view-store.xml");
    }
}
>>>>>>> 06be27c2
<|MERGE_RESOLUTION|>--- conflicted
+++ resolved
@@ -1,235 +1,124 @@
-<<<<<<< HEAD
-/*
- * Copyright 2008-2009 LinkedIn, Inc
- * 
- * Licensed under the Apache License, Version 2.0 (the "License"); you may not
- * use this file except in compliance with the License. You may obtain a copy of
- * the License at
- * 
- * http://www.apache.org/licenses/LICENSE-2.0
- * 
- * Unless required by applicable law or agreed to in writing, software
- * distributed under the License is distributed on an "AS IS" BASIS, WITHOUT
- * WARRANTIES OR CONDITIONS OF ANY KIND, either express or implied. See the
- * License for the specific language governing permissions and limitations under
- * the License.
- */
-
-package voldemort;
-
-import java.io.IOException;
-import java.io.StringReader;
-
-import org.apache.commons.io.IOUtils;
-
-import voldemort.cluster.Cluster;
-import voldemort.xml.ClusterMapper;
-
-public class VoldemortTestConstants {
-
-    public static String getOneNodeClusterXml() {
-        return readString("config/one-node-cluster.xml");
-    }
-
-    public static Cluster getOneNodeCluster() {
-        return new ClusterMapper().readCluster(new StringReader(getOneNodeClusterXml()));
-    }
-
-    public static String getSimpleStoreDefinitionsXml() {
-        return readString("config/stores.xml");
-    }
-
-    public static String getSingleStoreDefinitionsXml() {
-        return readString("config/single-store.xml");
-    }
-
-    public static String getNoVersionStoreDefinitionsXml() {
-        return readString("config/no-version-store.xml");
-    }
-
-    public static String getStoreDefinitionsWithRetentionXml() {
-        return readString("config/store-with-retention.xml");
-    }
-
-    public static String getTwoNodeClusterXml() {
-        return readString("config/two-node-cluster.xml");
-    }
-
-    public static String getStoreWithTwoKeyVersions() {
-        return readString("config/store-with-two-key-versions.xml");
-    }
-
-    public static Cluster getTwoNodeCluster() {
-        return new ClusterMapper().readCluster(new StringReader(getTwoNodeClusterXml()));
-    }
-
-    public static String getNineNodeClusterXml() {
-        return readString("config/nine-node-cluster.xml");
-    }
-
-    public static String getThreeNodeClusterXml() {
-        return readString("config/three-node-cluster.xml");
-    }
-
-    public static String getFourNodeClusterWithZonesXml() {
-        return readString("config/four-node-cluster-with-zones.xml");
-    }
-
-    public static String getSingleStoreWithZonesXml() {
-        return readString("config/single-store-with-zones.xml");
-    }
-
-    public static Cluster getNineNodeCluster() {
-        return new ClusterMapper().readCluster(new StringReader(getNineNodeClusterXml()));
-    }
-
-    public static Cluster getThreeNodeCluster() {
-        return new ClusterMapper().readCluster(new StringReader(getThreeNodeClusterXml()));
-    }
-
-    public static Cluster getFourNodeClusterWithZones() {
-        return new ClusterMapper().readCluster(new StringReader(getFourNodeClusterWithZonesXml()));
-    }
-
-    private static String readString(String filename) {
-        try {
-            return IOUtils.toString(VoldemortTestConstants.class.getResourceAsStream(filename));
-        } catch(IOException e) {
-            throw new RuntimeException(e);
-        }
-    }
-
-    public static String getCompressedStoreDefinitionsXml() {
-        return readString("config/compressed-store.xml");
-    }
-
-    public static String getViewStoreDefinitionXml() {
-        return readString("config/view-store.xml");
-    }
-
-    public static String getStoreWithPropertiesXml() {
-        return readString("config/store-with-properties.xml");
-    }
-}
-=======
-/*
- * Copyright 2008-2009 LinkedIn, Inc
- * 
- * Licensed under the Apache License, Version 2.0 (the "License"); you may not
- * use this file except in compliance with the License. You may obtain a copy of
- * the License at
- * 
- * http://www.apache.org/licenses/LICENSE-2.0
- * 
- * Unless required by applicable law or agreed to in writing, software
- * distributed under the License is distributed on an "AS IS" BASIS, WITHOUT
- * WARRANTIES OR CONDITIONS OF ANY KIND, either express or implied. See the
- * License for the specific language governing permissions and limitations under
- * the License.
- */
-
-package voldemort;
-
-import java.io.IOException;
-import java.io.StringReader;
-
-import org.apache.commons.io.IOUtils;
-
-import voldemort.cluster.Cluster;
-import voldemort.xml.ClusterMapper;
-
-public class VoldemortTestConstants {
-
-    public static String getOneNodeClusterXml() {
-        return readString("config/one-node-cluster.xml");
-    }
-
-    public static Cluster getOneNodeCluster() {
-        return new ClusterMapper().readCluster(new StringReader(getOneNodeClusterXml()));
-    }
-
-    public static String getSimpleStoreDefinitionsXml() {
-        return readString("config/stores.xml");
-    }
-
-    public static String getSingleStoreDefinitionsXml() {
-        return readString("config/single-store.xml");
-    }
-
-    public static String getTwoStoresDefinitionsXml() {
-        return readString("config/two-stores.xml");
-    }
-
-    public static String getNoVersionStoreDefinitionsXml() {
-        return readString("config/no-version-store.xml");
-    }
-
-    public static String getStoreDefinitionsWithRetentionXml() {
-        return readString("config/store-with-retention.xml");
-    }
-
-    public static String getTwoNodeClusterXml() {
-        return readString("config/two-node-cluster.xml");
-    }
-
-    public static String getStoreWithTwoKeyVersions() {
-        return readString("config/store-with-two-key-versions.xml");
-    }
-
-    public static Cluster getTwoNodeCluster() {
-        return new ClusterMapper().readCluster(new StringReader(getTwoNodeClusterXml()));
-    }
-
-    public static String getNineNodeClusterXml() {
-        return readString("config/nine-node-cluster.xml");
-    }
-
-    public static String getThreeNodeClusterXml() {
-        return readString("config/three-node-cluster.xml");
-    }
-
-    public static String getFourNodeClusterWithZonesXml() {
-        return readString("config/four-node-cluster-with-zones.xml");
-    }
-
-    public static String getEightNodeClusterWithZonesXml() {
-        return readString("config/eight-node-cluster-with-zones.xml");
-    }
-
-    public static String getSingleStoreWithZonesXml() {
-        return readString("config/single-store-with-zones.xml");
-    }
-
-    public static Cluster getNineNodeCluster() {
-        return new ClusterMapper().readCluster(new StringReader(getNineNodeClusterXml()));
-    }
-
-    public static Cluster getThreeNodeCluster() {
-        return new ClusterMapper().readCluster(new StringReader(getThreeNodeClusterXml()));
-    }
-
-    public static Cluster getFourNodeClusterWithZones() {
-        return new ClusterMapper().readCluster(new StringReader(getFourNodeClusterWithZonesXml()));
-    }
-
-    public static Cluster getEightNodeClusterWithZones() {
-        return new ClusterMapper().readCluster(new StringReader(getEightNodeClusterWithZonesXml()));
-    }
-
-    private static String readString(String filename) {
-        try {
-            return IOUtils.toString(VoldemortTestConstants.class.getResourceAsStream(filename));
-        } catch(IOException e) {
-            throw new RuntimeException(e);
-        }
-    }
-
-    public static String getCompressedStoreDefinitionsXml() {
-        return readString("config/compressed-store.xml");
-    }
-
-    public static String getViewStoreDefinitionXml() {
-        return readString("config/view-store.xml");
-    }
-}
->>>>>>> 06be27c2
+/*
+ * Copyright 2008-2009 LinkedIn, Inc
+ * 
+ * Licensed under the Apache License, Version 2.0 (the "License"); you may not
+ * use this file except in compliance with the License. You may obtain a copy of
+ * the License at
+ * 
+ * http://www.apache.org/licenses/LICENSE-2.0
+ * 
+ * Unless required by applicable law or agreed to in writing, software
+ * distributed under the License is distributed on an "AS IS" BASIS, WITHOUT
+ * WARRANTIES OR CONDITIONS OF ANY KIND, either express or implied. See the
+ * License for the specific language governing permissions and limitations under
+ * the License.
+ */
+
+package voldemort;
+
+import java.io.IOException;
+import java.io.StringReader;
+
+import org.apache.commons.io.IOUtils;
+
+import voldemort.cluster.Cluster;
+import voldemort.xml.ClusterMapper;
+
+public class VoldemortTestConstants {
+
+    public static String getOneNodeClusterXml() {
+        return readString("config/one-node-cluster.xml");
+    }
+
+    public static Cluster getOneNodeCluster() {
+        return new ClusterMapper().readCluster(new StringReader(getOneNodeClusterXml()));
+    }
+
+    public static String getSimpleStoreDefinitionsXml() {
+        return readString("config/stores.xml");
+    }
+
+    public static String getSingleStoreDefinitionsXml() {
+        return readString("config/single-store.xml");
+    }
+
+    public static String getNoVersionStoreDefinitionsXml() {
+        return readString("config/no-version-store.xml");
+    }
+
+    public static String getStoreDefinitionsWithRetentionXml() {
+        return readString("config/store-with-retention.xml");
+    }
+
+    public static String getTwoNodeClusterXml() {
+        return readString("config/two-node-cluster.xml");
+    }
+
+    public static String getStoreWithTwoKeyVersions() {
+        return readString("config/store-with-two-key-versions.xml");
+    }
+
+    public static Cluster getTwoNodeCluster() {
+        return new ClusterMapper().readCluster(new StringReader(getTwoNodeClusterXml()));
+    }
+
+    public static String getNineNodeClusterXml() {
+        return readString("config/nine-node-cluster.xml");
+    }
+
+    public static String getThreeNodeClusterXml() {
+        return readString("config/three-node-cluster.xml");
+    }
+
+    public static String getFourNodeClusterWithZonesXml() {
+        return readString("config/four-node-cluster-with-zones.xml");
+    }
+
+    public static String getSingleStoreWithZonesXml() {
+        return readString("config/single-store-with-zones.xml");
+    }
+
+    public static Cluster getNineNodeCluster() {
+        return new ClusterMapper().readCluster(new StringReader(getNineNodeClusterXml()));
+    }
+
+    public static Cluster getThreeNodeCluster() {
+        return new ClusterMapper().readCluster(new StringReader(getThreeNodeClusterXml()));
+    }
+
+    public static Cluster getFourNodeClusterWithZones() {
+        return new ClusterMapper().readCluster(new StringReader(getFourNodeClusterWithZonesXml()));
+    }
+
+    private static String readString(String filename) {
+        try {
+            return IOUtils.toString(VoldemortTestConstants.class.getResourceAsStream(filename));
+        } catch(IOException e) {
+            throw new RuntimeException(e);
+        }
+    }
+
+    public static String getStoreWithPropertiesXml() {
+        return readString("config/store-with-properties.xml");
+    }
+
+    public static String getTwoStoresDefinitionsXml() {
+        return readString("config/two-stores.xml");
+    }
+
+    public static String getEightNodeClusterWithZonesXml() {
+        return readString("config/eight-node-cluster-with-zones.xml");
+    }
+
+    public static Cluster getEightNodeClusterWithZones() {
+        return new ClusterMapper().readCluster(new StringReader(getEightNodeClusterWithZonesXml()));
+    }
+
+    public static String getCompressedStoreDefinitionsXml() {
+        return readString("config/compressed-store.xml");
+    }
+
+    public static String getViewStoreDefinitionXml() {
+        return readString("config/view-store.xml");
+    }
+}