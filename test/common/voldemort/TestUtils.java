--- conflicted
+++ resolved
@@ -292,7 +292,6 @@
         JsonReader jsonReader = new JsonReader(reader);
 
         SerializerDefinition serDef = new SerializerDefinition("json", "'string'");
-<<<<<<< HEAD
         StoreDefinition storeDef = new StoreDefinitionBuilder().setName("test")
                                                                .setType(ReadOnlyStorageConfiguration.TYPE_NAME)
                                                                .setKeySerializer(serDef)
@@ -305,24 +304,8 @@
                                                                .setPreferredWrites(1)
                                                                .setRequiredWrites(1)
                                                                .build();
-        RoutingStrategy router = new RoutingStrategyFactory(cluster).getRoutingStrategy(storeDef);
-=======
-        StoreDefinition storeDef = new StoreDefinition("test",
-                                                       ReadOnlyStorageConfiguration.TYPE_NAME,
-                                                       serDef,
-                                                       serDef,
-                                                       RoutingTier.CLIENT,
-                                                       RoutingStrategyType.CONSISTENT_STRATEGY,
-                                                       1,
-                                                       1,
-                                                       1,
-                                                       1,
-                                                       1,
-                                                       1,
-                                                       1);
         RoutingStrategy router = new RoutingStrategyFactory().updateRoutingStrategy(storeDef,
                                                                                     cluster);
->>>>>>> f4122146
 
         // make a temp dir
         File dataDir = new File(baseDir + File.separatorChar + "read-only-temp-index-"
