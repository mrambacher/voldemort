--- conflicted
+++ resolved
@@ -1,4 +1,3 @@
-<<<<<<< HEAD
 /*
  * Copyright 2008-2009 LinkedIn, Inc
  * 
@@ -23,6 +22,7 @@
 import java.io.FileReader;
 import java.io.FileWriter;
 import java.io.UnsupportedEncodingException;
+import java.lang.reflect.Field;
 import java.util.ArrayList;
 import java.util.Arrays;
 import java.util.Collections;
@@ -49,8 +49,8 @@
 import voldemort.utils.ByteArray;
 import voldemort.utils.Utils;
 import voldemort.versioning.Metadata;
-import voldemort.versioning.VectorClock;
 import voldemort.versioning.Version;
+import voldemort.versioning.VersionFactory;
 import voldemort.versioning.Versioned;
 
 /**
@@ -74,8 +74,8 @@
      * @param nodes The sequence of nodes
      * @return A VectorClock initialized with the given sequence of events
      */
-    public static VectorClock getClock(int... nodes) {
-        VectorClock clock = new VectorClock();
+    public static Version getClock(int... nodes) {
+        Version clock = VersionFactory.newVersion();
         increment(clock, nodes);
         return clock;
     }
@@ -86,7 +86,7 @@
      * @param clock The VectorClock to record the events on
      * @param nodes The sequences of node events
      */
-    public static void increment(VectorClock clock, int... nodes) {
+    public static void increment(Version clock, int... nodes) {
         for(int n: nodes)
             clock.incrementClock((short) n, System.currentTimeMillis());
     }
@@ -343,7 +343,8 @@
                                                              100,
                                                              1,
                                                              2,
-                                                             10000);
+                                                             10000,
+                                                             false);
         storeBuilder.build();
 
         return dataDir.getAbsolutePath();
@@ -430,416 +431,6 @@
         }
     }
 
-}
-=======
-/*
- * Copyright 2008-2009 LinkedIn, Inc
- * 
- * Licensed under the Apache License, Version 2.0 (the "License"); you may not
- * use this file except in compliance with the License. You may obtain a copy of
- * the License at
- * 
- * http://www.apache.org/licenses/LICENSE-2.0
- * 
- * Unless required by applicable law or agreed to in writing, software
- * distributed under the License is distributed on an "AS IS" BASIS, WITHOUT
- * WARRANTIES OR CONDITIONS OF ANY KIND, either express or implied. See the
- * License for the specific language governing permissions and limitations under
- * the License.
- */
-
-package voldemort;
-
-import java.io.BufferedReader;
-import java.io.BufferedWriter;
-import java.io.File;
-import java.io.FileReader;
-import java.io.FileWriter;
-import java.io.UnsupportedEncodingException;
-import java.lang.reflect.Field;
-import java.util.ArrayList;
-import java.util.Arrays;
-import java.util.Collections;
-import java.util.List;
-import java.util.Map;
-import java.util.Random;
-import java.util.SortedSet;
-import java.util.TreeSet;
-
-import junit.framework.AssertionFailedError;
-import voldemort.client.RoutingTier;
-import voldemort.cluster.Cluster;
-import voldemort.cluster.Node;
-import voldemort.routing.RoutingStrategy;
-import voldemort.routing.RoutingStrategyFactory;
-import voldemort.routing.RoutingStrategyType;
-import voldemort.serialization.SerializerDefinition;
-import voldemort.serialization.json.JsonReader;
-import voldemort.store.Store;
-import voldemort.store.StoreDefinition;
-import voldemort.store.StoreDefinitionBuilder;
-import voldemort.store.readonly.JsonStoreBuilder;
-import voldemort.store.readonly.ReadOnlyStorageConfiguration;
-import voldemort.utils.ByteArray;
-import voldemort.utils.Utils;
-import voldemort.versioning.VectorClock;
-import voldemort.versioning.Versioned;
-
-/**
- * Helper utilities for tests
- * 
- * 
- */
-public class TestUtils {
-
-    public static final String DIGITS = "0123456789";
-    public static final String LETTERS = "qwertyuiopasdfghjklzxcvbnmQWERTYUIOPASDFGHJKLZXCVBNM";
-    public static final String CHARACTERS = LETTERS + DIGITS + "~!@#$%^&*()____+-=[];',,,./>?:{}";
-    public static final Random SEEDED_RANDOM = new Random(19873482374L);
-    public static final Random UNSEEDED_RANDOM = new Random();
-
-    /**
-     * Get a vector clock with events on the sequence of nodes given So
-     * getClock(1,1,2,2,2) means a clock that has two writes on node 1 and 3
-     * writes on node 2.
-     * 
-     * @param nodes The sequence of nodes
-     * @return A VectorClock initialized with the given sequence of events
-     */
-    public static VectorClock getClock(int... nodes) {
-        VectorClock clock = new VectorClock();
-        increment(clock, nodes);
-        return clock;
-    }
-
-    /**
-     * Record events for the given sequence of nodes
-     * 
-     * @param clock The VectorClock to record the events on
-     * @param nodes The sequences of node events
-     */
-    public static void increment(VectorClock clock, int... nodes) {
-        for(int n: nodes)
-            clock.incrementVersion((short) n, System.currentTimeMillis());
-    }
-
-    /**
-     * Test two byte arrays for (deep) equality. I think this exists in java 6
-     * but not java 5
-     * 
-     * @param a1 Array 1
-     * @param a2 Array 2
-     * @return True iff a1.length == a2.length and a1[i] == a2[i] for 0 <= i <
-     *         a1.length
-     */
-    public static boolean bytesEqual(byte[] a1, byte[] a2) {
-        if(a1 == a2) {
-            return true;
-        } else if(a1 == null || a2 == null) {
-            return false;
-        } else if(a1.length != a2.length) {
-            return false;
-        } else {
-            for(int i = 0; i < a1.length; i++)
-                if(a1[i] != a2[i])
-                    return false;
-        }
-
-        return true;
-    }
-
-    /**
-     * Create a string with some random letters
-     * 
-     * @param length The length of the string to create
-     * @return The string
-     */
-    public static String randomLetters(int length) {
-        return randomString(LETTERS, length);
-    }
-
-    /**
-     * Create a string that is a random sample (with replacement) from the given
-     * string
-     * 
-     * @param sampler The string to sample from
-     * @param length The length of the string to create
-     * @return The created string
-     */
-    public static String randomString(String sampler, int length) {
-        StringBuilder builder = new StringBuilder(length);
-        for(int i = 0; i < length; i++)
-            builder.append(sampler.charAt(SEEDED_RANDOM.nextInt(sampler.length())));
-        return builder.toString();
-    }
-
-    /**
-     * Generate an array of random bytes
-     * 
-     * @param length
-     * @return
-     */
-    public static byte[] randomBytes(int length) {
-        byte[] bytes = new byte[length];
-        SEEDED_RANDOM.nextBytes(bytes);
-        return bytes;
-    }
-
-    public static <K, V> void assertContains(Store<K, V> store, K key, V... values) {
-        List<Versioned<V>> found = store.get(key);
-        if(found.size() != values.length)
-            throw new AssertionFailedError("Expected to find " + values.length
-                                           + " values in store, but found only " + found.size()
-                                           + ".");
-        for(V v: values) {
-            boolean isFound = false;
-            for(Versioned<V> f: found)
-                if(Utils.deepEquals(f.getValue(), v))
-                    isFound = true;
-            if(!isFound)
-                throw new AssertionFailedError("Could not find value " + v + " in results.");
-        }
-    }
-
-    /**
-     * Return an array of length count containing random integers in the range
-     * (0, max) generated off the test rng.
-     * 
-     * @param max The bound on the random number size
-     * @param count The number of integers to generate
-     * @return The array of integers
-     */
-    public static int[] randomInts(int max, int count) {
-        int[] vals = new int[count];
-        for(int i = 0; i < count; i++)
-            vals[i] = SEEDED_RANDOM.nextInt(max);
-        return vals;
-    }
-
-    /**
-     * Weirdly java doesn't seem to have Arrays.shuffle(), this terrible hack
-     * does that.
-     * 
-     * @return A shuffled copy of the input
-     */
-    public static int[] shuffle(int[] input) {
-        List<Integer> vals = new ArrayList<Integer>(input.length);
-        for(int i = 0; i < input.length; i++)
-            vals.add(input[i]);
-        Collections.shuffle(vals, SEEDED_RANDOM);
-        int[] copy = new int[input.length];
-        for(int i = 0; i < input.length; i++)
-            copy[i] = vals.get(i);
-        return copy;
-    }
-
-    /**
-     * Compute the requested quantile of the given array
-     * 
-     * @param values The array of values
-     * @param quantile The quantile requested (must be between 0.0 and 1.0
-     *        inclusive)
-     * @return The quantile
-     */
-    public static long quantile(long[] values, double quantile) {
-        if(values == null)
-            throw new IllegalArgumentException("Values cannot be null.");
-        if(quantile < 0.0 || quantile > 1.0)
-            throw new IllegalArgumentException("Quantile must be between 0.0 and 1.0");
-
-        long[] copy = new long[values.length];
-        System.arraycopy(values, 0, copy, 0, copy.length);
-        Arrays.sort(copy);
-        int index = (int) (copy.length * quantile);
-        return copy[index];
-    }
-
-    /**
-     * Compute the mean of the given values
-     * 
-     * @param values The values
-     * @return The mean
-     */
-    public static double mean(long[] values) {
-        double total = 0.0;
-        for(int i = 0; i < values.length; i++)
-            total += values[i];
-        return total / values.length;
-    }
-
-    /**
-     * Create a temporary directory in the directory given by java.io.tmpdir
-     * 
-     * @return The directory created.
-     */
-    public static File createTempDir() {
-        return createTempDir(new File(System.getProperty("java.io.tmpdir")));
-    }
-
-    /**
-     * Create a temporary directory that is a child of the given directory
-     * 
-     * @param parent The parent directory
-     * @return The temporary directory
-     */
-    public static File createTempDir(File parent) {
-        File temp = new File(parent,
-                             Integer.toString(Math.abs(UNSEEDED_RANDOM.nextInt()) % 1000000));
-        temp.delete();
-        temp.mkdir();
-        temp.deleteOnExit();
-        return temp;
-    }
-
-    /**
-     * Wrap the given string in quotation marks. This is slightly more readable
-     * then the java inline quotes that require escaping.
-     * 
-     * @param s The string to wrap in quotes
-     * @return The string
-     */
-    public static String quote(String s) {
-        return "\"" + s + "\"";
-    }
-
-    /**
-     * 
-     * @param cluster
-     * @param data
-     * @param baseDir
-     * @return the directory where the index is created
-     * @throws Exception
-     */
-    public static String createReadOnlyIndex(Cluster cluster,
-                                             Map<String, String> data,
-                                             String baseDir) throws Exception {
-        // write data to file
-        File dataFile = File.createTempFile("test", ".txt");
-        dataFile.deleteOnExit();
-        BufferedWriter writer = new BufferedWriter(new FileWriter(dataFile));
-        for(Map.Entry<String, String> entry: data.entrySet())
-            writer.write("\"" + entry.getKey() + "\"\t\"" + entry.getValue() + "\"\n");
-        writer.close();
-        BufferedReader reader = new BufferedReader(new FileReader(dataFile));
-        JsonReader jsonReader = new JsonReader(reader);
-
-        SerializerDefinition serDef = new SerializerDefinition("json", "'string'");
-        StoreDefinition storeDef = new StoreDefinitionBuilder().setName("test")
-                                                               .setType(ReadOnlyStorageConfiguration.TYPE_NAME)
-                                                               .setKeySerializer(serDef)
-                                                               .setValueSerializer(serDef)
-                                                               .setRoutingPolicy(RoutingTier.CLIENT)
-                                                               .setRoutingStrategyType(RoutingStrategyType.CONSISTENT_STRATEGY)
-                                                               .setReplicationFactor(1)
-                                                               .setPreferredReads(1)
-                                                               .setRequiredReads(1)
-                                                               .setPreferredWrites(1)
-                                                               .setRequiredWrites(1)
-                                                               .build();
-        RoutingStrategy router = new RoutingStrategyFactory().updateRoutingStrategy(storeDef,
-                                                                                    cluster);
-
-        // make a temp dir
-        File dataDir = new File(baseDir + File.separatorChar + "read-only-temp-index-"
-                                + ((int) (Math.random() * 1000)));
-        // build and open store
-        JsonStoreBuilder storeBuilder = new JsonStoreBuilder(jsonReader,
-                                                             cluster,
-                                                             storeDef,
-                                                             router,
-                                                             dataDir,
-                                                             null,
-                                                             100,
-                                                             1,
-                                                             2,
-                                                             10000,
-                                                             false);
-        storeBuilder.build();
-
-        return dataDir.getAbsolutePath();
-    }
-
-    public static List<Node> createNodes(int[][] partitionMap) {
-        ArrayList<Node> nodes = new ArrayList<Node>(partitionMap.length);
-        ArrayList<Integer> partitionList = new ArrayList<Integer>();
-
-        for(int i = 0; i < partitionMap.length; i++) {
-            partitionList.clear();
-            for(int p = 0; p < partitionMap[i].length; p++) {
-                partitionList.add(partitionMap[i][p]);
-            }
-            nodes.add(new Node(i, "localhost", 8880 + i, 6666 + i, 7000 + i, partitionList));
-        }
-
-        return nodes;
-    }
-
-    public static int getMissingPartitionsSize(Cluster orig, Cluster updated) {
-        int diffPartition = 0;
-        ArrayList<Node> nodeAList = new ArrayList<Node>(orig.getNodes());
-
-        for(int i = 0; i < orig.getNodes().size(); i++) {
-            Node nodeA = nodeAList.get(i);
-            Node nodeB;
-            try {
-                nodeB = updated.getNodeById(nodeA.getId());
-            } catch(VoldemortException e) {
-                // add the partition in this node
-                diffPartition += nodeA.getNumberOfPartitions();
-                continue;
-            }
-
-            SortedSet<Integer> bPartitonSet = new TreeSet<Integer>(nodeB.getPartitionIds());
-            for(int p: nodeA.getPartitionIds()) {
-                if(!bPartitonSet.contains(p)) {
-                    diffPartition++;
-                }
-            }
-        }
-        return diffPartition;
-    }
-
-    /**
-     * Always uses UTF-8.
-     */
-    public static ByteArray toByteArray(String s) {
-        try {
-            return new ByteArray(s.getBytes("UTF-8"));
-        } catch(UnsupportedEncodingException e) {
-            /* Should not happen */
-            throw new IllegalStateException(e);
-        }
-    }
-
-    public static void assertWithBackoff(long timeout, Attempt attempt) throws Exception {
-        assertWithBackoff(30, timeout, attempt);
-    }
-
-    public static void assertWithBackoff(long initialDelay, long timeout, Attempt attempt)
-            throws Exception {
-        long delay = initialDelay;
-        long finishBy = System.currentTimeMillis() + timeout;
-
-        while(true) {
-            try {
-                attempt.checkCondition();
-                return;
-            } catch(AssertionError e) {
-                if(System.currentTimeMillis() < finishBy) {
-                    try {
-                        Thread.sleep(delay);
-                        delay <<= 1;
-                    } catch(InterruptedException ie) {
-                        Thread.currentThread().interrupt();
-                        throw ie;
-                    }
-                } else {
-                    throw e;
-                }
-            }
-        }
-    }
-
     /**
      * Because java.beans.ReflectionUtils isn't public...
      */
@@ -851,5 +442,4 @@
         return (T) eventDataQueueField.get(instance);
     }
 
-}
->>>>>>> a24eb465
+}