--- conflicted
+++ resolved
@@ -1,1078 +1,616 @@
-<<<<<<< HEAD
-/*
- * Copyright 2008-2009 LinkedIn, Inc
- * 
- * Licensed under the Apache License, Version 2.0 (the "License"); you may not
- * use this file except in compliance with the License. You may obtain a copy of
- * the License at
- * 
- * http://www.apache.org/licenses/LICENSE-2.0
- * 
- * Unless required by applicable law or agreed to in writing, software
- * distributed under the License is distributed on an "AS IS" BASIS, WITHOUT
- * WARRANTIES OR CONDITIONS OF ANY KIND, either express or implied. See the
- * License for the specific language governing permissions and limitations under
- * the License.
- */
-
-package voldemort;
-
-import java.io.File;
-import java.io.IOException;
-import java.io.StringReader;
-import java.net.ServerSocket;
-import java.util.ArrayList;
-import java.util.HashMap;
-import java.util.List;
-import java.util.Properties;
-import java.util.concurrent.SynchronousQueue;
-import java.util.concurrent.ThreadPoolExecutor;
-import java.util.concurrent.TimeUnit;
-
-import org.apache.commons.httpclient.HttpClient;
-import org.apache.commons.io.FileUtils;
-import org.mortbay.jetty.Server;
-import org.mortbay.jetty.servlet.Context;
-import org.mortbay.jetty.servlet.ServletHolder;
-
-import voldemort.client.RoutingTier;
-import voldemort.client.protocol.RequestFormatFactory;
-import voldemort.client.protocol.RequestFormatType;
-import voldemort.client.protocol.admin.AdminClient;
-import voldemort.client.protocol.admin.AdminClientConfig;
-import voldemort.cluster.Cluster;
-import voldemort.cluster.Node;
-import voldemort.routing.RoutingStrategyType;
-import voldemort.serialization.SerializerDefinition;
-import voldemort.server.AbstractSocketService;
-import voldemort.server.RequestRoutingType;
-import voldemort.server.StoreRepository;
-import voldemort.server.VoldemortConfig;
-import voldemort.server.VoldemortServer;
-import voldemort.server.http.StoreServlet;
-import voldemort.server.niosocket.NioSocketService;
-import voldemort.server.protocol.RequestHandler;
-import voldemort.server.protocol.RequestHandlerFactory;
-import voldemort.server.protocol.SocketRequestHandlerFactory;
-import voldemort.server.socket.SocketService;
-import voldemort.store.SleepyStore;
-import voldemort.store.Store;
-import voldemort.store.StoreDefinition;
-import voldemort.store.StoreDefinitionBuilder;
-import voldemort.store.UnreachableStoreException;
-import voldemort.store.async.StoreFuture;
-import voldemort.store.http.HttpStore;
-import voldemort.store.memory.InMemoryStorageConfiguration;
-import voldemort.store.memory.InMemoryStorageEngine;
-import voldemort.store.metadata.MetadataStore;
-import voldemort.store.socket.SocketStore;
-import voldemort.store.socket.SocketStoreFactory;
-import voldemort.utils.ByteArray;
-import voldemort.utils.ByteUtils;
-import voldemort.utils.Props;
-import voldemort.versioning.Versioned;
-import voldemort.xml.ClusterMapper;
-import voldemort.xml.StoreDefinitionsMapper;
-
-import com.google.common.collect.ImmutableList;
-
-/**
- * Helper functions for testing with real server implementations
- * 
- * 
- */
-public class ServerTestUtils {
-
-    public static StoreRepository getStores(String storeName, String clusterXml, String storesXml) {
-        return getStores(storeName, clusterXml, storesXml, 0);
-    }
-
-    public static StoreRepository getStores(String storeName,
-                                            String clusterXml,
-                                            String storesXml,
-                                            long sleepMs) {
-        StoreRepository repository = new StoreRepository();
-        Store<ByteArray, byte[]> store = new InMemoryStorageEngine<ByteArray, byte[]>(storeName);
-        if(sleepMs > 0) {
-            store = new SleepyStore<ByteArray, byte[]>(sleepMs, store);
-        }
-        repository.addLocalStore(store);
-        repository.addRoutedStore(store);
-
-        MetadataStore metadata = createMetadataStore(clusterXml, storesXml);
-        // create new metadata store.
-        repository.addLocalStore(metadata);
-        return repository;
-    }
-
-    public static VoldemortConfig getVoldemortConfig() {
-        File temp = TestUtils.createTempDir();
-        VoldemortConfig config = new VoldemortConfig(0, temp.getAbsolutePath());
-        new File(config.getMetadataDirectory()).mkdir();
-        return config;
-    }
-
-    public static AbstractSocketService getSocketService(boolean useNio,
-                                                         String clusterXml,
-                                                         String storesXml,
-                                                         String storeName,
-                                                         int port) {
-        return getSocketService(useNio, clusterXml, storesXml, storeName, port, 0);
-    }
-
-    public static AbstractSocketService getSocketService(boolean useNio,
-                                                         String clusterXml,
-                                                         String storesXml,
-                                                         String storeName,
-                                                         int port,
-                                                         long sleepMs) {
-        StoreRepository repository = getStores(storeName, clusterXml, storesXml, sleepMs);
-        return getSocketService(useNio, clusterXml, storesXml, port, repository);
-    }
-
-    public static AbstractSocketService getSocketService(boolean useNio,
-                                                         String clusterXml,
-                                                         String storesXml,
-                                                         int port,
-                                                         StoreRepository repository) {
-        RequestHandlerFactory factory = getSocketRequestHandlerFactory(clusterXml,
-                                                                       storesXml,
-                                                                       repository);
-        return getSocketService(useNio, factory, port, 5, 10, 10000);
-    }
-
-    public static RequestHandlerFactory getSocketRequestHandlerFactory(String clusterXml,
-                                                                       String storesXml,
-                                                                       StoreRepository storeRepository) {
-
-        return new SocketRequestHandlerFactory(null,
-                                               storeRepository,
-                                               createMetadataStore(clusterXml, storesXml),
-                                               null,
-                                               null,
-                                               null);
-    }
-
-    public static AbstractSocketService getSocketService(boolean useNio,
-                                                         RequestHandlerFactory requestHandlerFactory,
-                                                         int port,
-                                                         int coreConnections,
-                                                         int maxConnections,
-                                                         int bufferSize) {
-        AbstractSocketService socketService = null;
-        ThreadPoolExecutor threadPool = new ThreadPoolExecutor(coreConnections,
-                                                               maxConnections,
-                                                               0,
-                                                               TimeUnit.MILLISECONDS,
-                                                               new SynchronousQueue<Runnable>());
-        if(useNio) {
-            socketService = new NioSocketService(requestHandlerFactory,
-                                                 port,
-                                                 bufferSize,
-                                                 2,
-                                                 coreConnections,
-                                                 50,
-                                                 "client-request-service",
-                                                 false);
-        } else {
-            socketService = new SocketService(requestHandlerFactory,
-                                              threadPool,
-                                              port,
-                                              bufferSize,
-                                              0,
-                                              "client-request-service",
-                                              false);
-        }
-
-        return socketService;
-    }
-
-    public static SocketStore getSocketStore(SocketStoreFactory storeFactory,
-                                             String storeName,
-                                             int port) {
-        return getSocketStore(storeFactory, storeName, port, RequestFormatType.VOLDEMORT_V1);
-    }
-
-    public static SocketStore getSocketStore(SocketStoreFactory storeFactory,
-                                             String storeName,
-                                             int port,
-                                             RequestFormatType type) {
-        return getSocketStore(storeFactory, storeName, "localhost", port, type);
-    }
-
-    public static SocketStore getSocketStore(SocketStoreFactory storeFactory,
-                                             String storeName,
-                                             String host,
-                                             int port,
-                                             RequestFormatType type) {
-        return getSocketStore(storeFactory, storeName, host, port, type, false);
-    }
-
-    public static SocketStore getSocketStore(SocketStoreFactory storeFactory,
-                                             String storeName,
-                                             String host,
-                                             int port,
-                                             RequestFormatType type,
-                                             boolean isRouted) {
-        RequestRoutingType requestRoutingType = RequestRoutingType.getRequestRoutingType(isRouted,
-                                                                                         false);
-        return storeFactory.create(storeName, host, port, type, requestRoutingType);
-    }
-
-    public static Context getJettyServer(String clusterXml,
-                                         String storesXml,
-                                         String storeName,
-                                         RequestFormatType requestFormat,
-                                         int port) throws Exception {
-        StoreRepository repository = getStores(storeName, clusterXml, storesXml);
-
-        // initialize servlet
-        Server server = new Server(port);
-        server.setSendServerVersion(false);
-        Context context = new Context(server, "/", Context.NO_SESSIONS);
-
-        RequestHandler handler = getSocketRequestHandlerFactory(clusterXml, storesXml, repository).getRequestHandler(requestFormat);
-        context.addServlet(new ServletHolder(new StoreServlet(handler)), "/stores");
-        server.start();
-        return context;
-    }
-
-    public static HttpStore getHttpStore(String storeName, RequestFormatType format, int port) {
-        return new HttpStore(storeName,
-                             "localhost",
-                             port,
-                             new HttpClient(),
-                             new RequestFormatFactory().getRequestFormat(format),
-                             false);
-    }
-
-    /**
-     * Return a free port as chosen by new ServerSocket(0)
-     */
-    public static int findFreePort() {
-        return findFreePorts(1)[0];
-    }
-
-    /**
-     * Return an array of free ports as chosen by new ServerSocket(0)
-     */
-    public static int[] findFreePorts(int n) {
-        int[] ports = new int[n];
-        ServerSocket[] sockets = new ServerSocket[n];
-        try {
-            for(int i = 0; i < n; i++) {
-                sockets[i] = new ServerSocket(0);
-                ports[i] = sockets[i].getLocalPort();
-            }
-            return ports;
-        } catch(IOException e) {
-            throw new RuntimeException(e);
-        } finally {
-            for(int i = 0; i < n; i++) {
-                try {
-                    if(sockets[i] != null)
-                        sockets[i].close();
-                } catch(IOException e) {}
-            }
-        }
-    }
-
-    public static Cluster getLocalCluster(int numberOfNodes) {
-        return getLocalCluster(numberOfNodes, findFreePorts(3 * numberOfNodes), null);
-    }
-
-    public static Cluster getLocalCluster(int numberOfNodes, int[][] partitionMap) {
-        return getLocalCluster(numberOfNodes, findFreePorts(3 * numberOfNodes), partitionMap);
-    }
-
-    public static Cluster getLocalCluster(int numberOfNodes, int[] ports, int[][] partitionMap) {
-        if(3 * numberOfNodes != ports.length)
-            throw new IllegalArgumentException(3 * numberOfNodes + " ports required but only "
-                                               + ports.length + " given.");
-        List<Node> nodes = new ArrayList<Node>();
-        for(int i = 0; i < numberOfNodes; i++) {
-            List<Integer> partitions = ImmutableList.of(i);
-            if(null != partitionMap) {
-                partitions = new ArrayList<Integer>(partitionMap[i].length);
-                for(int p: partitionMap[i]) {
-                    partitions.add(p);
-                }
-            }
-
-            nodes.add(new Node(i,
-                               "localhost",
-                               ports[3 * i],
-                               ports[3 * i + 1],
-                               ports[3 * i + 2],
-                               partitions));
-        }
-
-        return new Cluster("test-cluster", nodes);
-    }
-
-    public static Node getLocalNode(int nodeId, List<Integer> partitions) {
-        int[] ports = findFreePorts(3);
-        return new Node(nodeId, "localhost", ports[0], ports[1], ports[2], partitions);
-    }
-
-    public static MetadataStore createMetadataStore(String clusterXml, String storesXml) {
-        MetadataStore metadata = createMetadataStore(new ClusterMapper().readCluster(new StringReader(clusterXml)),
-                                                     new StoreDefinitionsMapper().readStoreList(new StringReader(storesXml)));
-        return metadata;
-    }
-
-    public static MetadataStore createMetadataStore(Cluster cluster, List<StoreDefinition> storeDefs) {
-        Store<String, String> innerStore = new InMemoryStorageEngine<String, String>("inner-store");
-        innerStore.put(MetadataStore.CLUSTER_KEY,
-                       new Versioned<String>(new ClusterMapper().writeCluster(cluster)));
-        innerStore.put(MetadataStore.STORES_KEY,
-                       new Versioned<String>(new StoreDefinitionsMapper().writeStoreList(storeDefs)));
-
-        return new MetadataStore(innerStore, 0);
-    }
-
-    public static List<StoreDefinition> getStoreDefs(int numStores) {
-        List<StoreDefinition> defs = new ArrayList<StoreDefinition>();
-        SerializerDefinition serDef = new SerializerDefinition("string");
-        for(int i = 0; i < numStores; i++)
-            defs.add(new StoreDefinitionBuilder().setName("test" + i)
-                                                 .setType(InMemoryStorageConfiguration.TYPE_NAME)
-                                                 .setKeySerializer(serDef)
-                                                 .setValueSerializer(serDef)
-                                                 .setRoutingPolicy(RoutingTier.SERVER)
-                                                 .setRoutingStrategyType(RoutingStrategyType.CONSISTENT_STRATEGY)
-                                                 .setReplicationFactor(2)
-                                                 .setPreferredReads(1)
-                                                 .setRequiredReads(1)
-                                                 .setPreferredWrites(1)
-                                                 .setRequiredWrites(1)
-                                                 .build());
-        return defs;
-    }
-
-    public static StoreDefinition getStoreDef(String storeName,
-                                              int replicationFactor,
-                                              int preads,
-                                              int rreads,
-                                              int pwrites,
-                                              int rwrites,
-                                              String strategyType) {
-        SerializerDefinition serDef = new SerializerDefinition("string");
-        return new StoreDefinitionBuilder().setName(storeName)
-                                           .setType(InMemoryStorageConfiguration.TYPE_NAME)
-                                           .setKeySerializer(serDef)
-                                           .setValueSerializer(serDef)
-                                           .setRoutingPolicy(RoutingTier.SERVER)
-                                           .setRoutingStrategyType(strategyType)
-                                           .setReplicationFactor(replicationFactor)
-                                           .setPreferredReads(preads)
-                                           .setRequiredReads(rreads)
-                                           .setPreferredWrites(pwrites)
-                                           .setRequiredWrites(rwrites)
-                                           .build();
-    }
-
-    public static HashMap<ByteArray, byte[]> createRandomKeyValuePairs(int numKeys) {
-        HashMap<ByteArray, byte[]> map = new HashMap<ByteArray, byte[]>();
-        for(int cnt = 0; cnt <= numKeys; cnt++) {
-            int keyInt = (int) (Math.random() * 100000);
-            ByteArray key = new ByteArray(ByteUtils.getBytes("" + keyInt, "UTF-8"));
-            byte[] value = ByteUtils.getBytes("value-" + keyInt, "UTF-8");
-
-            map.put(key, value);
-        }
-
-        return map;
-    }
-
-    public static HashMap<String, String> createRandomKeyValueString(int numKeys) {
-        HashMap<String, String> map = new HashMap<String, String>();
-        for(int cnt = 0; cnt <= numKeys; cnt++) {
-            int keyInt = (int) (Math.random() * 100000);
-            map.put("" + keyInt, "value-" + keyInt);
-        }
-
-        return map;
-    }
-
-    public static VoldemortConfig createServerConfig(boolean useNio,
-                                                     int nodeId,
-                                                     String baseDir,
-                                                     String clusterFile,
-                                                     String storeFile,
-                                                     Properties properties) throws IOException {
-        Props props = new Props(properties);
-        props.put("node.id", nodeId);
-        props.put("voldemort.home", baseDir + "/node-" + nodeId);
-        props.put("bdb.cache.size", 1 * 1024 * 1024);
-        props.put("bdb.write.transactions", "true");
-        props.put("bdb.flush.transactions", "true");
-        props.put("jmx.enable", "false");
-        props.put("enable.mysql.engine", "true");
-
-        VoldemortConfig config = new VoldemortConfig(props);
-        config.setMysqlDatabaseName("voldemort");
-        config.setMysqlUsername("voldemort");
-        config.setMysqlPassword("voldemort");
-        config.setStreamMaxReadBytesPerSec(10 * 1000 * 1000);
-        config.setStreamMaxWriteBytesPerSec(10 * 1000 * 1000);
-
-        config.setUseNioConnector(useNio);
-
-        // clean and reinit metadata dir.
-        File tempDir = new File(config.getMetadataDirectory());
-        tempDir.mkdirs();
-        tempDir.deleteOnExit();
-
-        File tempDir2 = new File(config.getDataDirectory());
-        tempDir2.mkdirs();
-        tempDir2.deleteOnExit();
-
-        // copy cluster.xml / stores.xml to temp metadata dir.
-        if(null != clusterFile)
-            FileUtils.copyFile(new File(clusterFile),
-                               new File(tempDir.getAbsolutePath() + File.separatorChar
-                                        + "cluster.xml"));
-        if(null != storeFile)
-            FileUtils.copyFile(new File(storeFile), new File(tempDir.getAbsolutePath()
-                                                             + File.separatorChar + "stores.xml"));
-
-        return config;
-    }
-
-    public static AdminClient getAdminClient(Cluster cluster) {
-
-        AdminClientConfig config = new AdminClientConfig();
-        return new AdminClient(cluster, config);
-    }
-
-    public static AdminClient getAdminClient(String bootstrapURL) {
-        AdminClientConfig config = new AdminClientConfig();
-        return new AdminClient(bootstrapURL, config);
-    }
-
-    public static RequestHandlerFactory getSocketRequestHandlerFactory(StoreRepository repository) {
-        return new SocketRequestHandlerFactory(null, repository, null, null, null, null);
-    }
-
-    public static void stopVoldemortServer(VoldemortServer server) throws IOException {
-        try {
-            server.stop();
-        } finally {
-            FileUtils.deleteDirectory(new File(server.getVoldemortConfig().getVoldemortHome()));
-        }
-    }
-
-    public static VoldemortServer startVoldemortServer(SocketStoreFactory socketStoreFactory,
-                                                       VoldemortConfig config,
-                                                       Cluster cluster) {
-        VoldemortServer server = new VoldemortServer(config, cluster);
-        server.start();
-
-        ServerTestUtils.waitForServerStart(socketStoreFactory, server.getIdentityNode());
-        // wait till server start or throw exception
-        return server;
-    }
-
-    public static <V> V waitForCompletion(StoreFuture<V> future) throws VoldemortException {
-        return future.get();
-    }
-
-    public static void waitForServerStart(SocketStoreFactory socketStoreFactory, Node node) {
-        boolean success = false;
-        int retries = 10;
-        SocketStore store = null;
-        while(retries-- > 0) {
-            store = ServerTestUtils.getSocketStore(socketStoreFactory,
-                                                   MetadataStore.METADATA_STORE_NAME,
-                                                   node.getSocketPort());
-            try {
-                waitForCompletion(store.submitGet(new ByteArray(MetadataStore.CLUSTER_KEY.getBytes())));
-                success = true;
-            } catch(UnreachableStoreException e) {
-                store.close();
-                store = null;
-                System.out.println("UnreachableSocketStore sleeping will try again " + retries
-                                   + " times.");
-                try {
-                    Thread.sleep(1000);
-                } catch(InterruptedException e1) {
-                    // ignore
-                }
-            }
-        }
-
-        store.close();
-        if(!success)
-            throw new RuntimeException("Failed to connect with server:" + node);
-    }
-}
-=======
-/*
- * Copyright 2008-2009 LinkedIn, Inc
- * 
- * Licensed under the Apache License, Version 2.0 (the "License"); you may not
- * use this file except in compliance with the License. You may obtain a copy of
- * the License at
- * 
- * http://www.apache.org/licenses/LICENSE-2.0
- * 
- * Unless required by applicable law or agreed to in writing, software
- * distributed under the License is distributed on an "AS IS" BASIS, WITHOUT
- * WARRANTIES OR CONDITIONS OF ANY KIND, either express or implied. See the
- * License for the specific language governing permissions and limitations under
- * the License.
- */
-
-package voldemort;
-
-import java.io.File;
-import java.io.FileWriter;
-import java.io.IOException;
-import java.io.StringReader;
-import java.net.ServerSocket;
-import java.util.ArrayList;
-import java.util.Date;
-import java.util.HashMap;
-import java.util.List;
-import java.util.Properties;
-
-import org.apache.commons.httpclient.HttpClient;
-import org.apache.commons.io.FileUtils;
-import org.mortbay.jetty.Server;
-import org.mortbay.jetty.servlet.Context;
-import org.mortbay.jetty.servlet.ServletHolder;
-
-import voldemort.client.RoutingTier;
-import voldemort.client.protocol.RequestFormatFactory;
-import voldemort.client.protocol.RequestFormatType;
-import voldemort.client.protocol.admin.AdminClient;
-import voldemort.client.protocol.admin.AdminClientConfig;
-import voldemort.cluster.Cluster;
-import voldemort.cluster.Node;
-import voldemort.routing.RoutingStrategyType;
-import voldemort.serialization.SerializerDefinition;
-import voldemort.server.AbstractSocketService;
-import voldemort.server.RequestRoutingType;
-import voldemort.server.StoreRepository;
-import voldemort.server.VoldemortConfig;
-import voldemort.server.VoldemortServer;
-import voldemort.server.http.StoreServlet;
-import voldemort.server.niosocket.NioSocketService;
-import voldemort.server.protocol.RequestHandler;
-import voldemort.server.protocol.RequestHandlerFactory;
-import voldemort.server.protocol.SocketRequestHandlerFactory;
-import voldemort.server.socket.SocketService;
-import voldemort.store.Store;
-import voldemort.store.StoreDefinition;
-import voldemort.store.StoreDefinitionBuilder;
-import voldemort.store.UnreachableStoreException;
-import voldemort.store.http.HttpStore;
-import voldemort.store.memory.InMemoryStorageConfiguration;
-import voldemort.store.memory.InMemoryStorageEngine;
-import voldemort.store.metadata.MetadataStore;
-import voldemort.store.slop.Slop;
-import voldemort.store.slop.strategy.HintedHandoffStrategyType;
-import voldemort.store.socket.SocketStoreFactory;
-import voldemort.utils.ByteArray;
-import voldemort.utils.ByteUtils;
-import voldemort.utils.Props;
-import voldemort.versioning.Versioned;
-import voldemort.xml.ClusterMapper;
-import voldemort.xml.StoreDefinitionsMapper;
-
-import com.google.common.collect.ImmutableList;
-
-/**
- * Helper functions for testing with real server implementations
- * 
- * 
- */
-public class ServerTestUtils {
-
-    public static StoreRepository getStores(String storeName, String clusterXml, String storesXml) {
-        StoreRepository repository = new StoreRepository();
-        Store<ByteArray, byte[], byte[]> store = new InMemoryStorageEngine<ByteArray, byte[], byte[]>(storeName);
-        repository.addLocalStore(store);
-        repository.addRoutedStore(store);
-
-        // create new metadata store.
-        MetadataStore metadata = createMetadataStore(new ClusterMapper().readCluster(new StringReader(clusterXml)),
-                                                     new StoreDefinitionsMapper().readStoreList(new StringReader(storesXml)));
-        repository.addLocalStore(metadata);
-        return repository;
-    }
-
-    public static VoldemortConfig getVoldemortConfig() {
-        File temp = TestUtils.createTempDir();
-        VoldemortConfig config = new VoldemortConfig(0, temp.getAbsolutePath());
-        new File(config.getMetadataDirectory()).mkdir();
-        return config;
-    }
-
-    public static AbstractSocketService getSocketService(boolean useNio,
-                                                         String clusterXml,
-                                                         String storesXml,
-                                                         String storeName,
-                                                         int port) {
-        RequestHandlerFactory factory = getSocketRequestHandlerFactory(clusterXml,
-                                                                       storesXml,
-                                                                       getStores(storeName,
-                                                                                 clusterXml,
-                                                                                 storesXml));
-        return getSocketService(useNio, factory, port, 5, 10, 10000);
-    }
-
-    public static RequestHandlerFactory getSocketRequestHandlerFactory(String clusterXml,
-                                                                       String storesXml,
-                                                                       StoreRepository storeRepository) {
-
-        return new SocketRequestHandlerFactory(null,
-                                               storeRepository,
-                                               createMetadataStore(new ClusterMapper().readCluster(new StringReader(clusterXml)),
-                                                                   new StoreDefinitionsMapper().readStoreList(new StringReader(storesXml))),
-                                               null,
-                                               null,
-                                               null);
-    }
-
-    public static AbstractSocketService getSocketService(boolean useNio,
-                                                         RequestHandlerFactory requestHandlerFactory,
-                                                         int port,
-                                                         int coreConnections,
-                                                         int maxConnections,
-                                                         int bufferSize) {
-        AbstractSocketService socketService = null;
-
-        if(useNio) {
-            socketService = new NioSocketService(requestHandlerFactory,
-                                                 port,
-                                                 bufferSize,
-                                                 coreConnections,
-                                                 "client-request-service",
-                                                 false);
-        } else {
-            socketService = new SocketService(requestHandlerFactory,
-                                              port,
-                                              coreConnections,
-                                              maxConnections,
-                                              bufferSize,
-                                              "client-request-service",
-                                              false);
-        }
-
-        return socketService;
-    }
-
-    public static Store<ByteArray, byte[], byte[]> getSocketStore(SocketStoreFactory storeFactory,
-                                                                  String storeName,
-                                                                  int port) {
-        return getSocketStore(storeFactory, storeName, port, RequestFormatType.VOLDEMORT_V1);
-    }
-
-    public static Store<ByteArray, byte[], byte[]> getSocketStore(SocketStoreFactory storeFactory,
-                                                                  String storeName,
-                                                                  int port,
-                                                                  RequestFormatType type) {
-        return getSocketStore(storeFactory, storeName, "localhost", port, type);
-    }
-
-    public static Store<ByteArray, byte[], byte[]> getSocketStore(SocketStoreFactory storeFactory,
-                                                                  String storeName,
-                                                                  String host,
-                                                                  int port,
-                                                                  RequestFormatType type) {
-        return getSocketStore(storeFactory, storeName, host, port, type, false);
-    }
-
-    public static Store<ByteArray, byte[], byte[]> getSocketStore(SocketStoreFactory storeFactory,
-                                                                  String storeName,
-                                                                  String host,
-                                                                  int port,
-                                                                  RequestFormatType type,
-                                                                  boolean isRouted) {
-        RequestRoutingType requestRoutingType = RequestRoutingType.getRequestRoutingType(isRouted,
-                                                                                         false);
-        return storeFactory.create(storeName, host, port, type, requestRoutingType);
-    }
-
-    public static Context getJettyServer(String clusterXml,
-                                         String storesXml,
-                                         String storeName,
-                                         RequestFormatType requestFormat,
-                                         int port) throws Exception {
-        StoreRepository repository = getStores(storeName, clusterXml, storesXml);
-
-        // initialize servlet
-        Server server = new Server(port);
-        server.setSendServerVersion(false);
-        Context context = new Context(server, "/", Context.NO_SESSIONS);
-
-        RequestHandler handler = getSocketRequestHandlerFactory(clusterXml, storesXml, repository).getRequestHandler(requestFormat);
-        context.addServlet(new ServletHolder(new StoreServlet(handler)), "/stores");
-        server.start();
-        return context;
-    }
-
-    public static HttpStore getHttpStore(String storeName, RequestFormatType format, int port) {
-        return new HttpStore(storeName,
-                             "localhost",
-                             port,
-                             new HttpClient(),
-                             new RequestFormatFactory().getRequestFormat(format),
-                             false);
-    }
-
-    /**
-     * Return a free port as chosen by new ServerSocket(0)
-     */
-    public static int findFreePort() {
-        return findFreePorts(1)[0];
-    }
-
-    /**
-     * Return an array of free ports as chosen by new ServerSocket(0)
-     */
-    public static int[] findFreePorts(int n) {
-        int[] ports = new int[n];
-        ServerSocket[] sockets = new ServerSocket[n];
-        try {
-            for(int i = 0; i < n; i++) {
-                sockets[i] = new ServerSocket(0);
-                ports[i] = sockets[i].getLocalPort();
-            }
-            return ports;
-        } catch(IOException e) {
-            throw new RuntimeException(e);
-        } finally {
-            for(int i = 0; i < n; i++) {
-                try {
-                    if(sockets[i] != null)
-                        sockets[i].close();
-                } catch(IOException e) {}
-            }
-        }
-    }
-
-    public static Cluster getLocalCluster(int numberOfNodes) {
-        return getLocalCluster(numberOfNodes, findFreePorts(3 * numberOfNodes), null);
-    }
-
-    public static Cluster getLocalCluster(int numberOfNodes, int[][] partitionMap) {
-        return getLocalCluster(numberOfNodes, findFreePorts(3 * numberOfNodes), partitionMap);
-    }
-
-    public static Cluster getLocalCluster(int numberOfNodes, int[] ports, int[][] partitionMap) {
-        if(3 * numberOfNodes != ports.length)
-            throw new IllegalArgumentException(3 * numberOfNodes + " ports required but only "
-                                               + ports.length + " given.");
-        List<Node> nodes = new ArrayList<Node>();
-        for(int i = 0; i < numberOfNodes; i++) {
-            List<Integer> partitions = ImmutableList.of(i);
-            if(null != partitionMap) {
-                partitions = new ArrayList<Integer>(partitionMap[i].length);
-                for(int p: partitionMap[i]) {
-                    partitions.add(p);
-                }
-            }
-
-            nodes.add(new Node(i,
-                               "localhost",
-                               ports[3 * i],
-                               ports[3 * i + 1],
-                               ports[3 * i + 2],
-                               partitions));
-        }
-
-        return new Cluster("test-cluster", nodes);
-    }
-
-    public static Node getLocalNode(int nodeId, List<Integer> partitions) {
-        int[] ports = findFreePorts(3);
-        return new Node(nodeId, "localhost", ports[0], ports[1], ports[2], partitions);
-    }
-
-    public static MetadataStore createMetadataStore(Cluster cluster, List<StoreDefinition> storeDefs) {
-        Store<String, String, String> innerStore = new InMemoryStorageEngine<String, String, String>("inner-store");
-        innerStore.put(MetadataStore.CLUSTER_KEY,
-                       new Versioned<String>(new ClusterMapper().writeCluster(cluster)),
-                       null);
-        innerStore.put(MetadataStore.STORES_KEY,
-                       new Versioned<String>(new StoreDefinitionsMapper().writeStoreList(storeDefs)),
-                       null);
-
-        return new MetadataStore(innerStore, 0);
-    }
-
-    public static List<StoreDefinition> getStoreDefs(int numStores) {
-        List<StoreDefinition> defs = new ArrayList<StoreDefinition>();
-        SerializerDefinition serDef = new SerializerDefinition("string");
-        for(int i = 0; i < numStores; i++)
-            defs.add(new StoreDefinitionBuilder().setName("test" + i)
-                                                 .setType(InMemoryStorageConfiguration.TYPE_NAME)
-                                                 .setKeySerializer(serDef)
-                                                 .setValueSerializer(serDef)
-                                                 .setRoutingPolicy(RoutingTier.SERVER)
-                                                 .setRoutingStrategyType(RoutingStrategyType.CONSISTENT_STRATEGY)
-                                                 .setReplicationFactor(2)
-                                                 .setPreferredReads(1)
-                                                 .setRequiredReads(1)
-                                                 .setPreferredWrites(1)
-                                                 .setRequiredWrites(1)
-                                                 .build());
-        return defs;
-    }
-
-    public static StoreDefinition getStoreDef(String storeName,
-                                              int replicationFactor,
-                                              int preads,
-                                              int rreads,
-                                              int pwrites,
-                                              int rwrites,
-                                              String strategyType) {
-        SerializerDefinition serDef = new SerializerDefinition("string");
-        return new StoreDefinitionBuilder().setName(storeName)
-                                           .setType(InMemoryStorageConfiguration.TYPE_NAME)
-                                           .setKeySerializer(serDef)
-                                           .setValueSerializer(serDef)
-                                           .setRoutingPolicy(RoutingTier.SERVER)
-                                           .setRoutingStrategyType(strategyType)
-                                           .setReplicationFactor(replicationFactor)
-                                           .setPreferredReads(preads)
-                                           .setRequiredReads(rreads)
-                                           .setPreferredWrites(pwrites)
-                                           .setRequiredWrites(rwrites)
-                                           .build();
-    }
-
-    public static StoreDefinition getStoreDef(String storeName,
-                                              int preads,
-                                              int rreads,
-                                              int pwrites,
-                                              int rwrites,
-                                              int zonereads,
-                                              int zonewrites,
-                                              HashMap<Integer, Integer> zoneReplicationFactor,
-                                              HintedHandoffStrategyType hhType,
-                                              String strategyType) {
-        SerializerDefinition serDef = new SerializerDefinition("string");
-        int replicationFactor = 0;
-        for(Integer repFac: zoneReplicationFactor.values()) {
-            replicationFactor += repFac;
-        }
-        return new StoreDefinitionBuilder().setName(storeName)
-                                           .setType(InMemoryStorageConfiguration.TYPE_NAME)
-                                           .setKeySerializer(serDef)
-                                           .setValueSerializer(serDef)
-                                           .setRoutingPolicy(RoutingTier.SERVER)
-                                           .setRoutingStrategyType(strategyType)
-                                           .setPreferredReads(preads)
-                                           .setRequiredReads(rreads)
-                                           .setHintedHandoffStrategy(hhType)
-                                           .setZoneCountReads(zonereads)
-                                           .setZoneCountWrites(zonewrites)
-                                           .setReplicationFactor(replicationFactor)
-                                           .setZoneReplicationFactor(zoneReplicationFactor)
-                                           .setPreferredWrites(pwrites)
-                                           .setRequiredWrites(rwrites)
-                                           .build();
-    }
-
-    public static HashMap<ByteArray, byte[]> createRandomKeyValuePairs(int numKeys) {
-        HashMap<ByteArray, byte[]> map = new HashMap<ByteArray, byte[]>();
-        for(int cnt = 0; cnt <= numKeys; cnt++) {
-            int keyInt = (int) (Math.random() * 100000);
-            ByteArray key = new ByteArray(ByteUtils.getBytes("" + keyInt, "UTF-8"));
-            byte[] value = ByteUtils.getBytes("value-" + keyInt, "UTF-8");
-
-            map.put(key, value);
-        }
-
-        return map;
-    }
-
-    public static List<Versioned<Slop>> createRandomSlops(int nodeId,
-                                                          int numKeys,
-                                                          String... storeNames) {
-        List<Versioned<Slop>> slops = new ArrayList<Versioned<Slop>>();
-
-        for(int cnt = 0; cnt < numKeys; cnt++) {
-            int storeId = (int) Math.round(Math.random() * (storeNames.length - 1));
-            int operation = (int) Math.round(Math.random() + 1);
-
-            Slop.Operation operationType;
-            if(operation == 1)
-                operationType = Slop.Operation.PUT;
-            else
-                operationType = Slop.Operation.DELETE;
-
-            long keyInt = (long) (Math.random() * 1000000000L);
-            ByteArray key = new ByteArray(ByteUtils.getBytes("" + keyInt, "UTF-8"));
-            byte[] value = ByteUtils.getBytes("value-" + keyInt, "UTF-8");
-
-            Versioned<Slop> versioned = Versioned.value(new Slop(storeNames[storeId],
-                                                                 operationType,
-                                                                 key,
-                                                                 value,
-                                                                 null,
-                                                                 nodeId,
-                                                                 new Date()));
-            slops.add(versioned);
-            // Adding twice so as check if ObsoleteVersionExceptions are
-            // swallowed correctly
-            slops.add(versioned);
-        }
-
-        return slops;
-    }
-
-    public static HashMap<String, String> createRandomKeyValueString(int numKeys) {
-        HashMap<String, String> map = new HashMap<String, String>();
-        for(int cnt = 0; cnt <= numKeys; cnt++) {
-            int keyInt = (int) (Math.random() * 100000);
-            map.put("" + keyInt, "value-" + keyInt);
-        }
-
-        return map;
-    }
-
-    public static VoldemortConfig createServerConfigWithDefs(boolean useNio,
-                                                             int nodeId,
-                                                             String baseDir,
-                                                             Cluster cluster,
-                                                             ArrayList<StoreDefinition> stores,
-                                                             Properties properties)
-            throws IOException {
-
-        File clusterXml = new File(TestUtils.createTempDir(), "cluster.xml");
-        File storesXml = new File(TestUtils.createTempDir(), "stores.xml");
-
-        ClusterMapper clusterMapper = new ClusterMapper();
-        StoreDefinitionsMapper storeDefMapper = new StoreDefinitionsMapper();
-
-        FileWriter writer = new FileWriter(clusterXml);
-        writer.write(clusterMapper.writeCluster(cluster));
-        writer.close();
-
-        writer = new FileWriter(storesXml);
-        writer.write(storeDefMapper.writeStoreList(stores));
-        writer.close();
-
-        return createServerConfig(useNio,
-                                  nodeId,
-                                  baseDir,
-                                  clusterXml.getAbsolutePath(),
-                                  storesXml.getAbsolutePath(),
-                                  properties);
-
-    }
-
-    public static VoldemortConfig createServerConfig(boolean useNio,
-                                                     int nodeId,
-                                                     String baseDir,
-                                                     String clusterFile,
-                                                     String storeFile,
-                                                     Properties properties) throws IOException {
-        Props props = new Props(properties);
-        props.put("node.id", nodeId);
-        props.put("voldemort.home", baseDir + "/node-" + nodeId);
-        props.put("bdb.cache.size", 1 * 1024 * 1024);
-        props.put("bdb.write.transactions", "true");
-        props.put("bdb.flush.transactions", "true");
-        props.put("jmx.enable", "false");
-        props.put("enable.mysql.engine", "true");
-
-        VoldemortConfig config = new VoldemortConfig(props);
-        config.setMysqlDatabaseName("voldemort");
-        config.setMysqlUsername("voldemort");
-        config.setMysqlPassword("voldemort");
-        config.setStreamMaxReadBytesPerSec(10 * 1000 * 1000);
-        config.setStreamMaxWriteBytesPerSec(10 * 1000 * 1000);
-
-        config.setUseNioConnector(useNio);
-
-        // clean and reinit metadata dir.
-        File tempDir = new File(config.getMetadataDirectory());
-        tempDir.mkdirs();
-        tempDir.deleteOnExit();
-
-        File tempDir2 = new File(config.getDataDirectory());
-        tempDir2.mkdirs();
-        tempDir2.deleteOnExit();
-
-        // copy cluster.xml / stores.xml to temp metadata dir.
-        if(null != clusterFile)
-            FileUtils.copyFile(new File(clusterFile),
-                               new File(tempDir.getAbsolutePath() + File.separatorChar
-                                        + "cluster.xml"));
-        if(null != storeFile)
-            FileUtils.copyFile(new File(storeFile), new File(tempDir.getAbsolutePath()
-                                                             + File.separatorChar + "stores.xml"));
-
-        return config;
-    }
-
-    public static AdminClient getAdminClient(Cluster cluster) {
-
-        AdminClientConfig config = new AdminClientConfig();
-        return new AdminClient(cluster, config);
-    }
-
-    public static AdminClient getAdminClient(String bootstrapURL) {
-        AdminClientConfig config = new AdminClientConfig();
-        return new AdminClient(bootstrapURL, config);
-    }
-
-    public static RequestHandlerFactory getSocketRequestHandlerFactory(StoreRepository repository) {
-        return new SocketRequestHandlerFactory(null, repository, null, null, null, null);
-    }
-
-    public static void stopVoldemortServer(VoldemortServer server) throws IOException {
-        try {
-            server.stop();
-        } finally {
-            FileUtils.deleteDirectory(new File(server.getVoldemortConfig().getVoldemortHome()));
-        }
-    }
-
-    public static VoldemortServer startVoldemortServer(SocketStoreFactory socketStoreFactory,
-                                                       VoldemortConfig config,
-                                                       Cluster cluster) {
-        VoldemortServer server = new VoldemortServer(config, cluster);
-        server.start();
-
-        ServerTestUtils.waitForServerStart(socketStoreFactory, server.getIdentityNode());
-        // wait till server start or throw exception
-        return server;
-    }
-
-    public static void waitForServerStart(SocketStoreFactory socketStoreFactory, Node node) {
-        boolean success = false;
-        int retries = 10;
-        Store<ByteArray, ?, ?> store = null;
-        while(retries-- > 0) {
-            store = ServerTestUtils.getSocketStore(socketStoreFactory,
-                                                   MetadataStore.METADATA_STORE_NAME,
-                                                   node.getSocketPort());
-            try {
-                store.get(new ByteArray(MetadataStore.CLUSTER_KEY.getBytes()), null);
-                success = true;
-            } catch(UnreachableStoreException e) {
-                store.close();
-                store = null;
-                System.out.println("UnreachableSocketStore sleeping will try again " + retries
-                                   + " times.");
-                try {
-                    Thread.sleep(1000);
-                } catch(InterruptedException e1) {
-                    // ignore
-                }
-            }
-        }
-
-        store.close();
-        if(!success)
-            throw new RuntimeException("Failed to connect with server:" + node);
-    }
-}
->>>>>>> 06be27c2
+/*
+ * Copyright 2008-2009 LinkedIn, Inc
+ * 
+ * Licensed under the Apache License, Version 2.0 (the "License"); you may not
+ * use this file except in compliance with the License. You may obtain a copy of
+ * the License at
+ * 
+ * http://www.apache.org/licenses/LICENSE-2.0
+ * 
+ * Unless required by applicable law or agreed to in writing, software
+ * distributed under the License is distributed on an "AS IS" BASIS, WITHOUT
+ * WARRANTIES OR CONDITIONS OF ANY KIND, either express or implied. See the
+ * License for the specific language governing permissions and limitations under
+ * the License.
+ */
+
+package voldemort;
+
+import java.io.File;
+import java.io.FileWriter;
+import java.io.IOException;
+import java.io.StringReader;
+import java.net.ServerSocket;
+import java.util.ArrayList;
+import java.util.Date;
+import java.util.HashMap;
+import java.util.List;
+import java.util.Properties;
+import java.util.concurrent.SynchronousQueue;
+import java.util.concurrent.ThreadPoolExecutor;
+import java.util.concurrent.TimeUnit;
+
+import org.apache.commons.httpclient.HttpClient;
+import org.apache.commons.io.FileUtils;
+import org.mortbay.jetty.Server;
+import org.mortbay.jetty.servlet.Context;
+import org.mortbay.jetty.servlet.ServletHolder;
+
+import voldemort.client.RoutingTier;
+import voldemort.client.protocol.RequestFormatFactory;
+import voldemort.client.protocol.RequestFormatType;
+import voldemort.client.protocol.admin.AdminClient;
+import voldemort.client.protocol.admin.AdminClientConfig;
+import voldemort.cluster.Cluster;
+import voldemort.cluster.Node;
+import voldemort.routing.RoutingStrategyType;
+import voldemort.serialization.SerializerDefinition;
+import voldemort.server.AbstractSocketService;
+import voldemort.server.RequestRoutingType;
+import voldemort.server.StoreRepository;
+import voldemort.server.VoldemortConfig;
+import voldemort.server.VoldemortServer;
+import voldemort.server.http.StoreServlet;
+import voldemort.server.niosocket.NioSocketService;
+import voldemort.server.protocol.RequestHandler;
+import voldemort.server.protocol.RequestHandlerFactory;
+import voldemort.server.protocol.SocketRequestHandlerFactory;
+import voldemort.server.socket.SocketService;
+import voldemort.store.SleepyStore;
+import voldemort.store.Store;
+import voldemort.store.StoreDefinition;
+import voldemort.store.StoreDefinitionBuilder;
+import voldemort.store.UnreachableStoreException;
+import voldemort.store.async.StoreFuture;
+import voldemort.store.http.HttpStore;
+import voldemort.store.memory.InMemoryStorageConfiguration;
+import voldemort.store.memory.InMemoryStorageEngine;
+import voldemort.store.metadata.MetadataStore;
+import voldemort.store.slop.Slop;
+import voldemort.store.slop.strategy.HintedHandoffStrategyType;
+import voldemort.store.socket.SocketStore;
+import voldemort.store.socket.SocketStoreFactory;
+import voldemort.utils.ByteArray;
+import voldemort.utils.ByteUtils;
+import voldemort.utils.Props;
+import voldemort.versioning.Versioned;
+import voldemort.xml.ClusterMapper;
+import voldemort.xml.StoreDefinitionsMapper;
+
+import com.google.common.collect.ImmutableList;
+
+/**
+ * Helper functions for testing with real server implementations
+ * 
+ * 
+ */
+public class ServerTestUtils {
+
+    public static StoreRepository getStores(String storeName, String clusterXml, String storesXml) {
+        return getStores(storeName, clusterXml, storesXml, 0);
+    }
+
+    public static StoreRepository getStores(String storeName,
+                                            String clusterXml,
+                                            String storesXml,
+                                            long sleepMs) {
+        StoreRepository repository = new StoreRepository();
+        Store<ByteArray, byte[], byte[]> store = new InMemoryStorageEngine<ByteArray, byte[], byte[]>(storeName);
+        if(sleepMs > 0) {
+            store = new SleepyStore<ByteArray, byte[], byte[]>(sleepMs, store);
+        }
+        repository.addLocalStore(store);
+        repository.addRoutedStore(store);
+
+        // create new metadata store.
+        MetadataStore metadata = createMetadataStore(clusterXml, storesXml);
+        // create new metadata store.
+        repository.addLocalStore(metadata);
+        return repository;
+    }
+
+    public static VoldemortConfig getVoldemortConfig() {
+        File temp = TestUtils.createTempDir();
+        VoldemortConfig config = new VoldemortConfig(0, temp.getAbsolutePath());
+        new File(config.getMetadataDirectory()).mkdir();
+        return config;
+    }
+
+    public static AbstractSocketService getSocketService(boolean useNio,
+                                                         String clusterXml,
+                                                         String storesXml,
+                                                         String storeName,
+                                                         int port) {
+        return getSocketService(useNio, clusterXml, storesXml, storeName, port, 0);
+    }
+
+    public static AbstractSocketService getSocketService(boolean useNio,
+                                                         String clusterXml,
+                                                         String storesXml,
+                                                         String storeName,
+                                                         int port,
+                                                         long sleepMs) {
+        StoreRepository repository = getStores(storeName, clusterXml, storesXml, sleepMs);
+        return getSocketService(useNio, clusterXml, storesXml, port, repository);
+    }
+
+    public static AbstractSocketService getSocketService(boolean useNio,
+                                                         String clusterXml,
+                                                         String storesXml,
+                                                         int port,
+                                                         StoreRepository repository) {
+        RequestHandlerFactory factory = getSocketRequestHandlerFactory(clusterXml,
+                                                                       storesXml,
+                                                                       repository);
+        return getSocketService(useNio, factory, port, 5, 10, 10000);
+    }
+
+    public static RequestHandlerFactory getSocketRequestHandlerFactory(String clusterXml,
+                                                                       String storesXml,
+                                                                       StoreRepository storeRepository) {
+
+        return new SocketRequestHandlerFactory(null,
+                                               storeRepository,
+                                               createMetadataStore(clusterXml, storesXml),
+                                               null,
+                                               null,
+                                               null);
+    }
+
+    public static AbstractSocketService getSocketService(boolean useNio,
+                                                         RequestHandlerFactory requestHandlerFactory,
+                                                         int port,
+                                                         int coreConnections,
+                                                         int maxConnections,
+                                                         int bufferSize) {
+        AbstractSocketService socketService = null;
+        ThreadPoolExecutor threadPool = new ThreadPoolExecutor(coreConnections,
+                                                               maxConnections,
+                                                               0,
+                                                               TimeUnit.MILLISECONDS,
+                                                               new SynchronousQueue<Runnable>());
+        if(useNio) {
+            socketService = new NioSocketService(requestHandlerFactory,
+                                                 port,
+                                                 bufferSize,
+                                                 2,
+                                                 coreConnections,
+                                                 50,
+                                                 "client-request-service",
+                                                 false);
+        } else {
+            socketService = new SocketService(requestHandlerFactory,
+                                              threadPool,
+                                              port,
+                                              bufferSize,
+                                              0,
+                                              "client-request-service",
+                                              false);
+        }
+
+        return socketService;
+    }
+
+    public static SocketStore getSocketStore(SocketStoreFactory storeFactory,
+                                             String storeName,
+                                             int port) {
+        return getSocketStore(storeFactory, storeName, port, RequestFormatType.VOLDEMORT_V1);
+    }
+
+    public static SocketStore getSocketStore(SocketStoreFactory storeFactory,
+                                             String storeName,
+                                             int port,
+                                             RequestFormatType type) {
+        return getSocketStore(storeFactory, storeName, "localhost", port, type);
+    }
+
+    public static SocketStore getSocketStore(SocketStoreFactory storeFactory,
+                                             String storeName,
+                                             String host,
+                                             int port,
+                                             RequestFormatType type) {
+        return getSocketStore(storeFactory, storeName, host, port, type, false);
+    }
+
+    public static SocketStore getSocketStore(SocketStoreFactory storeFactory,
+                                             String storeName,
+                                             String host,
+                                             int port,
+                                             RequestFormatType type,
+                                             boolean isRouted) {
+        RequestRoutingType requestRoutingType = RequestRoutingType.getRequestRoutingType(isRouted,
+                                                                                         false);
+        return storeFactory.create(storeName, host, port, type, requestRoutingType);
+    }
+
+    public static Context getJettyServer(String clusterXml,
+                                         String storesXml,
+                                         String storeName,
+                                         RequestFormatType requestFormat,
+                                         int port) throws Exception {
+        StoreRepository repository = getStores(storeName, clusterXml, storesXml);
+
+        // initialize servlet
+        Server server = new Server(port);
+        server.setSendServerVersion(false);
+        Context context = new Context(server, "/", Context.NO_SESSIONS);
+
+        RequestHandler handler = getSocketRequestHandlerFactory(clusterXml, storesXml, repository).getRequestHandler(requestFormat);
+        context.addServlet(new ServletHolder(new StoreServlet(handler)), "/stores");
+        server.start();
+        return context;
+    }
+
+    public static HttpStore getHttpStore(String storeName, RequestFormatType format, int port) {
+        return new HttpStore(storeName,
+                             "localhost",
+                             port,
+                             new HttpClient(),
+                             new RequestFormatFactory().getRequestFormat(format),
+                             false);
+    }
+
+    /**
+     * Return a free port as chosen by new ServerSocket(0)
+     */
+    public static int findFreePort() {
+        return findFreePorts(1)[0];
+    }
+
+    /**
+     * Return an array of free ports as chosen by new ServerSocket(0)
+     */
+    public static int[] findFreePorts(int n) {
+        int[] ports = new int[n];
+        ServerSocket[] sockets = new ServerSocket[n];
+        try {
+            for(int i = 0; i < n; i++) {
+                sockets[i] = new ServerSocket(0);
+                ports[i] = sockets[i].getLocalPort();
+            }
+            return ports;
+        } catch(IOException e) {
+            throw new RuntimeException(e);
+        } finally {
+            for(int i = 0; i < n; i++) {
+                try {
+                    if(sockets[i] != null)
+                        sockets[i].close();
+                } catch(IOException e) {}
+            }
+        }
+    }
+
+    public static Cluster getLocalCluster(int numberOfNodes) {
+        return getLocalCluster(numberOfNodes, findFreePorts(3 * numberOfNodes), null);
+    }
+
+    public static Cluster getLocalCluster(int numberOfNodes, int[][] partitionMap) {
+        return getLocalCluster(numberOfNodes, findFreePorts(3 * numberOfNodes), partitionMap);
+    }
+
+    public static Cluster getLocalCluster(int numberOfNodes, int[] ports, int[][] partitionMap) {
+        if(3 * numberOfNodes != ports.length)
+            throw new IllegalArgumentException(3 * numberOfNodes + " ports required but only "
+                                               + ports.length + " given.");
+        List<Node> nodes = new ArrayList<Node>();
+        for(int i = 0; i < numberOfNodes; i++) {
+            List<Integer> partitions = ImmutableList.of(i);
+            if(null != partitionMap) {
+                partitions = new ArrayList<Integer>(partitionMap[i].length);
+                for(int p: partitionMap[i]) {
+                    partitions.add(p);
+                }
+            }
+
+            nodes.add(new Node(i,
+                               "localhost",
+                               ports[3 * i],
+                               ports[3 * i + 1],
+                               ports[3 * i + 2],
+                               partitions));
+        }
+
+        return new Cluster("test-cluster", nodes);
+    }
+
+    public static Node getLocalNode(int nodeId, List<Integer> partitions) {
+        int[] ports = findFreePorts(3);
+        return new Node(nodeId, "localhost", ports[0], ports[1], ports[2], partitions);
+    }
+
+    public static MetadataStore createMetadataStore(String clusterXml, String storesXml) {
+        MetadataStore metadata = createMetadataStore(new ClusterMapper().readCluster(new StringReader(clusterXml)),
+                                                     new StoreDefinitionsMapper().readStoreList(new StringReader(storesXml)));
+        return metadata;
+    }
+
+    public static MetadataStore createMetadataStore(Cluster cluster, List<StoreDefinition> storeDefs) {
+        Store<String, String, String> innerStore = new InMemoryStorageEngine<String, String, String>("inner-store");
+        innerStore.put(MetadataStore.CLUSTER_KEY,
+                       new Versioned<String>(new ClusterMapper().writeCluster(cluster)),
+                       null);
+        innerStore.put(MetadataStore.STORES_KEY,
+                       new Versioned<String>(new StoreDefinitionsMapper().writeStoreList(storeDefs)),
+                       null);
+
+        return new MetadataStore(innerStore, 0);
+    }
+
+    public static List<StoreDefinition> getStoreDefs(int numStores) {
+        List<StoreDefinition> defs = new ArrayList<StoreDefinition>();
+        SerializerDefinition serDef = new SerializerDefinition("string");
+        for(int i = 0; i < numStores; i++)
+            defs.add(new StoreDefinitionBuilder().setName("test" + i)
+                                                 .setType(InMemoryStorageConfiguration.TYPE_NAME)
+                                                 .setKeySerializer(serDef)
+                                                 .setValueSerializer(serDef)
+                                                 .setRoutingPolicy(RoutingTier.SERVER)
+                                                 .setRoutingStrategyType(RoutingStrategyType.CONSISTENT_STRATEGY)
+                                                 .setReplicationFactor(2)
+                                                 .setPreferredReads(1)
+                                                 .setRequiredReads(1)
+                                                 .setPreferredWrites(1)
+                                                 .setRequiredWrites(1)
+                                                 .build());
+        return defs;
+    }
+
+    public static VoldemortConfig createServerConfig(boolean useNio,
+                                                     int nodeId,
+                                                     String baseDir,
+                                                     String clusterFile,
+                                                     String storeFile,
+                                                     Properties properties) throws IOException {
+        Props props = new Props(properties);
+        props.put("node.id", nodeId);
+        props.put("voldemort.home", baseDir + "/node-" + nodeId);
+        props.put("bdb.cache.size", 1 * 1024 * 1024);
+        props.put("bdb.write.transactions", "true");
+        props.put("bdb.flush.transactions", "true");
+        props.put("jmx.enable", "false");
+        props.put("enable.mysql.engine", "true");
+
+        VoldemortConfig config = new VoldemortConfig(props);
+        config.setMysqlDatabaseName("voldemort");
+        config.setMysqlUsername("voldemort");
+        config.setMysqlPassword("voldemort");
+        config.setStreamMaxReadBytesPerSec(10 * 1000 * 1000);
+        config.setStreamMaxWriteBytesPerSec(10 * 1000 * 1000);
+
+        config.setUseNioConnector(useNio);
+
+        // clean and reinit metadata dir.
+        File tempDir = new File(config.getMetadataDirectory());
+        tempDir.mkdirs();
+        tempDir.deleteOnExit();
+
+        File tempDir2 = new File(config.getDataDirectory());
+        tempDir2.mkdirs();
+        tempDir2.deleteOnExit();
+
+        // copy cluster.xml / stores.xml to temp metadata dir.
+        if(null != clusterFile)
+            FileUtils.copyFile(new File(clusterFile),
+                               new File(tempDir.getAbsolutePath() + File.separatorChar
+                                        + "cluster.xml"));
+        if(null != storeFile)
+            FileUtils.copyFile(new File(storeFile), new File(tempDir.getAbsolutePath()
+                                                             + File.separatorChar + "stores.xml"));
+
+        return config;
+    }
+
+    public static AdminClient getAdminClient(Cluster cluster) {
+
+        AdminClientConfig config = new AdminClientConfig();
+        return new AdminClient(cluster, config);
+    }
+
+    public static AdminClient getAdminClient(String bootstrapURL) {
+        AdminClientConfig config = new AdminClientConfig();
+        return new AdminClient(bootstrapURL, config);
+    }
+
+    public static RequestHandlerFactory getSocketRequestHandlerFactory(StoreRepository repository) {
+        return new SocketRequestHandlerFactory(null, repository, null, null, null, null);
+    }
+
+    public static void stopVoldemortServer(VoldemortServer server) throws IOException {
+        try {
+            server.stop();
+        } finally {
+            FileUtils.deleteDirectory(new File(server.getVoldemortConfig().getVoldemortHome()));
+        }
+    }
+
+    public static VoldemortServer startVoldemortServer(SocketStoreFactory socketStoreFactory,
+                                                       VoldemortConfig config,
+                                                       Cluster cluster) {
+        VoldemortServer server = new VoldemortServer(config, cluster);
+        server.start();
+
+        ServerTestUtils.waitForServerStart(socketStoreFactory, server.getIdentityNode());
+        // wait till server start or throw exception
+        return server;
+    }
+
+    public static <V> V waitForCompletion(StoreFuture<V> future) throws VoldemortException {
+        return future.get();
+    }
+
+    public static void waitForServerStart(SocketStoreFactory socketStoreFactory, Node node) {
+        boolean success = false;
+        int retries = 10;
+        SocketStore store = null;
+        while(retries-- > 0) {
+            store = ServerTestUtils.getSocketStore(socketStoreFactory,
+                                                   MetadataStore.METADATA_STORE_NAME,
+                                                   node.getSocketPort());
+            try {
+                waitForCompletion(store.submitGet(new ByteArray(MetadataStore.CLUSTER_KEY.getBytes()),
+                                                  null));
+                success = true;
+            } catch(UnreachableStoreException e) {
+                store.close();
+                store = null;
+                System.out.println("UnreachableSocketStore sleeping will try again " + retries
+                                   + " times.");
+                try {
+                    Thread.sleep(1000);
+                } catch(InterruptedException e1) {
+                    // ignore
+                }
+            }
+        }
+
+        store.close();
+        if(!success)
+            throw new RuntimeException("Failed to connect with server:" + node);
+    }
+
+    public static StoreDefinition getStoreDef(String storeName,
+                                              int replicationFactor,
+                                              int preads,
+                                              int rreads,
+                                              int pwrites,
+                                              int rwrites,
+                                              String strategyType) {
+        SerializerDefinition serDef = new SerializerDefinition("string");
+        return new StoreDefinitionBuilder().setName(storeName)
+                                           .setType(InMemoryStorageConfiguration.TYPE_NAME)
+                                           .setKeySerializer(serDef)
+                                           .setValueSerializer(serDef)
+                                           .setRoutingPolicy(RoutingTier.SERVER)
+                                           .setRoutingStrategyType(strategyType)
+                                           .setReplicationFactor(replicationFactor)
+                                           .setPreferredReads(preads)
+                                           .setRequiredReads(rreads)
+                                           .setPreferredWrites(pwrites)
+                                           .setRequiredWrites(rwrites)
+                                           .build();
+    }
+
+    public static StoreDefinition getStoreDef(String storeName,
+                                              int preads,
+                                              int rreads,
+                                              int pwrites,
+                                              int rwrites,
+                                              int zonereads,
+                                              int zonewrites,
+                                              HashMap<Integer, Integer> zoneReplicationFactor,
+                                              HintedHandoffStrategyType hhType,
+                                              String strategyType) {
+        SerializerDefinition serDef = new SerializerDefinition("string");
+        int replicationFactor = 0;
+        for(Integer repFac: zoneReplicationFactor.values()) {
+            replicationFactor += repFac;
+        }
+        return new StoreDefinitionBuilder().setName(storeName)
+                                           .setType(InMemoryStorageConfiguration.TYPE_NAME)
+                                           .setKeySerializer(serDef)
+                                           .setValueSerializer(serDef)
+                                           .setRoutingPolicy(RoutingTier.SERVER)
+                                           .setRoutingStrategyType(strategyType)
+                                           .setPreferredReads(preads)
+                                           .setRequiredReads(rreads)
+                                           .setHintedHandoffStrategy(hhType)
+                                           .setZoneCountReads(zonereads)
+                                           .setZoneCountWrites(zonewrites)
+                                           .setReplicationFactor(replicationFactor)
+                                           .setZoneReplicationFactor(zoneReplicationFactor)
+                                           .setPreferredWrites(pwrites)
+                                           .setRequiredWrites(rwrites)
+                                           .build();
+    }
+
+    public static HashMap<ByteArray, byte[]> createRandomKeyValuePairs(int numKeys) {
+        HashMap<ByteArray, byte[]> map = new HashMap<ByteArray, byte[]>();
+        for(int cnt = 0; cnt <= numKeys; cnt++) {
+            int keyInt = (int) (Math.random() * 100000);
+            ByteArray key = new ByteArray(ByteUtils.getBytes("" + keyInt, "UTF-8"));
+            byte[] value = ByteUtils.getBytes("value-" + keyInt, "UTF-8");
+
+            map.put(key, value);
+        }
+
+        return map;
+    }
+
+    public static List<Versioned<Slop>> createRandomSlops(int nodeId,
+                                                          int numKeys,
+                                                          String... storeNames) {
+        List<Versioned<Slop>> slops = new ArrayList<Versioned<Slop>>();
+
+        for(int cnt = 0; cnt < numKeys; cnt++) {
+            int storeId = (int) Math.round(Math.random() * (storeNames.length - 1));
+            int operation = (int) Math.round(Math.random() + 1);
+
+            Slop.Operation operationType;
+            if(operation == 1)
+                operationType = Slop.Operation.PUT;
+            else
+                operationType = Slop.Operation.DELETE;
+
+            long keyInt = (long) (Math.random() * 1000000000L);
+            ByteArray key = new ByteArray(ByteUtils.getBytes("" + keyInt, "UTF-8"));
+            byte[] value = ByteUtils.getBytes("value-" + keyInt, "UTF-8");
+
+            Versioned<Slop> versioned = Versioned.value(new Slop(storeNames[storeId],
+                                                                 operationType,
+                                                                 key,
+                                                                 value,
+                                                                 null,
+                                                                 nodeId,
+                                                                 new Date()));
+            slops.add(versioned);
+            // Adding twice so as check if ObsoleteVersionExceptions are
+            // swallowed correctly
+            slops.add(versioned);
+        }
+
+        return slops;
+    }
+
+    public static HashMap<String, String> createRandomKeyValueString(int numKeys) {
+        HashMap<String, String> map = new HashMap<String, String>();
+        for(int cnt = 0; cnt <= numKeys; cnt++) {
+            int keyInt = (int) (Math.random() * 100000);
+            map.put("" + keyInt, "value-" + keyInt);
+        }
+
+        return map;
+    }
+
+    public static VoldemortConfig createServerConfigWithDefs(boolean useNio,
+                                                             int nodeId,
+                                                             String baseDir,
+                                                             Cluster cluster,
+                                                             ArrayList<StoreDefinition> stores,
+                                                             Properties properties)
+            throws IOException {
+
+        File clusterXml = new File(TestUtils.createTempDir(), "cluster.xml");
+        File storesXml = new File(TestUtils.createTempDir(), "stores.xml");
+
+        ClusterMapper clusterMapper = new ClusterMapper();
+        StoreDefinitionsMapper storeDefMapper = new StoreDefinitionsMapper();
+
+        FileWriter writer = new FileWriter(clusterXml);
+        writer.write(clusterMapper.writeCluster(cluster));
+        writer.close();
+
+        writer = new FileWriter(storesXml);
+        writer.write(storeDefMapper.writeStoreList(stores));
+        writer.close();
+
+        return createServerConfig(useNio,
+                                  nodeId,
+                                  baseDir,
+                                  clusterXml.getAbsolutePath(),
+                                  storesXml.getAbsolutePath(),
+                                  properties);
+
+    }
+
+}