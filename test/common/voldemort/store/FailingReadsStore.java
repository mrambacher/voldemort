package voldemort.store;

import java.util.List;
import java.util.Map;

import voldemort.VoldemortException;
import voldemort.store.memory.InMemoryStorageEngine;
import voldemort.versioning.Version;
import voldemort.versioning.Versioned;

public class FailingReadsStore<K, V, T> implements Store<K, V, T> {

    private final String name;
    private final InMemoryStorageEngine<K, V, T> engine;

    public FailingReadsStore(String name) {
        this.name = name;
        this.engine = new InMemoryStorageEngine<K, V, T>(name);
    }

    public void close() throws VoldemortException {}

    public boolean delete(K key, Version version) throws VoldemortException {
        return engine.delete(key, version);
    }

    public List<Versioned<V>> get(K key, T transforms) throws VoldemortException {
        throw new VoldemortException("Operation failed");
    }

    public java.util.List<Version> getVersions(K key) {
        throw new VoldemortException("Operation failed");
    }

    public Map<K, List<Versioned<V>>> getAll(Iterable<K> keys, Map<K, T> transforms)
            throws VoldemortException {
        throw new VoldemortException("Operation failed");
    }

    public Object getCapability(StoreCapabilityType capability) {
        throw new NoSuchCapabilityException(capability, getName());
    }

    public String getName() {
        return name;
    }

<<<<<<< HEAD
    public Version put(K key, Versioned<V> value) throws VoldemortException {
        return engine.put(key, value);
=======
    public void put(K key, Versioned<V> value, T transforms) throws VoldemortException {
        engine.put(key, value, transforms);
>>>>>>> 06be27c2
    }
}<|MERGE_RESOLUTION|>--- conflicted
+++ resolved
@@ -1,56 +1,51 @@
-package voldemort.store;
-
-import java.util.List;
-import java.util.Map;
-
-import voldemort.VoldemortException;
-import voldemort.store.memory.InMemoryStorageEngine;
-import voldemort.versioning.Version;
-import voldemort.versioning.Versioned;
-
-public class FailingReadsStore<K, V, T> implements Store<K, V, T> {
-
-    private final String name;
-    private final InMemoryStorageEngine<K, V, T> engine;
-
-    public FailingReadsStore(String name) {
-        this.name = name;
-        this.engine = new InMemoryStorageEngine<K, V, T>(name);
-    }
-
-    public void close() throws VoldemortException {}
-
-    public boolean delete(K key, Version version) throws VoldemortException {
-        return engine.delete(key, version);
-    }
-
-    public List<Versioned<V>> get(K key, T transforms) throws VoldemortException {
-        throw new VoldemortException("Operation failed");
-    }
-
-    public java.util.List<Version> getVersions(K key) {
-        throw new VoldemortException("Operation failed");
-    }
-
-    public Map<K, List<Versioned<V>>> getAll(Iterable<K> keys, Map<K, T> transforms)
-            throws VoldemortException {
-        throw new VoldemortException("Operation failed");
-    }
-
-    public Object getCapability(StoreCapabilityType capability) {
-        throw new NoSuchCapabilityException(capability, getName());
-    }
-
-    public String getName() {
-        return name;
-    }
-
-<<<<<<< HEAD
-    public Version put(K key, Versioned<V> value) throws VoldemortException {
-        return engine.put(key, value);
-=======
-    public void put(K key, Versioned<V> value, T transforms) throws VoldemortException {
-        engine.put(key, value, transforms);
->>>>>>> 06be27c2
-    }
-}+package voldemort.store;
+
+import java.util.List;
+import java.util.Map;
+
+import voldemort.VoldemortException;
+import voldemort.store.memory.InMemoryStorageEngine;
+import voldemort.versioning.Version;
+import voldemort.versioning.Versioned;
+
+public class FailingReadsStore<K, V, T> implements Store<K, V, T> {
+
+    private final String name;
+    private final InMemoryStorageEngine<K, V, T> engine;
+
+    public FailingReadsStore(String name) {
+        this.name = name;
+        this.engine = new InMemoryStorageEngine<K, V, T>(name);
+    }
+
+    public void close() throws VoldemortException {}
+
+    public boolean delete(K key, Version version) throws VoldemortException {
+        return engine.delete(key, version);
+    }
+
+    public List<Versioned<V>> get(K key, T transforms) throws VoldemortException {
+        throw new VoldemortException("Operation failed");
+    }
+
+    public java.util.List<Version> getVersions(K key) {
+        throw new VoldemortException("Operation failed");
+    }
+
+    public Map<K, List<Versioned<V>>> getAll(Iterable<K> keys, Map<K, T> transforms)
+            throws VoldemortException {
+        throw new VoldemortException("Operation failed");
+    }
+
+    public Object getCapability(StoreCapabilityType capability) {
+        throw new NoSuchCapabilityException(capability, getName());
+    }
+
+    public String getName() {
+        return name;
+    }
+
+    public Version put(K key, Versioned<V> value, T transforms) throws VoldemortException {
+        return engine.put(key, value, transforms);
+    }
+}