<<<<<<< HEAD
/*
 * Copyright 2008-2009 LinkedIn, Inc
 * 
 * Licensed under the Apache License, Version 2.0 (the "License"); you may not
 * use this file except in compliance with the License. You may obtain a copy of
 * the License at
 * 
 * http://www.apache.org/licenses/LICENSE-2.0
 * 
 * Unless required by applicable law or agreed to in writing, software
 * distributed under the License is distributed on an "AS IS" BASIS, WITHOUT
 * WARRANTIES OR CONDITIONS OF ANY KIND, either express or implied. See the
 * License for the specific language governing permissions and limitations under
 * the License.
 */

package voldemort.store;

import java.util.List;
import java.util.Map;
import java.util.concurrent.Callable;

import voldemort.VoldemortException;
import voldemort.store.async.AsyncUtils;
import voldemort.store.async.AsynchronousStore;
import voldemort.store.async.CallableStore;
import voldemort.utils.Utils;
import voldemort.versioning.Version;
import voldemort.versioning.Versioned;

/**
 * A store that always throws an exception for every operation
 * 
 * 
 */
public class FailingStore<K, V> implements CallableStore<K, V> {

    private final String name;
    private final VoldemortException exception;

    public static <K, V> AsynchronousStore<K, V> asAsync(String name) {
        return asAsync(name, new VoldemortException("oops"));
    }

    public static <K, V> AsynchronousStore<K, V> asAsync(String name, VoldemortException e) {
        return AsyncUtils.asAsync(new FailingStore<K, V>(name, e));
    }

    public static <K, V> Store<K, V> asStore(String name) {
        return asStore(name, new VoldemortException("oops"));
    }

    public static <K, V> Store<K, V> asStore(String name, VoldemortException e) {
        return AsyncUtils.asStore(new FailingStore<K, V>(name, e));
    }

    public FailingStore(String name) {
        this(name, new VoldemortException("Operation failed!"));
    }

    public FailingStore(String name, VoldemortException e) {
        this.name = Utils.notNull(name);
        this.exception = e;
    }

    public void close() throws VoldemortException {
        throw exception;
    }

    public <R> R call(Callable<R> task) throws VoldemortException {
        throw exception;
    }

    public Callable<List<Versioned<V>>> callGet(K key) throws VoldemortException {
        return new Callable<List<Versioned<V>>>() {

            public List<Versioned<V>> call() {
                throw exception;
            }
        };
    }

    public String getName() {
        return name;
    }

    public Callable<Boolean> callDelete(K key, Version value) throws VoldemortException {
        return new Callable<Boolean>() {

            public Boolean call() {
                throw exception;
            }
        };
    }

    public Callable<Version> callPut(K key, Versioned<V> value) throws VoldemortException {
        return new Callable<Version>() {

            public Version call() {
                throw exception;
            }
        };
    }

    public Callable<Map<K, List<Versioned<V>>>> callGetAll(Iterable<K> keys)
            throws VoldemortException {
        return new Callable<Map<K, List<Versioned<V>>>>() {

            public Map<K, List<Versioned<V>>> call() {
                throw exception;
            }
        };
    }

    public Callable<List<Version>> callGetVersions(K key) {
        return new Callable<List<Version>>() {

            public List<Version> call() {
                throw exception;
            }
        };
    }

    public Object getCapability(StoreCapabilityType capability) {
        throw new NoSuchCapabilityException(capability, getName());
    }
}
=======
/*
 * Copyright 2008-2009 LinkedIn, Inc
 * 
 * Licensed under the Apache License, Version 2.0 (the "License"); you may not
 * use this file except in compliance with the License. You may obtain a copy of
 * the License at
 * 
 * http://www.apache.org/licenses/LICENSE-2.0
 * 
 * Unless required by applicable law or agreed to in writing, software
 * distributed under the License is distributed on an "AS IS" BASIS, WITHOUT
 * WARRANTIES OR CONDITIONS OF ANY KIND, either express or implied. See the
 * License for the specific language governing permissions and limitations under
 * the License.
 */

package voldemort.store;

import java.util.List;
import java.util.Map;

import voldemort.VoldemortException;
import voldemort.utils.Utils;
import voldemort.versioning.Version;
import voldemort.versioning.Versioned;

/**
 * A store that always throws an exception for every operation
 * 
 * 
 */
public class FailingStore<K, V, T> implements Store<K, V, T> {

    private final String name;
    private final VoldemortException exception;

    public FailingStore(String name) {
        this(name, new VoldemortException("Operation failed!"));
    }

    public FailingStore(String name, VoldemortException e) {
        this.name = Utils.notNull(name);
        this.exception = e;
    }

    public void close() throws VoldemortException {
        throw exception;
    }

    public List<Versioned<V>> get(K key, T transforms) throws VoldemortException {
        throw exception;
    }

    public String getName() {
        return name;
    }

    public boolean delete(K key, Version value) throws VoldemortException {
        throw exception;
    }

    public void put(K key, Versioned<V> value, T transforms) throws VoldemortException {
        throw exception;
    }

    public Map<K, List<Versioned<V>>> getAll(Iterable<K> keys, Map<K, T> transforms)
            throws VoldemortException {
        throw exception;
    }

    public java.util.List<Version> getVersions(K key) {
        throw exception;
    }

    public Object getCapability(StoreCapabilityType capability) {
        throw new NoSuchCapabilityException(capability, getName());
    }
}
>>>>>>> 06be27c2
<|MERGE_RESOLUTION|>--- conflicted
+++ resolved
@@ -1,208 +1,124 @@
-<<<<<<< HEAD
-/*
- * Copyright 2008-2009 LinkedIn, Inc
- * 
- * Licensed under the Apache License, Version 2.0 (the "License"); you may not
- * use this file except in compliance with the License. You may obtain a copy of
- * the License at
- * 
- * http://www.apache.org/licenses/LICENSE-2.0
- * 
- * Unless required by applicable law or agreed to in writing, software
- * distributed under the License is distributed on an "AS IS" BASIS, WITHOUT
- * WARRANTIES OR CONDITIONS OF ANY KIND, either express or implied. See the
- * License for the specific language governing permissions and limitations under
- * the License.
- */
-
-package voldemort.store;
-
-import java.util.List;
-import java.util.Map;
-import java.util.concurrent.Callable;
-
-import voldemort.VoldemortException;
-import voldemort.store.async.AsyncUtils;
-import voldemort.store.async.AsynchronousStore;
-import voldemort.store.async.CallableStore;
-import voldemort.utils.Utils;
-import voldemort.versioning.Version;
-import voldemort.versioning.Versioned;
-
-/**
- * A store that always throws an exception for every operation
- * 
- * 
- */
-public class FailingStore<K, V> implements CallableStore<K, V> {
-
-    private final String name;
-    private final VoldemortException exception;
-
-    public static <K, V> AsynchronousStore<K, V> asAsync(String name) {
-        return asAsync(name, new VoldemortException("oops"));
-    }
-
-    public static <K, V> AsynchronousStore<K, V> asAsync(String name, VoldemortException e) {
-        return AsyncUtils.asAsync(new FailingStore<K, V>(name, e));
-    }
-
-    public static <K, V> Store<K, V> asStore(String name) {
-        return asStore(name, new VoldemortException("oops"));
-    }
-
-    public static <K, V> Store<K, V> asStore(String name, VoldemortException e) {
-        return AsyncUtils.asStore(new FailingStore<K, V>(name, e));
-    }
-
-    public FailingStore(String name) {
-        this(name, new VoldemortException("Operation failed!"));
-    }
-
-    public FailingStore(String name, VoldemortException e) {
-        this.name = Utils.notNull(name);
-        this.exception = e;
-    }
-
-    public void close() throws VoldemortException {
-        throw exception;
-    }
-
-    public <R> R call(Callable<R> task) throws VoldemortException {
-        throw exception;
-    }
-
-    public Callable<List<Versioned<V>>> callGet(K key) throws VoldemortException {
-        return new Callable<List<Versioned<V>>>() {
-
-            public List<Versioned<V>> call() {
-                throw exception;
-            }
-        };
-    }
-
-    public String getName() {
-        return name;
-    }
-
-    public Callable<Boolean> callDelete(K key, Version value) throws VoldemortException {
-        return new Callable<Boolean>() {
-
-            public Boolean call() {
-                throw exception;
-            }
-        };
-    }
-
-    public Callable<Version> callPut(K key, Versioned<V> value) throws VoldemortException {
-        return new Callable<Version>() {
-
-            public Version call() {
-                throw exception;
-            }
-        };
-    }
-
-    public Callable<Map<K, List<Versioned<V>>>> callGetAll(Iterable<K> keys)
-            throws VoldemortException {
-        return new Callable<Map<K, List<Versioned<V>>>>() {
-
-            public Map<K, List<Versioned<V>>> call() {
-                throw exception;
-            }
-        };
-    }
-
-    public Callable<List<Version>> callGetVersions(K key) {
-        return new Callable<List<Version>>() {
-
-            public List<Version> call() {
-                throw exception;
-            }
-        };
-    }
-
-    public Object getCapability(StoreCapabilityType capability) {
-        throw new NoSuchCapabilityException(capability, getName());
-    }
-}
-=======
-/*
- * Copyright 2008-2009 LinkedIn, Inc
- * 
- * Licensed under the Apache License, Version 2.0 (the "License"); you may not
- * use this file except in compliance with the License. You may obtain a copy of
- * the License at
- * 
- * http://www.apache.org/licenses/LICENSE-2.0
- * 
- * Unless required by applicable law or agreed to in writing, software
- * distributed under the License is distributed on an "AS IS" BASIS, WITHOUT
- * WARRANTIES OR CONDITIONS OF ANY KIND, either express or implied. See the
- * License for the specific language governing permissions and limitations under
- * the License.
- */
-
-package voldemort.store;
-
-import java.util.List;
-import java.util.Map;
-
-import voldemort.VoldemortException;
-import voldemort.utils.Utils;
-import voldemort.versioning.Version;
-import voldemort.versioning.Versioned;
-
-/**
- * A store that always throws an exception for every operation
- * 
- * 
- */
-public class FailingStore<K, V, T> implements Store<K, V, T> {
-
-    private final String name;
-    private final VoldemortException exception;
-
-    public FailingStore(String name) {
-        this(name, new VoldemortException("Operation failed!"));
-    }
-
-    public FailingStore(String name, VoldemortException e) {
-        this.name = Utils.notNull(name);
-        this.exception = e;
-    }
-
-    public void close() throws VoldemortException {
-        throw exception;
-    }
-
-    public List<Versioned<V>> get(K key, T transforms) throws VoldemortException {
-        throw exception;
-    }
-
-    public String getName() {
-        return name;
-    }
-
-    public boolean delete(K key, Version value) throws VoldemortException {
-        throw exception;
-    }
-
-    public void put(K key, Versioned<V> value, T transforms) throws VoldemortException {
-        throw exception;
-    }
-
-    public Map<K, List<Versioned<V>>> getAll(Iterable<K> keys, Map<K, T> transforms)
-            throws VoldemortException {
-        throw exception;
-    }
-
-    public java.util.List<Version> getVersions(K key) {
-        throw exception;
-    }
-
-    public Object getCapability(StoreCapabilityType capability) {
-        throw new NoSuchCapabilityException(capability, getName());
-    }
-}
->>>>>>> 06be27c2
+/*
+ * Copyright 2008-2009 LinkedIn, Inc
+ * 
+ * Licensed under the Apache License, Version 2.0 (the "License"); you may not
+ * use this file except in compliance with the License. You may obtain a copy of
+ * the License at
+ * 
+ * http://www.apache.org/licenses/LICENSE-2.0
+ * 
+ * Unless required by applicable law or agreed to in writing, software
+ * distributed under the License is distributed on an "AS IS" BASIS, WITHOUT
+ * WARRANTIES OR CONDITIONS OF ANY KIND, either express or implied. See the
+ * License for the specific language governing permissions and limitations under
+ * the License.
+ */
+
+package voldemort.store;
+
+import java.util.List;
+import java.util.Map;
+import java.util.concurrent.Callable;
+
+import voldemort.VoldemortException;
+import voldemort.store.async.AsyncUtils;
+import voldemort.store.async.AsynchronousStore;
+import voldemort.store.async.CallableStore;
+import voldemort.utils.Utils;
+import voldemort.versioning.Version;
+import voldemort.versioning.Versioned;
+
+/**
+ * A store that always throws an exception for every operation
+ * 
+ * 
+ */
+public class FailingStore<K, V, T> implements CallableStore<K, V, T> {
+
+    private final String name;
+    private final VoldemortException exception;
+
+    public static <K, V, T> AsynchronousStore<K, V, T> asAsync(String name) {
+        return asAsync(name, new VoldemortException("oops"));
+    }
+
+    public static <K, V, T> AsynchronousStore<K, V, T> asAsync(String name, VoldemortException e) {
+        return AsyncUtils.asAsync(new FailingStore<K, V, T>(name, e));
+    }
+
+    public static <K, V, T> Store<K, V, T> asStore(String name) {
+        return asStore(name, new VoldemortException("oops"));
+    }
+
+    public static <K, V, T> Store<K, V, T> asStore(String name, VoldemortException e) {
+        return AsyncUtils.asStore(new FailingStore<K, V, T>(name, e));
+    }
+
+    public FailingStore(String name) {
+        this(name, new VoldemortException("Operation failed!"));
+    }
+
+    public FailingStore(String name, VoldemortException e) {
+        this.name = Utils.notNull(name);
+        this.exception = e;
+    }
+
+    public void close() throws VoldemortException {
+        throw exception;
+    }
+
+    public Callable<List<Versioned<V>>> callGet(K key, T transform) throws VoldemortException {
+        return new Callable<List<Versioned<V>>>() {
+
+            public List<Versioned<V>> call() {
+                throw exception;
+            }
+        };
+    }
+
+    public String getName() {
+        return name;
+    }
+
+    public Callable<Boolean> callDelete(K key, Version value) throws VoldemortException {
+        return new Callable<Boolean>() {
+
+            public Boolean call() {
+                throw exception;
+            }
+        };
+    }
+
+    public Callable<Version> callPut(K key, Versioned<V> value, T transform)
+            throws VoldemortException {
+        return new Callable<Version>() {
+
+            public Version call() {
+                throw exception;
+            }
+        };
+    }
+
+    public Callable<Map<K, List<Versioned<V>>>> callGetAll(Iterable<K> keys, Map<K, T> transforms)
+            throws VoldemortException {
+        return new Callable<Map<K, List<Versioned<V>>>>() {
+
+            public Map<K, List<Versioned<V>>> call() {
+                throw exception;
+            }
+        };
+    }
+
+    public Callable<List<Version>> callGetVersions(K key) {
+        return new Callable<List<Version>>() {
+
+            public List<Version> call() {
+                throw exception;
+            }
+        };
+    }
+
+    public Object getCapability(StoreCapabilityType capability) {
+        throw new NoSuchCapabilityException(capability, getName());
+    }
+}