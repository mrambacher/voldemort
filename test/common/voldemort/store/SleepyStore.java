<<<<<<< HEAD
/*
 * Copyright 2008-2009 LinkedIn, Inc
 * 
 * Licensed under the Apache License, Version 2.0 (the "License"); you may not
 * use this file except in compliance with the License. You may obtain a copy of
 * the License at
 * 
 * http://www.apache.org/licenses/LICENSE-2.0
 * 
 * Unless required by applicable law or agreed to in writing, software
 * distributed under the License is distributed on an "AS IS" BASIS, WITHOUT
 * WARRANTIES OR CONDITIONS OF ANY KIND, either express or implied. See the
 * License for the specific language governing permissions and limitations under
 * the License.
 */

package voldemort.store;

import java.util.List;
import java.util.Map;

import voldemort.VoldemortException;
import voldemort.client.VoldemortInterruptedException;
import voldemort.versioning.Version;
import voldemort.versioning.Versioned;

public class SleepyStore<K, V> extends DelegatingStore<K, V> {

    private final long sleepTimeMs;

    public SleepyStore(long sleepTimeMs, Store<K, V> innerStore) {
        super(innerStore);
        this.sleepTimeMs = sleepTimeMs;
    }

    @Override
    public boolean delete(K key, Version version) throws VoldemortException {
        try {
            Thread.sleep(sleepTimeMs);
            return getInnerStore().delete(key, version);
        } catch(InterruptedException e) {
            throw new VoldemortInterruptedException(e);
        }
    }

    @Override
    public List<Versioned<V>> get(K key) throws VoldemortException {
        try {
            Thread.sleep(sleepTimeMs);
            return getInnerStore().get(key);
        } catch(InterruptedException e) {
            throw new VoldemortInterruptedException(e);
        }
    }

    @Override
    public Map<K, List<Versioned<V>>> getAll(Iterable<K> keys) throws VoldemortException {
        try {
            Thread.sleep(sleepTimeMs);
            return getInnerStore().getAll(keys);
        } catch(InterruptedException e) {
            throw new VoldemortInterruptedException(e);
        }
    }

    @Override
    public Version put(K key, Versioned<V> value) throws VoldemortException {
        try {
            Thread.sleep(sleepTimeMs);
            return getInnerStore().put(key, value);
        } catch(InterruptedException e) {
            throw new VoldemortInterruptedException(e);
        }
    }

    @Override
    public List<Version> getVersions(K key) throws VoldemortException {
        try {
            Thread.sleep(sleepTimeMs);
            return getInnerStore().getVersions(key);
        } catch(InterruptedException e) {
            throw new VoldemortInterruptedException(e);
        }
    }
}
=======
/*
 * Copyright 2008-2009 LinkedIn, Inc
 * 
 * Licensed under the Apache License, Version 2.0 (the "License"); you may not
 * use this file except in compliance with the License. You may obtain a copy of
 * the License at
 * 
 * http://www.apache.org/licenses/LICENSE-2.0
 * 
 * Unless required by applicable law or agreed to in writing, software
 * distributed under the License is distributed on an "AS IS" BASIS, WITHOUT
 * WARRANTIES OR CONDITIONS OF ANY KIND, either express or implied. See the
 * License for the specific language governing permissions and limitations under
 * the License.
 */

package voldemort.store;

import java.util.List;
import java.util.Map;

import voldemort.VoldemortException;
import voldemort.versioning.Version;
import voldemort.versioning.Versioned;

public class SleepyStore<K, V, T> extends DelegatingStore<K, V, T> {

    private final long sleepTimeMs;

    public SleepyStore(long sleepTimeMs, Store<K, V, T> innerStore) {
        super(innerStore);
        this.sleepTimeMs = sleepTimeMs;
    }

    @Override
    public boolean delete(K key, Version version) throws VoldemortException {
        try {
            Thread.sleep(sleepTimeMs);
            return getInnerStore().delete(key, version);
        } catch(InterruptedException e) {
            throw new VoldemortException(e);
        }
    }

    @Override
    public List<Versioned<V>> get(K key, T transforms) throws VoldemortException {
        try {
            Thread.sleep(sleepTimeMs);
            return getInnerStore().get(key, transforms);
        } catch(InterruptedException e) {
            throw new VoldemortException(e);
        }
    }

    @Override
    public Map<K, List<Versioned<V>>> getAll(Iterable<K> keys, Map<K, T> transforms)
            throws VoldemortException {
        try {
            Thread.sleep(sleepTimeMs);
            return getInnerStore().getAll(keys, transforms);
        } catch(InterruptedException e) {
            throw new VoldemortException(e);
        }
    }

    @Override
    public void put(K key, Versioned<V> value, T transforms) throws VoldemortException {
        try {
            Thread.sleep(sleepTimeMs);
            getInnerStore().put(key, value, transforms);
        } catch(InterruptedException e) {
            throw new VoldemortException(e);
        }
    }

}
>>>>>>> 06be27c2
<|MERGE_RESOLUTION|>--- conflicted
+++ resolved
@@ -1,164 +1,87 @@
-<<<<<<< HEAD
-/*
- * Copyright 2008-2009 LinkedIn, Inc
- * 
- * Licensed under the Apache License, Version 2.0 (the "License"); you may not
- * use this file except in compliance with the License. You may obtain a copy of
- * the License at
- * 
- * http://www.apache.org/licenses/LICENSE-2.0
- * 
- * Unless required by applicable law or agreed to in writing, software
- * distributed under the License is distributed on an "AS IS" BASIS, WITHOUT
- * WARRANTIES OR CONDITIONS OF ANY KIND, either express or implied. See the
- * License for the specific language governing permissions and limitations under
- * the License.
- */
-
-package voldemort.store;
-
-import java.util.List;
-import java.util.Map;
-
-import voldemort.VoldemortException;
-import voldemort.client.VoldemortInterruptedException;
-import voldemort.versioning.Version;
-import voldemort.versioning.Versioned;
-
-public class SleepyStore<K, V> extends DelegatingStore<K, V> {
-
-    private final long sleepTimeMs;
-
-    public SleepyStore(long sleepTimeMs, Store<K, V> innerStore) {
-        super(innerStore);
-        this.sleepTimeMs = sleepTimeMs;
-    }
-
-    @Override
-    public boolean delete(K key, Version version) throws VoldemortException {
-        try {
-            Thread.sleep(sleepTimeMs);
-            return getInnerStore().delete(key, version);
-        } catch(InterruptedException e) {
-            throw new VoldemortInterruptedException(e);
-        }
-    }
-
-    @Override
-    public List<Versioned<V>> get(K key) throws VoldemortException {
-        try {
-            Thread.sleep(sleepTimeMs);
-            return getInnerStore().get(key);
-        } catch(InterruptedException e) {
-            throw new VoldemortInterruptedException(e);
-        }
-    }
-
-    @Override
-    public Map<K, List<Versioned<V>>> getAll(Iterable<K> keys) throws VoldemortException {
-        try {
-            Thread.sleep(sleepTimeMs);
-            return getInnerStore().getAll(keys);
-        } catch(InterruptedException e) {
-            throw new VoldemortInterruptedException(e);
-        }
-    }
-
-    @Override
-    public Version put(K key, Versioned<V> value) throws VoldemortException {
-        try {
-            Thread.sleep(sleepTimeMs);
-            return getInnerStore().put(key, value);
-        } catch(InterruptedException e) {
-            throw new VoldemortInterruptedException(e);
-        }
-    }
-
-    @Override
-    public List<Version> getVersions(K key) throws VoldemortException {
-        try {
-            Thread.sleep(sleepTimeMs);
-            return getInnerStore().getVersions(key);
-        } catch(InterruptedException e) {
-            throw new VoldemortInterruptedException(e);
-        }
-    }
-}
-=======
-/*
- * Copyright 2008-2009 LinkedIn, Inc
- * 
- * Licensed under the Apache License, Version 2.0 (the "License"); you may not
- * use this file except in compliance with the License. You may obtain a copy of
- * the License at
- * 
- * http://www.apache.org/licenses/LICENSE-2.0
- * 
- * Unless required by applicable law or agreed to in writing, software
- * distributed under the License is distributed on an "AS IS" BASIS, WITHOUT
- * WARRANTIES OR CONDITIONS OF ANY KIND, either express or implied. See the
- * License for the specific language governing permissions and limitations under
- * the License.
- */
-
-package voldemort.store;
-
-import java.util.List;
-import java.util.Map;
-
-import voldemort.VoldemortException;
-import voldemort.versioning.Version;
-import voldemort.versioning.Versioned;
-
-public class SleepyStore<K, V, T> extends DelegatingStore<K, V, T> {
-
-    private final long sleepTimeMs;
-
-    public SleepyStore(long sleepTimeMs, Store<K, V, T> innerStore) {
-        super(innerStore);
-        this.sleepTimeMs = sleepTimeMs;
-    }
-
-    @Override
-    public boolean delete(K key, Version version) throws VoldemortException {
-        try {
-            Thread.sleep(sleepTimeMs);
-            return getInnerStore().delete(key, version);
-        } catch(InterruptedException e) {
-            throw new VoldemortException(e);
-        }
-    }
-
-    @Override
-    public List<Versioned<V>> get(K key, T transforms) throws VoldemortException {
-        try {
-            Thread.sleep(sleepTimeMs);
-            return getInnerStore().get(key, transforms);
-        } catch(InterruptedException e) {
-            throw new VoldemortException(e);
-        }
-    }
-
-    @Override
-    public Map<K, List<Versioned<V>>> getAll(Iterable<K> keys, Map<K, T> transforms)
-            throws VoldemortException {
-        try {
-            Thread.sleep(sleepTimeMs);
-            return getInnerStore().getAll(keys, transforms);
-        } catch(InterruptedException e) {
-            throw new VoldemortException(e);
-        }
-    }
-
-    @Override
-    public void put(K key, Versioned<V> value, T transforms) throws VoldemortException {
-        try {
-            Thread.sleep(sleepTimeMs);
-            getInnerStore().put(key, value, transforms);
-        } catch(InterruptedException e) {
-            throw new VoldemortException(e);
-        }
-    }
-
-}
->>>>>>> 06be27c2
+/*
+ * Copyright 2008-2009 LinkedIn, Inc
+ * 
+ * Licensed under the Apache License, Version 2.0 (the "License"); you may not
+ * use this file except in compliance with the License. You may obtain a copy of
+ * the License at
+ * 
+ * http://www.apache.org/licenses/LICENSE-2.0
+ * 
+ * Unless required by applicable law or agreed to in writing, software
+ * distributed under the License is distributed on an "AS IS" BASIS, WITHOUT
+ * WARRANTIES OR CONDITIONS OF ANY KIND, either express or implied. See the
+ * License for the specific language governing permissions and limitations under
+ * the License.
+ */
+
+package voldemort.store;
+
+import java.util.List;
+import java.util.Map;
+
+import voldemort.VoldemortException;
+import voldemort.client.VoldemortInterruptedException;
+import voldemort.versioning.Version;
+import voldemort.versioning.Versioned;
+
+public class SleepyStore<K, V, T> extends DelegatingStore<K, V, T> {
+
+    private final long sleepTimeMs;
+
+    public SleepyStore(long sleepTimeMs, Store<K, V, T> innerStore) {
+        super(innerStore);
+        this.sleepTimeMs = sleepTimeMs;
+    }
+
+    @Override
+    public boolean delete(K key, Version version) throws VoldemortException {
+        try {
+            Thread.sleep(sleepTimeMs);
+            return getInnerStore().delete(key, version);
+        } catch(InterruptedException e) {
+            throw new VoldemortInterruptedException(e);
+        }
+    }
+
+    @Override
+    public List<Versioned<V>> get(K key, T transforms) throws VoldemortException {
+        try {
+            Thread.sleep(sleepTimeMs);
+            return getInnerStore().get(key, transforms);
+        } catch(InterruptedException e) {
+            throw new VoldemortInterruptedException(e);
+        }
+    }
+
+    @Override
+    public Map<K, List<Versioned<V>>> getAll(Iterable<K> keys, Map<K, T> transforms)
+            throws VoldemortException {
+        try {
+            Thread.sleep(sleepTimeMs);
+            return getInnerStore().getAll(keys, transforms);
+        } catch(InterruptedException e) {
+            throw new VoldemortInterruptedException(e);
+        }
+    }
+
+    @Override
+    public Version put(K key, Versioned<V> value, T transforms) throws VoldemortException {
+        try {
+            Thread.sleep(sleepTimeMs);
+            return getInnerStore().put(key, value, transforms);
+        } catch(InterruptedException e) {
+            throw new VoldemortInterruptedException(e);
+        }
+    }
+
+    @Override
+    public List<Version> getVersions(K key) throws VoldemortException {
+        try {
+            Thread.sleep(sleepTimeMs);
+            return getInnerStore().getVersions(key);
+        } catch(InterruptedException e) {
+            throw new VoldemortInterruptedException(e);
+        }
+    }
+
+}