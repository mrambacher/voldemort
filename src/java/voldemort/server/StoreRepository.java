--- conflicted
+++ resolved
@@ -1,443 +1,223 @@
-<<<<<<< HEAD
-package voldemort.server;
-
-import java.util.ArrayList;
-import java.util.List;
-import java.util.Map;
-import java.util.concurrent.ConcurrentHashMap;
-import java.util.concurrent.ConcurrentMap;
-
-import voldemort.VoldemortException;
-import voldemort.annotations.concurrency.Threadsafe;
-import voldemort.store.StorageEngine;
-import voldemort.store.Store;
-import voldemort.store.slop.Slop;
-import voldemort.utils.ByteArray;
-import voldemort.utils.Pair;
-
-/**
- * A wrapper class that holds all the server's stores--storage engines, routed
- * stores, and remote stores.
- * 
- * The store repository holds various store types:
- * <ol>
- * <li>Local stores &ndash; These are the local stores used to perform reads and
- * writes on the local node.</li>
- * <li>Storage Engines &ndash; These are also local, but represent the lowest
- * level of the storage chain (no wrappers).</li>
- * <li>Routed Stores &ndash; Writes to these stores will be rerouted to the
- * appropriate nodes.</li>
- * <li>Node Stores &ndash; These represent socket stores for writing to
- * individual nodes.</li>
- * </ol>
- * 
- * 
- */
-@Threadsafe
-public class StoreRepository {
-
-    /*
-     * TODO: Ideally we should just have one set of local stores, but this would
-     * mean converting all the store wrappers to StorageEngines, then we could
-     * make the getLocal return a storage engine.
-     */
-
-    /* The store used for storing slop for future handoff */
-    private volatile StorageEngine<ByteArray, Slop> slopStore;
-
-    /*
-     * Unrouted stores, local to this node
-     */
-    private final ConcurrentMap<String, Store<ByteArray, byte[]>> localStores;
-
-    /*
-     * Local storage engine for this node. This is lowest level persistence
-     * abstraction, these StorageEngines provide an iterator over their values.
-     */
-    private final ConcurrentMap<String, StorageEngine<ByteArray, byte[]>> storageEngines;
-
-    /*
-     * Routed stores that write and read from multiple nodes
-     */
-    private final ConcurrentMap<String, Store<ByteArray, byte[]>> routedStores;
-
-    /*
-     * Stores that connect to a single node only and represent a direct
-     * connection to the storage on that node
-     */
-    private final ConcurrentMap<Pair<String, Integer>, Store<ByteArray, byte[]>> nodeStores;
-
-    /*
-     * Stores that add redirectingSocketStores
-     */
-    private final ConcurrentMap<Pair<String, Integer>, Store<ByteArray, byte[]>> redirectingSocketStores;
-
-    public StoreRepository() {
-        super();
-        this.localStores = new ConcurrentHashMap<String, Store<ByteArray, byte[]>>();
-        this.storageEngines = new ConcurrentHashMap<String, StorageEngine<ByteArray, byte[]>>();
-        this.routedStores = new ConcurrentHashMap<String, Store<ByteArray, byte[]>>();
-        this.nodeStores = new ConcurrentHashMap<Pair<String, Integer>, Store<ByteArray, byte[]>>();
-        this.redirectingSocketStores = new ConcurrentHashMap<Pair<String, Integer>, Store<ByteArray, byte[]>>();
-    }
-
-    public boolean hasLocalStore(String name) {
-        return this.localStores.containsKey(name);
-    }
-
-    public Store<ByteArray, byte[]> getLocalStore(String storeName) {
-        return localStores.get(storeName);
-    }
-
-    public Store<ByteArray, byte[]> removeLocalStore(String storeName) {
-        return localStores.remove(storeName);
-    }
-
-    public void addLocalStore(Store<ByteArray, byte[]> store) {
-        Store<ByteArray, byte[]> found = this.localStores.putIfAbsent(store.getName(), store);
-        if(found != null)
-            throw new VoldemortException("Store '" + store.getName()
-                                         + "' has already been initialized.");
-    }
-
-    public List<Store<ByteArray, byte[]>> getAllLocalStores() {
-        return new ArrayList<Store<ByteArray, byte[]>>(this.localStores.values());
-    }
-
-    public boolean hasStorageEngine(String name) {
-        return this.storageEngines.containsKey(name);
-    }
-
-    public StorageEngine<ByteArray, byte[]> getStorageEngine(String storeName) {
-        return this.storageEngines.get(storeName);
-    }
-
-    public void addStorageEngine(StorageEngine<ByteArray, byte[]> engine) {
-        StorageEngine<ByteArray, byte[]> found = this.storageEngines.putIfAbsent(engine.getName(),
-                                                                                 engine);
-        if(found != null)
-            throw new VoldemortException("Storage Engine '" + engine.getName()
-                                         + "' has already been initialized.");
-    }
-
-    public Store<ByteArray, byte[]> removeStorageEngine(String storeName) {
-        return this.storageEngines.remove(storeName);
-    }
-
-    public List<StorageEngine<ByteArray, byte[]>> getAllStorageEngines() {
-        return new ArrayList<StorageEngine<ByteArray, byte[]>>(this.storageEngines.values());
-    }
-
-    public List<StorageEngine<ByteArray, byte[]>> getStorageEnginesByClass(Class<? extends StorageEngine<?, ?>> c) {
-        List<StorageEngine<ByteArray, byte[]>> l = new ArrayList<StorageEngine<ByteArray, byte[]>>();
-        for(StorageEngine<ByteArray, byte[]> engine: this.storageEngines.values())
-            if(engine.getClass().equals(c))
-                l.add(engine);
-        return l;
-    }
-
-    public boolean hasRoutedStore(String name) {
-        return this.routedStores.containsKey(name);
-    }
-
-    public Store<ByteArray, byte[]> getRoutedStore(String storeName) {
-        return routedStores.get(storeName);
-    }
-
-    public void addRoutedStore(Store<ByteArray, byte[]> store) {
-        Store<ByteArray, byte[]> found = this.routedStores.putIfAbsent(store.getName(), store);
-        if(found != null)
-            throw new VoldemortException("Store '" + store.getName()
-                                         + "' has already been initialized.");
-    }
-
-    public List<Store<ByteArray, byte[]>> getAllRoutedStores() {
-        return new ArrayList<Store<ByteArray, byte[]>>(this.routedStores.values());
-    }
-
-    public Store<ByteArray, byte[]> removeRoutedStore(String storeName) {
-        return this.routedStores.remove(storeName);
-    }
-
-    public boolean hasNodeStore(String name, int nodeId) {
-        return this.nodeStores.containsKey(Pair.create(name, nodeId));
-    }
-
-    public Store<ByteArray, byte[]> getNodeStore(String storeName, Integer id) {
-        return nodeStores.get(Pair.create(storeName, id));
-    }
-
-    public Store<ByteArray, byte[]> removeNodeStore(String storeName, int nodeId) {
-        return this.nodeStores.remove(Pair.create(storeName, nodeId));
-    }
-
-    public void addNodeStore(int nodeId, Store<ByteArray, byte[]> store) {
-        Pair<String, Integer> key = Pair.create(store.getName(), nodeId);
-        Store<ByteArray, byte[]> found = this.nodeStores.putIfAbsent(key, store);
-        if(found != null)
-            throw new VoldemortException("Store '" + store.getName() + "' for node " + nodeId
-                                         + " has already been initialized.");
-    }
-
-    public List<Pair<Integer, Store<ByteArray, byte[]>>> getAllNodeStores() {
-        List<Pair<Integer, Store<ByteArray, byte[]>>> vals = new ArrayList<Pair<Integer, Store<ByteArray, byte[]>>>();
-        for(Map.Entry<Pair<String, Integer>, Store<ByteArray, byte[]>> entry: this.nodeStores.entrySet())
-            vals.add(Pair.create(entry.getKey().getSecond(), entry.getValue()));
-        return vals;
-    }
-
-    public boolean hasRedirectingSocketStore(String name, int nodeId) {
-        return this.redirectingSocketStores.containsKey(Pair.create(name, nodeId));
-    }
-
-    public Store<ByteArray, byte[]> getRedirectingSocketStore(String storeName, Integer id) {
-        return redirectingSocketStores.get(Pair.create(storeName, id));
-    }
-
-    public void addRedirectingSocketStore(int nodeId, Store<ByteArray, byte[]> store) {
-        Pair<String, Integer> key = Pair.create(store.getName(), nodeId);
-        Store<ByteArray, byte[]> found = this.redirectingSocketStores.putIfAbsent(key, store);
-        if(found != null)
-            throw new VoldemortException("Store '" + store.getName() + "' for node " + nodeId
-                                         + " has already been initialized.");
-    }
-
-    public StorageEngine<ByteArray, Slop> getSlopStore() {
-        if(this.slopStore == null)
-            throw new IllegalStateException("Slop store has not been set!");
-        return this.slopStore;
-    }
-
-    public void setSlopStore(StorageEngine<ByteArray, Slop> slopStore) {
-        this.slopStore = slopStore;
-    }
-
-    public boolean hasSlopStore() {
-        return this.slopStore != null;
-    }
-}
-=======
-package voldemort.server;
-
-import java.util.ArrayList;
-import java.util.List;
-import java.util.Map;
-import java.util.concurrent.ConcurrentHashMap;
-import java.util.concurrent.ConcurrentMap;
-
-import voldemort.VoldemortException;
-import voldemort.annotations.concurrency.Threadsafe;
-import voldemort.store.StorageEngine;
-import voldemort.store.Store;
-import voldemort.store.slop.SlopStorageEngine;
-import voldemort.utils.ByteArray;
-import voldemort.utils.Pair;
-
-/**
- * A wrapper class that holds all the server's stores--storage engines, routed
- * stores, and remote stores.
- * 
- * The store repository holds various store types:
- * <ol>
- * <li>Local stores &ndash; These are the local stores used to perform reads and
- * writes on the local node.</li>
- * <li>Storage Engines &ndash; These are also local, but represent the lowest
- * level of the storage chain (no wrappers).</li>
- * <li>Routed Stores &ndash; Writes to these stores will be rerouted to the
- * appropriate nodes.</li>
- * <li>Node Stores &ndash; These represent socket stores for writing to
- * individual nodes.</li>
- * </ol>
- * 
- * 
- */
-@Threadsafe
-public class StoreRepository {
-
-    /*
-     * TODO: Ideally we should just have one set of local stores, but this would
-     * mean converting all the store wrappers to StorageEngines, then we could
-     * make the getLocal return a storage engine.
-     */
-
-    /*
-     * The store used for storing slop for future handoff. Transforms are
-     * meaningless for slop stores. Hence the transforms byte array will be null
-     */
-    private volatile SlopStorageEngine slopStore;
-
-    /*
-     * Unrouted stores, local to this node
-     */
-    private final ConcurrentMap<String, Store<ByteArray, byte[], byte[]>> localStores;
-
-    /*
-     * Local storage engine for this node. This is lowest level persistence
-     * abstraction, these StorageEngines provide an iterator over their values.
-     */
-    private final ConcurrentMap<String, StorageEngine<ByteArray, byte[], byte[]>> storageEngines;
-
-    /*
-     * Routed stores that write and read from multiple nodes
-     */
-    private final ConcurrentMap<String, Store<ByteArray, byte[], byte[]>> routedStores;
-
-    /*
-     * Stores that connect to a single node only and represent a direct
-     * connection to the storage on that node
-     */
-    private final ConcurrentMap<Pair<String, Integer>, Store<ByteArray, byte[], byte[]>> nodeStores;
-
-    /*
-     * Stores that add redirectingSocketStores
-     */
-    private final ConcurrentMap<Pair<String, Integer>, Store<ByteArray, byte[], byte[]>> redirectingSocketStores;
-
-    public StoreRepository() {
-        super();
-        this.localStores = new ConcurrentHashMap<String, Store<ByteArray, byte[], byte[]>>();
-        this.storageEngines = new ConcurrentHashMap<String, StorageEngine<ByteArray, byte[], byte[]>>();
-        this.routedStores = new ConcurrentHashMap<String, Store<ByteArray, byte[], byte[]>>();
-        this.nodeStores = new ConcurrentHashMap<Pair<String, Integer>, Store<ByteArray, byte[], byte[]>>();
-        this.redirectingSocketStores = new ConcurrentHashMap<Pair<String, Integer>, Store<ByteArray, byte[], byte[]>>();
-    }
-
-    public boolean hasLocalStore(String name) {
-        return this.localStores.containsKey(name);
-    }
-
-    public Store<ByteArray, byte[], byte[]> getLocalStore(String storeName) {
-        return localStores.get(storeName);
-    }
-
-    public Store<ByteArray, byte[], byte[]> removeLocalStore(String storeName) {
-        return localStores.remove(storeName);
-    }
-
-    public void addLocalStore(Store<ByteArray, byte[], byte[]> store) {
-        Store<ByteArray, byte[], byte[]> found = this.localStores.putIfAbsent(store.getName(),
-                                                                              store);
-        if(found != null)
-            throw new VoldemortException("Store '" + store.getName()
-                                         + "' has already been initialized.");
-    }
-
-    public List<Store<ByteArray, byte[], byte[]>> getAllLocalStores() {
-        return new ArrayList<Store<ByteArray, byte[], byte[]>>(this.localStores.values());
-    }
-
-    public boolean hasStorageEngine(String name) {
-        return this.storageEngines.containsKey(name);
-    }
-
-    public StorageEngine<ByteArray, byte[], byte[]> getStorageEngine(String storeName) {
-        return this.storageEngines.get(storeName);
-    }
-
-    public void addStorageEngine(StorageEngine<ByteArray, byte[], byte[]> engine) {
-        StorageEngine<ByteArray, byte[], byte[]> found = this.storageEngines.putIfAbsent(engine.getName(),
-                                                                                         engine);
-        if(found != null)
-            throw new VoldemortException("Storage Engine '" + engine.getName()
-                                         + "' has already been initialized.");
-    }
-
-    public Store<ByteArray, byte[], byte[]> removeStorageEngine(String storeName) {
-        return this.storageEngines.remove(storeName);
-    }
-
-    public List<StorageEngine<ByteArray, byte[], byte[]>> getAllStorageEngines() {
-        return new ArrayList<StorageEngine<ByteArray, byte[], byte[]>>(this.storageEngines.values());
-    }
-
-    public List<StorageEngine<ByteArray, byte[], byte[]>> getStorageEnginesByClass(Class<? extends StorageEngine<?, ?, ?>> c) {
-        List<StorageEngine<ByteArray, byte[], byte[]>> l = new ArrayList<StorageEngine<ByteArray, byte[], byte[]>>();
-        for(StorageEngine<ByteArray, byte[], byte[]> engine: this.storageEngines.values())
-            if(engine.getClass().equals(c))
-                l.add(engine);
-        return l;
-    }
-
-    public boolean hasRoutedStore(String name) {
-        return this.routedStores.containsKey(name);
-    }
-
-    public Store<ByteArray, byte[], byte[]> getRoutedStore(String storeName) {
-        return routedStores.get(storeName);
-    }
-
-    public void addRoutedStore(Store<ByteArray, byte[], byte[]> store) {
-        Store<ByteArray, byte[], byte[]> found = this.routedStores.putIfAbsent(store.getName(),
-                                                                               store);
-        if(found != null)
-            throw new VoldemortException("Store '" + store.getName()
-                                         + "' has already been initialized.");
-    }
-
-    public List<Store<ByteArray, byte[], byte[]>> getAllRoutedStores() {
-        return new ArrayList<Store<ByteArray, byte[], byte[]>>(this.routedStores.values());
-    }
-
-    public Store<ByteArray, byte[], byte[]> removeRoutedStore(String storeName) {
-        return this.routedStores.remove(storeName);
-    }
-
-    public boolean hasNodeStore(String name, int nodeId) {
-        return this.nodeStores.containsKey(Pair.create(name, nodeId));
-    }
-
-    public Store<ByteArray, byte[], byte[]> getNodeStore(String storeName, Integer id) {
-        return nodeStores.get(Pair.create(storeName, id));
-    }
-
-    public Store<ByteArray, byte[], byte[]> removeNodeStore(String storeName, int nodeId) {
-        return this.nodeStores.remove(Pair.create(storeName, nodeId));
-    }
-
-    public void addNodeStore(int nodeId, Store<ByteArray, byte[], byte[]> store) {
-        Pair<String, Integer> key = Pair.create(store.getName(), nodeId);
-        Store<ByteArray, byte[], byte[]> found = this.nodeStores.putIfAbsent(key, store);
-        if(found != null)
-            throw new VoldemortException("Store '" + store.getName() + "' for node " + nodeId
-                                         + " has already been initialized.");
-    }
-
-    public List<Pair<Integer, Store<ByteArray, byte[], byte[]>>> getAllNodeStores() {
-        List<Pair<Integer, Store<ByteArray, byte[], byte[]>>> vals = new ArrayList<Pair<Integer, Store<ByteArray, byte[], byte[]>>>();
-        for(Map.Entry<Pair<String, Integer>, Store<ByteArray, byte[], byte[]>> entry: this.nodeStores.entrySet())
-            vals.add(Pair.create(entry.getKey().getSecond(), entry.getValue()));
-        return vals;
-    }
-
-    public boolean hasRedirectingSocketStore(String name, int nodeId) {
-        return this.redirectingSocketStores.containsKey(Pair.create(name, nodeId));
-    }
-
-    public Store<ByteArray, byte[], byte[]> getRedirectingSocketStore(String storeName, Integer id) {
-        return redirectingSocketStores.get(Pair.create(storeName, id));
-    }
-
-    public void addRedirectingSocketStore(int nodeId, Store<ByteArray, byte[], byte[]> store) {
-        Pair<String, Integer> key = Pair.create(store.getName(), nodeId);
-        Store<ByteArray, byte[], byte[]> found = this.redirectingSocketStores.putIfAbsent(key,
-                                                                                          store);
-        if(found != null)
-            throw new VoldemortException("Store '" + store.getName() + "' for node " + nodeId
-                                         + " has already been initialized.");
-    }
-
-    public SlopStorageEngine getSlopStore() {
-        if(this.slopStore == null)
-            throw new IllegalStateException("Slop store has not been set!");
-        return this.slopStore;
-    }
-
-    public void setSlopStore(SlopStorageEngine slopStore) {
-        this.slopStore = slopStore;
-    }
-
-    public boolean hasSlopStore() {
-        return this.slopStore != null;
-    }
-}
->>>>>>> 06be27c2
+package voldemort.server;
+
+import java.util.ArrayList;
+import java.util.List;
+import java.util.Map;
+import java.util.concurrent.ConcurrentHashMap;
+import java.util.concurrent.ConcurrentMap;
+
+import voldemort.VoldemortException;
+import voldemort.annotations.concurrency.Threadsafe;
+import voldemort.store.StorageEngine;
+import voldemort.store.Store;
+import voldemort.store.slop.SlopStorageEngine;
+import voldemort.utils.ByteArray;
+import voldemort.utils.Pair;
+
+/**
+ * A wrapper class that holds all the server's stores--storage engines, routed
+ * stores, and remote stores.
+ * 
+ * The store repository holds various store types:
+ * <ol>
+ * <li>Local stores &ndash; These are the local stores used to perform reads and
+ * writes on the local node.</li>
+ * <li>Storage Engines &ndash; These are also local, but represent the lowest
+ * level of the storage chain (no wrappers).</li>
+ * <li>Routed Stores &ndash; Writes to these stores will be rerouted to the
+ * appropriate nodes.</li>
+ * <li>Node Stores &ndash; These represent socket stores for writing to
+ * individual nodes.</li>
+ * </ol>
+ * 
+ * 
+ */
+@Threadsafe
+public class StoreRepository {
+
+    /*
+     * TODO: Ideally we should just have one set of local stores, but this would
+     * mean converting all the store wrappers to StorageEngines, then we could
+     * make the getLocal return a storage engine.
+     */
+
+    /*
+     * The store used for storing slop for future handoff. Transforms are
+     * meaningless for slop stores. Hence the transforms byte array will be null
+     */
+    private volatile SlopStorageEngine slopStore;
+
+    /*
+     * Unrouted stores, local to this node
+     */
+    private final ConcurrentMap<String, Store<ByteArray, byte[], byte[]>> localStores;
+
+    /*
+     * Local storage engine for this node. This is lowest level persistence
+     * abstraction, these StorageEngines provide an iterator over their values.
+     */
+    private final ConcurrentMap<String, StorageEngine<ByteArray, byte[], byte[]>> storageEngines;
+
+    /*
+     * Routed stores that write and read from multiple nodes
+     */
+    private final ConcurrentMap<String, Store<ByteArray, byte[], byte[]>> routedStores;
+
+    /*
+     * Stores that connect to a single node only and represent a direct
+     * connection to the storage on that node
+     */
+    private final ConcurrentMap<Pair<String, Integer>, Store<ByteArray, byte[], byte[]>> nodeStores;
+
+    /*
+     * Stores that add redirectingSocketStores
+     */
+    private final ConcurrentMap<Pair<String, Integer>, Store<ByteArray, byte[], byte[]>> redirectingSocketStores;
+
+    public StoreRepository() {
+        super();
+        this.localStores = new ConcurrentHashMap<String, Store<ByteArray, byte[], byte[]>>();
+        this.storageEngines = new ConcurrentHashMap<String, StorageEngine<ByteArray, byte[], byte[]>>();
+        this.routedStores = new ConcurrentHashMap<String, Store<ByteArray, byte[], byte[]>>();
+        this.nodeStores = new ConcurrentHashMap<Pair<String, Integer>, Store<ByteArray, byte[], byte[]>>();
+        this.redirectingSocketStores = new ConcurrentHashMap<Pair<String, Integer>, Store<ByteArray, byte[], byte[]>>();
+    }
+
+    public boolean hasLocalStore(String name) {
+        return this.localStores.containsKey(name);
+    }
+
+    public Store<ByteArray, byte[], byte[]> getLocalStore(String storeName) {
+        return localStores.get(storeName);
+    }
+
+    public Store<ByteArray, byte[], byte[]> removeLocalStore(String storeName) {
+        return localStores.remove(storeName);
+    }
+
+    public void addLocalStore(Store<ByteArray, byte[], byte[]> store) {
+        Store<ByteArray, byte[], byte[]> found = this.localStores.putIfAbsent(store.getName(),
+                                                                              store);
+        if(found != null)
+            throw new VoldemortException("Store '" + store.getName()
+                                         + "' has already been initialized.");
+    }
+
+    public List<Store<ByteArray, byte[], byte[]>> getAllLocalStores() {
+        return new ArrayList<Store<ByteArray, byte[], byte[]>>(this.localStores.values());
+    }
+
+    public boolean hasStorageEngine(String name) {
+        return this.storageEngines.containsKey(name);
+    }
+
+    public StorageEngine<ByteArray, byte[], byte[]> getStorageEngine(String storeName) {
+        return this.storageEngines.get(storeName);
+    }
+
+    public void addStorageEngine(StorageEngine<ByteArray, byte[], byte[]> engine) {
+        StorageEngine<ByteArray, byte[], byte[]> found = this.storageEngines.putIfAbsent(engine.getName(),
+                                                                                         engine);
+        if(found != null)
+            throw new VoldemortException("Storage Engine '" + engine.getName()
+                                         + "' has already been initialized.");
+    }
+
+    public Store<ByteArray, byte[], byte[]> removeStorageEngine(String storeName) {
+        return this.storageEngines.remove(storeName);
+    }
+
+    public List<StorageEngine<ByteArray, byte[], byte[]>> getAllStorageEngines() {
+        return new ArrayList<StorageEngine<ByteArray, byte[], byte[]>>(this.storageEngines.values());
+    }
+
+    public List<StorageEngine<ByteArray, byte[], byte[]>> getStorageEnginesByClass(Class<? extends StorageEngine<?, ?, ?>> c) {
+        List<StorageEngine<ByteArray, byte[], byte[]>> l = new ArrayList<StorageEngine<ByteArray, byte[], byte[]>>();
+        for(StorageEngine<ByteArray, byte[], byte[]> engine: this.storageEngines.values())
+            if(engine.getClass().equals(c))
+                l.add(engine);
+        return l;
+    }
+
+    public boolean hasRoutedStore(String name) {
+        return this.routedStores.containsKey(name);
+    }
+
+    public Store<ByteArray, byte[], byte[]> getRoutedStore(String storeName) {
+        return routedStores.get(storeName);
+    }
+
+    public void addRoutedStore(Store<ByteArray, byte[], byte[]> store) {
+        Store<ByteArray, byte[], byte[]> found = this.routedStores.putIfAbsent(store.getName(),
+                                                                               store);
+        if(found != null)
+            throw new VoldemortException("Store '" + store.getName()
+                                         + "' has already been initialized.");
+    }
+
+    public List<Store<ByteArray, byte[], byte[]>> getAllRoutedStores() {
+        return new ArrayList<Store<ByteArray, byte[], byte[]>>(this.routedStores.values());
+    }
+
+    public Store<ByteArray, byte[], byte[]> removeRoutedStore(String storeName) {
+        return this.routedStores.remove(storeName);
+    }
+
+    public boolean hasNodeStore(String name, int nodeId) {
+        return this.nodeStores.containsKey(Pair.create(name, nodeId));
+    }
+
+    public Store<ByteArray, byte[], byte[]> getNodeStore(String storeName, Integer id) {
+        return nodeStores.get(Pair.create(storeName, id));
+    }
+
+    public Store<ByteArray, byte[], byte[]> removeNodeStore(String storeName, int nodeId) {
+        return this.nodeStores.remove(Pair.create(storeName, nodeId));
+    }
+
+    public void addNodeStore(int nodeId, Store<ByteArray, byte[], byte[]> store) {
+        Pair<String, Integer> key = Pair.create(store.getName(), nodeId);
+        Store<ByteArray, byte[], byte[]> found = this.nodeStores.putIfAbsent(key, store);
+        if(found != null)
+            throw new VoldemortException("Store '" + store.getName() + "' for node " + nodeId
+                                         + " has already been initialized.");
+    }
+
+    public List<Pair<Integer, Store<ByteArray, byte[], byte[]>>> getAllNodeStores() {
+        List<Pair<Integer, Store<ByteArray, byte[], byte[]>>> vals = new ArrayList<Pair<Integer, Store<ByteArray, byte[], byte[]>>>();
+        for(Map.Entry<Pair<String, Integer>, Store<ByteArray, byte[], byte[]>> entry: this.nodeStores.entrySet())
+            vals.add(Pair.create(entry.getKey().getSecond(), entry.getValue()));
+        return vals;
+    }
+
+    public boolean hasRedirectingSocketStore(String name, int nodeId) {
+        return this.redirectingSocketStores.containsKey(Pair.create(name, nodeId));
+    }
+
+    public Store<ByteArray, byte[], byte[]> getRedirectingSocketStore(String storeName, Integer id) {
+        return redirectingSocketStores.get(Pair.create(storeName, id));
+    }
+
+    public void addRedirectingSocketStore(int nodeId, Store<ByteArray, byte[], byte[]> store) {
+        Pair<String, Integer> key = Pair.create(store.getName(), nodeId);
+        Store<ByteArray, byte[], byte[]> found = this.redirectingSocketStores.putIfAbsent(key,
+                                                                                          store);
+        if(found != null)
+            throw new VoldemortException("Store '" + store.getName() + "' for node " + nodeId
+                                         + " has already been initialized.");
+    }
+
+    public SlopStorageEngine getSlopStore() {
+        if(this.slopStore == null)
+            throw new IllegalStateException("Slop store has not been set!");
+        return this.slopStore;
+    }
+
+    public void setSlopStore(SlopStorageEngine slopStore) {
+        this.slopStore = slopStore;
+    }
+
+    public boolean hasSlopStore() {
+        return this.slopStore != null;
+    }
+}