<<<<<<< HEAD
/*
 * Copyright 2008-2009 LinkedIn, Inc
 * 
 * Licensed under the Apache License, Version 2.0 (the "License"); you may not
 * use this file except in compliance with the License. You may obtain a copy of
 * the License at
 * 
 * http://www.apache.org/licenses/LICENSE-2.0
 * 
 * Unless required by applicable law or agreed to in writing, software
 * distributed under the License is distributed on an "AS IS" BASIS, WITHOUT
 * WARRANTIES OR CONDITIONS OF ANY KIND, either express or implied. See the
 * License for the specific language governing permissions and limitations under
 * the License.
 */

package voldemort.server.http.gui;

import java.io.File;
import java.io.IOException;
import java.util.List;
import java.util.Map;

import javax.servlet.ServletConfig;
import javax.servlet.ServletException;
import javax.servlet.http.HttpServlet;
import javax.servlet.http.HttpServletRequest;
import javax.servlet.http.HttpServletResponse;

import org.apache.log4j.Logger;

import voldemort.VoldemortException;
import voldemort.server.ServiceType;
import voldemort.server.VoldemortServer;
import voldemort.server.http.VoldemortServletContextListener;
import voldemort.server.storage.StorageService;
import voldemort.store.StorageEngine;
import voldemort.store.readonly.FileFetcher;
import voldemort.store.readonly.ReadOnlyStorageEngine;
import voldemort.utils.ByteArray;
import voldemort.utils.Props;
import voldemort.utils.ReflectUtils;
import voldemort.utils.Utils;

import com.google.common.collect.Lists;
import com.google.common.collect.Maps;

/**
 * A servlet that supports both manual or programatic operations on read only
 * stores. The operations are
 * <ol>
 * <li>FETCH. Fetch the given files to the local node. Parameters:
 * operation="fetch", dir=[data-directory], store=[name-of-store],
 * pushVersion=[version-of-push]</li>
 * <li>SWAP. Swap the data directory atomically. Parameters: operation="swap",
 * store=[name-of-store]</li>
 * <li>ROLLBACK. Rollback the store to previous push version. Parameters:
 * operation="rollback", store=[name-of-store],
 * pushVersion=[version-of-push-to-rollback-to]</li>
 * </ol>
 * 
 * 
 */
public class ReadOnlyStoreManagementServlet extends HttpServlet {

    private static final long serialVersionUID = 1;
    private static final Logger logger = Logger.getLogger(ReadOnlyStoreManagementServlet.class);

    private volatile List<ReadOnlyStorageEngine> stores;
    private VelocityEngine velocityEngine;
    private FileFetcher fileFetcher;

    public ReadOnlyStoreManagementServlet() {}

    public ReadOnlyStoreManagementServlet(VoldemortServer server, VelocityEngine engine) {
        this.stores = getReadOnlyStores(server);
        this.velocityEngine = Utils.notNull(engine);
        setFetcherClass(server);
    }

    @Override
    public void init(ServletConfig config) throws ServletException {
        super.init(config);
        VoldemortServer server = (VoldemortServer) config.getServletContext()
                                                         .getAttribute(VoldemortServletContextListener.SERVER_KEY);

        initStores(server);
        initVelocity(config);
        setFetcherClass(server);
    }

    public void initStores(VoldemortServer server) {
        this.stores = getReadOnlyStores(server);
    }

    public void initVelocity(ServletConfig config) {
        this.velocityEngine = (VelocityEngine) Utils.notNull(config.getServletContext()
                                                                   .getAttribute(VoldemortServletContextListener.VELOCITY_ENGINE_KEY));
    }

    private void setFetcherClass(VoldemortServer server) {
        String className = server.getVoldemortConfig()
                                 .getAllProps()
                                 .getString("file.fetcher.class", null);
        if(className == null || className.trim().length() == 0) {
            this.fileFetcher = null;
        } else {
            try {
                logger.info("Loading fetcher " + className);
                Class<?> cls = Class.forName(className.trim());
                this.fileFetcher = (FileFetcher) ReflectUtils.callConstructor(cls,
                                                                              new Class<?>[] { Props.class },
                                                                              new Object[] { server.getVoldemortConfig()
                                                                                                   .getAllProps() });
            } catch(Exception e) {
                throw new VoldemortException("Error loading file fetcher class " + className, e);
            }
        }
    }

    private List<ReadOnlyStorageEngine> getReadOnlyStores(VoldemortServer server) {
        StorageService storage = (StorageService) Utils.notNull(server)
                                                       .getService(ServiceType.STORAGE);
        List<ReadOnlyStorageEngine> l = Lists.newArrayList();
        for(StorageEngine<ByteArray, byte[]> engine: storage.getStoreRepository()
                                                            .getStorageEnginesByClass(ReadOnlyStorageEngine.class)) {
            l.add((ReadOnlyStorageEngine) engine);
        }
        return l;
    }

    @Override
    public void doGet(HttpServletRequest req, HttpServletResponse resp) throws ServletException,
            IOException {
        Map<String, Object> params = Maps.newHashMap();
        params.put("stores", stores);
        velocityEngine.render("read-only-mgmt.vm", params, resp.getOutputStream());
    }

    @Override
    public void doPost(HttpServletRequest req, HttpServletResponse resp) throws ServletException,
            IOException {
        try {
            String operation = getRequired(req, "operation").toLowerCase();
            if("swap".equals(operation)) {
                doSwap(req, resp);
            } else if("fetch".equals(operation)) {
                doFetch(req, resp);
            } else if("rollback".equals(operation)) {
                doRollback(req);
            } else {
                throw new IllegalArgumentException("Unknown operation parameter: "
                                                   + req.getParameter("operation"));
            }
        } catch(Exception e) {
            logger.error("Error while performing operation.", e);
            resp.sendError(500, "Error while performing operation: " + e.getMessage());
        }
    }

    private void doSwap(HttpServletRequest req, HttpServletResponse resp) throws IOException,
            ServletException {
        String dir = getRequired(req, "dir");
        String storeName = getRequired(req, "store");

        ReadOnlyStorageEngine store = this.getStore(storeName);
        if(store == null)
            throw new ServletException("'" + storeName + "' is not a registered read-only store.");

        if(!Utils.isReadableDir(dir))
            throw new ServletException("Store directory '" + dir + "' is not a readable directory.");

        store.swapFiles(dir);
        resp.getWriter().write("Swap completed.");
    }

    private void doFetch(HttpServletRequest req, HttpServletResponse resp) throws IOException,
            ServletException {
        String fetchUrl = getRequired(req, "dir");
        String storeName = getRequired(req, "store");
        String pushVersionString = getOptional(req, "pushVersion");

        ReadOnlyStorageEngine store = this.getStore(storeName);
        if(store == null)
            throw new ServletException("'" + storeName + "' is not a registered read-only store.");

        long pushVersion;
        if(pushVersionString == null) {
            pushVersion = store.getCurrentVersionId() + 1;
        } else {
            pushVersion = Long.parseLong(pushVersionString);
            if(pushVersion <= store.getCurrentVersionId())
                throw new ServletException("Version of push specified (" + pushVersion
                                           + ") should be greater than current version "
                                           + store.getCurrentVersionId());
        }

        // fetch the files if necessary
        File fetchDir = null;
        if(fileFetcher == null) {

            logger.warn("File fetcher class has not instantiated correctly");
            fetchDir = new File(fetchUrl);

        } else {
            logger.info("Executing fetch of " + fetchUrl);

            try {
                fetchDir = fileFetcher.fetch(fetchUrl, store.getStoreDirPath() + File.separator
                                                       + "version-" + pushVersion);

                if(fetchDir == null) {
                    throw new ServletException("File fetcher failed for " + fetchUrl
                                               + " and store name = " + storeName
                                               + " due to incorrect input path/checksum error");
                } else {
                    logger.info("Fetch complete.");
                }

            } catch(Exception e) {
                throw new ServletException("Exception in Fetcher = " + e.getMessage());
            }

        }
        resp.getWriter().write(fetchDir.getAbsolutePath());
    }

    private void doRollback(HttpServletRequest req) throws ServletException {
        String storeName = getRequired(req, "store");
        long pushVersion = Long.parseLong(getRequired(req, "pushVersion"));

        ReadOnlyStorageEngine store = getStore(storeName);
        if(store == null)
            throw new ServletException("'" + storeName + "' is not a registered read-only store.");

        try {
            File rollbackVersionDir = new File(store.getStoreDirPath(), "version-" + pushVersion);

            store.rollback(rollbackVersionDir);
        } catch(Exception e) {
            throw new ServletException("Exception in Fetcher = " + e.getMessage());
        }
    }

    private String getOptional(HttpServletRequest req, String name) {
        return req.getParameter(name);
    }

    private String getRequired(HttpServletRequest req, String name) throws ServletException {
        String val = req.getParameter(name);
        if(val == null)
            throw new ServletException("Missing required parameter '" + name + "'.");
        return val;
    }

    private ReadOnlyStorageEngine getStore(String storeName) throws ServletException {
        for(ReadOnlyStorageEngine store: this.stores)
            if(store.getName().equals(storeName))
                return store;
        throw new ServletException("'" + storeName + "' is not a registered read-only store.");
    }
}
=======
/*
 * Copyright 2008-2009 LinkedIn, Inc
 * 
 * Licensed under the Apache License, Version 2.0 (the "License"); you may not
 * use this file except in compliance with the License. You may obtain a copy of
 * the License at
 * 
 * http://www.apache.org/licenses/LICENSE-2.0
 * 
 * Unless required by applicable law or agreed to in writing, software
 * distributed under the License is distributed on an "AS IS" BASIS, WITHOUT
 * WARRANTIES OR CONDITIONS OF ANY KIND, either express or implied. See the
 * License for the specific language governing permissions and limitations under
 * the License.
 */

package voldemort.server.http.gui;

import java.io.File;
import java.io.IOException;
import java.util.List;
import java.util.Map;

import javax.servlet.ServletConfig;
import javax.servlet.ServletException;
import javax.servlet.http.HttpServlet;
import javax.servlet.http.HttpServletRequest;
import javax.servlet.http.HttpServletResponse;

import org.apache.log4j.Logger;

import voldemort.VoldemortException;
import voldemort.server.ServiceType;
import voldemort.server.VoldemortServer;
import voldemort.server.http.VoldemortServletContextListener;
import voldemort.server.storage.StorageService;
import voldemort.store.StorageEngine;
import voldemort.store.readonly.FileFetcher;
import voldemort.store.readonly.ReadOnlyStorageEngine;
import voldemort.store.readonly.ReadOnlyUtils;
import voldemort.utils.ByteArray;
import voldemort.utils.Props;
import voldemort.utils.ReflectUtils;
import voldemort.utils.Utils;

import com.google.common.collect.Lists;
import com.google.common.collect.Maps;

/**
 * A servlet that supports both manual or programatic operations on read only
 * stores. The operations are
 * <ol>
 * <li>FETCH. Fetch the given files to the local node. Parameters:
 * operation="fetch", dir=[data-directory], store=[name-of-store],
 * pushVersion=[version-of-push]</li>
 * <li>SWAP. Swap the data directory atomically. Parameters: operation="swap",
 * store=[name-of-store]</li>
 * <li>ROLLBACK. Rollback the store to previous push version. Parameters:
 * operation="rollback", store=[name-of-store],
 * pushVersion=[version-of-push-to-rollback-to]</li>
 * </ol>
 * 
 * 
 */
public class ReadOnlyStoreManagementServlet extends HttpServlet {

    private static final long serialVersionUID = 1;
    private static final Logger logger = Logger.getLogger(ReadOnlyStoreManagementServlet.class);

    private volatile List<ReadOnlyStorageEngine> stores;
    private VelocityEngine velocityEngine;
    private FileFetcher fileFetcher;

    public ReadOnlyStoreManagementServlet() {}

    public ReadOnlyStoreManagementServlet(VoldemortServer server, VelocityEngine engine) {
        this.stores = getReadOnlyStores(server);
        this.velocityEngine = Utils.notNull(engine);
        setFetcherClass(server);
    }

    @Override
    public void init(ServletConfig config) throws ServletException {
        super.init(config);
        VoldemortServer server = (VoldemortServer) config.getServletContext()
                                                         .getAttribute(VoldemortServletContextListener.SERVER_KEY);

        initStores(server);
        initVelocity(config);
        setFetcherClass(server);
    }

    public void initStores(VoldemortServer server) {
        this.stores = getReadOnlyStores(server);
    }

    public void initVelocity(ServletConfig config) {
        this.velocityEngine = (VelocityEngine) Utils.notNull(config.getServletContext()
                                                                   .getAttribute(VoldemortServletContextListener.VELOCITY_ENGINE_KEY));
    }

    private void setFetcherClass(VoldemortServer server) {
        String className = server.getVoldemortConfig()
                                 .getAllProps()
                                 .getString("file.fetcher.class", null);
        if(className == null || className.trim().length() == 0) {
            this.fileFetcher = null;
        } else {
            try {
                logger.info("Loading fetcher " + className);
                Class<?> cls = Class.forName(className.trim());
                this.fileFetcher = (FileFetcher) ReflectUtils.callConstructor(cls,
                                                                              new Class<?>[] { Props.class },
                                                                              new Object[] { server.getVoldemortConfig()
                                                                                                   .getAllProps() });
            } catch(Exception e) {
                throw new VoldemortException("Error loading file fetcher class " + className, e);
            }
        }
    }

    private List<ReadOnlyStorageEngine> getReadOnlyStores(VoldemortServer server) {
        StorageService storage = (StorageService) Utils.notNull(server)
                                                       .getService(ServiceType.STORAGE);
        List<ReadOnlyStorageEngine> l = Lists.newArrayList();
        for(StorageEngine<ByteArray, byte[], byte[]> engine: storage.getStoreRepository()
                                                                    .getStorageEnginesByClass(ReadOnlyStorageEngine.class)) {
            l.add((ReadOnlyStorageEngine) engine);
        }
        return l;
    }

    @Override
    public void doGet(HttpServletRequest req, HttpServletResponse resp) throws ServletException,
            IOException {
        initStores((VoldemortServer) getServletContext().getAttribute(VoldemortServletContextListener.SERVER_KEY));
        Map<String, Object> params = Maps.newHashMap();
        params.put("stores", stores);
        velocityEngine.render("read-only-mgmt.vm", params, resp.getOutputStream());
    }

    @Override
    public void doPost(HttpServletRequest req, HttpServletResponse resp) throws ServletException,
            IOException {
        try {
            String operation = getRequired(req, "operation").toLowerCase();
            if("swap".equals(operation)) {
                doSwap(req, resp);
            } else if("fetch".equals(operation)) {
                doFetch(req, resp);
            } else if("rollback".equals(operation)) {
                doRollback(req);
            } else {
                throw new IllegalArgumentException("Unknown operation parameter: "
                                                   + req.getParameter("operation"));
            }
        } catch(Exception e) {
            logger.error("Error while performing operation.", e);
            resp.sendError(500, "Error while performing operation: " + e.getMessage());
        }
    }

    private void doSwap(HttpServletRequest req, HttpServletResponse resp) throws IOException,
            ServletException {
        String dir = getRequired(req, "dir");
        String storeName = getRequired(req, "store");

        ReadOnlyStorageEngine store = this.getStore(storeName);
        if(store == null)
            throw new ServletException("'" + storeName + "' is not a registered read-only store.");

        if(!Utils.isReadableDir(dir))
            throw new ServletException("Store directory '" + dir + "' is not a readable directory.");

        store.swapFiles(dir);
        resp.getWriter().write("Swap completed.");
    }

    private void doFetch(HttpServletRequest req, HttpServletResponse resp) throws IOException,
            ServletException {
        String fetchUrl = getRequired(req, "dir");
        String storeName = getRequired(req, "store");
        String pushVersionString = getOptional(req, "pushVersion");

        ReadOnlyStorageEngine store = this.getStore(storeName);
        if(store == null)
            throw new ServletException("'" + storeName + "' is not a registered read-only store.");

        long pushVersion;
        if(pushVersionString == null) {
            // Find the max version
            long maxVersion;
            File[] storeDirList = ReadOnlyUtils.getVersionDirs(new File(store.getStoreDirPath()));
            if(storeDirList == null || storeDirList.length == 0) {
                throw new ServletException("Push version required since no version folders exist");
            } else {
                maxVersion = ReadOnlyUtils.getVersionId(ReadOnlyUtils.findKthVersionedDir(storeDirList,
                                                                                          storeDirList.length - 1,
                                                                                          storeDirList.length - 1)[0]);
            }
            pushVersion = maxVersion + 1;
        } else {
            pushVersion = Long.parseLong(pushVersionString);
            if(pushVersion <= store.getCurrentVersionId())
                throw new ServletException("Version of push specified (" + pushVersion
                                           + ") should be greater than current version "
                                           + store.getCurrentVersionId());
        }

        // fetch the files if necessary
        File fetchDir = null;
        if(fileFetcher == null) {

            logger.warn("File fetcher class has not instantiated correctly. Assuming local file");

            if(!Utils.isReadableDir(fetchUrl)) {
                throw new VoldemortException("Fetch url " + fetchUrl + " is not readable");
            }

            fetchDir = new File(store.getStoreDirPath(), "version-" + Long.toString(pushVersion));
            Utils.move(new File(fetchUrl), fetchDir);

        } else {
            logger.info("Executing fetch of " + fetchUrl);

            try {
                fetchDir = fileFetcher.fetch(fetchUrl, store.getStoreDirPath() + File.separator
                                                       + "version-" + Long.toString(pushVersion));

                if(fetchDir == null) {
                    throw new ServletException("File fetcher failed for " + fetchUrl
                                               + " and store name = " + storeName
                                               + " due to incorrect input path/checksum error");
                } else {
                    logger.info("Fetch complete.");
                }

            } catch(Exception e) {
                throw new ServletException("Exception in Fetcher = " + e.getMessage());
            }

        }
        resp.getWriter().write(fetchDir.getAbsolutePath());
    }

    private void doRollback(HttpServletRequest req) throws ServletException {
        String storeName = getRequired(req, "store");
        long pushVersion = Long.parseLong(getRequired(req, "pushVersion"));

        ReadOnlyStorageEngine store = getStore(storeName);
        if(store == null)
            throw new ServletException("'" + storeName + "' is not a registered read-only store.");

        try {
            File rollbackVersionDir = new File(store.getStoreDirPath(), "version-" + pushVersion);

            store.rollback(rollbackVersionDir);
        } catch(Exception e) {
            throw new ServletException("Exception in Fetcher = " + e.getMessage());
        }
    }

    private String getOptional(HttpServletRequest req, String name) {
        return req.getParameter(name);
    }

    private String getRequired(HttpServletRequest req, String name) throws ServletException {
        String val = req.getParameter(name);
        if(val == null)
            throw new ServletException("Missing required parameter '" + name + "'.");
        return val;
    }

    private ReadOnlyStorageEngine getStore(String storeName) throws ServletException {
        initStores((VoldemortServer) getServletContext().getAttribute(VoldemortServletContextListener.SERVER_KEY));
        for(ReadOnlyStorageEngine store: this.stores)
            if(store.getName().equals(storeName))
                return store;
        throw new ServletException("'" + storeName + "' is not a registered read-only store.");
    }
}
>>>>>>> 06be27c2
<|MERGE_RESOLUTION|>--- conflicted
+++ resolved
@@ -1,546 +1,281 @@
-<<<<<<< HEAD
-/*
- * Copyright 2008-2009 LinkedIn, Inc
- * 
- * Licensed under the Apache License, Version 2.0 (the "License"); you may not
- * use this file except in compliance with the License. You may obtain a copy of
- * the License at
- * 
- * http://www.apache.org/licenses/LICENSE-2.0
- * 
- * Unless required by applicable law or agreed to in writing, software
- * distributed under the License is distributed on an "AS IS" BASIS, WITHOUT
- * WARRANTIES OR CONDITIONS OF ANY KIND, either express or implied. See the
- * License for the specific language governing permissions and limitations under
- * the License.
- */
-
-package voldemort.server.http.gui;
-
-import java.io.File;
-import java.io.IOException;
-import java.util.List;
-import java.util.Map;
-
-import javax.servlet.ServletConfig;
-import javax.servlet.ServletException;
-import javax.servlet.http.HttpServlet;
-import javax.servlet.http.HttpServletRequest;
-import javax.servlet.http.HttpServletResponse;
-
-import org.apache.log4j.Logger;
-
-import voldemort.VoldemortException;
-import voldemort.server.ServiceType;
-import voldemort.server.VoldemortServer;
-import voldemort.server.http.VoldemortServletContextListener;
-import voldemort.server.storage.StorageService;
-import voldemort.store.StorageEngine;
-import voldemort.store.readonly.FileFetcher;
-import voldemort.store.readonly.ReadOnlyStorageEngine;
-import voldemort.utils.ByteArray;
-import voldemort.utils.Props;
-import voldemort.utils.ReflectUtils;
-import voldemort.utils.Utils;
-
-import com.google.common.collect.Lists;
-import com.google.common.collect.Maps;
-
-/**
- * A servlet that supports both manual or programatic operations on read only
- * stores. The operations are
- * <ol>
- * <li>FETCH. Fetch the given files to the local node. Parameters:
- * operation="fetch", dir=[data-directory], store=[name-of-store],
- * pushVersion=[version-of-push]</li>
- * <li>SWAP. Swap the data directory atomically. Parameters: operation="swap",
- * store=[name-of-store]</li>
- * <li>ROLLBACK. Rollback the store to previous push version. Parameters:
- * operation="rollback", store=[name-of-store],
- * pushVersion=[version-of-push-to-rollback-to]</li>
- * </ol>
- * 
- * 
- */
-public class ReadOnlyStoreManagementServlet extends HttpServlet {
-
-    private static final long serialVersionUID = 1;
-    private static final Logger logger = Logger.getLogger(ReadOnlyStoreManagementServlet.class);
-
-    private volatile List<ReadOnlyStorageEngine> stores;
-    private VelocityEngine velocityEngine;
-    private FileFetcher fileFetcher;
-
-    public ReadOnlyStoreManagementServlet() {}
-
-    public ReadOnlyStoreManagementServlet(VoldemortServer server, VelocityEngine engine) {
-        this.stores = getReadOnlyStores(server);
-        this.velocityEngine = Utils.notNull(engine);
-        setFetcherClass(server);
-    }
-
-    @Override
-    public void init(ServletConfig config) throws ServletException {
-        super.init(config);
-        VoldemortServer server = (VoldemortServer) config.getServletContext()
-                                                         .getAttribute(VoldemortServletContextListener.SERVER_KEY);
-
-        initStores(server);
-        initVelocity(config);
-        setFetcherClass(server);
-    }
-
-    public void initStores(VoldemortServer server) {
-        this.stores = getReadOnlyStores(server);
-    }
-
-    public void initVelocity(ServletConfig config) {
-        this.velocityEngine = (VelocityEngine) Utils.notNull(config.getServletContext()
-                                                                   .getAttribute(VoldemortServletContextListener.VELOCITY_ENGINE_KEY));
-    }
-
-    private void setFetcherClass(VoldemortServer server) {
-        String className = server.getVoldemortConfig()
-                                 .getAllProps()
-                                 .getString("file.fetcher.class", null);
-        if(className == null || className.trim().length() == 0) {
-            this.fileFetcher = null;
-        } else {
-            try {
-                logger.info("Loading fetcher " + className);
-                Class<?> cls = Class.forName(className.trim());
-                this.fileFetcher = (FileFetcher) ReflectUtils.callConstructor(cls,
-                                                                              new Class<?>[] { Props.class },
-                                                                              new Object[] { server.getVoldemortConfig()
-                                                                                                   .getAllProps() });
-            } catch(Exception e) {
-                throw new VoldemortException("Error loading file fetcher class " + className, e);
-            }
-        }
-    }
-
-    private List<ReadOnlyStorageEngine> getReadOnlyStores(VoldemortServer server) {
-        StorageService storage = (StorageService) Utils.notNull(server)
-                                                       .getService(ServiceType.STORAGE);
-        List<ReadOnlyStorageEngine> l = Lists.newArrayList();
-        for(StorageEngine<ByteArray, byte[]> engine: storage.getStoreRepository()
-                                                            .getStorageEnginesByClass(ReadOnlyStorageEngine.class)) {
-            l.add((ReadOnlyStorageEngine) engine);
-        }
-        return l;
-    }
-
-    @Override
-    public void doGet(HttpServletRequest req, HttpServletResponse resp) throws ServletException,
-            IOException {
-        Map<String, Object> params = Maps.newHashMap();
-        params.put("stores", stores);
-        velocityEngine.render("read-only-mgmt.vm", params, resp.getOutputStream());
-    }
-
-    @Override
-    public void doPost(HttpServletRequest req, HttpServletResponse resp) throws ServletException,
-            IOException {
-        try {
-            String operation = getRequired(req, "operation").toLowerCase();
-            if("swap".equals(operation)) {
-                doSwap(req, resp);
-            } else if("fetch".equals(operation)) {
-                doFetch(req, resp);
-            } else if("rollback".equals(operation)) {
-                doRollback(req);
-            } else {
-                throw new IllegalArgumentException("Unknown operation parameter: "
-                                                   + req.getParameter("operation"));
-            }
-        } catch(Exception e) {
-            logger.error("Error while performing operation.", e);
-            resp.sendError(500, "Error while performing operation: " + e.getMessage());
-        }
-    }
-
-    private void doSwap(HttpServletRequest req, HttpServletResponse resp) throws IOException,
-            ServletException {
-        String dir = getRequired(req, "dir");
-        String storeName = getRequired(req, "store");
-
-        ReadOnlyStorageEngine store = this.getStore(storeName);
-        if(store == null)
-            throw new ServletException("'" + storeName + "' is not a registered read-only store.");
-
-        if(!Utils.isReadableDir(dir))
-            throw new ServletException("Store directory '" + dir + "' is not a readable directory.");
-
-        store.swapFiles(dir);
-        resp.getWriter().write("Swap completed.");
-    }
-
-    private void doFetch(HttpServletRequest req, HttpServletResponse resp) throws IOException,
-            ServletException {
-        String fetchUrl = getRequired(req, "dir");
-        String storeName = getRequired(req, "store");
-        String pushVersionString = getOptional(req, "pushVersion");
-
-        ReadOnlyStorageEngine store = this.getStore(storeName);
-        if(store == null)
-            throw new ServletException("'" + storeName + "' is not a registered read-only store.");
-
-        long pushVersion;
-        if(pushVersionString == null) {
-            pushVersion = store.getCurrentVersionId() + 1;
-        } else {
-            pushVersion = Long.parseLong(pushVersionString);
-            if(pushVersion <= store.getCurrentVersionId())
-                throw new ServletException("Version of push specified (" + pushVersion
-                                           + ") should be greater than current version "
-                                           + store.getCurrentVersionId());
-        }
-
-        // fetch the files if necessary
-        File fetchDir = null;
-        if(fileFetcher == null) {
-
-            logger.warn("File fetcher class has not instantiated correctly");
-            fetchDir = new File(fetchUrl);
-
-        } else {
-            logger.info("Executing fetch of " + fetchUrl);
-
-            try {
-                fetchDir = fileFetcher.fetch(fetchUrl, store.getStoreDirPath() + File.separator
-                                                       + "version-" + pushVersion);
-
-                if(fetchDir == null) {
-                    throw new ServletException("File fetcher failed for " + fetchUrl
-                                               + " and store name = " + storeName
-                                               + " due to incorrect input path/checksum error");
-                } else {
-                    logger.info("Fetch complete.");
-                }
-
-            } catch(Exception e) {
-                throw new ServletException("Exception in Fetcher = " + e.getMessage());
-            }
-
-        }
-        resp.getWriter().write(fetchDir.getAbsolutePath());
-    }
-
-    private void doRollback(HttpServletRequest req) throws ServletException {
-        String storeName = getRequired(req, "store");
-        long pushVersion = Long.parseLong(getRequired(req, "pushVersion"));
-
-        ReadOnlyStorageEngine store = getStore(storeName);
-        if(store == null)
-            throw new ServletException("'" + storeName + "' is not a registered read-only store.");
-
-        try {
-            File rollbackVersionDir = new File(store.getStoreDirPath(), "version-" + pushVersion);
-
-            store.rollback(rollbackVersionDir);
-        } catch(Exception e) {
-            throw new ServletException("Exception in Fetcher = " + e.getMessage());
-        }
-    }
-
-    private String getOptional(HttpServletRequest req, String name) {
-        return req.getParameter(name);
-    }
-
-    private String getRequired(HttpServletRequest req, String name) throws ServletException {
-        String val = req.getParameter(name);
-        if(val == null)
-            throw new ServletException("Missing required parameter '" + name + "'.");
-        return val;
-    }
-
-    private ReadOnlyStorageEngine getStore(String storeName) throws ServletException {
-        for(ReadOnlyStorageEngine store: this.stores)
-            if(store.getName().equals(storeName))
-                return store;
-        throw new ServletException("'" + storeName + "' is not a registered read-only store.");
-    }
-}
-=======
-/*
- * Copyright 2008-2009 LinkedIn, Inc
- * 
- * Licensed under the Apache License, Version 2.0 (the "License"); you may not
- * use this file except in compliance with the License. You may obtain a copy of
- * the License at
- * 
- * http://www.apache.org/licenses/LICENSE-2.0
- * 
- * Unless required by applicable law or agreed to in writing, software
- * distributed under the License is distributed on an "AS IS" BASIS, WITHOUT
- * WARRANTIES OR CONDITIONS OF ANY KIND, either express or implied. See the
- * License for the specific language governing permissions and limitations under
- * the License.
- */
-
-package voldemort.server.http.gui;
-
-import java.io.File;
-import java.io.IOException;
-import java.util.List;
-import java.util.Map;
-
-import javax.servlet.ServletConfig;
-import javax.servlet.ServletException;
-import javax.servlet.http.HttpServlet;
-import javax.servlet.http.HttpServletRequest;
-import javax.servlet.http.HttpServletResponse;
-
-import org.apache.log4j.Logger;
-
-import voldemort.VoldemortException;
-import voldemort.server.ServiceType;
-import voldemort.server.VoldemortServer;
-import voldemort.server.http.VoldemortServletContextListener;
-import voldemort.server.storage.StorageService;
-import voldemort.store.StorageEngine;
-import voldemort.store.readonly.FileFetcher;
-import voldemort.store.readonly.ReadOnlyStorageEngine;
-import voldemort.store.readonly.ReadOnlyUtils;
-import voldemort.utils.ByteArray;
-import voldemort.utils.Props;
-import voldemort.utils.ReflectUtils;
-import voldemort.utils.Utils;
-
-import com.google.common.collect.Lists;
-import com.google.common.collect.Maps;
-
-/**
- * A servlet that supports both manual or programatic operations on read only
- * stores. The operations are
- * <ol>
- * <li>FETCH. Fetch the given files to the local node. Parameters:
- * operation="fetch", dir=[data-directory], store=[name-of-store],
- * pushVersion=[version-of-push]</li>
- * <li>SWAP. Swap the data directory atomically. Parameters: operation="swap",
- * store=[name-of-store]</li>
- * <li>ROLLBACK. Rollback the store to previous push version. Parameters:
- * operation="rollback", store=[name-of-store],
- * pushVersion=[version-of-push-to-rollback-to]</li>
- * </ol>
- * 
- * 
- */
-public class ReadOnlyStoreManagementServlet extends HttpServlet {
-
-    private static final long serialVersionUID = 1;
-    private static final Logger logger = Logger.getLogger(ReadOnlyStoreManagementServlet.class);
-
-    private volatile List<ReadOnlyStorageEngine> stores;
-    private VelocityEngine velocityEngine;
-    private FileFetcher fileFetcher;
-
-    public ReadOnlyStoreManagementServlet() {}
-
-    public ReadOnlyStoreManagementServlet(VoldemortServer server, VelocityEngine engine) {
-        this.stores = getReadOnlyStores(server);
-        this.velocityEngine = Utils.notNull(engine);
-        setFetcherClass(server);
-    }
-
-    @Override
-    public void init(ServletConfig config) throws ServletException {
-        super.init(config);
-        VoldemortServer server = (VoldemortServer) config.getServletContext()
-                                                         .getAttribute(VoldemortServletContextListener.SERVER_KEY);
-
-        initStores(server);
-        initVelocity(config);
-        setFetcherClass(server);
-    }
-
-    public void initStores(VoldemortServer server) {
-        this.stores = getReadOnlyStores(server);
-    }
-
-    public void initVelocity(ServletConfig config) {
-        this.velocityEngine = (VelocityEngine) Utils.notNull(config.getServletContext()
-                                                                   .getAttribute(VoldemortServletContextListener.VELOCITY_ENGINE_KEY));
-    }
-
-    private void setFetcherClass(VoldemortServer server) {
-        String className = server.getVoldemortConfig()
-                                 .getAllProps()
-                                 .getString("file.fetcher.class", null);
-        if(className == null || className.trim().length() == 0) {
-            this.fileFetcher = null;
-        } else {
-            try {
-                logger.info("Loading fetcher " + className);
-                Class<?> cls = Class.forName(className.trim());
-                this.fileFetcher = (FileFetcher) ReflectUtils.callConstructor(cls,
-                                                                              new Class<?>[] { Props.class },
-                                                                              new Object[] { server.getVoldemortConfig()
-                                                                                                   .getAllProps() });
-            } catch(Exception e) {
-                throw new VoldemortException("Error loading file fetcher class " + className, e);
-            }
-        }
-    }
-
-    private List<ReadOnlyStorageEngine> getReadOnlyStores(VoldemortServer server) {
-        StorageService storage = (StorageService) Utils.notNull(server)
-                                                       .getService(ServiceType.STORAGE);
-        List<ReadOnlyStorageEngine> l = Lists.newArrayList();
-        for(StorageEngine<ByteArray, byte[], byte[]> engine: storage.getStoreRepository()
-                                                                    .getStorageEnginesByClass(ReadOnlyStorageEngine.class)) {
-            l.add((ReadOnlyStorageEngine) engine);
-        }
-        return l;
-    }
-
-    @Override
-    public void doGet(HttpServletRequest req, HttpServletResponse resp) throws ServletException,
-            IOException {
-        initStores((VoldemortServer) getServletContext().getAttribute(VoldemortServletContextListener.SERVER_KEY));
-        Map<String, Object> params = Maps.newHashMap();
-        params.put("stores", stores);
-        velocityEngine.render("read-only-mgmt.vm", params, resp.getOutputStream());
-    }
-
-    @Override
-    public void doPost(HttpServletRequest req, HttpServletResponse resp) throws ServletException,
-            IOException {
-        try {
-            String operation = getRequired(req, "operation").toLowerCase();
-            if("swap".equals(operation)) {
-                doSwap(req, resp);
-            } else if("fetch".equals(operation)) {
-                doFetch(req, resp);
-            } else if("rollback".equals(operation)) {
-                doRollback(req);
-            } else {
-                throw new IllegalArgumentException("Unknown operation parameter: "
-                                                   + req.getParameter("operation"));
-            }
-        } catch(Exception e) {
-            logger.error("Error while performing operation.", e);
-            resp.sendError(500, "Error while performing operation: " + e.getMessage());
-        }
-    }
-
-    private void doSwap(HttpServletRequest req, HttpServletResponse resp) throws IOException,
-            ServletException {
-        String dir = getRequired(req, "dir");
-        String storeName = getRequired(req, "store");
-
-        ReadOnlyStorageEngine store = this.getStore(storeName);
-        if(store == null)
-            throw new ServletException("'" + storeName + "' is not a registered read-only store.");
-
-        if(!Utils.isReadableDir(dir))
-            throw new ServletException("Store directory '" + dir + "' is not a readable directory.");
-
-        store.swapFiles(dir);
-        resp.getWriter().write("Swap completed.");
-    }
-
-    private void doFetch(HttpServletRequest req, HttpServletResponse resp) throws IOException,
-            ServletException {
-        String fetchUrl = getRequired(req, "dir");
-        String storeName = getRequired(req, "store");
-        String pushVersionString = getOptional(req, "pushVersion");
-
-        ReadOnlyStorageEngine store = this.getStore(storeName);
-        if(store == null)
-            throw new ServletException("'" + storeName + "' is not a registered read-only store.");
-
-        long pushVersion;
-        if(pushVersionString == null) {
-            // Find the max version
-            long maxVersion;
-            File[] storeDirList = ReadOnlyUtils.getVersionDirs(new File(store.getStoreDirPath()));
-            if(storeDirList == null || storeDirList.length == 0) {
-                throw new ServletException("Push version required since no version folders exist");
-            } else {
-                maxVersion = ReadOnlyUtils.getVersionId(ReadOnlyUtils.findKthVersionedDir(storeDirList,
-                                                                                          storeDirList.length - 1,
-                                                                                          storeDirList.length - 1)[0]);
-            }
-            pushVersion = maxVersion + 1;
-        } else {
-            pushVersion = Long.parseLong(pushVersionString);
-            if(pushVersion <= store.getCurrentVersionId())
-                throw new ServletException("Version of push specified (" + pushVersion
-                                           + ") should be greater than current version "
-                                           + store.getCurrentVersionId());
-        }
-
-        // fetch the files if necessary
-        File fetchDir = null;
-        if(fileFetcher == null) {
-
-            logger.warn("File fetcher class has not instantiated correctly. Assuming local file");
-
-            if(!Utils.isReadableDir(fetchUrl)) {
-                throw new VoldemortException("Fetch url " + fetchUrl + " is not readable");
-            }
-
-            fetchDir = new File(store.getStoreDirPath(), "version-" + Long.toString(pushVersion));
-            Utils.move(new File(fetchUrl), fetchDir);
-
-        } else {
-            logger.info("Executing fetch of " + fetchUrl);
-
-            try {
-                fetchDir = fileFetcher.fetch(fetchUrl, store.getStoreDirPath() + File.separator
-                                                       + "version-" + Long.toString(pushVersion));
-
-                if(fetchDir == null) {
-                    throw new ServletException("File fetcher failed for " + fetchUrl
-                                               + " and store name = " + storeName
-                                               + " due to incorrect input path/checksum error");
-                } else {
-                    logger.info("Fetch complete.");
-                }
-
-            } catch(Exception e) {
-                throw new ServletException("Exception in Fetcher = " + e.getMessage());
-            }
-
-        }
-        resp.getWriter().write(fetchDir.getAbsolutePath());
-    }
-
-    private void doRollback(HttpServletRequest req) throws ServletException {
-        String storeName = getRequired(req, "store");
-        long pushVersion = Long.parseLong(getRequired(req, "pushVersion"));
-
-        ReadOnlyStorageEngine store = getStore(storeName);
-        if(store == null)
-            throw new ServletException("'" + storeName + "' is not a registered read-only store.");
-
-        try {
-            File rollbackVersionDir = new File(store.getStoreDirPath(), "version-" + pushVersion);
-
-            store.rollback(rollbackVersionDir);
-        } catch(Exception e) {
-            throw new ServletException("Exception in Fetcher = " + e.getMessage());
-        }
-    }
-
-    private String getOptional(HttpServletRequest req, String name) {
-        return req.getParameter(name);
-    }
-
-    private String getRequired(HttpServletRequest req, String name) throws ServletException {
-        String val = req.getParameter(name);
-        if(val == null)
-            throw new ServletException("Missing required parameter '" + name + "'.");
-        return val;
-    }
-
-    private ReadOnlyStorageEngine getStore(String storeName) throws ServletException {
-        initStores((VoldemortServer) getServletContext().getAttribute(VoldemortServletContextListener.SERVER_KEY));
-        for(ReadOnlyStorageEngine store: this.stores)
-            if(store.getName().equals(storeName))
-                return store;
-        throw new ServletException("'" + storeName + "' is not a registered read-only store.");
-    }
-}
->>>>>>> 06be27c2
+/*
+ * Copyright 2008-2009 LinkedIn, Inc
+ * 
+ * Licensed under the Apache License, Version 2.0 (the "License"); you may not
+ * use this file except in compliance with the License. You may obtain a copy of
+ * the License at
+ * 
+ * http://www.apache.org/licenses/LICENSE-2.0
+ * 
+ * Unless required by applicable law or agreed to in writing, software
+ * distributed under the License is distributed on an "AS IS" BASIS, WITHOUT
+ * WARRANTIES OR CONDITIONS OF ANY KIND, either express or implied. See the
+ * License for the specific language governing permissions and limitations under
+ * the License.
+ */
+
+package voldemort.server.http.gui;
+
+import java.io.File;
+import java.io.IOException;
+import java.util.List;
+import java.util.Map;
+
+import javax.servlet.ServletConfig;
+import javax.servlet.ServletException;
+import javax.servlet.http.HttpServlet;
+import javax.servlet.http.HttpServletRequest;
+import javax.servlet.http.HttpServletResponse;
+
+import org.apache.log4j.Logger;
+
+import voldemort.VoldemortException;
+import voldemort.server.ServiceType;
+import voldemort.server.VoldemortServer;
+import voldemort.server.http.VoldemortServletContextListener;
+import voldemort.server.storage.StorageService;
+import voldemort.store.StorageEngine;
+import voldemort.store.readonly.FileFetcher;
+import voldemort.store.readonly.ReadOnlyStorageEngine;
+import voldemort.store.readonly.ReadOnlyUtils;
+import voldemort.utils.ByteArray;
+import voldemort.utils.Props;
+import voldemort.utils.ReflectUtils;
+import voldemort.utils.Utils;
+
+import com.google.common.collect.Lists;
+import com.google.common.collect.Maps;
+
+/**
+ * A servlet that supports both manual or programatic operations on read only
+ * stores. The operations are
+ * <ol>
+ * <li>FETCH. Fetch the given files to the local node. Parameters:
+ * operation="fetch", dir=[data-directory], store=[name-of-store],
+ * pushVersion=[version-of-push]</li>
+ * <li>SWAP. Swap the data directory atomically. Parameters: operation="swap",
+ * store=[name-of-store]</li>
+ * <li>ROLLBACK. Rollback the store to previous push version. Parameters:
+ * operation="rollback", store=[name-of-store],
+ * pushVersion=[version-of-push-to-rollback-to]</li>
+ * </ol>
+ * 
+ * 
+ */
+public class ReadOnlyStoreManagementServlet extends HttpServlet {
+
+    private static final long serialVersionUID = 1;
+    private static final Logger logger = Logger.getLogger(ReadOnlyStoreManagementServlet.class);
+
+    private volatile List<ReadOnlyStorageEngine> stores;
+    private VelocityEngine velocityEngine;
+    private FileFetcher fileFetcher;
+
+    public ReadOnlyStoreManagementServlet() {}
+
+    public ReadOnlyStoreManagementServlet(VoldemortServer server, VelocityEngine engine) {
+        this.stores = getReadOnlyStores(server);
+        this.velocityEngine = Utils.notNull(engine);
+        setFetcherClass(server);
+    }
+
+    @Override
+    public void init(ServletConfig config) throws ServletException {
+        super.init(config);
+        VoldemortServer server = (VoldemortServer) config.getServletContext()
+                                                         .getAttribute(VoldemortServletContextListener.SERVER_KEY);
+
+        initStores(server);
+        initVelocity(config);
+        setFetcherClass(server);
+    }
+
+    public void initStores(VoldemortServer server) {
+        this.stores = getReadOnlyStores(server);
+    }
+
+    public void initVelocity(ServletConfig config) {
+        this.velocityEngine = (VelocityEngine) Utils.notNull(config.getServletContext()
+                                                                   .getAttribute(VoldemortServletContextListener.VELOCITY_ENGINE_KEY));
+    }
+
+    private void setFetcherClass(VoldemortServer server) {
+        String className = server.getVoldemortConfig()
+                                 .getAllProps()
+                                 .getString("file.fetcher.class", null);
+        if(className == null || className.trim().length() == 0) {
+            this.fileFetcher = null;
+        } else {
+            try {
+                logger.info("Loading fetcher " + className);
+                Class<?> cls = Class.forName(className.trim());
+                this.fileFetcher = (FileFetcher) ReflectUtils.callConstructor(cls,
+                                                                              new Class<?>[] { Props.class },
+                                                                              new Object[] { server.getVoldemortConfig()
+                                                                                                   .getAllProps() });
+            } catch(Exception e) {
+                throw new VoldemortException("Error loading file fetcher class " + className, e);
+            }
+        }
+    }
+
+    private List<ReadOnlyStorageEngine> getReadOnlyStores(VoldemortServer server) {
+        StorageService storage = (StorageService) Utils.notNull(server)
+                                                       .getService(ServiceType.STORAGE);
+        List<ReadOnlyStorageEngine> l = Lists.newArrayList();
+        for(StorageEngine<ByteArray, byte[], byte[]> engine: storage.getStoreRepository()
+                                                                    .getStorageEnginesByClass(ReadOnlyStorageEngine.class)) {
+            l.add((ReadOnlyStorageEngine) engine);
+        }
+        return l;
+    }
+
+    @Override
+    public void doGet(HttpServletRequest req, HttpServletResponse resp) throws ServletException,
+            IOException {
+        initStores((VoldemortServer) getServletContext().getAttribute(VoldemortServletContextListener.SERVER_KEY));
+        Map<String, Object> params = Maps.newHashMap();
+        params.put("stores", stores);
+        velocityEngine.render("read-only-mgmt.vm", params, resp.getOutputStream());
+    }
+
+    @Override
+    public void doPost(HttpServletRequest req, HttpServletResponse resp) throws ServletException,
+            IOException {
+        try {
+            String operation = getRequired(req, "operation").toLowerCase();
+            if("swap".equals(operation)) {
+                doSwap(req, resp);
+            } else if("fetch".equals(operation)) {
+                doFetch(req, resp);
+            } else if("rollback".equals(operation)) {
+                doRollback(req);
+            } else {
+                throw new IllegalArgumentException("Unknown operation parameter: "
+                                                   + req.getParameter("operation"));
+            }
+        } catch(Exception e) {
+            logger.error("Error while performing operation.", e);
+            resp.sendError(500, "Error while performing operation: " + e.getMessage());
+        }
+    }
+
+    private void doSwap(HttpServletRequest req, HttpServletResponse resp) throws IOException,
+            ServletException {
+        String dir = getRequired(req, "dir");
+        String storeName = getRequired(req, "store");
+
+        ReadOnlyStorageEngine store = this.getStore(storeName);
+        if(store == null)
+            throw new ServletException("'" + storeName + "' is not a registered read-only store.");
+
+        if(!Utils.isReadableDir(dir))
+            throw new ServletException("Store directory '" + dir + "' is not a readable directory.");
+
+        store.swapFiles(dir);
+        resp.getWriter().write("Swap completed.");
+    }
+
+    private void doFetch(HttpServletRequest req, HttpServletResponse resp) throws IOException,
+            ServletException {
+        String fetchUrl = getRequired(req, "dir");
+        String storeName = getRequired(req, "store");
+        String pushVersionString = getOptional(req, "pushVersion");
+
+        ReadOnlyStorageEngine store = this.getStore(storeName);
+        if(store == null)
+            throw new ServletException("'" + storeName + "' is not a registered read-only store.");
+
+        long pushVersion;
+        if(pushVersionString == null) {
+            // Find the max version
+            long maxVersion;
+            File[] storeDirList = ReadOnlyUtils.getVersionDirs(new File(store.getStoreDirPath()));
+            if(storeDirList == null || storeDirList.length == 0) {
+                throw new ServletException("Push version required since no version folders exist");
+            } else {
+                maxVersion = ReadOnlyUtils.getVersionId(ReadOnlyUtils.findKthVersionedDir(storeDirList,
+                                                                                          storeDirList.length - 1,
+                                                                                          storeDirList.length - 1)[0]);
+            }
+            pushVersion = maxVersion + 1;
+        } else {
+            pushVersion = Long.parseLong(pushVersionString);
+            if(pushVersion <= store.getCurrentVersionId())
+                throw new ServletException("Version of push specified (" + pushVersion
+                                           + ") should be greater than current version "
+                                           + store.getCurrentVersionId());
+        }
+
+        // fetch the files if necessary
+        File fetchDir = null;
+        if(fileFetcher == null) {
+
+            logger.warn("File fetcher class has not instantiated correctly. Assuming local file");
+
+            if(!Utils.isReadableDir(fetchUrl)) {
+                throw new VoldemortException("Fetch url " + fetchUrl + " is not readable");
+            }
+
+            fetchDir = new File(store.getStoreDirPath(), "version-" + Long.toString(pushVersion));
+            Utils.move(new File(fetchUrl), fetchDir);
+
+        } else {
+            logger.info("Executing fetch of " + fetchUrl);
+
+            try {
+                fetchDir = fileFetcher.fetch(fetchUrl, store.getStoreDirPath() + File.separator
+                                                       + "version-" + Long.toString(pushVersion));
+
+                if(fetchDir == null) {
+                    throw new ServletException("File fetcher failed for " + fetchUrl
+                                               + " and store name = " + storeName
+                                               + " due to incorrect input path/checksum error");
+                } else {
+                    logger.info("Fetch complete.");
+                }
+
+            } catch(Exception e) {
+                throw new ServletException("Exception in Fetcher = " + e.getMessage());
+            }
+
+        }
+        resp.getWriter().write(fetchDir.getAbsolutePath());
+    }
+
+    private void doRollback(HttpServletRequest req) throws ServletException {
+        String storeName = getRequired(req, "store");
+        long pushVersion = Long.parseLong(getRequired(req, "pushVersion"));
+
+        ReadOnlyStorageEngine store = getStore(storeName);
+        if(store == null)
+            throw new ServletException("'" + storeName + "' is not a registered read-only store.");
+
+        try {
+            File rollbackVersionDir = new File(store.getStoreDirPath(), "version-" + pushVersion);
+
+            store.rollback(rollbackVersionDir);
+        } catch(Exception e) {
+            throw new ServletException("Exception in Fetcher = " + e.getMessage());
+        }
+    }
+
+    private String getOptional(HttpServletRequest req, String name) {
+        return req.getParameter(name);
+    }
+
+    private String getRequired(HttpServletRequest req, String name) throws ServletException {
+        String val = req.getParameter(name);
+        if(val == null)
+            throw new ServletException("Missing required parameter '" + name + "'.");
+        return val;
+    }
+
+    private ReadOnlyStorageEngine getStore(String storeName) throws ServletException {
+        initStores((VoldemortServer) getServletContext().getAttribute(VoldemortServletContextListener.SERVER_KEY));
+        for(ReadOnlyStorageEngine store: this.stores)
+            if(store.getName().equals(storeName))
+                return store;
+        throw new ServletException("'" + storeName + "' is not a registered read-only store.");
+    }
+}