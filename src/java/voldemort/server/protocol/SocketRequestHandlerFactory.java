--- conflicted
+++ resolved
@@ -57,20 +57,12 @@
                 return new ProtoBuffRequestHandler(new ErrorCodeMapper(), repository);
             case ADMIN_PROTOCOL_BUFFERS:
                 return new AdminServiceRequestHandler(new ErrorCodeMapper(),
-<<<<<<< HEAD
+                                                      storage,
                                                       repository,
                                                       metadata,
                                                       voldemortConfig,
                                                       asyncRunner,
                                                       rebalancer);
-=======
-                                                               storage,
-                                                               repository,
-                                                               metadata,
-                                                               voldemortConfig,
-                                                               asyncRunner,
-                                                               rebalancer);
->>>>>>> e219ac64
             default:
                 throw new VoldemortException("Unknown wire format " + type);
         }
