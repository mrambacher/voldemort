<<<<<<< HEAD
package voldemort.server.protocol.admin;

import java.io.DataInputStream;
import java.io.DataOutputStream;
import java.io.IOException;
import java.util.List;

import org.apache.log4j.Logger;

import voldemort.VoldemortException;
import voldemort.client.protocol.VoldemortFilter;
import voldemort.client.protocol.admin.filter.DefaultVoldemortFilter;
import voldemort.client.protocol.pb.ProtoUtils;
import voldemort.client.protocol.pb.VAdminProto;
import voldemort.routing.RoutingStrategy;
import voldemort.server.StoreRepository;
import voldemort.server.VoldemortConfig;
import voldemort.server.protocol.StreamRequestHandler;
import voldemort.store.ErrorCodeMapper;
import voldemort.store.StorageEngine;
import voldemort.store.metadata.MetadataStore;
import voldemort.utils.ByteArray;
import voldemort.utils.ClosableIterator;
import voldemort.utils.EventThrottler;
import voldemort.utils.NetworkClassLoader;

public abstract class FetchStreamRequestHandler implements StreamRequestHandler {

    protected final VAdminProto.FetchPartitionEntriesRequest request;

    protected final ErrorCodeMapper errorCodeMapper;

    protected final RoutingStrategy routingStrategy;

    protected final EventThrottler throttler;

    protected final List<Integer> partitionList;

    protected final VoldemortFilter filter;

    protected final StorageEngine<ByteArray, byte[]> storageEngine;

    protected final ClosableIterator<ByteArray> keyIterator;

    protected int counter;

    protected int fetched;

    protected final long startTime;

    protected final Logger logger = Logger.getLogger(getClass());

    protected FetchStreamRequestHandler(VAdminProto.FetchPartitionEntriesRequest request,
                                        MetadataStore metadataStore,
                                        ErrorCodeMapper errorCodeMapper,
                                        VoldemortConfig voldemortConfig,
                                        StoreRepository storeRepository,
                                        NetworkClassLoader networkClassLoader) {
        this.request = request;
        this.errorCodeMapper = errorCodeMapper;
        storageEngine = AdminServiceRequestHandler.getStorageEngine(storeRepository,
                                                                    request.getStore());
        routingStrategy = metadataStore.getRoutingStrategy(storageEngine.getName());
        throttler = new EventThrottler(voldemortConfig.getStreamMaxReadBytesPerSec());
        partitionList = request.getPartitionsList();
        filter = (request.hasFilter()) ? AdminServiceRequestHandler.getFilterFromRequest(request.getFilter(),
                                                                                         voldemortConfig,
                                                                                         networkClassLoader)
                                      : new DefaultVoldemortFilter();
        keyIterator = storageEngine.keys();
        startTime = System.currentTimeMillis();
    }

    public final StreamRequestDirection getDirection() {
        return StreamRequestDirection.WRITING;
    }

    public StreamRequestHandlerState getRequestState(DataInputStream inputStream)
            throws IOException {
        if(keyIterator.hasNext()) {
            return StreamRequestHandlerState.WRITING;
        } else {
            return StreamRequestHandlerState.COMPLETE;
        }
    }

    public final void close(DataOutputStream outputStream) throws IOException {
        if(null != keyIterator)
            keyIterator.close();

        ProtoUtils.writeEndOfStream(outputStream);
    }

    public final void handleError(DataOutputStream outputStream, VoldemortException e)
            throws IOException {
        VAdminProto.FetchPartitionEntriesResponse response = VAdminProto.FetchPartitionEntriesResponse.newBuilder()
                                                                                                      .setError(ProtoUtils.encodeError(errorCodeMapper,
                                                                                                                                       e))
                                                                                                      .build();

        ProtoUtils.writeMessage(outputStream, response);
        logger.error("handleFetchPartitionEntries failed for request(" + request.toString() + ")",
                     e);
    }

    protected boolean validPartition(byte[] key) {
        List<Integer> keyPartitions = routingStrategy.getPartitionList(key);

        for(int p: partitionList) {
            if(keyPartitions.contains(p))
                return true;
        }

        return false;
    }

}
=======
package voldemort.server.protocol.admin;

import java.io.DataOutputStream;
import java.io.IOException;
import java.util.List;

import org.apache.log4j.Logger;

import voldemort.VoldemortException;
import voldemort.client.protocol.VoldemortFilter;
import voldemort.client.protocol.admin.filter.DefaultVoldemortFilter;
import voldemort.client.protocol.admin.filter.MasterOnlyVoldemortFilter;
import voldemort.client.protocol.pb.ProtoUtils;
import voldemort.client.protocol.pb.VAdminProto;
import voldemort.routing.RoutingStrategy;
import voldemort.server.StoreRepository;
import voldemort.server.VoldemortConfig;
import voldemort.server.protocol.StreamRequestHandler;
import voldemort.store.ErrorCodeMapper;
import voldemort.store.StorageEngine;
import voldemort.store.metadata.MetadataStore;
import voldemort.utils.ByteArray;
import voldemort.utils.ClosableIterator;
import voldemort.utils.EventThrottler;
import voldemort.utils.NetworkClassLoader;

public abstract class FetchStreamRequestHandler implements StreamRequestHandler {

    protected final VAdminProto.FetchPartitionEntriesRequest request;

    protected final ErrorCodeMapper errorCodeMapper;

    protected final RoutingStrategy routingStrategy;

    protected final EventThrottler throttler;

    protected final List<Integer> partitionList;

    protected final VoldemortFilter filter;

    protected final StorageEngine<ByteArray, byte[]> storageEngine;

    protected final ClosableIterator<ByteArray> keyIterator;

    protected int counter;

    protected int fetched;

    protected final long startTime;

    protected final Logger logger = Logger.getLogger(getClass());

    protected FetchStreamRequestHandler(VAdminProto.FetchPartitionEntriesRequest request,
                                        MetadataStore metadataStore,
                                        ErrorCodeMapper errorCodeMapper,
                                        VoldemortConfig voldemortConfig,
                                        StoreRepository storeRepository,
                                        NetworkClassLoader networkClassLoader) {
        this.request = request;
        this.errorCodeMapper = errorCodeMapper;
        storageEngine = AdminServiceRequestHandler.getStorageEngine(storeRepository,
                                                                    request.getStore());
        routingStrategy = metadataStore.getRoutingStrategy(storageEngine.getName());
        throttler = new EventThrottler(voldemortConfig.getStreamMaxReadBytesPerSec());
        partitionList = request.getPartitionsList();
        if(request.hasFilter()) {
            filter = AdminServiceRequestHandler.getFilterFromRequest(request.getFilter(),
                                                                     voldemortConfig,
                                                                     networkClassLoader);
        } else {
            if(request.hasFetchMasterEntries() && request.getFetchMasterEntries()) {
                filter = new MasterOnlyVoldemortFilter(routingStrategy, request.getPartitionsList());
            } else {
                filter = new DefaultVoldemortFilter();
            }
        }
        keyIterator = storageEngine.keys();
        startTime = System.currentTimeMillis();
    }

    public final StreamRequestDirection getDirection() {
        return StreamRequestDirection.WRITING;
    }

    public final void close(DataOutputStream outputStream) throws IOException {
        if(null != keyIterator)
            keyIterator.close();

        ProtoUtils.writeEndOfStream(outputStream);
    }

    public final void handleError(DataOutputStream outputStream, VoldemortException e)
            throws IOException {
        VAdminProto.FetchPartitionEntriesResponse response = VAdminProto.FetchPartitionEntriesResponse.newBuilder()
                                                                                                      .setError(ProtoUtils.encodeError(errorCodeMapper,
                                                                                                                                       e))
                                                                                                      .build();

        ProtoUtils.writeMessage(outputStream, response);
        logger.error("handleFetchPartitionEntries failed for request(" + request.toString() + ")",
                     e);
    }

    protected boolean validPartition(byte[] key) {
        List<Integer> keyPartitions = routingStrategy.getPartitionList(key);

        for(int p: partitionList) {
            if(keyPartitions.contains(p))
                return true;
        }

        return false;
    }

}
>>>>>>> a24eb465
<|MERGE_RESOLUTION|>--- conflicted
+++ resolved
@@ -1,124 +1,6 @@
-<<<<<<< HEAD
 package voldemort.server.protocol.admin;
 
 import java.io.DataInputStream;
-import java.io.DataOutputStream;
-import java.io.IOException;
-import java.util.List;
-
-import org.apache.log4j.Logger;
-
-import voldemort.VoldemortException;
-import voldemort.client.protocol.VoldemortFilter;
-import voldemort.client.protocol.admin.filter.DefaultVoldemortFilter;
-import voldemort.client.protocol.pb.ProtoUtils;
-import voldemort.client.protocol.pb.VAdminProto;
-import voldemort.routing.RoutingStrategy;
-import voldemort.server.StoreRepository;
-import voldemort.server.VoldemortConfig;
-import voldemort.server.protocol.StreamRequestHandler;
-import voldemort.store.ErrorCodeMapper;
-import voldemort.store.StorageEngine;
-import voldemort.store.metadata.MetadataStore;
-import voldemort.utils.ByteArray;
-import voldemort.utils.ClosableIterator;
-import voldemort.utils.EventThrottler;
-import voldemort.utils.NetworkClassLoader;
-
-public abstract class FetchStreamRequestHandler implements StreamRequestHandler {
-
-    protected final VAdminProto.FetchPartitionEntriesRequest request;
-
-    protected final ErrorCodeMapper errorCodeMapper;
-
-    protected final RoutingStrategy routingStrategy;
-
-    protected final EventThrottler throttler;
-
-    protected final List<Integer> partitionList;
-
-    protected final VoldemortFilter filter;
-
-    protected final StorageEngine<ByteArray, byte[]> storageEngine;
-
-    protected final ClosableIterator<ByteArray> keyIterator;
-
-    protected int counter;
-
-    protected int fetched;
-
-    protected final long startTime;
-
-    protected final Logger logger = Logger.getLogger(getClass());
-
-    protected FetchStreamRequestHandler(VAdminProto.FetchPartitionEntriesRequest request,
-                                        MetadataStore metadataStore,
-                                        ErrorCodeMapper errorCodeMapper,
-                                        VoldemortConfig voldemortConfig,
-                                        StoreRepository storeRepository,
-                                        NetworkClassLoader networkClassLoader) {
-        this.request = request;
-        this.errorCodeMapper = errorCodeMapper;
-        storageEngine = AdminServiceRequestHandler.getStorageEngine(storeRepository,
-                                                                    request.getStore());
-        routingStrategy = metadataStore.getRoutingStrategy(storageEngine.getName());
-        throttler = new EventThrottler(voldemortConfig.getStreamMaxReadBytesPerSec());
-        partitionList = request.getPartitionsList();
-        filter = (request.hasFilter()) ? AdminServiceRequestHandler.getFilterFromRequest(request.getFilter(),
-                                                                                         voldemortConfig,
-                                                                                         networkClassLoader)
-                                      : new DefaultVoldemortFilter();
-        keyIterator = storageEngine.keys();
-        startTime = System.currentTimeMillis();
-    }
-
-    public final StreamRequestDirection getDirection() {
-        return StreamRequestDirection.WRITING;
-    }
-
-    public StreamRequestHandlerState getRequestState(DataInputStream inputStream)
-            throws IOException {
-        if(keyIterator.hasNext()) {
-            return StreamRequestHandlerState.WRITING;
-        } else {
-            return StreamRequestHandlerState.COMPLETE;
-        }
-    }
-
-    public final void close(DataOutputStream outputStream) throws IOException {
-        if(null != keyIterator)
-            keyIterator.close();
-
-        ProtoUtils.writeEndOfStream(outputStream);
-    }
-
-    public final void handleError(DataOutputStream outputStream, VoldemortException e)
-            throws IOException {
-        VAdminProto.FetchPartitionEntriesResponse response = VAdminProto.FetchPartitionEntriesResponse.newBuilder()
-                                                                                                      .setError(ProtoUtils.encodeError(errorCodeMapper,
-                                                                                                                                       e))
-                                                                                                      .build();
-
-        ProtoUtils.writeMessage(outputStream, response);
-        logger.error("handleFetchPartitionEntries failed for request(" + request.toString() + ")",
-                     e);
-    }
-
-    protected boolean validPartition(byte[] key) {
-        List<Integer> keyPartitions = routingStrategy.getPartitionList(key);
-
-        for(int p: partitionList) {
-            if(keyPartitions.contains(p))
-                return true;
-        }
-
-        return false;
-    }
-
-}
-=======
-package voldemort.server.protocol.admin;
-
 import java.io.DataOutputStream;
 import java.io.IOException;
 import java.util.List;
@@ -201,6 +83,15 @@
         return StreamRequestDirection.WRITING;
     }
 
+    public StreamRequestHandlerState getRequestState(DataInputStream inputStream)
+            throws IOException {
+        if(keyIterator.hasNext()) {
+            return StreamRequestHandlerState.WRITING;
+        } else {
+            return StreamRequestHandlerState.COMPLETE;
+        }
+    }
+
     public final void close(DataOutputStream outputStream) throws IOException {
         if(null != keyIterator)
             keyIterator.close();
@@ -231,5 +122,4 @@
         return false;
     }
 
-}
->>>>>>> a24eb465
+}