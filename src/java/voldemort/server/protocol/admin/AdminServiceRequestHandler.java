<<<<<<< HEAD
/*
 * Copyright 2008-2009 LinkedIn, Inc
 * 
 * Licensed under the Apache License, Version 2.0 (the "License"); you may not
 * use this file except in compliance with the License. You may obtain a copy of
 * the License at
 * 
 * http://www.apache.org/licenses/LICENSE-2.0
 * 
 * Unless required by applicable law or agreed to in writing, software
 * distributed under the License is distributed on an "AS IS" BASIS, WITHOUT
 * WARRANTIES OR CONDITIONS OF ANY KIND, either express or implied. See the
 * License for the specific language governing permissions and limitations under
 * the License.
 */

package voldemort.server.protocol.admin;

import java.io.DataInputStream;
import java.io.DataOutputStream;
import java.io.File;
import java.io.IOException;
import java.io.StringReader;
import java.nio.ByteBuffer;
import java.util.ArrayList;
import java.util.Iterator;
import java.util.List;
import java.util.concurrent.atomic.AtomicBoolean;

import org.apache.log4j.Logger;

import voldemort.VoldemortException;
import voldemort.client.protocol.VoldemortFilter;
import voldemort.client.protocol.admin.AdminClient;
import voldemort.client.protocol.admin.filter.DefaultVoldemortFilter;
import voldemort.client.protocol.pb.ProtoUtils;
import voldemort.client.protocol.pb.VAdminProto;
import voldemort.client.protocol.pb.VAdminProto.VoldemortAdminRequest;
import voldemort.client.rebalance.RebalancePartitionsInfo;
import voldemort.routing.RoutingStrategy;
import voldemort.server.StoreRepository;
import voldemort.server.VoldemortConfig;
import voldemort.server.protocol.RequestHandler;
import voldemort.server.protocol.StreamRequestHandler;
import voldemort.server.rebalance.Rebalancer;
import voldemort.server.storage.StorageService;
import voldemort.store.ErrorCodeMapper;
import voldemort.store.StorageEngine;
import voldemort.store.StoreDefinition;
import voldemort.store.StoreOperationFailureException;
import voldemort.store.metadata.MetadataStore;
import voldemort.store.readonly.FileFetcher;
import voldemort.store.readonly.ReadOnlyStorageEngine;
import voldemort.store.readonly.ReadOnlyUtils;
import voldemort.utils.ByteArray;
import voldemort.utils.ByteBufferBackedInputStream;
import voldemort.utils.ByteUtils;
import voldemort.utils.ClosableIterator;
import voldemort.utils.EventThrottler;
import voldemort.utils.NetworkClassLoader;
import voldemort.utils.Pair;
import voldemort.utils.Props;
import voldemort.utils.RebalanceUtils;
import voldemort.utils.ReflectUtils;
import voldemort.utils.Utils;
import voldemort.versioning.ObsoleteVersionException;
import voldemort.versioning.VectorClock;
import voldemort.versioning.Versioned;
import voldemort.xml.StoreDefinitionsMapper;

import com.google.common.collect.Lists;

/**
 * Protocol buffers implementation of a {@link RequestHandler}
 * 
 */
public class AdminServiceRequestHandler implements RequestHandler {

    private final static Logger logger = Logger.getLogger(AdminServiceRequestHandler.class);

    private final static Object lock = new Object();

    private final ErrorCodeMapper errorCodeMapper;
    private final MetadataStore metadataStore;
    private final StorageService storageService;
    private final StoreRepository storeRepository;
    private final NetworkClassLoader networkClassLoader;
    private final VoldemortConfig voldemortConfig;
    private final AsyncOperationService asyncService;
    private final Rebalancer rebalancer;
    private FileFetcher fileFetcher;

    public AdminServiceRequestHandler(ErrorCodeMapper errorCodeMapper,
                                      StorageService storageService,
                                      StoreRepository storeRepository,
                                      MetadataStore metadataStore,
                                      VoldemortConfig voldemortConfig,
                                      AsyncOperationService asyncService,
                                      Rebalancer rebalancer) {
        this.errorCodeMapper = errorCodeMapper;
        this.storageService = storageService;
        this.metadataStore = metadataStore;
        this.storeRepository = storeRepository;
        this.voldemortConfig = voldemortConfig;
        this.networkClassLoader = new NetworkClassLoader(Thread.currentThread()
                                                               .getContextClassLoader());
        this.asyncService = asyncService;
        this.rebalancer = rebalancer;
        setFetcherClass(voldemortConfig);
    }

    private void setFetcherClass(VoldemortConfig voldemortConfig) {
        if(voldemortConfig != null) {
            String className = voldemortConfig.getAllProps().getString("file.fetcher.class", null);
            if(className == null || className.trim().length() == 0) {
                this.fileFetcher = null;
            } else {
                try {
                    logger.info("Loading fetcher " + className);
                    Class<?> cls = Class.forName(className.trim());
                    this.fileFetcher = (FileFetcher) ReflectUtils.callConstructor(cls,
                                                                                  new Class<?>[] { Props.class },
                                                                                  new Object[] { voldemortConfig.getAllProps() });
                } catch(Exception e) {
                    throw new VoldemortException("Error loading file fetcher class " + className, e);
                }
            }
        } else {
            this.fileFetcher = null;
        }
    }

    public StreamRequestHandler handleRequest(final DataInputStream inputStream,
                                              final DataOutputStream outputStream)
            throws IOException {
        // Another protocol buffers bug here, temp. work around
        VoldemortAdminRequest.Builder request = VoldemortAdminRequest.newBuilder();
        int size = inputStream.readInt();

        if(logger.isTraceEnabled())
            logger.trace("In handleRequest, request specified size of " + size + " bytes");

        if(size < 0)
            throw new IOException("In handleRequest, request specified size of " + size + " bytes");

        byte[] input = new byte[size];
        ByteUtils.read(inputStream, input);
        request.mergeFrom(input);

        switch(request.getType()) {
            case GET_METADATA:
                ProtoUtils.writeMessage(outputStream, handleGetMetadata(request.getGetMetadata()));
                break;
            case UPDATE_METADATA:
                ProtoUtils.writeMessage(outputStream,
                                        handleUpdateMetadata(request.getUpdateMetadata()));
                break;
            case DELETE_PARTITION_ENTRIES:
                ProtoUtils.writeMessage(outputStream,
                                        handleDeletePartitionEntries(request.getDeletePartitionEntries()));
                break;
            case FETCH_PARTITION_ENTRIES:
                return handleFetchPartitionEntries(request.getFetchPartitionEntries());

            case UPDATE_PARTITION_ENTRIES:
                return handleUpdatePartitionEntries(request.getUpdatePartitionEntries());

            case INITIATE_FETCH_AND_UPDATE:
                ProtoUtils.writeMessage(outputStream,
                                        handleFetchAndUpdate(request.getInitiateFetchAndUpdate()));
                break;
            case ASYNC_OPERATION_STATUS:
                ProtoUtils.writeMessage(outputStream,
                                        handleAsyncStatus(request.getAsyncOperationStatus()));
                break;
            case INITIATE_REBALANCE_NODE:
                ProtoUtils.writeMessage(outputStream,
                                        handleRebalanceNode(request.getInitiateRebalanceNode()));
                break;
            case ASYNC_OPERATION_LIST:
                ProtoUtils.writeMessage(outputStream,
                                        handleAsyncOperationList(request.getAsyncOperationList()));
                break;
            case ASYNC_OPERATION_STOP:
                ProtoUtils.writeMessage(outputStream,
                                        handleAsyncOperationStop(request.getAsyncOperationStop()));
                break;
            case TRUNCATE_ENTRIES:
                ProtoUtils.writeMessage(outputStream,
                                        handleTruncateEntries(request.getTruncateEntries()));
                break;
            case ADD_STORE:
                ProtoUtils.writeMessage(outputStream, handleAddStore(request.getAddStore()));
                break;
            case DELETE_STORE:
                ProtoUtils.writeMessage(outputStream, handleDeleteStore(request.getDeleteStore()));
                break;
            case FETCH_STORE:
                ProtoUtils.writeMessage(outputStream, handleFetchStore(request.getFetchStore()));
                break;
            case SWAP_STORE:
                ProtoUtils.writeMessage(outputStream, handleSwapStore(request.getSwapStore()));
                break;
            case ROLLBACK_STORE:
                ProtoUtils.writeMessage(outputStream,
                                        handleRollbackStore(request.getRollbackStore()));
                break;
            case GET_RO_MAX_VERSION:
                ProtoUtils.writeMessage(outputStream,
                                        handleGetROMaxVersion(request.getGetRoMaxVersion()));
                break;
            default:
                throw new VoldemortException("Unkown operation " + request.getType());
        }

        return null;
    }

    public VAdminProto.GetROMaxVersionResponse handleGetROMaxVersion(VAdminProto.GetROMaxVersionRequest request) {
        final String storeName = request.getStoreName();
        VAdminProto.GetROMaxVersionResponse.Builder response = VAdminProto.GetROMaxVersionResponse.newBuilder();

        try {
            ReadOnlyStorageEngine store = (ReadOnlyStorageEngine) getStorageEngine(storeRepository,
                                                                                   storeName);
            File storeDirPath = new File(store.getStoreDirPath());

            if(!storeDirPath.exists())
                throw new VoldemortException("Unable to locate the directory of the read-only store "
                                             + storeName);

            File[] versionDirs = ReadOnlyUtils.getVersionDirs(storeDirPath);
            File[] kthDir = ReadOnlyUtils.findKthVersionedDir(versionDirs,
                                                              versionDirs.length - 1,
                                                              versionDirs.length - 1);

            response.setPushVersion(ReadOnlyUtils.getVersionId(kthDir[0]));
        } catch(VoldemortException e) {
            response.setError(ProtoUtils.encodeError(errorCodeMapper, e));
            logger.error("handleGetROMaxVersion failed for request(" + request.toString() + ")", e);
        }
        return response.build();
    }

    public StreamRequestHandler handleFetchPartitionEntries(VAdminProto.FetchPartitionEntriesRequest request) {
        boolean fetchValues = request.hasFetchValues() && request.getFetchValues();

        if(fetchValues) {
            boolean fetchMasterValues = request.hasFetchMasterEntries()
                                        && request.getFetchMasterEntries();

            if(fetchMasterValues) {
                return new FetchMasterEntriesStreamRequestHandler(request,
                                                                  metadataStore,
                                                                  errorCodeMapper,
                                                                  voldemortConfig,
                                                                  storeRepository,
                                                                  networkClassLoader);
            } else {
                return new FetchEntriesStreamRequestHandler(request,
                                                            metadataStore,
                                                            errorCodeMapper,
                                                            voldemortConfig,
                                                            storeRepository,
                                                            networkClassLoader);
            }
        } else
            return new FetchKeysStreamRequestHandler(request,
                                                     metadataStore,
                                                     errorCodeMapper,
                                                     voldemortConfig,
                                                     storeRepository,
                                                     networkClassLoader);
    }

    public StreamRequestHandler handleUpdatePartitionEntries(VAdminProto.UpdatePartitionEntriesRequest request) {
        return new UpdatePartitionEntriesStreamRequestHandler(request,
                                                              errorCodeMapper,
                                                              voldemortConfig,
                                                              storeRepository,
                                                              networkClassLoader);
    }

    public VAdminProto.AsyncOperationStatusResponse handleRebalanceNode(VAdminProto.InitiateRebalanceNodeRequest request) {
        VAdminProto.AsyncOperationStatusResponse.Builder response = VAdminProto.AsyncOperationStatusResponse.newBuilder();
        try {
            if(!voldemortConfig.isEnableRebalanceService())
                throw new VoldemortException("Rebalance service is not enabled for node:"
                                             + metadataStore.getNodeId());

            RebalancePartitionsInfo rebalanceStealInfo = new RebalancePartitionsInfo(request.getStealerId(),
                                                                                     request.getDonorId(),
                                                                                     request.getPartitionsList(),
                                                                                     request.getDeletePartitionsList(),
                                                                                     request.getUnbalancedStoreList(),
                                                                                     request.getAttempt());

            int requestId = rebalancer.rebalanceLocalNode(rebalanceStealInfo);

            response.setRequestId(requestId)
                    .setDescription(rebalanceStealInfo.toString())
                    .setStatus("started")
                    .setComplete(false);
        } catch(VoldemortException e) {
            response.setError(ProtoUtils.encodeError(errorCodeMapper, e));
            logger.error("handleRebalanceNode failed for request(" + request.toString() + ")", e);
        }

        return response.build();
    }

    public VAdminProto.AsyncOperationListResponse handleAsyncOperationList(VAdminProto.AsyncOperationListRequest request) {
        VAdminProto.AsyncOperationListResponse.Builder response = VAdminProto.AsyncOperationListResponse.newBuilder();
        boolean showComplete = request.hasShowComplete() && request.getShowComplete();
        try {
            response.addAllRequestIds(asyncService.getAsyncOperationList(showComplete));
        } catch(VoldemortException e) {
            response.setError(ProtoUtils.encodeError(errorCodeMapper, e));
            logger.error("handleAsyncOperationList failed for request(" + request.toString() + ")",
                         e);
        }

        return response.build();
    }

    public VAdminProto.AsyncOperationStopResponse handleAsyncOperationStop(VAdminProto.AsyncOperationStopRequest request) {
        VAdminProto.AsyncOperationStopResponse.Builder response = VAdminProto.AsyncOperationStopResponse.newBuilder();
        int requestId = request.getRequestId();
        try {
            asyncService.stopOperation(requestId);
        } catch(VoldemortException e) {
            response.setError(ProtoUtils.encodeError(errorCodeMapper, e));
            logger.error("handleAsyncOperationStop failed for request(" + request.toString() + ")",
                         e);
        }

        return response.build();
    }

    public VAdminProto.RollbackStoreResponse handleRollbackStore(VAdminProto.RollbackStoreRequest request) {
        final String storeName = request.getStoreName();
        final long pushVersion = request.getPushVersion();
        VAdminProto.RollbackStoreResponse.Builder response = VAdminProto.RollbackStoreResponse.newBuilder();

        try {
            ReadOnlyStorageEngine store = (ReadOnlyStorageEngine) getStorageEngine(storeRepository,
                                                                                   storeName);

            File rollbackVersionDir = new File(store.getStoreDirPath(), "version-" + pushVersion);

            store.rollback(rollbackVersionDir);
        } catch(VoldemortException e) {
            response.setError(ProtoUtils.encodeError(errorCodeMapper, e));
            logger.error("handleRollbackStore failed for request(" + request.toString() + ")", e);
        }
        return response.build();
    }

    public VAdminProto.SwapStoreResponse handleSwapStore(VAdminProto.SwapStoreRequest request) {
        final String dir = request.getStoreDir();
        final String storeName = request.getStoreName();
        VAdminProto.SwapStoreResponse.Builder response = VAdminProto.SwapStoreResponse.newBuilder();

        try {
            ReadOnlyStorageEngine store = (ReadOnlyStorageEngine) getStorageEngine(storeRepository,
                                                                                   storeName);

            if(!Utils.isReadableDir(dir))
                throw new VoldemortException("Store directory '" + dir
                                             + "' is not a readable directory.");

            store.swapFiles(dir);
        } catch(VoldemortException e) {
            response.setError(ProtoUtils.encodeError(errorCodeMapper, e));
            logger.error("handleSwapStore failed for request(" + request.toString() + ")", e);
        }
        return response.build();
    }

    public VAdminProto.AsyncOperationStatusResponse handleFetchStore(VAdminProto.FetchStoreRequest request) {
        final String fetchUrl = request.getStoreDir();
        final String storeName = request.getStoreName();

        int requestId = asyncService.getUniqueRequestId();
        VAdminProto.AsyncOperationStatusResponse.Builder response = VAdminProto.AsyncOperationStatusResponse.newBuilder()
                                                                                                            .setRequestId(requestId)
                                                                                                            .setComplete(false)
                                                                                                            .setDescription("Fetch store")
                                                                                                            .setStatus("started");
        try {
            final ReadOnlyStorageEngine store = (ReadOnlyStorageEngine) getStorageEngine(storeRepository,
                                                                                         storeName);
            final long pushVersion;
            if(request.hasPushVersion()) {
                pushVersion = request.getPushVersion();
                if(pushVersion <= store.getCurrentVersionId())
                    throw new VoldemortException("Version of push specified (" + pushVersion
                                                 + ") should be greater than current version "
                                                 + store.getCurrentVersionId());
            } else {
                pushVersion = store.getCurrentVersionId() + 1;
            }

            asyncService.submitOperation(requestId, new AsyncOperation(requestId, "Fetch store") {

                private String fetchDirPath = null;

                @Override
                public void markComplete() {
                    if(fetchDirPath != null)
                        status.setStatus(fetchDirPath);
                    status.setComplete(true);
                }

                @Override
                public void operate() {

                    File fetchDir = null;

                    if(fileFetcher == null) {

                        logger.warn("File fetcher class has not instantiated correctly");
                        fetchDir = new File(fetchUrl);

                    } else {

                        logger.info("Executing fetch of " + fetchUrl);
                        updateStatus("0 MB copied at 0 MB/sec - 0 % complete");
                        try {
                            fileFetcher.setAsyncOperationStatus(status);
                            fetchDir = fileFetcher.fetch(fetchUrl, store.getStoreDirPath()
                                                                   + File.separator + "version-"
                                                                   + pushVersion);
                            updateStatus("Completed fetch of " + fetchUrl);

                            if(fetchDir == null) {
                                throw new VoldemortException("File fetcher failed for "
                                                             + fetchUrl
                                                             + " and store name = "
                                                             + storeName
                                                             + " due to incorrect input path/checksum error");
                            } else {
                                logger.info("Fetch complete.");
                            }
                        } catch(Exception e) {
                            throw new VoldemortException("Exception in Fetcher = " + e.getMessage());
                        }

                    }
                    fetchDirPath = new String(fetchDir.getAbsolutePath());
                }

                @Override
                public void stop() {
                    status.setException(new VoldemortException("Fetcher interrupted"));
                }
            });

        } catch(VoldemortException e) {
            response.setError(ProtoUtils.encodeError(errorCodeMapper, e));
            logger.error("handleFetchStore failed for request(" + request.toString() + ")", e);
        }

        return response.build();
    }

    public VAdminProto.AsyncOperationStatusResponse handleFetchAndUpdate(VAdminProto.InitiateFetchAndUpdateRequest request) {
        final int nodeId = request.getNodeId();
        final List<Integer> partitions = request.getPartitionsList();
        final VoldemortFilter filter = request.hasFilter() ? getFilterFromRequest(request.getFilter(),
                                                                                  voldemortConfig,
                                                                                  networkClassLoader)
                                                          : new DefaultVoldemortFilter();
        final String storeName = request.getStore();

        int requestId = asyncService.getUniqueRequestId();
        VAdminProto.AsyncOperationStatusResponse.Builder response = VAdminProto.AsyncOperationStatusResponse.newBuilder()
                                                                                                            .setRequestId(requestId)
                                                                                                            .setComplete(false)
                                                                                                            .setDescription("Fetch and update")
                                                                                                            .setStatus("started");

        try {
            asyncService.submitOperation(requestId, new AsyncOperation(requestId,
                                                                       "Fetch and Update") {

                private final AtomicBoolean running = new AtomicBoolean(true);

                @Override
                public void stop() {
                    running.set(false);
                }

                @Override
                public void operate() {
                    AdminClient adminClient = RebalanceUtils.createTempAdminClient(voldemortConfig,
                                                                                   metadataStore.getCluster(),
                                                                                   4,
                                                                                   2);
                    try {
                        StorageEngine<ByteArray, byte[]> storageEngine = getStorageEngine(storeRepository,
                                                                                          storeName);
                        Iterator<Pair<ByteArray, Versioned<byte[]>>> entriesIterator = adminClient.fetchEntries(nodeId,
                                                                                                                storeName,
                                                                                                                partitions,
                                                                                                                filter,
                                                                                                                false);
                        updateStatus("Initated fetchPartitionEntries");
                        EventThrottler throttler = new EventThrottler(voldemortConfig.getStreamMaxWriteBytesPerSec());
                        for(long i = 0; running.get() && entriesIterator.hasNext(); i++) {
                            Pair<ByteArray, Versioned<byte[]>> entry = entriesIterator.next();

                            ByteArray key = entry.getFirst();
                            Versioned<byte[]> value = entry.getSecond();
                            try {
                                storageEngine.put(key, value);
                            } catch(ObsoleteVersionException e) {
                                // log and ignore
                                logger.debug("migratePartition threw ObsoleteVersionException, Ignoring.");
                            }

                            throttler.maybeThrottle(key.length() + valueSize(value));
                            if((i % 1000) == 0) {
                                updateStatus(i + " entries processed");
                            }
                        }
                    } finally {
                        adminClient.stop();
                    }
                }
            });

        } catch(VoldemortException e) {
            response.setError(ProtoUtils.encodeError(errorCodeMapper, e));
            logger.error("handleFetchAndUpdate failed for request(" + request.toString() + ")", e);
        }

        return response.build();
    }

    public VAdminProto.AsyncOperationStatusResponse handleAsyncStatus(VAdminProto.AsyncOperationStatusRequest request) {
        VAdminProto.AsyncOperationStatusResponse.Builder response = VAdminProto.AsyncOperationStatusResponse.newBuilder();
        try {
            int requestId = request.getRequestId();
            AsyncOperationStatus operationStatus = asyncService.getOperationStatus(requestId);
            boolean requestComplete = asyncService.isComplete(requestId);
            response.setDescription(operationStatus.getDescription());
            response.setComplete(requestComplete);
            response.setStatus(operationStatus.getStatus());
            response.setRequestId(requestId);
            if(operationStatus.hasException())
                throw new VoldemortException(operationStatus.getException());
        } catch(VoldemortException e) {
            response.setError(ProtoUtils.encodeError(errorCodeMapper, e));
            logger.error("handleAsyncStatus failed for request(" + request.toString().trim() + ")",
                         e);
        }

        return response.build();
    }

    public VAdminProto.DeletePartitionEntriesResponse handleDeletePartitionEntries(VAdminProto.DeletePartitionEntriesRequest request) {
        VAdminProto.DeletePartitionEntriesResponse.Builder response = VAdminProto.DeletePartitionEntriesResponse.newBuilder();
        ClosableIterator<Pair<ByteArray, Versioned<byte[]>>> iterator = null;
        try {
            String storeName = request.getStore();
            List<Integer> partitions = request.getPartitionsList();
            StorageEngine<ByteArray, byte[]> storageEngine = getStorageEngine(storeRepository,
                                                                              storeName);
            VoldemortFilter filter = (request.hasFilter()) ? getFilterFromRequest(request.getFilter(),
                                                                                  voldemortConfig,
                                                                                  networkClassLoader)
                                                          : new DefaultVoldemortFilter();
            RoutingStrategy routingStrategy = metadataStore.getRoutingStrategy(storageEngine.getName());

            EventThrottler throttler = new EventThrottler(voldemortConfig.getStreamMaxReadBytesPerSec());
            iterator = storageEngine.entries();
            int deleteSuccess = 0;

            while(iterator.hasNext()) {
                Pair<ByteArray, Versioned<byte[]>> entry = iterator.next();

                ByteArray key = entry.getFirst();
                Versioned<byte[]> value = entry.getSecond();
                throttler.maybeThrottle(key.length() + valueSize(value));
                if(checkKeyBelongsToDeletePartition(key.get(), partitions, routingStrategy)
                   && filter.accept(key, value)) {
                    if(storageEngine.delete(key, value.getVersion()))
                        deleteSuccess++;
                }
            }
            response.setCount(deleteSuccess);
        } catch(VoldemortException e) {
            response.setError(ProtoUtils.encodeError(errorCodeMapper, e));
            logger.error("handleDeletePartitionEntries failed for request(" + request.toString()
                         + ")", e);
        } finally {
            if(null != iterator)
                iterator.close();
        }

        return response.build();
    }

    public VAdminProto.UpdateMetadataResponse handleUpdateMetadata(VAdminProto.UpdateMetadataRequest request) {
        VAdminProto.UpdateMetadataResponse.Builder response = VAdminProto.UpdateMetadataResponse.newBuilder();

        try {
            ByteArray key = ProtoUtils.decodeBytes(request.getKey());
            String keyString = ByteUtils.getString(key.get(), "UTF-8");

            if(MetadataStore.METADATA_KEYS.contains(keyString)) {
                Versioned<byte[]> versionedValue = ProtoUtils.decodeVersioned(request.getVersioned());
                metadataStore.put(new ByteArray(ByteUtils.getBytes(keyString, "UTF-8")),
                                  versionedValue);
            }
        } catch(VoldemortException e) {
            response.setError(ProtoUtils.encodeError(errorCodeMapper, e));
            logger.error("handleUpdateMetadata failed for request(" + request.toString() + ")", e);
        }

        return response.build();
    }

    public VAdminProto.GetMetadataResponse handleGetMetadata(VAdminProto.GetMetadataRequest request) {
        VAdminProto.GetMetadataResponse.Builder response = VAdminProto.GetMetadataResponse.newBuilder();

        try {
            ByteArray key = ProtoUtils.decodeBytes(request.getKey());
            String keyString = ByteUtils.getString(key.get(), "UTF-8");
            if(MetadataStore.METADATA_KEYS.contains(keyString)) {
                List<Versioned<byte[]>> versionedList = metadataStore.get(key);
                int size = (versionedList.size() > 0) ? 1 : 0;

                if(size > 0) {
                    Versioned<byte[]> versioned = versionedList.get(0);
                    response.setVersion(ProtoUtils.encodeVersioned(versioned));
                }
            } else {
                throw new VoldemortException("Metadata Key passed " + keyString
                                             + " is not handled yet ...");
            }
        } catch(VoldemortException e) {
            response.setError(ProtoUtils.encodeError(errorCodeMapper, e));
            logger.error("handleGetMetadata failed for request(" + request.toString() + ")", e);
        }

        return response.build();
    }

    public VAdminProto.TruncateEntriesResponse handleTruncateEntries(VAdminProto.TruncateEntriesRequest request) {
        VAdminProto.TruncateEntriesResponse.Builder response = VAdminProto.TruncateEntriesResponse.newBuilder();
        try {
            String storeName = request.getStore();
            StorageEngine<ByteArray, byte[]> storageEngine = getStorageEngine(storeRepository,
                                                                              storeName);

            storageEngine.truncate();
        } catch(VoldemortException e) {
            response.setError(ProtoUtils.encodeError(errorCodeMapper, e));
            logger.error("handleTruncateEntries failed for request(" + request.toString() + ")", e);
        }

        return response.build();
    }

    public VAdminProto.DeleteStoreResponse handleDeleteStore(VAdminProto.DeleteStoreRequest request) {
        VAdminProto.DeleteStoreResponse.Builder response = VAdminProto.DeleteStoreResponse.newBuilder();

        // don't try to delete a store in the middle of rebalancing
        if(metadataStore.getServerState()
                        .equals(MetadataStore.VoldemortState.REBALANCING_MASTER_SERVER)
           || metadataStore.getServerState()
                           .equals(MetadataStore.VoldemortState.REBALANCING_CLUSTER)) {
            response.setError(ProtoUtils.encodeError(errorCodeMapper,
                                                     new VoldemortException("Rebalancing in progress")));
            return response.build();
        }

        try {
            String storeName = request.getStoreName();

            synchronized(lock) {

                if(storeRepository.hasLocalStore(storeName)) {

                    // update stores list in metadata store
                    List<StoreDefinition> oldStoreDefList = metadataStore.getStoreDefList();
                    List<StoreDefinition> newStoreDefList = new ArrayList<StoreDefinition>();

                    for(StoreDefinition storeDef: oldStoreDefList) {
                        if(storeDef.isView()) {
                            if(storeDef.getViewTargetStoreName().compareTo(storeName) != 0) {
                                newStoreDefList.add(storeDef);
                            } else {
                                storageService.unregisterEngine(storeDef,
                                                                storeRepository.getStorageEngine(storeDef.getName()));
                            }
                        } else {
                            if(storeDef.getName().compareTo(storeName) != 0) {
                                newStoreDefList.add(storeDef);
                            } else {
                                storageService.unregisterEngine(storeDef,
                                                                storeRepository.getStorageEngine(storeDef.getName()));
                            }
                        }
                    }

                    try {
                        metadataStore.put(MetadataStore.STORES_KEY, newStoreDefList);
                    } catch(Exception e) {
                        throw new VoldemortException(e);
                    }

                } else {
                    throw new StoreOperationFailureException(String.format("Store '%s' does not exist on this server",
                                                                           storeName));
                }
            }
        } catch(VoldemortException e) {
            response.setError(ProtoUtils.encodeError(errorCodeMapper, e));
            logger.error("handleDeleteStore failed for request(" + request.toString() + ")", e);
        }

        return response.build();

    }

    public VAdminProto.AddStoreResponse handleAddStore(VAdminProto.AddStoreRequest request) {
        VAdminProto.AddStoreResponse.Builder response = VAdminProto.AddStoreResponse.newBuilder();

        // don't try to add a store in the middle of rebalancing
        if(metadataStore.getServerState()
                        .equals(MetadataStore.VoldemortState.REBALANCING_MASTER_SERVER)
           || metadataStore.getServerState()
                           .equals(MetadataStore.VoldemortState.REBALANCING_CLUSTER)) {
            response.setError(ProtoUtils.encodeError(errorCodeMapper,
                                                     new VoldemortException("Rebalancing in progress")));
            return response.build();
        }

        try {
            // adding a store requires decoding the passed in store string
            StoreDefinitionsMapper mapper = new StoreDefinitionsMapper();
            StoreDefinition def = mapper.readStore(new StringReader(request.getStoreDefinition()));

            synchronized(lock) {
                // only allow a single store to be created at a time. We'll see
                // concurrent errors when writing the
                // stores.xml file out otherwise. (see
                // ConfigurationStorageEngine.put for details)

                if(!storeRepository.hasLocalStore(def.getName())) {
                    // open the store
                    storageService.openStore(def);

                    // update stores list in metadata store (this also has the
                    // effect of updating the stores.xml file)
                    List<StoreDefinition> currentStoreDefs;
                    List<Versioned<byte[]>> v = metadataStore.get(MetadataStore.STORES_KEY);

                    if(((v.size() > 0) ? 1 : 0) > 0) {
                        Versioned<byte[]> currentValue = v.get(0);
                        currentStoreDefs = mapper.readStoreList(new StringReader(ByteUtils.getString(currentValue.getValue(),
                                                                                                     "UTF-8")));
                    } else {
                        currentStoreDefs = Lists.newArrayList();
                    }
                    currentStoreDefs.add(def);
                    try {
                        metadataStore.put(MetadataStore.STORES_KEY, currentStoreDefs);
                    } catch(Exception e) {
                        throw new VoldemortException(e);
                    }
                } else {
                    throw new StoreOperationFailureException(String.format("Store '%s' already exists on this server",
                                                                           def.getName()));
                }
            }
        } catch(VoldemortException e) {
            response.setError(ProtoUtils.encodeError(errorCodeMapper, e));
            logger.error("handleAddStore failed for request(" + request.toString() + ")", e);
        }

        return response.build();

    }

    /**
     * This method is used by non-blocking code to determine if the give buffer
     * represents a complete request. Because the non-blocking code can by
     * definition not just block waiting for more data, it's possible to get
     * partial reads, and this identifies that case.
     * 
     * @param buffer Buffer to check; the buffer is reset to position 0 before
     *        calling this method and the caller must reset it after the call
     *        returns
     * @return True if the buffer holds a complete request, false otherwise
     */
    public boolean isCompleteRequest(ByteBuffer buffer) {
        DataInputStream inputStream = new DataInputStream(new ByteBufferBackedInputStream(buffer));

        try {
            int dataSize = inputStream.readInt();

            if(logger.isTraceEnabled())
                logger.trace("In isCompleteRequest, dataSize: " + dataSize + ", buffer position: "
                             + buffer.position());

            if(dataSize == -1)
                return true;

            // Here we skip over the data (without reading it in) and
            // move our position to just past it.
            buffer.position(buffer.position() + dataSize);

            return true;
        } catch(Exception e) {
            // This could also occur if the various methods we call into
            // re-throw a corrupted value error as some other type of exception.
            // For example, updating the position on a buffer past its limit
            // throws an InvalidArgumentException.
            if(logger.isTraceEnabled())
                logger.trace("In isCompleteRequest, probable partial read occurred: " + e);

            return false;
        }
    }

    static VoldemortFilter getFilterFromRequest(VAdminProto.VoldemortFilter request,
                                                VoldemortConfig voldemortConfig,
                                                NetworkClassLoader networkClassLoader) {
        VoldemortFilter filter = null;

        byte[] classBytes = ProtoUtils.decodeBytes(request.getData()).get();
        String className = request.getName();
        logger.debug("Attempt to load VoldemortFilter class:" + className);

        try {
            if(voldemortConfig.isNetworkClassLoaderEnabled()) {
                // TODO: network class loader was throwing NoClassDefFound for
                // voldemort.server package classes, Need testing and fixes
                logger.warn("NetworkLoader is experimental and should not be used for now.");

                Class<?> cl = networkClassLoader.loadClass(className,
                                                           classBytes,
                                                           0,
                                                           classBytes.length);
                filter = (VoldemortFilter) cl.newInstance();
            } else {
                Class<?> cl = Thread.currentThread().getContextClassLoader().loadClass(className);
                filter = (VoldemortFilter) cl.newInstance();
            }
        } catch(Exception e) {
            throw new VoldemortException("Failed to load and instantiate the filter class", e);
        }

        return filter;
    }

    static int valueSize(Versioned<byte[]> value) {
        return value.getValue().length + ((VectorClock) value.getVersion()).sizeInBytes() + 1;
    }

    static StorageEngine<ByteArray, byte[]> getStorageEngine(StoreRepository storeRepository,
                                                             String storeName) {
        StorageEngine<ByteArray, byte[]> storageEngine = storeRepository.getStorageEngine(storeName);

        if(storageEngine == null) {
            throw new VoldemortException("No store named '" + storeName + "'.");
        }

        return storageEngine;
    }

    /**
     * Check that the key belong to a delete partition.
     * <p>
     * return false if key is mastered at or replicated at any of the partitions
     * belonging to the node not specified to be deleted specifically by the
     * user. <br>
     * Fix problem during rebalancing with accidental deletion of data due to
     * changes in replication partition set.
     * 
     * TODO LOW: This assumes that the underlying storageEngines saves all
     * partition together and there is no need to copy data from partition a -->
     * b on the same machine. if this changes this will need to be made as an
     * active copy here.
     * 
     * @param key
     * @param partitionList
     * @param routingStrategy
     * @return
     */
    protected boolean checkKeyBelongsToDeletePartition(byte[] key,
                                                       List<Integer> partitionList,
                                                       RoutingStrategy routingStrategy) {
        List<Integer> keyPartitions = routingStrategy.getPartitionList(key);
        List<Integer> ownedPartitions = new ArrayList<Integer>(metadataStore.getCluster()
                                                                            .getNodeById(metadataStore.getNodeId())
                                                                            .getPartitionIds());

        ownedPartitions.removeAll(partitionList);

        for(int p: keyPartitions) {
            if(ownedPartitions.contains(p)) {
                return false;
            }

            if(partitionList.contains(p)) {
                return true;
            }
        }

        return false;
    }
}
=======
/*
 * Copyright 2008-2009 LinkedIn, Inc
 * 
 * Licensed under the Apache License, Version 2.0 (the "License"); you may not
 * use this file except in compliance with the License. You may obtain a copy of
 * the License at
 * 
 * http://www.apache.org/licenses/LICENSE-2.0
 * 
 * Unless required by applicable law or agreed to in writing, software
 * distributed under the License is distributed on an "AS IS" BASIS, WITHOUT
 * WARRANTIES OR CONDITIONS OF ANY KIND, either express or implied. See the
 * License for the specific language governing permissions and limitations under
 * the License.
 */

package voldemort.server.protocol.admin;

import java.io.DataInputStream;
import java.io.DataOutputStream;
import java.io.File;
import java.io.IOException;
import java.io.StringReader;
import java.nio.ByteBuffer;
import java.util.ArrayList;
import java.util.Iterator;
import java.util.List;
import java.util.Map;
import java.util.concurrent.atomic.AtomicBoolean;

import org.apache.log4j.Logger;

import voldemort.VoldemortException;
import voldemort.client.protocol.VoldemortFilter;
import voldemort.client.protocol.admin.AdminClient;
import voldemort.client.protocol.admin.filter.DefaultVoldemortFilter;
import voldemort.client.protocol.pb.ProtoUtils;
import voldemort.client.protocol.pb.VAdminProto;
import voldemort.client.protocol.pb.VAdminProto.ROStoreVersionDirMap;
import voldemort.client.protocol.pb.VAdminProto.VoldemortAdminRequest;
import voldemort.client.rebalance.RebalancePartitionsInfo;
import voldemort.routing.RoutingStrategy;
import voldemort.server.StoreRepository;
import voldemort.server.VoldemortConfig;
import voldemort.server.protocol.RequestHandler;
import voldemort.server.protocol.StreamRequestHandler;
import voldemort.server.rebalance.Rebalancer;
import voldemort.server.storage.StorageService;
import voldemort.store.ErrorCodeMapper;
import voldemort.store.StorageEngine;
import voldemort.store.StoreDefinition;
import voldemort.store.StoreOperationFailureException;
import voldemort.store.metadata.MetadataStore;
import voldemort.store.readonly.FileFetcher;
import voldemort.store.readonly.ReadOnlyStorageConfiguration;
import voldemort.store.readonly.ReadOnlyStorageEngine;
import voldemort.store.readonly.ReadOnlyUtils;
import voldemort.utils.ByteArray;
import voldemort.utils.ByteBufferBackedInputStream;
import voldemort.utils.ByteUtils;
import voldemort.utils.ClosableIterator;
import voldemort.utils.EventThrottler;
import voldemort.utils.NetworkClassLoader;
import voldemort.utils.Pair;
import voldemort.utils.Props;
import voldemort.utils.RebalanceUtils;
import voldemort.utils.ReflectUtils;
import voldemort.utils.Utils;
import voldemort.versioning.ObsoleteVersionException;
import voldemort.versioning.VectorClock;
import voldemort.versioning.Versioned;
import voldemort.xml.StoreDefinitionsMapper;

import com.google.common.collect.Lists;
import com.google.common.collect.Maps;

/**
 * Protocol buffers implementation of a {@link RequestHandler}
 * 
 */
public class AdminServiceRequestHandler implements RequestHandler {

    private final static Logger logger = Logger.getLogger(AdminServiceRequestHandler.class);

    private final static Object lock = new Object();

    private final ErrorCodeMapper errorCodeMapper;
    private final MetadataStore metadataStore;
    private final StorageService storageService;
    private final StoreRepository storeRepository;
    private final NetworkClassLoader networkClassLoader;
    private final VoldemortConfig voldemortConfig;
    private final AsyncOperationService asyncService;
    private final Rebalancer rebalancer;
    private FileFetcher fileFetcher;

    public AdminServiceRequestHandler(ErrorCodeMapper errorCodeMapper,
                                      StorageService storageService,
                                      StoreRepository storeRepository,
                                      MetadataStore metadataStore,
                                      VoldemortConfig voldemortConfig,
                                      AsyncOperationService asyncService,
                                      Rebalancer rebalancer) {
        this.errorCodeMapper = errorCodeMapper;
        this.storageService = storageService;
        this.metadataStore = metadataStore;
        this.storeRepository = storeRepository;
        this.voldemortConfig = voldemortConfig;
        this.networkClassLoader = new NetworkClassLoader(Thread.currentThread()
                                                               .getContextClassLoader());
        this.asyncService = asyncService;
        this.rebalancer = rebalancer;
        setFetcherClass(voldemortConfig);
    }

    private void setFetcherClass(VoldemortConfig voldemortConfig) {
        if(voldemortConfig != null) {
            String className = voldemortConfig.getAllProps().getString("file.fetcher.class", null);
            if(className == null || className.trim().length() == 0) {
                this.fileFetcher = null;
            } else {
                try {
                    logger.info("Loading fetcher " + className);
                    Class<?> cls = Class.forName(className.trim());
                    this.fileFetcher = (FileFetcher) ReflectUtils.callConstructor(cls,
                                                                                  new Class<?>[] { Props.class },
                                                                                  new Object[] { voldemortConfig.getAllProps() });
                } catch(Exception e) {
                    throw new VoldemortException("Error loading file fetcher class " + className, e);
                }
            }
        } else {
            this.fileFetcher = null;
        }
    }

    public StreamRequestHandler handleRequest(final DataInputStream inputStream,
                                              final DataOutputStream outputStream)
            throws IOException {
        // Another protocol buffers bug here, temp. work around
        VoldemortAdminRequest.Builder request = VoldemortAdminRequest.newBuilder();
        int size = inputStream.readInt();

        if(logger.isTraceEnabled())
            logger.trace("In handleRequest, request specified size of " + size + " bytes");

        if(size < 0)
            throw new IOException("In handleRequest, request specified size of " + size + " bytes");

        byte[] input = new byte[size];
        ByteUtils.read(inputStream, input);
        request.mergeFrom(input);

        switch(request.getType()) {
            case GET_METADATA:
                ProtoUtils.writeMessage(outputStream, handleGetMetadata(request.getGetMetadata()));
                break;
            case UPDATE_METADATA:
                ProtoUtils.writeMessage(outputStream,
                                        handleUpdateMetadata(request.getUpdateMetadata()));
                break;
            case DELETE_PARTITION_ENTRIES:
                ProtoUtils.writeMessage(outputStream,
                                        handleDeletePartitionEntries(request.getDeletePartitionEntries()));
                break;
            case FETCH_PARTITION_ENTRIES:
                return handleFetchPartitionEntries(request.getFetchPartitionEntries());

            case UPDATE_PARTITION_ENTRIES:
                return handleUpdatePartitionEntries(request.getUpdatePartitionEntries());

            case INITIATE_FETCH_AND_UPDATE:
                ProtoUtils.writeMessage(outputStream,
                                        handleFetchAndUpdate(request.getInitiateFetchAndUpdate()));
                break;
            case ASYNC_OPERATION_STATUS:
                ProtoUtils.writeMessage(outputStream,
                                        handleAsyncStatus(request.getAsyncOperationStatus()));
                break;
            case INITIATE_REBALANCE_NODE:
                ProtoUtils.writeMessage(outputStream,
                                        handleRebalanceNode(request.getInitiateRebalanceNode()));
                break;
            case ASYNC_OPERATION_LIST:
                ProtoUtils.writeMessage(outputStream,
                                        handleAsyncOperationList(request.getAsyncOperationList()));
                break;
            case ASYNC_OPERATION_STOP:
                ProtoUtils.writeMessage(outputStream,
                                        handleAsyncOperationStop(request.getAsyncOperationStop()));
                break;
            case TRUNCATE_ENTRIES:
                ProtoUtils.writeMessage(outputStream,
                                        handleTruncateEntries(request.getTruncateEntries()));
                break;
            case ADD_STORE:
                ProtoUtils.writeMessage(outputStream, handleAddStore(request.getAddStore()));
                break;
            case DELETE_STORE:
                ProtoUtils.writeMessage(outputStream, handleDeleteStore(request.getDeleteStore()));
                break;
            case FETCH_STORE:
                ProtoUtils.writeMessage(outputStream, handleFetchStore(request.getFetchStore()));
                break;
            case SWAP_STORE:
                ProtoUtils.writeMessage(outputStream, handleSwapStore(request.getSwapStore()));
                break;
            case ROLLBACK_STORE:
                ProtoUtils.writeMessage(outputStream,
                                        handleRollbackStore(request.getRollbackStore()));
                break;
            case GET_RO_MAX_VERSION_DIR:
                ProtoUtils.writeMessage(outputStream,
                                        handleGetROMaxVersionDir(request.getGetRoMaxVersionDir()));
                break;
            case GET_RO_CURRENT_VERSION_DIR:
                ProtoUtils.writeMessage(outputStream,
                                        handleGetROCurrentVersionDir(request.getGetRoCurrentVersionDir()));
                break;
            case FETCH_PARTITION_FILES:
                return handleFetchPartitionFiles(request.getFetchPartitionFiles());
            case SWAP_STORES_AND_CLEAN_STATE:
                ProtoUtils.writeMessage(outputStream,
                                        handleSwapStoresAndCleanState(request.getSwapStoresAndCleanState()));
                break;
            case UPDATE_SLOP_ENTRIES:
                return handleUpdateSlopEntries(request.getUpdateSlopEntries());
            default:
                throw new VoldemortException("Unkown operation " + request.getType());
        }

        return null;
    }

    public VAdminProto.GetROCurrentVersionDirResponse handleGetROCurrentVersionDir(VAdminProto.GetROCurrentVersionDirRequest request) {
        final List<String> storeNames = request.getStoreNameList();
        VAdminProto.GetROCurrentVersionDirResponse.Builder response = VAdminProto.GetROCurrentVersionDirResponse.newBuilder();

        try {
            for(String storeName: storeNames) {

                ReadOnlyStorageEngine store = getReadOnlyStorageEngine(metadataStore,
                                                                       storeRepository,
                                                                       storeName);
                VAdminProto.ROStoreVersionDirMap storeResponse = VAdminProto.ROStoreVersionDirMap.newBuilder()
                                                                                                 .setStoreName(storeName)
                                                                                                 .setStoreDir(store.getCurrentDirPath())
                                                                                                 .build();
                response.addRoStoreVersions(storeResponse);
            }
        } catch(VoldemortException e) {
            response.setError(ProtoUtils.encodeError(errorCodeMapper, e));
            logger.error("handleGetROCurrentVersion failed for request(" + request.toString() + ")",
                         e);
        }
        return response.build();
    }

    public VAdminProto.GetROMaxVersionDirResponse handleGetROMaxVersionDir(VAdminProto.GetROMaxVersionDirRequest request) {
        final List<String> storeNames = request.getStoreNameList();
        VAdminProto.GetROMaxVersionDirResponse.Builder response = VAdminProto.GetROMaxVersionDirResponse.newBuilder();

        try {
            for(String storeName: storeNames) {

                ReadOnlyStorageEngine store = getReadOnlyStorageEngine(metadataStore,
                                                                       storeRepository,
                                                                       storeName);
                File storeDirPath = new File(store.getStoreDirPath());

                if(!storeDirPath.exists())
                    throw new VoldemortException("Unable to locate the directory of the read-only store "
                                                 + storeName);

                File[] versionDirs = ReadOnlyUtils.getVersionDirs(storeDirPath);
                File[] kthDir = ReadOnlyUtils.findKthVersionedDir(versionDirs,
                                                                  versionDirs.length - 1,
                                                                  versionDirs.length - 1);

                VAdminProto.ROStoreVersionDirMap storeResponse = VAdminProto.ROStoreVersionDirMap.newBuilder()
                                                                                                 .setStoreName(storeName)
                                                                                                 .setStoreDir(kthDir[0].getAbsolutePath())
                                                                                                 .build();

                response.addRoStoreVersions(storeResponse);
            }
        } catch(VoldemortException e) {
            response.setError(ProtoUtils.encodeError(errorCodeMapper, e));
            logger.error("handleGetROMaxVersion failed for request(" + request.toString() + ")", e);
        }
        return response.build();
    }

    public StreamRequestHandler handleFetchPartitionFiles(VAdminProto.FetchPartitionFilesRequest request) {
        return new FetchPartitionFileStreamRequestHandler(request,
                                                          metadataStore,
                                                          voldemortConfig,
                                                          storeRepository);
    }

    public StreamRequestHandler handleUpdateSlopEntries(VAdminProto.UpdateSlopEntriesRequest request) {
        return new UpdateSlopEntriesRequestHandler(request, errorCodeMapper, storeRepository);
    }

    public StreamRequestHandler handleFetchPartitionEntries(VAdminProto.FetchPartitionEntriesRequest request) {
        boolean fetchValues = request.hasFetchValues() && request.getFetchValues();

        if(fetchValues) {
            boolean fetchMasterValues = request.hasFetchMasterEntries()
                                        && request.getFetchMasterEntries();

            if(fetchMasterValues) {
                return new FetchMasterEntriesStreamRequestHandler(request,
                                                                  metadataStore,
                                                                  errorCodeMapper,
                                                                  voldemortConfig,
                                                                  storeRepository,
                                                                  networkClassLoader);
            } else {
                return new FetchEntriesStreamRequestHandler(request,
                                                            metadataStore,
                                                            errorCodeMapper,
                                                            voldemortConfig,
                                                            storeRepository,
                                                            networkClassLoader);
            }
        } else
            return new FetchKeysStreamRequestHandler(request,
                                                     metadataStore,
                                                     errorCodeMapper,
                                                     voldemortConfig,
                                                     storeRepository,
                                                     networkClassLoader);
    }

    public StreamRequestHandler handleUpdatePartitionEntries(VAdminProto.UpdatePartitionEntriesRequest request) {
        return new UpdatePartitionEntriesStreamRequestHandler(request,
                                                              errorCodeMapper,
                                                              voldemortConfig,
                                                              storeRepository,
                                                              networkClassLoader);
    }

    private Map<String, String> encodeROStoreVersionDirMap(List<ROStoreVersionDirMap> storeVersionDirMap) {
        Map<String, String> storeToVersionDir = Maps.newHashMap();
        for(ROStoreVersionDirMap currentStore: storeVersionDirMap) {
            storeToVersionDir.put(currentStore.getStoreName(), currentStore.getStoreDir());
        }
        return storeToVersionDir;
    }

    public VAdminProto.AsyncOperationStatusResponse handleRebalanceNode(VAdminProto.InitiateRebalanceNodeRequest request) {
        VAdminProto.AsyncOperationStatusResponse.Builder response = VAdminProto.AsyncOperationStatusResponse.newBuilder();
        try {
            if(!voldemortConfig.isEnableRebalanceService())
                throw new VoldemortException("Rebalance service is not enabled for node:"
                                             + metadataStore.getNodeId());

            RebalancePartitionsInfo rebalanceStealInfo = new RebalancePartitionsInfo(request.getStealerId(),
                                                                                     request.getDonorId(),
                                                                                     request.getPartitionsList(),
                                                                                     request.getDeletePartitionsList(),
                                                                                     request.getStealMasterPartitionsList(),
                                                                                     request.getUnbalancedStoreList(),
                                                                                     encodeROStoreVersionDirMap(request.getStealerRoStoreToDirList()),
                                                                                     encodeROStoreVersionDirMap(request.getDonorRoStoreToDirList()),
                                                                                     request.getAttempt());

            int requestId = rebalancer.rebalanceLocalNode(rebalanceStealInfo);

            response.setRequestId(requestId)
                    .setDescription(rebalanceStealInfo.toString())
                    .setStatus("started")
                    .setComplete(false);
        } catch(VoldemortException e) {
            response.setError(ProtoUtils.encodeError(errorCodeMapper, e));
            logger.error("handleRebalanceNode failed for request(" + request.toString() + ")", e);
        }

        return response.build();
    }

    public VAdminProto.AsyncOperationListResponse handleAsyncOperationList(VAdminProto.AsyncOperationListRequest request) {
        VAdminProto.AsyncOperationListResponse.Builder response = VAdminProto.AsyncOperationListResponse.newBuilder();
        boolean showComplete = request.hasShowComplete() && request.getShowComplete();
        try {
            response.addAllRequestIds(asyncService.getAsyncOperationList(showComplete));
        } catch(VoldemortException e) {
            response.setError(ProtoUtils.encodeError(errorCodeMapper, e));
            logger.error("handleAsyncOperationList failed for request(" + request.toString() + ")",
                         e);
        }

        return response.build();
    }

    public VAdminProto.AsyncOperationStopResponse handleAsyncOperationStop(VAdminProto.AsyncOperationStopRequest request) {
        VAdminProto.AsyncOperationStopResponse.Builder response = VAdminProto.AsyncOperationStopResponse.newBuilder();
        int requestId = request.getRequestId();
        try {
            asyncService.stopOperation(requestId);
        } catch(VoldemortException e) {
            response.setError(ProtoUtils.encodeError(errorCodeMapper, e));
            logger.error("handleAsyncOperationStop failed for request(" + request.toString() + ")",
                         e);
        }

        return response.build();
    }

    public VAdminProto.RollbackStoreResponse handleRollbackStore(VAdminProto.RollbackStoreRequest request) {
        final String storeName = request.getStoreName();
        final long pushVersion = request.getPushVersion();
        VAdminProto.RollbackStoreResponse.Builder response = VAdminProto.RollbackStoreResponse.newBuilder();

        try {
            ReadOnlyStorageEngine store = getReadOnlyStorageEngine(metadataStore,
                                                                   storeRepository,
                                                                   storeName);

            File rollbackVersionDir = new File(store.getStoreDirPath(), "version-" + pushVersion);

            store.rollback(rollbackVersionDir);
        } catch(VoldemortException e) {
            response.setError(ProtoUtils.encodeError(errorCodeMapper, e));
            logger.error("handleRollbackStore failed for request(" + request.toString() + ")", e);
        }
        return response.build();
    }

    public VAdminProto.SwapStoresAndCleanStateResponse handleSwapStoresAndCleanState(VAdminProto.SwapStoresAndCleanStateRequest request) {
        VAdminProto.SwapStoresAndCleanStateResponse.Builder response = VAdminProto.SwapStoresAndCleanStateResponse.newBuilder();

        Map<String, String> storeToVersionDir = Maps.newHashMap();
        for(ROStoreVersionDirMap currentStore: request.getRoStoreVersionsList()) {
            storeToVersionDir.put(currentStore.getStoreName(), currentStore.getStoreDir());
        }

        try {
            for(String storeName: storeToVersionDir.keySet()) {
                logger.debug("Swapping " + storeName);
                swapStore(storeName, storeToVersionDir.get(storeName));
            }

        } catch(VoldemortException e) {
            response.setError(ProtoUtils.encodeError(errorCodeMapper, e));
            logger.error("handleSwapStoresAndCleanState failed for request(" + request.toString()
                         + ")", e);

        } finally {
            logger.debug("Cleaning rebalancer state");
            metadataStore.cleanAllRebalancingState();
            if(rebalancer.hasRebalancingPermit(metadataStore.getNodeId()))
                rebalancer.releaseRebalancingPermit(metadataStore.getNodeId());
        }
        return response.build();

    }

    private void swapStore(String storeName, String directory) throws VoldemortException {

        ReadOnlyStorageEngine store = getReadOnlyStorageEngine(metadataStore,
                                                               storeRepository,
                                                               storeName);

        if(!Utils.isReadableDir(directory))
            throw new VoldemortException("Store directory '" + directory
                                         + "' is not a readable directory.");

        store.swapFiles(directory);
    }

    public VAdminProto.SwapStoreResponse handleSwapStore(VAdminProto.SwapStoreRequest request) {
        final String dir = request.getStoreDir();
        final String storeName = request.getStoreName();
        VAdminProto.SwapStoreResponse.Builder response = VAdminProto.SwapStoreResponse.newBuilder();

        if(metadataStore.getServerState()
                        .equals(MetadataStore.VoldemortState.REBALANCING_MASTER_SERVER)) {
            response.setError(ProtoUtils.encodeError(errorCodeMapper,
                                                     new VoldemortException("Rebalancing in progress")));
            return response.build();
        }

        try {
            swapStore(storeName, dir);
        } catch(VoldemortException e) {
            response.setError(ProtoUtils.encodeError(errorCodeMapper, e));
            logger.error("handleSwapStore failed for request(" + request.toString() + ")", e);
        }
        return response.build();
    }

    public VAdminProto.AsyncOperationStatusResponse handleFetchStore(VAdminProto.FetchStoreRequest request) {
        final String fetchUrl = request.getStoreDir();
        final String storeName = request.getStoreName();

        int requestId = asyncService.getUniqueRequestId();
        VAdminProto.AsyncOperationStatusResponse.Builder response = VAdminProto.AsyncOperationStatusResponse.newBuilder()
                                                                                                            .setRequestId(requestId)
                                                                                                            .setComplete(false)
                                                                                                            .setDescription("Fetch store")
                                                                                                            .setStatus("started");
        try {
            final ReadOnlyStorageEngine store = getReadOnlyStorageEngine(metadataStore,
                                                                         storeRepository,
                                                                         storeName);
            final long pushVersion;
            if(request.hasPushVersion()) {
                pushVersion = request.getPushVersion();
                if(pushVersion <= store.getCurrentVersionId())
                    throw new VoldemortException("Version of push specified (" + pushVersion
                                                 + ") should be greater than current version "
                                                 + store.getCurrentVersionId());
            } else {
                // Find the max version
                long maxVersion;
                File[] storeDirList = ReadOnlyUtils.getVersionDirs(new File(store.getStoreDirPath()));
                if(storeDirList == null || storeDirList.length == 0) {
                    throw new VoldemortException("Push version required since no version folders exist");
                } else {
                    maxVersion = ReadOnlyUtils.getVersionId(ReadOnlyUtils.findKthVersionedDir(storeDirList,
                                                                                              storeDirList.length - 1,
                                                                                              storeDirList.length - 1)[0]);
                }
                pushVersion = maxVersion + 1;
            }

            asyncService.submitOperation(requestId, new AsyncOperation(requestId, "Fetch store") {

                private String fetchDirPath = null;

                @Override
                public void markComplete() {
                    if(fetchDirPath != null)
                        status.setStatus(fetchDirPath);
                    status.setComplete(true);
                }

                @Override
                public void operate() {

                    File fetchDir = null;

                    if(fileFetcher == null) {

                        logger.warn("File fetcher class has not instantiated correctly. Assuming local file");

                        if(!Utils.isReadableDir(fetchUrl)) {
                            throw new VoldemortException("Fetch url " + fetchUrl
                                                         + " is not readable");
                        }

                        fetchDir = new File(store.getStoreDirPath(), "version-"
                                                                     + Long.toString(pushVersion));
                        Utils.move(new File(fetchUrl), fetchDir);

                    } else {

                        logger.info("Executing fetch of " + fetchUrl);
                        updateStatus("0 MB copied at 0 MB/sec - 0 % complete");
                        try {
                            fileFetcher.setAsyncOperationStatus(status);
                            fetchDir = fileFetcher.fetch(fetchUrl, store.getStoreDirPath()
                                                                   + File.separator + "version-"
                                                                   + Long.toString(pushVersion));
                            updateStatus("Completed fetch of " + fetchUrl);

                            if(fetchDir == null) {
                                throw new VoldemortException("File fetcher failed for "
                                                             + fetchUrl
                                                             + " and store name = "
                                                             + storeName
                                                             + " due to incorrect input path/checksum error");
                            } else {
                                logger.info("Fetch complete.");
                            }
                        } catch(Exception e) {
                            throw new VoldemortException("Exception in Fetcher = " + e.getMessage());
                        }

                    }
                    fetchDirPath = new String(fetchDir.getAbsolutePath());
                }

                @Override
                public void stop() {
                    status.setException(new VoldemortException("Fetcher interrupted"));
                }
            });

        } catch(VoldemortException e) {
            response.setError(ProtoUtils.encodeError(errorCodeMapper, e));
            logger.error("handleFetchStore failed for request(" + request.toString() + ")", e);
        }

        return response.build();
    }

    public VAdminProto.AsyncOperationStatusResponse handleFetchAndUpdate(VAdminProto.InitiateFetchAndUpdateRequest request) {
        final int nodeId = request.getNodeId();
        final List<Integer> partitions = request.getPartitionsList();
        final VoldemortFilter filter = request.hasFilter() ? getFilterFromRequest(request.getFilter(),
                                                                                  voldemortConfig,
                                                                                  networkClassLoader)
                                                          : new DefaultVoldemortFilter();
        final String storeName = request.getStore();

        int requestId = asyncService.getUniqueRequestId();
        VAdminProto.AsyncOperationStatusResponse.Builder response = VAdminProto.AsyncOperationStatusResponse.newBuilder()
                                                                                                            .setRequestId(requestId)
                                                                                                            .setComplete(false)
                                                                                                            .setDescription("Fetch and update")
                                                                                                            .setStatus("started");
        final boolean isReadOnlyStore = metadataStore.getStoreDef(storeName)
                                                     .getType()
                                                     .compareTo(ReadOnlyStorageConfiguration.TYPE_NAME) == 0;

        try {
            asyncService.submitOperation(requestId, new AsyncOperation(requestId,
                                                                       "Fetch and Update") {

                private final AtomicBoolean running = new AtomicBoolean(true);

                @Override
                public void stop() {
                    running.set(false);
                }

                @Override
                public void operate() {
                    AdminClient adminClient = RebalanceUtils.createTempAdminClient(voldemortConfig,
                                                                                   metadataStore.getCluster(),
                                                                                   4,
                                                                                   2);
                    try {
                        StorageEngine<ByteArray, byte[], byte[]> storageEngine = getStorageEngine(storeRepository,
                                                                                                  storeName);
                        updateStatus("Initated fetchPartitionEntries");
                        EventThrottler throttler = new EventThrottler(voldemortConfig.getStreamMaxWriteBytesPerSec());

                        if(isReadOnlyStore) {
                            String destinationDir = ((ReadOnlyStorageEngine) storageEngine).getCurrentDirPath();
                            adminClient.fetchPartitionFiles(nodeId,
                                                            storeName,
                                                            partitions,
                                                            destinationDir);

                        } else {
                            Iterator<Pair<ByteArray, Versioned<byte[]>>> entriesIterator = adminClient.fetchEntries(nodeId,
                                                                                                                    storeName,
                                                                                                                    partitions,
                                                                                                                    filter,
                                                                                                                    false);

                            for(long i = 0; running.get() && entriesIterator.hasNext(); i++) {
                                Pair<ByteArray, Versioned<byte[]>> entry = entriesIterator.next();

                                ByteArray key = entry.getFirst();
                                Versioned<byte[]> value = entry.getSecond();
                                try {
                                    storageEngine.put(key, value, null);
                                } catch(ObsoleteVersionException e) {
                                    // log and ignore
                                    logger.debug("migratePartition threw ObsoleteVersionException, Ignoring.");
                                }

                                throttler.maybeThrottle(key.length() + valueSize(value));
                                if((i % 1000) == 0) {
                                    updateStatus(i + " entries processed");
                                }
                            }
                        }

                    } finally {
                        adminClient.stop();
                    }
                }
            });

        } catch(VoldemortException e) {
            response.setError(ProtoUtils.encodeError(errorCodeMapper, e));
            logger.error("handleFetchAndUpdate failed for request(" + request.toString() + ")", e);
        }

        return response.build();
    }

    public VAdminProto.AsyncOperationStatusResponse handleAsyncStatus(VAdminProto.AsyncOperationStatusRequest request) {
        VAdminProto.AsyncOperationStatusResponse.Builder response = VAdminProto.AsyncOperationStatusResponse.newBuilder();
        try {
            int requestId = request.getRequestId();
            AsyncOperationStatus operationStatus = asyncService.getOperationStatus(requestId);
            boolean requestComplete = asyncService.isComplete(requestId);
            response.setDescription(operationStatus.getDescription());
            response.setComplete(requestComplete);
            response.setStatus(operationStatus.getStatus());
            response.setRequestId(requestId);
            if(operationStatus.hasException())
                throw new VoldemortException(operationStatus.getException());
        } catch(VoldemortException e) {
            response.setError(ProtoUtils.encodeError(errorCodeMapper, e));
            logger.error("handleAsyncStatus failed for request(" + request.toString().trim() + ")",
                         e);
        }

        return response.build();
    }

    public VAdminProto.DeletePartitionEntriesResponse handleDeletePartitionEntries(VAdminProto.DeletePartitionEntriesRequest request) {
        VAdminProto.DeletePartitionEntriesResponse.Builder response = VAdminProto.DeletePartitionEntriesResponse.newBuilder();
        ClosableIterator<Pair<ByteArray, Versioned<byte[]>>> iterator = null;
        try {
            String storeName = request.getStore();
            List<Integer> partitions = request.getPartitionsList();
            StorageEngine<ByteArray, byte[], byte[]> storageEngine = getStorageEngine(storeRepository,
                                                                                      storeName);
            VoldemortFilter filter = (request.hasFilter()) ? getFilterFromRequest(request.getFilter(),
                                                                                  voldemortConfig,
                                                                                  networkClassLoader)
                                                          : new DefaultVoldemortFilter();
            RoutingStrategy routingStrategy = metadataStore.getRoutingStrategy(storageEngine.getName());

            EventThrottler throttler = new EventThrottler(voldemortConfig.getStreamMaxReadBytesPerSec());
            iterator = storageEngine.entries();
            int deleteSuccess = 0;

            while(iterator.hasNext()) {
                Pair<ByteArray, Versioned<byte[]>> entry = iterator.next();

                ByteArray key = entry.getFirst();
                Versioned<byte[]> value = entry.getSecond();
                throttler.maybeThrottle(key.length() + valueSize(value));
                if(checkKeyBelongsToDeletePartition(key.get(), partitions, routingStrategy)
                   && filter.accept(key, value)) {
                    if(storageEngine.delete(key, value.getVersion()))
                        deleteSuccess++;
                }
            }
            response.setCount(deleteSuccess);
        } catch(VoldemortException e) {
            response.setError(ProtoUtils.encodeError(errorCodeMapper, e));
            logger.error("handleDeletePartitionEntries failed for request(" + request.toString()
                         + ")", e);
        } finally {
            if(null != iterator)
                iterator.close();
        }

        return response.build();
    }

    public VAdminProto.UpdateMetadataResponse handleUpdateMetadata(VAdminProto.UpdateMetadataRequest request) {
        VAdminProto.UpdateMetadataResponse.Builder response = VAdminProto.UpdateMetadataResponse.newBuilder();

        try {
            ByteArray key = ProtoUtils.decodeBytes(request.getKey());
            String keyString = ByteUtils.getString(key.get(), "UTF-8");
            if(MetadataStore.METADATA_KEYS.contains(keyString)) {
                Versioned<byte[]> versionedValue = ProtoUtils.decodeVersioned(request.getVersioned());
                metadataStore.put(new ByteArray(ByteUtils.getBytes(keyString, "UTF-8")),
                                  versionedValue,
                                  null);
            }
        } catch(VoldemortException e) {
            response.setError(ProtoUtils.encodeError(errorCodeMapper, e));
            logger.error("handleUpdateMetadata failed for request(" + request.toString() + ")", e);
        }

        return response.build();
    }

    public VAdminProto.GetMetadataResponse handleGetMetadata(VAdminProto.GetMetadataRequest request) {
        VAdminProto.GetMetadataResponse.Builder response = VAdminProto.GetMetadataResponse.newBuilder();

        try {
            ByteArray key = ProtoUtils.decodeBytes(request.getKey());
            String keyString = ByteUtils.getString(key.get(), "UTF-8");
            if(MetadataStore.METADATA_KEYS.contains(keyString)) {
                List<Versioned<byte[]>> versionedList = metadataStore.get(key, null);
                int size = (versionedList.size() > 0) ? 1 : 0;

                if(size > 0) {
                    Versioned<byte[]> versioned = versionedList.get(0);
                    response.setVersion(ProtoUtils.encodeVersioned(versioned));
                }
            } else {
                throw new VoldemortException("Metadata Key passed " + keyString
                                             + " is not handled yet ...");
            }
        } catch(VoldemortException e) {
            response.setError(ProtoUtils.encodeError(errorCodeMapper, e));
            logger.error("handleGetMetadata failed for request(" + request.toString() + ")", e);
        }

        return response.build();
    }

    public VAdminProto.TruncateEntriesResponse handleTruncateEntries(VAdminProto.TruncateEntriesRequest request) {
        VAdminProto.TruncateEntriesResponse.Builder response = VAdminProto.TruncateEntriesResponse.newBuilder();
        try {
            String storeName = request.getStore();
            StorageEngine<ByteArray, byte[], byte[]> storageEngine = getStorageEngine(storeRepository,
                                                                                      storeName);

            storageEngine.truncate();
        } catch(VoldemortException e) {
            response.setError(ProtoUtils.encodeError(errorCodeMapper, e));
            logger.error("handleTruncateEntries failed for request(" + request.toString() + ")", e);
        }

        return response.build();
    }

    public VAdminProto.DeleteStoreResponse handleDeleteStore(VAdminProto.DeleteStoreRequest request) {
        VAdminProto.DeleteStoreResponse.Builder response = VAdminProto.DeleteStoreResponse.newBuilder();

        // don't try to delete a store in the middle of rebalancing
        if(!metadataStore.getServerState().equals(MetadataStore.VoldemortState.NORMAL_SERVER)) {
            response.setError(ProtoUtils.encodeError(errorCodeMapper,
                                                     new VoldemortException("Rebalancing in progress")));
            return response.build();
        }

        try {
            String storeName = request.getStoreName();

            synchronized(lock) {

                if(storeRepository.hasLocalStore(storeName)) {
                    if(storeName.compareTo("slop") == 0) {
                        storageService.unregisterEngine(storeName,
                                                        "slop",
                                                        storeRepository.getStorageEngine(storeName));
                    } else {
                        // update stores list in metadata store
                        List<StoreDefinition> oldStoreDefList = metadataStore.getStoreDefList();
                        List<StoreDefinition> newStoreDefList = new ArrayList<StoreDefinition>();

                        for(StoreDefinition storeDef: oldStoreDefList) {
                            if(storeDef.isView()) {
                                if(storeDef.getViewTargetStoreName().compareTo(storeName) != 0) {
                                    newStoreDefList.add(storeDef);
                                } else {
                                    storageService.unregisterEngine(storeDef.getName(),
                                                                    storeDef.getType(),
                                                                    storeRepository.getStorageEngine(storeDef.getName()));
                                }
                            } else {
                                if(storeDef.getName().compareTo(storeName) != 0) {
                                    newStoreDefList.add(storeDef);
                                } else {
                                    storageService.unregisterEngine(storeDef.getName(),
                                                                    storeDef.getType(),
                                                                    storeRepository.getStorageEngine(storeDef.getName()));
                                }
                            }
                        }

                        try {
                            metadataStore.put(MetadataStore.STORES_KEY, newStoreDefList);
                        } catch(Exception e) {
                            throw new VoldemortException(e);
                        }
                    }

                } else {
                    throw new StoreOperationFailureException(String.format("Store '%s' does not exist on this server",
                                                                           storeName));
                }
            }
        } catch(VoldemortException e) {
            response.setError(ProtoUtils.encodeError(errorCodeMapper, e));
            logger.error("handleDeleteStore failed for request(" + request.toString() + ")", e);
        }

        return response.build();

    }

    public VAdminProto.AddStoreResponse handleAddStore(VAdminProto.AddStoreRequest request) {
        VAdminProto.AddStoreResponse.Builder response = VAdminProto.AddStoreResponse.newBuilder();

        // don't try to add a store in the middle of rebalancing
        if(!metadataStore.getServerState().equals(MetadataStore.VoldemortState.NORMAL_SERVER)) {
            response.setError(ProtoUtils.encodeError(errorCodeMapper,
                                                     new VoldemortException("Rebalancing in progress")));
            return response.build();
        }

        try {
            // adding a store requires decoding the passed in store string
            StoreDefinitionsMapper mapper = new StoreDefinitionsMapper();
            StoreDefinition def = mapper.readStore(new StringReader(request.getStoreDefinition()));

            synchronized(lock) {
                // only allow a single store to be created at a time. We'll see
                // concurrent errors when writing the
                // stores.xml file out otherwise. (see
                // ConfigurationStorageEngine.put for details)

                if(!storeRepository.hasLocalStore(def.getName())) {
                    // open the store
                    storageService.openStore(def);

                    // update stores list in metadata store (this also has the
                    // effect of updating the stores.xml file)
                    List<StoreDefinition> currentStoreDefs;
                    List<Versioned<byte[]>> v = metadataStore.get(MetadataStore.STORES_KEY, null);

                    if(((v.size() > 0) ? 1 : 0) > 0) {
                        Versioned<byte[]> currentValue = v.get(0);
                        currentStoreDefs = mapper.readStoreList(new StringReader(ByteUtils.getString(currentValue.getValue(),
                                                                                                     "UTF-8")));
                    } else {
                        currentStoreDefs = Lists.newArrayList();
                    }
                    currentStoreDefs.add(def);
                    try {
                        metadataStore.put(MetadataStore.STORES_KEY, currentStoreDefs);
                    } catch(Exception e) {
                        throw new VoldemortException(e);
                    }
                } else {
                    throw new StoreOperationFailureException(String.format("Store '%s' already exists on this server",
                                                                           def.getName()));
                }
            }
        } catch(VoldemortException e) {
            response.setError(ProtoUtils.encodeError(errorCodeMapper, e));
            logger.error("handleAddStore failed for request(" + request.toString() + ")", e);
        }

        return response.build();

    }

    /**
     * This method is used by non-blocking code to determine if the give buffer
     * represents a complete request. Because the non-blocking code can by
     * definition not just block waiting for more data, it's possible to get
     * partial reads, and this identifies that case.
     * 
     * @param buffer Buffer to check; the buffer is reset to position 0 before
     *        calling this method and the caller must reset it after the call
     *        returns
     * @return True if the buffer holds a complete request, false otherwise
     */
    public boolean isCompleteRequest(ByteBuffer buffer) {
        DataInputStream inputStream = new DataInputStream(new ByteBufferBackedInputStream(buffer));

        try {
            int dataSize = inputStream.readInt();

            if(logger.isTraceEnabled())
                logger.trace("In isCompleteRequest, dataSize: " + dataSize + ", buffer position: "
                             + buffer.position());

            if(dataSize == -1)
                return true;

            // Here we skip over the data (without reading it in) and
            // move our position to just past it.
            buffer.position(buffer.position() + dataSize);

            return true;
        } catch(Exception e) {
            // This could also occur if the various methods we call into
            // re-throw a corrupted value error as some other type of exception.
            // For example, updating the position on a buffer past its limit
            // throws an InvalidArgumentException.
            if(logger.isTraceEnabled())
                logger.trace("In isCompleteRequest, probable partial read occurred: " + e);

            return false;
        }
    }

    static VoldemortFilter getFilterFromRequest(VAdminProto.VoldemortFilter request,
                                                VoldemortConfig voldemortConfig,
                                                NetworkClassLoader networkClassLoader) {
        VoldemortFilter filter = null;

        byte[] classBytes = ProtoUtils.decodeBytes(request.getData()).get();
        String className = request.getName();
        logger.debug("Attempt to load VoldemortFilter class:" + className);

        try {
            if(voldemortConfig.isNetworkClassLoaderEnabled()) {
                // TODO: network class loader was throwing NoClassDefFound for
                // voldemort.server package classes, Need testing and fixes
                logger.warn("NetworkLoader is experimental and should not be used for now.");

                Class<?> cl = networkClassLoader.loadClass(className,
                                                           classBytes,
                                                           0,
                                                           classBytes.length);
                filter = (VoldemortFilter) cl.newInstance();
            } else {
                Class<?> cl = Thread.currentThread().getContextClassLoader().loadClass(className);
                filter = (VoldemortFilter) cl.newInstance();
            }
        } catch(Exception e) {
            throw new VoldemortException("Failed to load and instantiate the filter class", e);
        }

        return filter;
    }

    static int valueSize(Versioned<byte[]> value) {
        return value.getValue().length + ((VectorClock) value.getVersion()).sizeInBytes() + 1;
    }

    static ReadOnlyStorageEngine getReadOnlyStorageEngine(MetadataStore metadata,
                                                          StoreRepository repo,
                                                          String name) {
        if(metadata.getStoreDef(name).getType().compareTo(ReadOnlyStorageConfiguration.TYPE_NAME) != 0)
            throw new VoldemortException("Store " + name
                                         + " is not a read-only store, cannot complete operation");
        return (ReadOnlyStorageEngine) getStorageEngine(repo, name);
    }

    static StorageEngine<ByteArray, byte[], byte[]> getStorageEngine(StoreRepository storeRepository,
                                                                     String storeName) {
        StorageEngine<ByteArray, byte[], byte[]> storageEngine = storeRepository.getStorageEngine(storeName);

        if(storageEngine == null) {
            throw new VoldemortException("No store named '" + storeName + "'.");
        }

        return storageEngine;
    }

    /**
     * Check that the key belong to a delete partition.
     * <p>
     * return false if key is mastered at or replicated at any of the partitions
     * belonging to the node not specified to be deleted specifically by the
     * user. <br>
     * Fix problem during rebalancing with accidental deletion of data due to
     * changes in replication partition set.
     * 
     * TODO LOW: This assumes that the underlying storageEngines saves all
     * partition together and there is no need to copy data from partition a -->
     * b on the same machine. if this changes this will need to be made as an
     * active copy here.
     * 
     * @param key
     * @param partitionList
     * @param routingStrategy
     * @return
     */
    protected boolean checkKeyBelongsToDeletePartition(byte[] key,
                                                       List<Integer> partitionList,
                                                       RoutingStrategy routingStrategy) {
        List<Integer> keyPartitions = routingStrategy.getPartitionList(key);
        List<Integer> ownedPartitions = new ArrayList<Integer>(metadataStore.getCluster()
                                                                            .getNodeById(metadataStore.getNodeId())
                                                                            .getPartitionIds());

        ownedPartitions.removeAll(partitionList);

        for(int p: keyPartitions) {
            if(ownedPartitions.contains(p)) {
                return false;
            }

            if(partitionList.contains(p)) {
                return true;
            }
        }

        return false;
    }
}
>>>>>>> 06be27c2
<|MERGE_RESOLUTION|>--- conflicted
+++ resolved
@@ -1,1995 +1,1075 @@
-<<<<<<< HEAD
-/*
- * Copyright 2008-2009 LinkedIn, Inc
- * 
- * Licensed under the Apache License, Version 2.0 (the "License"); you may not
- * use this file except in compliance with the License. You may obtain a copy of
- * the License at
- * 
- * http://www.apache.org/licenses/LICENSE-2.0
- * 
- * Unless required by applicable law or agreed to in writing, software
- * distributed under the License is distributed on an "AS IS" BASIS, WITHOUT
- * WARRANTIES OR CONDITIONS OF ANY KIND, either express or implied. See the
- * License for the specific language governing permissions and limitations under
- * the License.
- */
-
-package voldemort.server.protocol.admin;
-
-import java.io.DataInputStream;
-import java.io.DataOutputStream;
-import java.io.File;
-import java.io.IOException;
-import java.io.StringReader;
-import java.nio.ByteBuffer;
-import java.util.ArrayList;
-import java.util.Iterator;
-import java.util.List;
-import java.util.concurrent.atomic.AtomicBoolean;
-
-import org.apache.log4j.Logger;
-
-import voldemort.VoldemortException;
-import voldemort.client.protocol.VoldemortFilter;
-import voldemort.client.protocol.admin.AdminClient;
-import voldemort.client.protocol.admin.filter.DefaultVoldemortFilter;
-import voldemort.client.protocol.pb.ProtoUtils;
-import voldemort.client.protocol.pb.VAdminProto;
-import voldemort.client.protocol.pb.VAdminProto.VoldemortAdminRequest;
-import voldemort.client.rebalance.RebalancePartitionsInfo;
-import voldemort.routing.RoutingStrategy;
-import voldemort.server.StoreRepository;
-import voldemort.server.VoldemortConfig;
-import voldemort.server.protocol.RequestHandler;
-import voldemort.server.protocol.StreamRequestHandler;
-import voldemort.server.rebalance.Rebalancer;
-import voldemort.server.storage.StorageService;
-import voldemort.store.ErrorCodeMapper;
-import voldemort.store.StorageEngine;
-import voldemort.store.StoreDefinition;
-import voldemort.store.StoreOperationFailureException;
-import voldemort.store.metadata.MetadataStore;
-import voldemort.store.readonly.FileFetcher;
-import voldemort.store.readonly.ReadOnlyStorageEngine;
-import voldemort.store.readonly.ReadOnlyUtils;
-import voldemort.utils.ByteArray;
-import voldemort.utils.ByteBufferBackedInputStream;
-import voldemort.utils.ByteUtils;
-import voldemort.utils.ClosableIterator;
-import voldemort.utils.EventThrottler;
-import voldemort.utils.NetworkClassLoader;
-import voldemort.utils.Pair;
-import voldemort.utils.Props;
-import voldemort.utils.RebalanceUtils;
-import voldemort.utils.ReflectUtils;
-import voldemort.utils.Utils;
-import voldemort.versioning.ObsoleteVersionException;
-import voldemort.versioning.VectorClock;
-import voldemort.versioning.Versioned;
-import voldemort.xml.StoreDefinitionsMapper;
-
-import com.google.common.collect.Lists;
-
-/**
- * Protocol buffers implementation of a {@link RequestHandler}
- * 
- */
-public class AdminServiceRequestHandler implements RequestHandler {
-
-    private final static Logger logger = Logger.getLogger(AdminServiceRequestHandler.class);
-
-    private final static Object lock = new Object();
-
-    private final ErrorCodeMapper errorCodeMapper;
-    private final MetadataStore metadataStore;
-    private final StorageService storageService;
-    private final StoreRepository storeRepository;
-    private final NetworkClassLoader networkClassLoader;
-    private final VoldemortConfig voldemortConfig;
-    private final AsyncOperationService asyncService;
-    private final Rebalancer rebalancer;
-    private FileFetcher fileFetcher;
-
-    public AdminServiceRequestHandler(ErrorCodeMapper errorCodeMapper,
-                                      StorageService storageService,
-                                      StoreRepository storeRepository,
-                                      MetadataStore metadataStore,
-                                      VoldemortConfig voldemortConfig,
-                                      AsyncOperationService asyncService,
-                                      Rebalancer rebalancer) {
-        this.errorCodeMapper = errorCodeMapper;
-        this.storageService = storageService;
-        this.metadataStore = metadataStore;
-        this.storeRepository = storeRepository;
-        this.voldemortConfig = voldemortConfig;
-        this.networkClassLoader = new NetworkClassLoader(Thread.currentThread()
-                                                               .getContextClassLoader());
-        this.asyncService = asyncService;
-        this.rebalancer = rebalancer;
-        setFetcherClass(voldemortConfig);
-    }
-
-    private void setFetcherClass(VoldemortConfig voldemortConfig) {
-        if(voldemortConfig != null) {
-            String className = voldemortConfig.getAllProps().getString("file.fetcher.class", null);
-            if(className == null || className.trim().length() == 0) {
-                this.fileFetcher = null;
-            } else {
-                try {
-                    logger.info("Loading fetcher " + className);
-                    Class<?> cls = Class.forName(className.trim());
-                    this.fileFetcher = (FileFetcher) ReflectUtils.callConstructor(cls,
-                                                                                  new Class<?>[] { Props.class },
-                                                                                  new Object[] { voldemortConfig.getAllProps() });
-                } catch(Exception e) {
-                    throw new VoldemortException("Error loading file fetcher class " + className, e);
-                }
-            }
-        } else {
-            this.fileFetcher = null;
-        }
-    }
-
-    public StreamRequestHandler handleRequest(final DataInputStream inputStream,
-                                              final DataOutputStream outputStream)
-            throws IOException {
-        // Another protocol buffers bug here, temp. work around
-        VoldemortAdminRequest.Builder request = VoldemortAdminRequest.newBuilder();
-        int size = inputStream.readInt();
-
-        if(logger.isTraceEnabled())
-            logger.trace("In handleRequest, request specified size of " + size + " bytes");
-
-        if(size < 0)
-            throw new IOException("In handleRequest, request specified size of " + size + " bytes");
-
-        byte[] input = new byte[size];
-        ByteUtils.read(inputStream, input);
-        request.mergeFrom(input);
-
-        switch(request.getType()) {
-            case GET_METADATA:
-                ProtoUtils.writeMessage(outputStream, handleGetMetadata(request.getGetMetadata()));
-                break;
-            case UPDATE_METADATA:
-                ProtoUtils.writeMessage(outputStream,
-                                        handleUpdateMetadata(request.getUpdateMetadata()));
-                break;
-            case DELETE_PARTITION_ENTRIES:
-                ProtoUtils.writeMessage(outputStream,
-                                        handleDeletePartitionEntries(request.getDeletePartitionEntries()));
-                break;
-            case FETCH_PARTITION_ENTRIES:
-                return handleFetchPartitionEntries(request.getFetchPartitionEntries());
-
-            case UPDATE_PARTITION_ENTRIES:
-                return handleUpdatePartitionEntries(request.getUpdatePartitionEntries());
-
-            case INITIATE_FETCH_AND_UPDATE:
-                ProtoUtils.writeMessage(outputStream,
-                                        handleFetchAndUpdate(request.getInitiateFetchAndUpdate()));
-                break;
-            case ASYNC_OPERATION_STATUS:
-                ProtoUtils.writeMessage(outputStream,
-                                        handleAsyncStatus(request.getAsyncOperationStatus()));
-                break;
-            case INITIATE_REBALANCE_NODE:
-                ProtoUtils.writeMessage(outputStream,
-                                        handleRebalanceNode(request.getInitiateRebalanceNode()));
-                break;
-            case ASYNC_OPERATION_LIST:
-                ProtoUtils.writeMessage(outputStream,
-                                        handleAsyncOperationList(request.getAsyncOperationList()));
-                break;
-            case ASYNC_OPERATION_STOP:
-                ProtoUtils.writeMessage(outputStream,
-                                        handleAsyncOperationStop(request.getAsyncOperationStop()));
-                break;
-            case TRUNCATE_ENTRIES:
-                ProtoUtils.writeMessage(outputStream,
-                                        handleTruncateEntries(request.getTruncateEntries()));
-                break;
-            case ADD_STORE:
-                ProtoUtils.writeMessage(outputStream, handleAddStore(request.getAddStore()));
-                break;
-            case DELETE_STORE:
-                ProtoUtils.writeMessage(outputStream, handleDeleteStore(request.getDeleteStore()));
-                break;
-            case FETCH_STORE:
-                ProtoUtils.writeMessage(outputStream, handleFetchStore(request.getFetchStore()));
-                break;
-            case SWAP_STORE:
-                ProtoUtils.writeMessage(outputStream, handleSwapStore(request.getSwapStore()));
-                break;
-            case ROLLBACK_STORE:
-                ProtoUtils.writeMessage(outputStream,
-                                        handleRollbackStore(request.getRollbackStore()));
-                break;
-            case GET_RO_MAX_VERSION:
-                ProtoUtils.writeMessage(outputStream,
-                                        handleGetROMaxVersion(request.getGetRoMaxVersion()));
-                break;
-            default:
-                throw new VoldemortException("Unkown operation " + request.getType());
-        }
-
-        return null;
-    }
-
-    public VAdminProto.GetROMaxVersionResponse handleGetROMaxVersion(VAdminProto.GetROMaxVersionRequest request) {
-        final String storeName = request.getStoreName();
-        VAdminProto.GetROMaxVersionResponse.Builder response = VAdminProto.GetROMaxVersionResponse.newBuilder();
-
-        try {
-            ReadOnlyStorageEngine store = (ReadOnlyStorageEngine) getStorageEngine(storeRepository,
-                                                                                   storeName);
-            File storeDirPath = new File(store.getStoreDirPath());
-
-            if(!storeDirPath.exists())
-                throw new VoldemortException("Unable to locate the directory of the read-only store "
-                                             + storeName);
-
-            File[] versionDirs = ReadOnlyUtils.getVersionDirs(storeDirPath);
-            File[] kthDir = ReadOnlyUtils.findKthVersionedDir(versionDirs,
-                                                              versionDirs.length - 1,
-                                                              versionDirs.length - 1);
-
-            response.setPushVersion(ReadOnlyUtils.getVersionId(kthDir[0]));
-        } catch(VoldemortException e) {
-            response.setError(ProtoUtils.encodeError(errorCodeMapper, e));
-            logger.error("handleGetROMaxVersion failed for request(" + request.toString() + ")", e);
-        }
-        return response.build();
-    }
-
-    public StreamRequestHandler handleFetchPartitionEntries(VAdminProto.FetchPartitionEntriesRequest request) {
-        boolean fetchValues = request.hasFetchValues() && request.getFetchValues();
-
-        if(fetchValues) {
-            boolean fetchMasterValues = request.hasFetchMasterEntries()
-                                        && request.getFetchMasterEntries();
-
-            if(fetchMasterValues) {
-                return new FetchMasterEntriesStreamRequestHandler(request,
-                                                                  metadataStore,
-                                                                  errorCodeMapper,
-                                                                  voldemortConfig,
-                                                                  storeRepository,
-                                                                  networkClassLoader);
-            } else {
-                return new FetchEntriesStreamRequestHandler(request,
-                                                            metadataStore,
-                                                            errorCodeMapper,
-                                                            voldemortConfig,
-                                                            storeRepository,
-                                                            networkClassLoader);
-            }
-        } else
-            return new FetchKeysStreamRequestHandler(request,
-                                                     metadataStore,
-                                                     errorCodeMapper,
-                                                     voldemortConfig,
-                                                     storeRepository,
-                                                     networkClassLoader);
-    }
-
-    public StreamRequestHandler handleUpdatePartitionEntries(VAdminProto.UpdatePartitionEntriesRequest request) {
-        return new UpdatePartitionEntriesStreamRequestHandler(request,
-                                                              errorCodeMapper,
-                                                              voldemortConfig,
-                                                              storeRepository,
-                                                              networkClassLoader);
-    }
-
-    public VAdminProto.AsyncOperationStatusResponse handleRebalanceNode(VAdminProto.InitiateRebalanceNodeRequest request) {
-        VAdminProto.AsyncOperationStatusResponse.Builder response = VAdminProto.AsyncOperationStatusResponse.newBuilder();
-        try {
-            if(!voldemortConfig.isEnableRebalanceService())
-                throw new VoldemortException("Rebalance service is not enabled for node:"
-                                             + metadataStore.getNodeId());
-
-            RebalancePartitionsInfo rebalanceStealInfo = new RebalancePartitionsInfo(request.getStealerId(),
-                                                                                     request.getDonorId(),
-                                                                                     request.getPartitionsList(),
-                                                                                     request.getDeletePartitionsList(),
-                                                                                     request.getUnbalancedStoreList(),
-                                                                                     request.getAttempt());
-
-            int requestId = rebalancer.rebalanceLocalNode(rebalanceStealInfo);
-
-            response.setRequestId(requestId)
-                    .setDescription(rebalanceStealInfo.toString())
-                    .setStatus("started")
-                    .setComplete(false);
-        } catch(VoldemortException e) {
-            response.setError(ProtoUtils.encodeError(errorCodeMapper, e));
-            logger.error("handleRebalanceNode failed for request(" + request.toString() + ")", e);
-        }
-
-        return response.build();
-    }
-
-    public VAdminProto.AsyncOperationListResponse handleAsyncOperationList(VAdminProto.AsyncOperationListRequest request) {
-        VAdminProto.AsyncOperationListResponse.Builder response = VAdminProto.AsyncOperationListResponse.newBuilder();
-        boolean showComplete = request.hasShowComplete() && request.getShowComplete();
-        try {
-            response.addAllRequestIds(asyncService.getAsyncOperationList(showComplete));
-        } catch(VoldemortException e) {
-            response.setError(ProtoUtils.encodeError(errorCodeMapper, e));
-            logger.error("handleAsyncOperationList failed for request(" + request.toString() + ")",
-                         e);
-        }
-
-        return response.build();
-    }
-
-    public VAdminProto.AsyncOperationStopResponse handleAsyncOperationStop(VAdminProto.AsyncOperationStopRequest request) {
-        VAdminProto.AsyncOperationStopResponse.Builder response = VAdminProto.AsyncOperationStopResponse.newBuilder();
-        int requestId = request.getRequestId();
-        try {
-            asyncService.stopOperation(requestId);
-        } catch(VoldemortException e) {
-            response.setError(ProtoUtils.encodeError(errorCodeMapper, e));
-            logger.error("handleAsyncOperationStop failed for request(" + request.toString() + ")",
-                         e);
-        }
-
-        return response.build();
-    }
-
-    public VAdminProto.RollbackStoreResponse handleRollbackStore(VAdminProto.RollbackStoreRequest request) {
-        final String storeName = request.getStoreName();
-        final long pushVersion = request.getPushVersion();
-        VAdminProto.RollbackStoreResponse.Builder response = VAdminProto.RollbackStoreResponse.newBuilder();
-
-        try {
-            ReadOnlyStorageEngine store = (ReadOnlyStorageEngine) getStorageEngine(storeRepository,
-                                                                                   storeName);
-
-            File rollbackVersionDir = new File(store.getStoreDirPath(), "version-" + pushVersion);
-
-            store.rollback(rollbackVersionDir);
-        } catch(VoldemortException e) {
-            response.setError(ProtoUtils.encodeError(errorCodeMapper, e));
-            logger.error("handleRollbackStore failed for request(" + request.toString() + ")", e);
-        }
-        return response.build();
-    }
-
-    public VAdminProto.SwapStoreResponse handleSwapStore(VAdminProto.SwapStoreRequest request) {
-        final String dir = request.getStoreDir();
-        final String storeName = request.getStoreName();
-        VAdminProto.SwapStoreResponse.Builder response = VAdminProto.SwapStoreResponse.newBuilder();
-
-        try {
-            ReadOnlyStorageEngine store = (ReadOnlyStorageEngine) getStorageEngine(storeRepository,
-                                                                                   storeName);
-
-            if(!Utils.isReadableDir(dir))
-                throw new VoldemortException("Store directory '" + dir
-                                             + "' is not a readable directory.");
-
-            store.swapFiles(dir);
-        } catch(VoldemortException e) {
-            response.setError(ProtoUtils.encodeError(errorCodeMapper, e));
-            logger.error("handleSwapStore failed for request(" + request.toString() + ")", e);
-        }
-        return response.build();
-    }
-
-    public VAdminProto.AsyncOperationStatusResponse handleFetchStore(VAdminProto.FetchStoreRequest request) {
-        final String fetchUrl = request.getStoreDir();
-        final String storeName = request.getStoreName();
-
-        int requestId = asyncService.getUniqueRequestId();
-        VAdminProto.AsyncOperationStatusResponse.Builder response = VAdminProto.AsyncOperationStatusResponse.newBuilder()
-                                                                                                            .setRequestId(requestId)
-                                                                                                            .setComplete(false)
-                                                                                                            .setDescription("Fetch store")
-                                                                                                            .setStatus("started");
-        try {
-            final ReadOnlyStorageEngine store = (ReadOnlyStorageEngine) getStorageEngine(storeRepository,
-                                                                                         storeName);
-            final long pushVersion;
-            if(request.hasPushVersion()) {
-                pushVersion = request.getPushVersion();
-                if(pushVersion <= store.getCurrentVersionId())
-                    throw new VoldemortException("Version of push specified (" + pushVersion
-                                                 + ") should be greater than current version "
-                                                 + store.getCurrentVersionId());
-            } else {
-                pushVersion = store.getCurrentVersionId() + 1;
-            }
-
-            asyncService.submitOperation(requestId, new AsyncOperation(requestId, "Fetch store") {
-
-                private String fetchDirPath = null;
-
-                @Override
-                public void markComplete() {
-                    if(fetchDirPath != null)
-                        status.setStatus(fetchDirPath);
-                    status.setComplete(true);
-                }
-
-                @Override
-                public void operate() {
-
-                    File fetchDir = null;
-
-                    if(fileFetcher == null) {
-
-                        logger.warn("File fetcher class has not instantiated correctly");
-                        fetchDir = new File(fetchUrl);
-
-                    } else {
-
-                        logger.info("Executing fetch of " + fetchUrl);
-                        updateStatus("0 MB copied at 0 MB/sec - 0 % complete");
-                        try {
-                            fileFetcher.setAsyncOperationStatus(status);
-                            fetchDir = fileFetcher.fetch(fetchUrl, store.getStoreDirPath()
-                                                                   + File.separator + "version-"
-                                                                   + pushVersion);
-                            updateStatus("Completed fetch of " + fetchUrl);
-
-                            if(fetchDir == null) {
-                                throw new VoldemortException("File fetcher failed for "
-                                                             + fetchUrl
-                                                             + " and store name = "
-                                                             + storeName
-                                                             + " due to incorrect input path/checksum error");
-                            } else {
-                                logger.info("Fetch complete.");
-                            }
-                        } catch(Exception e) {
-                            throw new VoldemortException("Exception in Fetcher = " + e.getMessage());
-                        }
-
-                    }
-                    fetchDirPath = new String(fetchDir.getAbsolutePath());
-                }
-
-                @Override
-                public void stop() {
-                    status.setException(new VoldemortException("Fetcher interrupted"));
-                }
-            });
-
-        } catch(VoldemortException e) {
-            response.setError(ProtoUtils.encodeError(errorCodeMapper, e));
-            logger.error("handleFetchStore failed for request(" + request.toString() + ")", e);
-        }
-
-        return response.build();
-    }
-
-    public VAdminProto.AsyncOperationStatusResponse handleFetchAndUpdate(VAdminProto.InitiateFetchAndUpdateRequest request) {
-        final int nodeId = request.getNodeId();
-        final List<Integer> partitions = request.getPartitionsList();
-        final VoldemortFilter filter = request.hasFilter() ? getFilterFromRequest(request.getFilter(),
-                                                                                  voldemortConfig,
-                                                                                  networkClassLoader)
-                                                          : new DefaultVoldemortFilter();
-        final String storeName = request.getStore();
-
-        int requestId = asyncService.getUniqueRequestId();
-        VAdminProto.AsyncOperationStatusResponse.Builder response = VAdminProto.AsyncOperationStatusResponse.newBuilder()
-                                                                                                            .setRequestId(requestId)
-                                                                                                            .setComplete(false)
-                                                                                                            .setDescription("Fetch and update")
-                                                                                                            .setStatus("started");
-
-        try {
-            asyncService.submitOperation(requestId, new AsyncOperation(requestId,
-                                                                       "Fetch and Update") {
-
-                private final AtomicBoolean running = new AtomicBoolean(true);
-
-                @Override
-                public void stop() {
-                    running.set(false);
-                }
-
-                @Override
-                public void operate() {
-                    AdminClient adminClient = RebalanceUtils.createTempAdminClient(voldemortConfig,
-                                                                                   metadataStore.getCluster(),
-                                                                                   4,
-                                                                                   2);
-                    try {
-                        StorageEngine<ByteArray, byte[]> storageEngine = getStorageEngine(storeRepository,
-                                                                                          storeName);
-                        Iterator<Pair<ByteArray, Versioned<byte[]>>> entriesIterator = adminClient.fetchEntries(nodeId,
-                                                                                                                storeName,
-                                                                                                                partitions,
-                                                                                                                filter,
-                                                                                                                false);
-                        updateStatus("Initated fetchPartitionEntries");
-                        EventThrottler throttler = new EventThrottler(voldemortConfig.getStreamMaxWriteBytesPerSec());
-                        for(long i = 0; running.get() && entriesIterator.hasNext(); i++) {
-                            Pair<ByteArray, Versioned<byte[]>> entry = entriesIterator.next();
-
-                            ByteArray key = entry.getFirst();
-                            Versioned<byte[]> value = entry.getSecond();
-                            try {
-                                storageEngine.put(key, value);
-                            } catch(ObsoleteVersionException e) {
-                                // log and ignore
-                                logger.debug("migratePartition threw ObsoleteVersionException, Ignoring.");
-                            }
-
-                            throttler.maybeThrottle(key.length() + valueSize(value));
-                            if((i % 1000) == 0) {
-                                updateStatus(i + " entries processed");
-                            }
-                        }
-                    } finally {
-                        adminClient.stop();
-                    }
-                }
-            });
-
-        } catch(VoldemortException e) {
-            response.setError(ProtoUtils.encodeError(errorCodeMapper, e));
-            logger.error("handleFetchAndUpdate failed for request(" + request.toString() + ")", e);
-        }
-
-        return response.build();
-    }
-
-    public VAdminProto.AsyncOperationStatusResponse handleAsyncStatus(VAdminProto.AsyncOperationStatusRequest request) {
-        VAdminProto.AsyncOperationStatusResponse.Builder response = VAdminProto.AsyncOperationStatusResponse.newBuilder();
-        try {
-            int requestId = request.getRequestId();
-            AsyncOperationStatus operationStatus = asyncService.getOperationStatus(requestId);
-            boolean requestComplete = asyncService.isComplete(requestId);
-            response.setDescription(operationStatus.getDescription());
-            response.setComplete(requestComplete);
-            response.setStatus(operationStatus.getStatus());
-            response.setRequestId(requestId);
-            if(operationStatus.hasException())
-                throw new VoldemortException(operationStatus.getException());
-        } catch(VoldemortException e) {
-            response.setError(ProtoUtils.encodeError(errorCodeMapper, e));
-            logger.error("handleAsyncStatus failed for request(" + request.toString().trim() + ")",
-                         e);
-        }
-
-        return response.build();
-    }
-
-    public VAdminProto.DeletePartitionEntriesResponse handleDeletePartitionEntries(VAdminProto.DeletePartitionEntriesRequest request) {
-        VAdminProto.DeletePartitionEntriesResponse.Builder response = VAdminProto.DeletePartitionEntriesResponse.newBuilder();
-        ClosableIterator<Pair<ByteArray, Versioned<byte[]>>> iterator = null;
-        try {
-            String storeName = request.getStore();
-            List<Integer> partitions = request.getPartitionsList();
-            StorageEngine<ByteArray, byte[]> storageEngine = getStorageEngine(storeRepository,
-                                                                              storeName);
-            VoldemortFilter filter = (request.hasFilter()) ? getFilterFromRequest(request.getFilter(),
-                                                                                  voldemortConfig,
-                                                                                  networkClassLoader)
-                                                          : new DefaultVoldemortFilter();
-            RoutingStrategy routingStrategy = metadataStore.getRoutingStrategy(storageEngine.getName());
-
-            EventThrottler throttler = new EventThrottler(voldemortConfig.getStreamMaxReadBytesPerSec());
-            iterator = storageEngine.entries();
-            int deleteSuccess = 0;
-
-            while(iterator.hasNext()) {
-                Pair<ByteArray, Versioned<byte[]>> entry = iterator.next();
-
-                ByteArray key = entry.getFirst();
-                Versioned<byte[]> value = entry.getSecond();
-                throttler.maybeThrottle(key.length() + valueSize(value));
-                if(checkKeyBelongsToDeletePartition(key.get(), partitions, routingStrategy)
-                   && filter.accept(key, value)) {
-                    if(storageEngine.delete(key, value.getVersion()))
-                        deleteSuccess++;
-                }
-            }
-            response.setCount(deleteSuccess);
-        } catch(VoldemortException e) {
-            response.setError(ProtoUtils.encodeError(errorCodeMapper, e));
-            logger.error("handleDeletePartitionEntries failed for request(" + request.toString()
-                         + ")", e);
-        } finally {
-            if(null != iterator)
-                iterator.close();
-        }
-
-        return response.build();
-    }
-
-    public VAdminProto.UpdateMetadataResponse handleUpdateMetadata(VAdminProto.UpdateMetadataRequest request) {
-        VAdminProto.UpdateMetadataResponse.Builder response = VAdminProto.UpdateMetadataResponse.newBuilder();
-
-        try {
-            ByteArray key = ProtoUtils.decodeBytes(request.getKey());
-            String keyString = ByteUtils.getString(key.get(), "UTF-8");
-
-            if(MetadataStore.METADATA_KEYS.contains(keyString)) {
-                Versioned<byte[]> versionedValue = ProtoUtils.decodeVersioned(request.getVersioned());
-                metadataStore.put(new ByteArray(ByteUtils.getBytes(keyString, "UTF-8")),
-                                  versionedValue);
-            }
-        } catch(VoldemortException e) {
-            response.setError(ProtoUtils.encodeError(errorCodeMapper, e));
-            logger.error("handleUpdateMetadata failed for request(" + request.toString() + ")", e);
-        }
-
-        return response.build();
-    }
-
-    public VAdminProto.GetMetadataResponse handleGetMetadata(VAdminProto.GetMetadataRequest request) {
-        VAdminProto.GetMetadataResponse.Builder response = VAdminProto.GetMetadataResponse.newBuilder();
-
-        try {
-            ByteArray key = ProtoUtils.decodeBytes(request.getKey());
-            String keyString = ByteUtils.getString(key.get(), "UTF-8");
-            if(MetadataStore.METADATA_KEYS.contains(keyString)) {
-                List<Versioned<byte[]>> versionedList = metadataStore.get(key);
-                int size = (versionedList.size() > 0) ? 1 : 0;
-
-                if(size > 0) {
-                    Versioned<byte[]> versioned = versionedList.get(0);
-                    response.setVersion(ProtoUtils.encodeVersioned(versioned));
-                }
-            } else {
-                throw new VoldemortException("Metadata Key passed " + keyString
-                                             + " is not handled yet ...");
-            }
-        } catch(VoldemortException e) {
-            response.setError(ProtoUtils.encodeError(errorCodeMapper, e));
-            logger.error("handleGetMetadata failed for request(" + request.toString() + ")", e);
-        }
-
-        return response.build();
-    }
-
-    public VAdminProto.TruncateEntriesResponse handleTruncateEntries(VAdminProto.TruncateEntriesRequest request) {
-        VAdminProto.TruncateEntriesResponse.Builder response = VAdminProto.TruncateEntriesResponse.newBuilder();
-        try {
-            String storeName = request.getStore();
-            StorageEngine<ByteArray, byte[]> storageEngine = getStorageEngine(storeRepository,
-                                                                              storeName);
-
-            storageEngine.truncate();
-        } catch(VoldemortException e) {
-            response.setError(ProtoUtils.encodeError(errorCodeMapper, e));
-            logger.error("handleTruncateEntries failed for request(" + request.toString() + ")", e);
-        }
-
-        return response.build();
-    }
-
-    public VAdminProto.DeleteStoreResponse handleDeleteStore(VAdminProto.DeleteStoreRequest request) {
-        VAdminProto.DeleteStoreResponse.Builder response = VAdminProto.DeleteStoreResponse.newBuilder();
-
-        // don't try to delete a store in the middle of rebalancing
-        if(metadataStore.getServerState()
-                        .equals(MetadataStore.VoldemortState.REBALANCING_MASTER_SERVER)
-           || metadataStore.getServerState()
-                           .equals(MetadataStore.VoldemortState.REBALANCING_CLUSTER)) {
-            response.setError(ProtoUtils.encodeError(errorCodeMapper,
-                                                     new VoldemortException("Rebalancing in progress")));
-            return response.build();
-        }
-
-        try {
-            String storeName = request.getStoreName();
-
-            synchronized(lock) {
-
-                if(storeRepository.hasLocalStore(storeName)) {
-
-                    // update stores list in metadata store
-                    List<StoreDefinition> oldStoreDefList = metadataStore.getStoreDefList();
-                    List<StoreDefinition> newStoreDefList = new ArrayList<StoreDefinition>();
-
-                    for(StoreDefinition storeDef: oldStoreDefList) {
-                        if(storeDef.isView()) {
-                            if(storeDef.getViewTargetStoreName().compareTo(storeName) != 0) {
-                                newStoreDefList.add(storeDef);
-                            } else {
-                                storageService.unregisterEngine(storeDef,
-                                                                storeRepository.getStorageEngine(storeDef.getName()));
-                            }
-                        } else {
-                            if(storeDef.getName().compareTo(storeName) != 0) {
-                                newStoreDefList.add(storeDef);
-                            } else {
-                                storageService.unregisterEngine(storeDef,
-                                                                storeRepository.getStorageEngine(storeDef.getName()));
-                            }
-                        }
-                    }
-
-                    try {
-                        metadataStore.put(MetadataStore.STORES_KEY, newStoreDefList);
-                    } catch(Exception e) {
-                        throw new VoldemortException(e);
-                    }
-
-                } else {
-                    throw new StoreOperationFailureException(String.format("Store '%s' does not exist on this server",
-                                                                           storeName));
-                }
-            }
-        } catch(VoldemortException e) {
-            response.setError(ProtoUtils.encodeError(errorCodeMapper, e));
-            logger.error("handleDeleteStore failed for request(" + request.toString() + ")", e);
-        }
-
-        return response.build();
-
-    }
-
-    public VAdminProto.AddStoreResponse handleAddStore(VAdminProto.AddStoreRequest request) {
-        VAdminProto.AddStoreResponse.Builder response = VAdminProto.AddStoreResponse.newBuilder();
-
-        // don't try to add a store in the middle of rebalancing
-        if(metadataStore.getServerState()
-                        .equals(MetadataStore.VoldemortState.REBALANCING_MASTER_SERVER)
-           || metadataStore.getServerState()
-                           .equals(MetadataStore.VoldemortState.REBALANCING_CLUSTER)) {
-            response.setError(ProtoUtils.encodeError(errorCodeMapper,
-                                                     new VoldemortException("Rebalancing in progress")));
-            return response.build();
-        }
-
-        try {
-            // adding a store requires decoding the passed in store string
-            StoreDefinitionsMapper mapper = new StoreDefinitionsMapper();
-            StoreDefinition def = mapper.readStore(new StringReader(request.getStoreDefinition()));
-
-            synchronized(lock) {
-                // only allow a single store to be created at a time. We'll see
-                // concurrent errors when writing the
-                // stores.xml file out otherwise. (see
-                // ConfigurationStorageEngine.put for details)
-
-                if(!storeRepository.hasLocalStore(def.getName())) {
-                    // open the store
-                    storageService.openStore(def);
-
-                    // update stores list in metadata store (this also has the
-                    // effect of updating the stores.xml file)
-                    List<StoreDefinition> currentStoreDefs;
-                    List<Versioned<byte[]>> v = metadataStore.get(MetadataStore.STORES_KEY);
-
-                    if(((v.size() > 0) ? 1 : 0) > 0) {
-                        Versioned<byte[]> currentValue = v.get(0);
-                        currentStoreDefs = mapper.readStoreList(new StringReader(ByteUtils.getString(currentValue.getValue(),
-                                                                                                     "UTF-8")));
-                    } else {
-                        currentStoreDefs = Lists.newArrayList();
-                    }
-                    currentStoreDefs.add(def);
-                    try {
-                        metadataStore.put(MetadataStore.STORES_KEY, currentStoreDefs);
-                    } catch(Exception e) {
-                        throw new VoldemortException(e);
-                    }
-                } else {
-                    throw new StoreOperationFailureException(String.format("Store '%s' already exists on this server",
-                                                                           def.getName()));
-                }
-            }
-        } catch(VoldemortException e) {
-            response.setError(ProtoUtils.encodeError(errorCodeMapper, e));
-            logger.error("handleAddStore failed for request(" + request.toString() + ")", e);
-        }
-
-        return response.build();
-
-    }
-
-    /**
-     * This method is used by non-blocking code to determine if the give buffer
-     * represents a complete request. Because the non-blocking code can by
-     * definition not just block waiting for more data, it's possible to get
-     * partial reads, and this identifies that case.
-     * 
-     * @param buffer Buffer to check; the buffer is reset to position 0 before
-     *        calling this method and the caller must reset it after the call
-     *        returns
-     * @return True if the buffer holds a complete request, false otherwise
-     */
-    public boolean isCompleteRequest(ByteBuffer buffer) {
-        DataInputStream inputStream = new DataInputStream(new ByteBufferBackedInputStream(buffer));
-
-        try {
-            int dataSize = inputStream.readInt();
-
-            if(logger.isTraceEnabled())
-                logger.trace("In isCompleteRequest, dataSize: " + dataSize + ", buffer position: "
-                             + buffer.position());
-
-            if(dataSize == -1)
-                return true;
-
-            // Here we skip over the data (without reading it in) and
-            // move our position to just past it.
-            buffer.position(buffer.position() + dataSize);
-
-            return true;
-        } catch(Exception e) {
-            // This could also occur if the various methods we call into
-            // re-throw a corrupted value error as some other type of exception.
-            // For example, updating the position on a buffer past its limit
-            // throws an InvalidArgumentException.
-            if(logger.isTraceEnabled())
-                logger.trace("In isCompleteRequest, probable partial read occurred: " + e);
-
-            return false;
-        }
-    }
-
-    static VoldemortFilter getFilterFromRequest(VAdminProto.VoldemortFilter request,
-                                                VoldemortConfig voldemortConfig,
-                                                NetworkClassLoader networkClassLoader) {
-        VoldemortFilter filter = null;
-
-        byte[] classBytes = ProtoUtils.decodeBytes(request.getData()).get();
-        String className = request.getName();
-        logger.debug("Attempt to load VoldemortFilter class:" + className);
-
-        try {
-            if(voldemortConfig.isNetworkClassLoaderEnabled()) {
-                // TODO: network class loader was throwing NoClassDefFound for
-                // voldemort.server package classes, Need testing and fixes
-                logger.warn("NetworkLoader is experimental and should not be used for now.");
-
-                Class<?> cl = networkClassLoader.loadClass(className,
-                                                           classBytes,
-                                                           0,
-                                                           classBytes.length);
-                filter = (VoldemortFilter) cl.newInstance();
-            } else {
-                Class<?> cl = Thread.currentThread().getContextClassLoader().loadClass(className);
-                filter = (VoldemortFilter) cl.newInstance();
-            }
-        } catch(Exception e) {
-            throw new VoldemortException("Failed to load and instantiate the filter class", e);
-        }
-
-        return filter;
-    }
-
-    static int valueSize(Versioned<byte[]> value) {
-        return value.getValue().length + ((VectorClock) value.getVersion()).sizeInBytes() + 1;
-    }
-
-    static StorageEngine<ByteArray, byte[]> getStorageEngine(StoreRepository storeRepository,
-                                                             String storeName) {
-        StorageEngine<ByteArray, byte[]> storageEngine = storeRepository.getStorageEngine(storeName);
-
-        if(storageEngine == null) {
-            throw new VoldemortException("No store named '" + storeName + "'.");
-        }
-
-        return storageEngine;
-    }
-
-    /**
-     * Check that the key belong to a delete partition.
-     * <p>
-     * return false if key is mastered at or replicated at any of the partitions
-     * belonging to the node not specified to be deleted specifically by the
-     * user. <br>
-     * Fix problem during rebalancing with accidental deletion of data due to
-     * changes in replication partition set.
-     * 
-     * TODO LOW: This assumes that the underlying storageEngines saves all
-     * partition together and there is no need to copy data from partition a -->
-     * b on the same machine. if this changes this will need to be made as an
-     * active copy here.
-     * 
-     * @param key
-     * @param partitionList
-     * @param routingStrategy
-     * @return
-     */
-    protected boolean checkKeyBelongsToDeletePartition(byte[] key,
-                                                       List<Integer> partitionList,
-                                                       RoutingStrategy routingStrategy) {
-        List<Integer> keyPartitions = routingStrategy.getPartitionList(key);
-        List<Integer> ownedPartitions = new ArrayList<Integer>(metadataStore.getCluster()
-                                                                            .getNodeById(metadataStore.getNodeId())
-                                                                            .getPartitionIds());
-
-        ownedPartitions.removeAll(partitionList);
-
-        for(int p: keyPartitions) {
-            if(ownedPartitions.contains(p)) {
-                return false;
-            }
-
-            if(partitionList.contains(p)) {
-                return true;
-            }
-        }
-
-        return false;
-    }
-}
-=======
-/*
- * Copyright 2008-2009 LinkedIn, Inc
- * 
- * Licensed under the Apache License, Version 2.0 (the "License"); you may not
- * use this file except in compliance with the License. You may obtain a copy of
- * the License at
- * 
- * http://www.apache.org/licenses/LICENSE-2.0
- * 
- * Unless required by applicable law or agreed to in writing, software
- * distributed under the License is distributed on an "AS IS" BASIS, WITHOUT
- * WARRANTIES OR CONDITIONS OF ANY KIND, either express or implied. See the
- * License for the specific language governing permissions and limitations under
- * the License.
- */
-
-package voldemort.server.protocol.admin;
-
-import java.io.DataInputStream;
-import java.io.DataOutputStream;
-import java.io.File;
-import java.io.IOException;
-import java.io.StringReader;
-import java.nio.ByteBuffer;
-import java.util.ArrayList;
-import java.util.Iterator;
-import java.util.List;
-import java.util.Map;
-import java.util.concurrent.atomic.AtomicBoolean;
-
-import org.apache.log4j.Logger;
-
-import voldemort.VoldemortException;
-import voldemort.client.protocol.VoldemortFilter;
-import voldemort.client.protocol.admin.AdminClient;
-import voldemort.client.protocol.admin.filter.DefaultVoldemortFilter;
-import voldemort.client.protocol.pb.ProtoUtils;
-import voldemort.client.protocol.pb.VAdminProto;
-import voldemort.client.protocol.pb.VAdminProto.ROStoreVersionDirMap;
-import voldemort.client.protocol.pb.VAdminProto.VoldemortAdminRequest;
-import voldemort.client.rebalance.RebalancePartitionsInfo;
-import voldemort.routing.RoutingStrategy;
-import voldemort.server.StoreRepository;
-import voldemort.server.VoldemortConfig;
-import voldemort.server.protocol.RequestHandler;
-import voldemort.server.protocol.StreamRequestHandler;
-import voldemort.server.rebalance.Rebalancer;
-import voldemort.server.storage.StorageService;
-import voldemort.store.ErrorCodeMapper;
-import voldemort.store.StorageEngine;
-import voldemort.store.StoreDefinition;
-import voldemort.store.StoreOperationFailureException;
-import voldemort.store.metadata.MetadataStore;
-import voldemort.store.readonly.FileFetcher;
-import voldemort.store.readonly.ReadOnlyStorageConfiguration;
-import voldemort.store.readonly.ReadOnlyStorageEngine;
-import voldemort.store.readonly.ReadOnlyUtils;
-import voldemort.utils.ByteArray;
-import voldemort.utils.ByteBufferBackedInputStream;
-import voldemort.utils.ByteUtils;
-import voldemort.utils.ClosableIterator;
-import voldemort.utils.EventThrottler;
-import voldemort.utils.NetworkClassLoader;
-import voldemort.utils.Pair;
-import voldemort.utils.Props;
-import voldemort.utils.RebalanceUtils;
-import voldemort.utils.ReflectUtils;
-import voldemort.utils.Utils;
-import voldemort.versioning.ObsoleteVersionException;
-import voldemort.versioning.VectorClock;
-import voldemort.versioning.Versioned;
-import voldemort.xml.StoreDefinitionsMapper;
-
-import com.google.common.collect.Lists;
-import com.google.common.collect.Maps;
-
-/**
- * Protocol buffers implementation of a {@link RequestHandler}
- * 
- */
-public class AdminServiceRequestHandler implements RequestHandler {
-
-    private final static Logger logger = Logger.getLogger(AdminServiceRequestHandler.class);
-
-    private final static Object lock = new Object();
-
-    private final ErrorCodeMapper errorCodeMapper;
-    private final MetadataStore metadataStore;
-    private final StorageService storageService;
-    private final StoreRepository storeRepository;
-    private final NetworkClassLoader networkClassLoader;
-    private final VoldemortConfig voldemortConfig;
-    private final AsyncOperationService asyncService;
-    private final Rebalancer rebalancer;
-    private FileFetcher fileFetcher;
-
-    public AdminServiceRequestHandler(ErrorCodeMapper errorCodeMapper,
-                                      StorageService storageService,
-                                      StoreRepository storeRepository,
-                                      MetadataStore metadataStore,
-                                      VoldemortConfig voldemortConfig,
-                                      AsyncOperationService asyncService,
-                                      Rebalancer rebalancer) {
-        this.errorCodeMapper = errorCodeMapper;
-        this.storageService = storageService;
-        this.metadataStore = metadataStore;
-        this.storeRepository = storeRepository;
-        this.voldemortConfig = voldemortConfig;
-        this.networkClassLoader = new NetworkClassLoader(Thread.currentThread()
-                                                               .getContextClassLoader());
-        this.asyncService = asyncService;
-        this.rebalancer = rebalancer;
-        setFetcherClass(voldemortConfig);
-    }
-
-    private void setFetcherClass(VoldemortConfig voldemortConfig) {
-        if(voldemortConfig != null) {
-            String className = voldemortConfig.getAllProps().getString("file.fetcher.class", null);
-            if(className == null || className.trim().length() == 0) {
-                this.fileFetcher = null;
-            } else {
-                try {
-                    logger.info("Loading fetcher " + className);
-                    Class<?> cls = Class.forName(className.trim());
-                    this.fileFetcher = (FileFetcher) ReflectUtils.callConstructor(cls,
-                                                                                  new Class<?>[] { Props.class },
-                                                                                  new Object[] { voldemortConfig.getAllProps() });
-                } catch(Exception e) {
-                    throw new VoldemortException("Error loading file fetcher class " + className, e);
-                }
-            }
-        } else {
-            this.fileFetcher = null;
-        }
-    }
-
-    public StreamRequestHandler handleRequest(final DataInputStream inputStream,
-                                              final DataOutputStream outputStream)
-            throws IOException {
-        // Another protocol buffers bug here, temp. work around
-        VoldemortAdminRequest.Builder request = VoldemortAdminRequest.newBuilder();
-        int size = inputStream.readInt();
-
-        if(logger.isTraceEnabled())
-            logger.trace("In handleRequest, request specified size of " + size + " bytes");
-
-        if(size < 0)
-            throw new IOException("In handleRequest, request specified size of " + size + " bytes");
-
-        byte[] input = new byte[size];
-        ByteUtils.read(inputStream, input);
-        request.mergeFrom(input);
-
-        switch(request.getType()) {
-            case GET_METADATA:
-                ProtoUtils.writeMessage(outputStream, handleGetMetadata(request.getGetMetadata()));
-                break;
-            case UPDATE_METADATA:
-                ProtoUtils.writeMessage(outputStream,
-                                        handleUpdateMetadata(request.getUpdateMetadata()));
-                break;
-            case DELETE_PARTITION_ENTRIES:
-                ProtoUtils.writeMessage(outputStream,
-                                        handleDeletePartitionEntries(request.getDeletePartitionEntries()));
-                break;
-            case FETCH_PARTITION_ENTRIES:
-                return handleFetchPartitionEntries(request.getFetchPartitionEntries());
-
-            case UPDATE_PARTITION_ENTRIES:
-                return handleUpdatePartitionEntries(request.getUpdatePartitionEntries());
-
-            case INITIATE_FETCH_AND_UPDATE:
-                ProtoUtils.writeMessage(outputStream,
-                                        handleFetchAndUpdate(request.getInitiateFetchAndUpdate()));
-                break;
-            case ASYNC_OPERATION_STATUS:
-                ProtoUtils.writeMessage(outputStream,
-                                        handleAsyncStatus(request.getAsyncOperationStatus()));
-                break;
-            case INITIATE_REBALANCE_NODE:
-                ProtoUtils.writeMessage(outputStream,
-                                        handleRebalanceNode(request.getInitiateRebalanceNode()));
-                break;
-            case ASYNC_OPERATION_LIST:
-                ProtoUtils.writeMessage(outputStream,
-                                        handleAsyncOperationList(request.getAsyncOperationList()));
-                break;
-            case ASYNC_OPERATION_STOP:
-                ProtoUtils.writeMessage(outputStream,
-                                        handleAsyncOperationStop(request.getAsyncOperationStop()));
-                break;
-            case TRUNCATE_ENTRIES:
-                ProtoUtils.writeMessage(outputStream,
-                                        handleTruncateEntries(request.getTruncateEntries()));
-                break;
-            case ADD_STORE:
-                ProtoUtils.writeMessage(outputStream, handleAddStore(request.getAddStore()));
-                break;
-            case DELETE_STORE:
-                ProtoUtils.writeMessage(outputStream, handleDeleteStore(request.getDeleteStore()));
-                break;
-            case FETCH_STORE:
-                ProtoUtils.writeMessage(outputStream, handleFetchStore(request.getFetchStore()));
-                break;
-            case SWAP_STORE:
-                ProtoUtils.writeMessage(outputStream, handleSwapStore(request.getSwapStore()));
-                break;
-            case ROLLBACK_STORE:
-                ProtoUtils.writeMessage(outputStream,
-                                        handleRollbackStore(request.getRollbackStore()));
-                break;
-            case GET_RO_MAX_VERSION_DIR:
-                ProtoUtils.writeMessage(outputStream,
-                                        handleGetROMaxVersionDir(request.getGetRoMaxVersionDir()));
-                break;
-            case GET_RO_CURRENT_VERSION_DIR:
-                ProtoUtils.writeMessage(outputStream,
-                                        handleGetROCurrentVersionDir(request.getGetRoCurrentVersionDir()));
-                break;
-            case FETCH_PARTITION_FILES:
-                return handleFetchPartitionFiles(request.getFetchPartitionFiles());
-            case SWAP_STORES_AND_CLEAN_STATE:
-                ProtoUtils.writeMessage(outputStream,
-                                        handleSwapStoresAndCleanState(request.getSwapStoresAndCleanState()));
-                break;
-            case UPDATE_SLOP_ENTRIES:
-                return handleUpdateSlopEntries(request.getUpdateSlopEntries());
-            default:
-                throw new VoldemortException("Unkown operation " + request.getType());
-        }
-
-        return null;
-    }
-
-    public VAdminProto.GetROCurrentVersionDirResponse handleGetROCurrentVersionDir(VAdminProto.GetROCurrentVersionDirRequest request) {
-        final List<String> storeNames = request.getStoreNameList();
-        VAdminProto.GetROCurrentVersionDirResponse.Builder response = VAdminProto.GetROCurrentVersionDirResponse.newBuilder();
-
-        try {
-            for(String storeName: storeNames) {
-
-                ReadOnlyStorageEngine store = getReadOnlyStorageEngine(metadataStore,
-                                                                       storeRepository,
-                                                                       storeName);
-                VAdminProto.ROStoreVersionDirMap storeResponse = VAdminProto.ROStoreVersionDirMap.newBuilder()
-                                                                                                 .setStoreName(storeName)
-                                                                                                 .setStoreDir(store.getCurrentDirPath())
-                                                                                                 .build();
-                response.addRoStoreVersions(storeResponse);
-            }
-        } catch(VoldemortException e) {
-            response.setError(ProtoUtils.encodeError(errorCodeMapper, e));
-            logger.error("handleGetROCurrentVersion failed for request(" + request.toString() + ")",
-                         e);
-        }
-        return response.build();
-    }
-
-    public VAdminProto.GetROMaxVersionDirResponse handleGetROMaxVersionDir(VAdminProto.GetROMaxVersionDirRequest request) {
-        final List<String> storeNames = request.getStoreNameList();
-        VAdminProto.GetROMaxVersionDirResponse.Builder response = VAdminProto.GetROMaxVersionDirResponse.newBuilder();
-
-        try {
-            for(String storeName: storeNames) {
-
-                ReadOnlyStorageEngine store = getReadOnlyStorageEngine(metadataStore,
-                                                                       storeRepository,
-                                                                       storeName);
-                File storeDirPath = new File(store.getStoreDirPath());
-
-                if(!storeDirPath.exists())
-                    throw new VoldemortException("Unable to locate the directory of the read-only store "
-                                                 + storeName);
-
-                File[] versionDirs = ReadOnlyUtils.getVersionDirs(storeDirPath);
-                File[] kthDir = ReadOnlyUtils.findKthVersionedDir(versionDirs,
-                                                                  versionDirs.length - 1,
-                                                                  versionDirs.length - 1);
-
-                VAdminProto.ROStoreVersionDirMap storeResponse = VAdminProto.ROStoreVersionDirMap.newBuilder()
-                                                                                                 .setStoreName(storeName)
-                                                                                                 .setStoreDir(kthDir[0].getAbsolutePath())
-                                                                                                 .build();
-
-                response.addRoStoreVersions(storeResponse);
-            }
-        } catch(VoldemortException e) {
-            response.setError(ProtoUtils.encodeError(errorCodeMapper, e));
-            logger.error("handleGetROMaxVersion failed for request(" + request.toString() + ")", e);
-        }
-        return response.build();
-    }
-
-    public StreamRequestHandler handleFetchPartitionFiles(VAdminProto.FetchPartitionFilesRequest request) {
-        return new FetchPartitionFileStreamRequestHandler(request,
-                                                          metadataStore,
-                                                          voldemortConfig,
-                                                          storeRepository);
-    }
-
-    public StreamRequestHandler handleUpdateSlopEntries(VAdminProto.UpdateSlopEntriesRequest request) {
-        return new UpdateSlopEntriesRequestHandler(request, errorCodeMapper, storeRepository);
-    }
-
-    public StreamRequestHandler handleFetchPartitionEntries(VAdminProto.FetchPartitionEntriesRequest request) {
-        boolean fetchValues = request.hasFetchValues() && request.getFetchValues();
-
-        if(fetchValues) {
-            boolean fetchMasterValues = request.hasFetchMasterEntries()
-                                        && request.getFetchMasterEntries();
-
-            if(fetchMasterValues) {
-                return new FetchMasterEntriesStreamRequestHandler(request,
-                                                                  metadataStore,
-                                                                  errorCodeMapper,
-                                                                  voldemortConfig,
-                                                                  storeRepository,
-                                                                  networkClassLoader);
-            } else {
-                return new FetchEntriesStreamRequestHandler(request,
-                                                            metadataStore,
-                                                            errorCodeMapper,
-                                                            voldemortConfig,
-                                                            storeRepository,
-                                                            networkClassLoader);
-            }
-        } else
-            return new FetchKeysStreamRequestHandler(request,
-                                                     metadataStore,
-                                                     errorCodeMapper,
-                                                     voldemortConfig,
-                                                     storeRepository,
-                                                     networkClassLoader);
-    }
-
-    public StreamRequestHandler handleUpdatePartitionEntries(VAdminProto.UpdatePartitionEntriesRequest request) {
-        return new UpdatePartitionEntriesStreamRequestHandler(request,
-                                                              errorCodeMapper,
-                                                              voldemortConfig,
-                                                              storeRepository,
-                                                              networkClassLoader);
-    }
-
-    private Map<String, String> encodeROStoreVersionDirMap(List<ROStoreVersionDirMap> storeVersionDirMap) {
-        Map<String, String> storeToVersionDir = Maps.newHashMap();
-        for(ROStoreVersionDirMap currentStore: storeVersionDirMap) {
-            storeToVersionDir.put(currentStore.getStoreName(), currentStore.getStoreDir());
-        }
-        return storeToVersionDir;
-    }
-
-    public VAdminProto.AsyncOperationStatusResponse handleRebalanceNode(VAdminProto.InitiateRebalanceNodeRequest request) {
-        VAdminProto.AsyncOperationStatusResponse.Builder response = VAdminProto.AsyncOperationStatusResponse.newBuilder();
-        try {
-            if(!voldemortConfig.isEnableRebalanceService())
-                throw new VoldemortException("Rebalance service is not enabled for node:"
-                                             + metadataStore.getNodeId());
-
-            RebalancePartitionsInfo rebalanceStealInfo = new RebalancePartitionsInfo(request.getStealerId(),
-                                                                                     request.getDonorId(),
-                                                                                     request.getPartitionsList(),
-                                                                                     request.getDeletePartitionsList(),
-                                                                                     request.getStealMasterPartitionsList(),
-                                                                                     request.getUnbalancedStoreList(),
-                                                                                     encodeROStoreVersionDirMap(request.getStealerRoStoreToDirList()),
-                                                                                     encodeROStoreVersionDirMap(request.getDonorRoStoreToDirList()),
-                                                                                     request.getAttempt());
-
-            int requestId = rebalancer.rebalanceLocalNode(rebalanceStealInfo);
-
-            response.setRequestId(requestId)
-                    .setDescription(rebalanceStealInfo.toString())
-                    .setStatus("started")
-                    .setComplete(false);
-        } catch(VoldemortException e) {
-            response.setError(ProtoUtils.encodeError(errorCodeMapper, e));
-            logger.error("handleRebalanceNode failed for request(" + request.toString() + ")", e);
-        }
-
-        return response.build();
-    }
-
-    public VAdminProto.AsyncOperationListResponse handleAsyncOperationList(VAdminProto.AsyncOperationListRequest request) {
-        VAdminProto.AsyncOperationListResponse.Builder response = VAdminProto.AsyncOperationListResponse.newBuilder();
-        boolean showComplete = request.hasShowComplete() && request.getShowComplete();
-        try {
-            response.addAllRequestIds(asyncService.getAsyncOperationList(showComplete));
-        } catch(VoldemortException e) {
-            response.setError(ProtoUtils.encodeError(errorCodeMapper, e));
-            logger.error("handleAsyncOperationList failed for request(" + request.toString() + ")",
-                         e);
-        }
-
-        return response.build();
-    }
-
-    public VAdminProto.AsyncOperationStopResponse handleAsyncOperationStop(VAdminProto.AsyncOperationStopRequest request) {
-        VAdminProto.AsyncOperationStopResponse.Builder response = VAdminProto.AsyncOperationStopResponse.newBuilder();
-        int requestId = request.getRequestId();
-        try {
-            asyncService.stopOperation(requestId);
-        } catch(VoldemortException e) {
-            response.setError(ProtoUtils.encodeError(errorCodeMapper, e));
-            logger.error("handleAsyncOperationStop failed for request(" + request.toString() + ")",
-                         e);
-        }
-
-        return response.build();
-    }
-
-    public VAdminProto.RollbackStoreResponse handleRollbackStore(VAdminProto.RollbackStoreRequest request) {
-        final String storeName = request.getStoreName();
-        final long pushVersion = request.getPushVersion();
-        VAdminProto.RollbackStoreResponse.Builder response = VAdminProto.RollbackStoreResponse.newBuilder();
-
-        try {
-            ReadOnlyStorageEngine store = getReadOnlyStorageEngine(metadataStore,
-                                                                   storeRepository,
-                                                                   storeName);
-
-            File rollbackVersionDir = new File(store.getStoreDirPath(), "version-" + pushVersion);
-
-            store.rollback(rollbackVersionDir);
-        } catch(VoldemortException e) {
-            response.setError(ProtoUtils.encodeError(errorCodeMapper, e));
-            logger.error("handleRollbackStore failed for request(" + request.toString() + ")", e);
-        }
-        return response.build();
-    }
-
-    public VAdminProto.SwapStoresAndCleanStateResponse handleSwapStoresAndCleanState(VAdminProto.SwapStoresAndCleanStateRequest request) {
-        VAdminProto.SwapStoresAndCleanStateResponse.Builder response = VAdminProto.SwapStoresAndCleanStateResponse.newBuilder();
-
-        Map<String, String> storeToVersionDir = Maps.newHashMap();
-        for(ROStoreVersionDirMap currentStore: request.getRoStoreVersionsList()) {
-            storeToVersionDir.put(currentStore.getStoreName(), currentStore.getStoreDir());
-        }
-
-        try {
-            for(String storeName: storeToVersionDir.keySet()) {
-                logger.debug("Swapping " + storeName);
-                swapStore(storeName, storeToVersionDir.get(storeName));
-            }
-
-        } catch(VoldemortException e) {
-            response.setError(ProtoUtils.encodeError(errorCodeMapper, e));
-            logger.error("handleSwapStoresAndCleanState failed for request(" + request.toString()
-                         + ")", e);
-
-        } finally {
-            logger.debug("Cleaning rebalancer state");
-            metadataStore.cleanAllRebalancingState();
-            if(rebalancer.hasRebalancingPermit(metadataStore.getNodeId()))
-                rebalancer.releaseRebalancingPermit(metadataStore.getNodeId());
-        }
-        return response.build();
-
-    }
-
-    private void swapStore(String storeName, String directory) throws VoldemortException {
-
-        ReadOnlyStorageEngine store = getReadOnlyStorageEngine(metadataStore,
-                                                               storeRepository,
-                                                               storeName);
-
-        if(!Utils.isReadableDir(directory))
-            throw new VoldemortException("Store directory '" + directory
-                                         + "' is not a readable directory.");
-
-        store.swapFiles(directory);
-    }
-
-    public VAdminProto.SwapStoreResponse handleSwapStore(VAdminProto.SwapStoreRequest request) {
-        final String dir = request.getStoreDir();
-        final String storeName = request.getStoreName();
-        VAdminProto.SwapStoreResponse.Builder response = VAdminProto.SwapStoreResponse.newBuilder();
-
-        if(metadataStore.getServerState()
-                        .equals(MetadataStore.VoldemortState.REBALANCING_MASTER_SERVER)) {
-            response.setError(ProtoUtils.encodeError(errorCodeMapper,
-                                                     new VoldemortException("Rebalancing in progress")));
-            return response.build();
-        }
-
-        try {
-            swapStore(storeName, dir);
-        } catch(VoldemortException e) {
-            response.setError(ProtoUtils.encodeError(errorCodeMapper, e));
-            logger.error("handleSwapStore failed for request(" + request.toString() + ")", e);
-        }
-        return response.build();
-    }
-
-    public VAdminProto.AsyncOperationStatusResponse handleFetchStore(VAdminProto.FetchStoreRequest request) {
-        final String fetchUrl = request.getStoreDir();
-        final String storeName = request.getStoreName();
-
-        int requestId = asyncService.getUniqueRequestId();
-        VAdminProto.AsyncOperationStatusResponse.Builder response = VAdminProto.AsyncOperationStatusResponse.newBuilder()
-                                                                                                            .setRequestId(requestId)
-                                                                                                            .setComplete(false)
-                                                                                                            .setDescription("Fetch store")
-                                                                                                            .setStatus("started");
-        try {
-            final ReadOnlyStorageEngine store = getReadOnlyStorageEngine(metadataStore,
-                                                                         storeRepository,
-                                                                         storeName);
-            final long pushVersion;
-            if(request.hasPushVersion()) {
-                pushVersion = request.getPushVersion();
-                if(pushVersion <= store.getCurrentVersionId())
-                    throw new VoldemortException("Version of push specified (" + pushVersion
-                                                 + ") should be greater than current version "
-                                                 + store.getCurrentVersionId());
-            } else {
-                // Find the max version
-                long maxVersion;
-                File[] storeDirList = ReadOnlyUtils.getVersionDirs(new File(store.getStoreDirPath()));
-                if(storeDirList == null || storeDirList.length == 0) {
-                    throw new VoldemortException("Push version required since no version folders exist");
-                } else {
-                    maxVersion = ReadOnlyUtils.getVersionId(ReadOnlyUtils.findKthVersionedDir(storeDirList,
-                                                                                              storeDirList.length - 1,
-                                                                                              storeDirList.length - 1)[0]);
-                }
-                pushVersion = maxVersion + 1;
-            }
-
-            asyncService.submitOperation(requestId, new AsyncOperation(requestId, "Fetch store") {
-
-                private String fetchDirPath = null;
-
-                @Override
-                public void markComplete() {
-                    if(fetchDirPath != null)
-                        status.setStatus(fetchDirPath);
-                    status.setComplete(true);
-                }
-
-                @Override
-                public void operate() {
-
-                    File fetchDir = null;
-
-                    if(fileFetcher == null) {
-
-                        logger.warn("File fetcher class has not instantiated correctly. Assuming local file");
-
-                        if(!Utils.isReadableDir(fetchUrl)) {
-                            throw new VoldemortException("Fetch url " + fetchUrl
-                                                         + " is not readable");
-                        }
-
-                        fetchDir = new File(store.getStoreDirPath(), "version-"
-                                                                     + Long.toString(pushVersion));
-                        Utils.move(new File(fetchUrl), fetchDir);
-
-                    } else {
-
-                        logger.info("Executing fetch of " + fetchUrl);
-                        updateStatus("0 MB copied at 0 MB/sec - 0 % complete");
-                        try {
-                            fileFetcher.setAsyncOperationStatus(status);
-                            fetchDir = fileFetcher.fetch(fetchUrl, store.getStoreDirPath()
-                                                                   + File.separator + "version-"
-                                                                   + Long.toString(pushVersion));
-                            updateStatus("Completed fetch of " + fetchUrl);
-
-                            if(fetchDir == null) {
-                                throw new VoldemortException("File fetcher failed for "
-                                                             + fetchUrl
-                                                             + " and store name = "
-                                                             + storeName
-                                                             + " due to incorrect input path/checksum error");
-                            } else {
-                                logger.info("Fetch complete.");
-                            }
-                        } catch(Exception e) {
-                            throw new VoldemortException("Exception in Fetcher = " + e.getMessage());
-                        }
-
-                    }
-                    fetchDirPath = new String(fetchDir.getAbsolutePath());
-                }
-
-                @Override
-                public void stop() {
-                    status.setException(new VoldemortException("Fetcher interrupted"));
-                }
-            });
-
-        } catch(VoldemortException e) {
-            response.setError(ProtoUtils.encodeError(errorCodeMapper, e));
-            logger.error("handleFetchStore failed for request(" + request.toString() + ")", e);
-        }
-
-        return response.build();
-    }
-
-    public VAdminProto.AsyncOperationStatusResponse handleFetchAndUpdate(VAdminProto.InitiateFetchAndUpdateRequest request) {
-        final int nodeId = request.getNodeId();
-        final List<Integer> partitions = request.getPartitionsList();
-        final VoldemortFilter filter = request.hasFilter() ? getFilterFromRequest(request.getFilter(),
-                                                                                  voldemortConfig,
-                                                                                  networkClassLoader)
-                                                          : new DefaultVoldemortFilter();
-        final String storeName = request.getStore();
-
-        int requestId = asyncService.getUniqueRequestId();
-        VAdminProto.AsyncOperationStatusResponse.Builder response = VAdminProto.AsyncOperationStatusResponse.newBuilder()
-                                                                                                            .setRequestId(requestId)
-                                                                                                            .setComplete(false)
-                                                                                                            .setDescription("Fetch and update")
-                                                                                                            .setStatus("started");
-        final boolean isReadOnlyStore = metadataStore.getStoreDef(storeName)
-                                                     .getType()
-                                                     .compareTo(ReadOnlyStorageConfiguration.TYPE_NAME) == 0;
-
-        try {
-            asyncService.submitOperation(requestId, new AsyncOperation(requestId,
-                                                                       "Fetch and Update") {
-
-                private final AtomicBoolean running = new AtomicBoolean(true);
-
-                @Override
-                public void stop() {
-                    running.set(false);
-                }
-
-                @Override
-                public void operate() {
-                    AdminClient adminClient = RebalanceUtils.createTempAdminClient(voldemortConfig,
-                                                                                   metadataStore.getCluster(),
-                                                                                   4,
-                                                                                   2);
-                    try {
-                        StorageEngine<ByteArray, byte[], byte[]> storageEngine = getStorageEngine(storeRepository,
-                                                                                                  storeName);
-                        updateStatus("Initated fetchPartitionEntries");
-                        EventThrottler throttler = new EventThrottler(voldemortConfig.getStreamMaxWriteBytesPerSec());
-
-                        if(isReadOnlyStore) {
-                            String destinationDir = ((ReadOnlyStorageEngine) storageEngine).getCurrentDirPath();
-                            adminClient.fetchPartitionFiles(nodeId,
-                                                            storeName,
-                                                            partitions,
-                                                            destinationDir);
-
-                        } else {
-                            Iterator<Pair<ByteArray, Versioned<byte[]>>> entriesIterator = adminClient.fetchEntries(nodeId,
-                                                                                                                    storeName,
-                                                                                                                    partitions,
-                                                                                                                    filter,
-                                                                                                                    false);
-
-                            for(long i = 0; running.get() && entriesIterator.hasNext(); i++) {
-                                Pair<ByteArray, Versioned<byte[]>> entry = entriesIterator.next();
-
-                                ByteArray key = entry.getFirst();
-                                Versioned<byte[]> value = entry.getSecond();
-                                try {
-                                    storageEngine.put(key, value, null);
-                                } catch(ObsoleteVersionException e) {
-                                    // log and ignore
-                                    logger.debug("migratePartition threw ObsoleteVersionException, Ignoring.");
-                                }
-
-                                throttler.maybeThrottle(key.length() + valueSize(value));
-                                if((i % 1000) == 0) {
-                                    updateStatus(i + " entries processed");
-                                }
-                            }
-                        }
-
-                    } finally {
-                        adminClient.stop();
-                    }
-                }
-            });
-
-        } catch(VoldemortException e) {
-            response.setError(ProtoUtils.encodeError(errorCodeMapper, e));
-            logger.error("handleFetchAndUpdate failed for request(" + request.toString() + ")", e);
-        }
-
-        return response.build();
-    }
-
-    public VAdminProto.AsyncOperationStatusResponse handleAsyncStatus(VAdminProto.AsyncOperationStatusRequest request) {
-        VAdminProto.AsyncOperationStatusResponse.Builder response = VAdminProto.AsyncOperationStatusResponse.newBuilder();
-        try {
-            int requestId = request.getRequestId();
-            AsyncOperationStatus operationStatus = asyncService.getOperationStatus(requestId);
-            boolean requestComplete = asyncService.isComplete(requestId);
-            response.setDescription(operationStatus.getDescription());
-            response.setComplete(requestComplete);
-            response.setStatus(operationStatus.getStatus());
-            response.setRequestId(requestId);
-            if(operationStatus.hasException())
-                throw new VoldemortException(operationStatus.getException());
-        } catch(VoldemortException e) {
-            response.setError(ProtoUtils.encodeError(errorCodeMapper, e));
-            logger.error("handleAsyncStatus failed for request(" + request.toString().trim() + ")",
-                         e);
-        }
-
-        return response.build();
-    }
-
-    public VAdminProto.DeletePartitionEntriesResponse handleDeletePartitionEntries(VAdminProto.DeletePartitionEntriesRequest request) {
-        VAdminProto.DeletePartitionEntriesResponse.Builder response = VAdminProto.DeletePartitionEntriesResponse.newBuilder();
-        ClosableIterator<Pair<ByteArray, Versioned<byte[]>>> iterator = null;
-        try {
-            String storeName = request.getStore();
-            List<Integer> partitions = request.getPartitionsList();
-            StorageEngine<ByteArray, byte[], byte[]> storageEngine = getStorageEngine(storeRepository,
-                                                                                      storeName);
-            VoldemortFilter filter = (request.hasFilter()) ? getFilterFromRequest(request.getFilter(),
-                                                                                  voldemortConfig,
-                                                                                  networkClassLoader)
-                                                          : new DefaultVoldemortFilter();
-            RoutingStrategy routingStrategy = metadataStore.getRoutingStrategy(storageEngine.getName());
-
-            EventThrottler throttler = new EventThrottler(voldemortConfig.getStreamMaxReadBytesPerSec());
-            iterator = storageEngine.entries();
-            int deleteSuccess = 0;
-
-            while(iterator.hasNext()) {
-                Pair<ByteArray, Versioned<byte[]>> entry = iterator.next();
-
-                ByteArray key = entry.getFirst();
-                Versioned<byte[]> value = entry.getSecond();
-                throttler.maybeThrottle(key.length() + valueSize(value));
-                if(checkKeyBelongsToDeletePartition(key.get(), partitions, routingStrategy)
-                   && filter.accept(key, value)) {
-                    if(storageEngine.delete(key, value.getVersion()))
-                        deleteSuccess++;
-                }
-            }
-            response.setCount(deleteSuccess);
-        } catch(VoldemortException e) {
-            response.setError(ProtoUtils.encodeError(errorCodeMapper, e));
-            logger.error("handleDeletePartitionEntries failed for request(" + request.toString()
-                         + ")", e);
-        } finally {
-            if(null != iterator)
-                iterator.close();
-        }
-
-        return response.build();
-    }
-
-    public VAdminProto.UpdateMetadataResponse handleUpdateMetadata(VAdminProto.UpdateMetadataRequest request) {
-        VAdminProto.UpdateMetadataResponse.Builder response = VAdminProto.UpdateMetadataResponse.newBuilder();
-
-        try {
-            ByteArray key = ProtoUtils.decodeBytes(request.getKey());
-            String keyString = ByteUtils.getString(key.get(), "UTF-8");
-            if(MetadataStore.METADATA_KEYS.contains(keyString)) {
-                Versioned<byte[]> versionedValue = ProtoUtils.decodeVersioned(request.getVersioned());
-                metadataStore.put(new ByteArray(ByteUtils.getBytes(keyString, "UTF-8")),
-                                  versionedValue,
-                                  null);
-            }
-        } catch(VoldemortException e) {
-            response.setError(ProtoUtils.encodeError(errorCodeMapper, e));
-            logger.error("handleUpdateMetadata failed for request(" + request.toString() + ")", e);
-        }
-
-        return response.build();
-    }
-
-    public VAdminProto.GetMetadataResponse handleGetMetadata(VAdminProto.GetMetadataRequest request) {
-        VAdminProto.GetMetadataResponse.Builder response = VAdminProto.GetMetadataResponse.newBuilder();
-
-        try {
-            ByteArray key = ProtoUtils.decodeBytes(request.getKey());
-            String keyString = ByteUtils.getString(key.get(), "UTF-8");
-            if(MetadataStore.METADATA_KEYS.contains(keyString)) {
-                List<Versioned<byte[]>> versionedList = metadataStore.get(key, null);
-                int size = (versionedList.size() > 0) ? 1 : 0;
-
-                if(size > 0) {
-                    Versioned<byte[]> versioned = versionedList.get(0);
-                    response.setVersion(ProtoUtils.encodeVersioned(versioned));
-                }
-            } else {
-                throw new VoldemortException("Metadata Key passed " + keyString
-                                             + " is not handled yet ...");
-            }
-        } catch(VoldemortException e) {
-            response.setError(ProtoUtils.encodeError(errorCodeMapper, e));
-            logger.error("handleGetMetadata failed for request(" + request.toString() + ")", e);
-        }
-
-        return response.build();
-    }
-
-    public VAdminProto.TruncateEntriesResponse handleTruncateEntries(VAdminProto.TruncateEntriesRequest request) {
-        VAdminProto.TruncateEntriesResponse.Builder response = VAdminProto.TruncateEntriesResponse.newBuilder();
-        try {
-            String storeName = request.getStore();
-            StorageEngine<ByteArray, byte[], byte[]> storageEngine = getStorageEngine(storeRepository,
-                                                                                      storeName);
-
-            storageEngine.truncate();
-        } catch(VoldemortException e) {
-            response.setError(ProtoUtils.encodeError(errorCodeMapper, e));
-            logger.error("handleTruncateEntries failed for request(" + request.toString() + ")", e);
-        }
-
-        return response.build();
-    }
-
-    public VAdminProto.DeleteStoreResponse handleDeleteStore(VAdminProto.DeleteStoreRequest request) {
-        VAdminProto.DeleteStoreResponse.Builder response = VAdminProto.DeleteStoreResponse.newBuilder();
-
-        // don't try to delete a store in the middle of rebalancing
-        if(!metadataStore.getServerState().equals(MetadataStore.VoldemortState.NORMAL_SERVER)) {
-            response.setError(ProtoUtils.encodeError(errorCodeMapper,
-                                                     new VoldemortException("Rebalancing in progress")));
-            return response.build();
-        }
-
-        try {
-            String storeName = request.getStoreName();
-
-            synchronized(lock) {
-
-                if(storeRepository.hasLocalStore(storeName)) {
-                    if(storeName.compareTo("slop") == 0) {
-                        storageService.unregisterEngine(storeName,
-                                                        "slop",
-                                                        storeRepository.getStorageEngine(storeName));
-                    } else {
-                        // update stores list in metadata store
-                        List<StoreDefinition> oldStoreDefList = metadataStore.getStoreDefList();
-                        List<StoreDefinition> newStoreDefList = new ArrayList<StoreDefinition>();
-
-                        for(StoreDefinition storeDef: oldStoreDefList) {
-                            if(storeDef.isView()) {
-                                if(storeDef.getViewTargetStoreName().compareTo(storeName) != 0) {
-                                    newStoreDefList.add(storeDef);
-                                } else {
-                                    storageService.unregisterEngine(storeDef.getName(),
-                                                                    storeDef.getType(),
-                                                                    storeRepository.getStorageEngine(storeDef.getName()));
-                                }
-                            } else {
-                                if(storeDef.getName().compareTo(storeName) != 0) {
-                                    newStoreDefList.add(storeDef);
-                                } else {
-                                    storageService.unregisterEngine(storeDef.getName(),
-                                                                    storeDef.getType(),
-                                                                    storeRepository.getStorageEngine(storeDef.getName()));
-                                }
-                            }
-                        }
-
-                        try {
-                            metadataStore.put(MetadataStore.STORES_KEY, newStoreDefList);
-                        } catch(Exception e) {
-                            throw new VoldemortException(e);
-                        }
-                    }
-
-                } else {
-                    throw new StoreOperationFailureException(String.format("Store '%s' does not exist on this server",
-                                                                           storeName));
-                }
-            }
-        } catch(VoldemortException e) {
-            response.setError(ProtoUtils.encodeError(errorCodeMapper, e));
-            logger.error("handleDeleteStore failed for request(" + request.toString() + ")", e);
-        }
-
-        return response.build();
-
-    }
-
-    public VAdminProto.AddStoreResponse handleAddStore(VAdminProto.AddStoreRequest request) {
-        VAdminProto.AddStoreResponse.Builder response = VAdminProto.AddStoreResponse.newBuilder();
-
-        // don't try to add a store in the middle of rebalancing
-        if(!metadataStore.getServerState().equals(MetadataStore.VoldemortState.NORMAL_SERVER)) {
-            response.setError(ProtoUtils.encodeError(errorCodeMapper,
-                                                     new VoldemortException("Rebalancing in progress")));
-            return response.build();
-        }
-
-        try {
-            // adding a store requires decoding the passed in store string
-            StoreDefinitionsMapper mapper = new StoreDefinitionsMapper();
-            StoreDefinition def = mapper.readStore(new StringReader(request.getStoreDefinition()));
-
-            synchronized(lock) {
-                // only allow a single store to be created at a time. We'll see
-                // concurrent errors when writing the
-                // stores.xml file out otherwise. (see
-                // ConfigurationStorageEngine.put for details)
-
-                if(!storeRepository.hasLocalStore(def.getName())) {
-                    // open the store
-                    storageService.openStore(def);
-
-                    // update stores list in metadata store (this also has the
-                    // effect of updating the stores.xml file)
-                    List<StoreDefinition> currentStoreDefs;
-                    List<Versioned<byte[]>> v = metadataStore.get(MetadataStore.STORES_KEY, null);
-
-                    if(((v.size() > 0) ? 1 : 0) > 0) {
-                        Versioned<byte[]> currentValue = v.get(0);
-                        currentStoreDefs = mapper.readStoreList(new StringReader(ByteUtils.getString(currentValue.getValue(),
-                                                                                                     "UTF-8")));
-                    } else {
-                        currentStoreDefs = Lists.newArrayList();
-                    }
-                    currentStoreDefs.add(def);
-                    try {
-                        metadataStore.put(MetadataStore.STORES_KEY, currentStoreDefs);
-                    } catch(Exception e) {
-                        throw new VoldemortException(e);
-                    }
-                } else {
-                    throw new StoreOperationFailureException(String.format("Store '%s' already exists on this server",
-                                                                           def.getName()));
-                }
-            }
-        } catch(VoldemortException e) {
-            response.setError(ProtoUtils.encodeError(errorCodeMapper, e));
-            logger.error("handleAddStore failed for request(" + request.toString() + ")", e);
-        }
-
-        return response.build();
-
-    }
-
-    /**
-     * This method is used by non-blocking code to determine if the give buffer
-     * represents a complete request. Because the non-blocking code can by
-     * definition not just block waiting for more data, it's possible to get
-     * partial reads, and this identifies that case.
-     * 
-     * @param buffer Buffer to check; the buffer is reset to position 0 before
-     *        calling this method and the caller must reset it after the call
-     *        returns
-     * @return True if the buffer holds a complete request, false otherwise
-     */
-    public boolean isCompleteRequest(ByteBuffer buffer) {
-        DataInputStream inputStream = new DataInputStream(new ByteBufferBackedInputStream(buffer));
-
-        try {
-            int dataSize = inputStream.readInt();
-
-            if(logger.isTraceEnabled())
-                logger.trace("In isCompleteRequest, dataSize: " + dataSize + ", buffer position: "
-                             + buffer.position());
-
-            if(dataSize == -1)
-                return true;
-
-            // Here we skip over the data (without reading it in) and
-            // move our position to just past it.
-            buffer.position(buffer.position() + dataSize);
-
-            return true;
-        } catch(Exception e) {
-            // This could also occur if the various methods we call into
-            // re-throw a corrupted value error as some other type of exception.
-            // For example, updating the position on a buffer past its limit
-            // throws an InvalidArgumentException.
-            if(logger.isTraceEnabled())
-                logger.trace("In isCompleteRequest, probable partial read occurred: " + e);
-
-            return false;
-        }
-    }
-
-    static VoldemortFilter getFilterFromRequest(VAdminProto.VoldemortFilter request,
-                                                VoldemortConfig voldemortConfig,
-                                                NetworkClassLoader networkClassLoader) {
-        VoldemortFilter filter = null;
-
-        byte[] classBytes = ProtoUtils.decodeBytes(request.getData()).get();
-        String className = request.getName();
-        logger.debug("Attempt to load VoldemortFilter class:" + className);
-
-        try {
-            if(voldemortConfig.isNetworkClassLoaderEnabled()) {
-                // TODO: network class loader was throwing NoClassDefFound for
-                // voldemort.server package classes, Need testing and fixes
-                logger.warn("NetworkLoader is experimental and should not be used for now.");
-
-                Class<?> cl = networkClassLoader.loadClass(className,
-                                                           classBytes,
-                                                           0,
-                                                           classBytes.length);
-                filter = (VoldemortFilter) cl.newInstance();
-            } else {
-                Class<?> cl = Thread.currentThread().getContextClassLoader().loadClass(className);
-                filter = (VoldemortFilter) cl.newInstance();
-            }
-        } catch(Exception e) {
-            throw new VoldemortException("Failed to load and instantiate the filter class", e);
-        }
-
-        return filter;
-    }
-
-    static int valueSize(Versioned<byte[]> value) {
-        return value.getValue().length + ((VectorClock) value.getVersion()).sizeInBytes() + 1;
-    }
-
-    static ReadOnlyStorageEngine getReadOnlyStorageEngine(MetadataStore metadata,
-                                                          StoreRepository repo,
-                                                          String name) {
-        if(metadata.getStoreDef(name).getType().compareTo(ReadOnlyStorageConfiguration.TYPE_NAME) != 0)
-            throw new VoldemortException("Store " + name
-                                         + " is not a read-only store, cannot complete operation");
-        return (ReadOnlyStorageEngine) getStorageEngine(repo, name);
-    }
-
-    static StorageEngine<ByteArray, byte[], byte[]> getStorageEngine(StoreRepository storeRepository,
-                                                                     String storeName) {
-        StorageEngine<ByteArray, byte[], byte[]> storageEngine = storeRepository.getStorageEngine(storeName);
-
-        if(storageEngine == null) {
-            throw new VoldemortException("No store named '" + storeName + "'.");
-        }
-
-        return storageEngine;
-    }
-
-    /**
-     * Check that the key belong to a delete partition.
-     * <p>
-     * return false if key is mastered at or replicated at any of the partitions
-     * belonging to the node not specified to be deleted specifically by the
-     * user. <br>
-     * Fix problem during rebalancing with accidental deletion of data due to
-     * changes in replication partition set.
-     * 
-     * TODO LOW: This assumes that the underlying storageEngines saves all
-     * partition together and there is no need to copy data from partition a -->
-     * b on the same machine. if this changes this will need to be made as an
-     * active copy here.
-     * 
-     * @param key
-     * @param partitionList
-     * @param routingStrategy
-     * @return
-     */
-    protected boolean checkKeyBelongsToDeletePartition(byte[] key,
-                                                       List<Integer> partitionList,
-                                                       RoutingStrategy routingStrategy) {
-        List<Integer> keyPartitions = routingStrategy.getPartitionList(key);
-        List<Integer> ownedPartitions = new ArrayList<Integer>(metadataStore.getCluster()
-                                                                            .getNodeById(metadataStore.getNodeId())
-                                                                            .getPartitionIds());
-
-        ownedPartitions.removeAll(partitionList);
-
-        for(int p: keyPartitions) {
-            if(ownedPartitions.contains(p)) {
-                return false;
-            }
-
-            if(partitionList.contains(p)) {
-                return true;
-            }
-        }
-
-        return false;
-    }
-}
->>>>>>> 06be27c2
+/*
+ * Copyright 2008-2009 LinkedIn, Inc
+ * 
+ * Licensed under the Apache License, Version 2.0 (the "License"); you may not
+ * use this file except in compliance with the License. You may obtain a copy of
+ * the License at
+ * 
+ * http://www.apache.org/licenses/LICENSE-2.0
+ * 
+ * Unless required by applicable law or agreed to in writing, software
+ * distributed under the License is distributed on an "AS IS" BASIS, WITHOUT
+ * WARRANTIES OR CONDITIONS OF ANY KIND, either express or implied. See the
+ * License for the specific language governing permissions and limitations under
+ * the License.
+ */
+
+package voldemort.server.protocol.admin;
+
+import java.io.DataInputStream;
+import java.io.DataOutputStream;
+import java.io.File;
+import java.io.IOException;
+import java.io.StringReader;
+import java.nio.ByteBuffer;
+import java.util.ArrayList;
+import java.util.Iterator;
+import java.util.List;
+import java.util.Map;
+import java.util.concurrent.atomic.AtomicBoolean;
+
+import org.apache.log4j.Logger;
+
+import voldemort.VoldemortException;
+import voldemort.client.protocol.VoldemortFilter;
+import voldemort.client.protocol.admin.AdminClient;
+import voldemort.client.protocol.admin.filter.DefaultVoldemortFilter;
+import voldemort.client.protocol.pb.ProtoUtils;
+import voldemort.client.protocol.pb.VAdminProto;
+import voldemort.client.protocol.pb.VAdminProto.ROStoreVersionDirMap;
+import voldemort.client.protocol.pb.VAdminProto.VoldemortAdminRequest;
+import voldemort.client.rebalance.RebalancePartitionsInfo;
+import voldemort.routing.RoutingStrategy;
+import voldemort.server.StoreRepository;
+import voldemort.server.VoldemortConfig;
+import voldemort.server.protocol.RequestHandler;
+import voldemort.server.protocol.StreamRequestHandler;
+import voldemort.server.rebalance.Rebalancer;
+import voldemort.server.storage.StorageService;
+import voldemort.store.ErrorCodeMapper;
+import voldemort.store.StorageEngine;
+import voldemort.store.StoreDefinition;
+import voldemort.store.StoreOperationFailureException;
+import voldemort.store.metadata.MetadataStore;
+import voldemort.store.readonly.FileFetcher;
+import voldemort.store.readonly.ReadOnlyStorageConfiguration;
+import voldemort.store.readonly.ReadOnlyStorageEngine;
+import voldemort.store.readonly.ReadOnlyUtils;
+import voldemort.utils.ByteArray;
+import voldemort.utils.ByteBufferBackedInputStream;
+import voldemort.utils.ByteUtils;
+import voldemort.utils.ClosableIterator;
+import voldemort.utils.EventThrottler;
+import voldemort.utils.NetworkClassLoader;
+import voldemort.utils.Pair;
+import voldemort.utils.Props;
+import voldemort.utils.RebalanceUtils;
+import voldemort.utils.ReflectUtils;
+import voldemort.utils.Utils;
+import voldemort.versioning.ObsoleteVersionException;
+import voldemort.versioning.VectorClock;
+import voldemort.versioning.Versioned;
+import voldemort.xml.StoreDefinitionsMapper;
+
+import com.google.common.collect.Lists;
+import com.google.common.collect.Maps;
+
+/**
+ * Protocol buffers implementation of a {@link RequestHandler}
+ * 
+ */
+public class AdminServiceRequestHandler implements RequestHandler {
+
+    private final static Logger logger = Logger.getLogger(AdminServiceRequestHandler.class);
+
+    private final static Object lock = new Object();
+
+    private final ErrorCodeMapper errorCodeMapper;
+    private final MetadataStore metadataStore;
+    private final StorageService storageService;
+    private final StoreRepository storeRepository;
+    private final NetworkClassLoader networkClassLoader;
+    private final VoldemortConfig voldemortConfig;
+    private final AsyncOperationService asyncService;
+    private final Rebalancer rebalancer;
+    private FileFetcher fileFetcher;
+
+    public AdminServiceRequestHandler(ErrorCodeMapper errorCodeMapper,
+                                      StorageService storageService,
+                                      StoreRepository storeRepository,
+                                      MetadataStore metadataStore,
+                                      VoldemortConfig voldemortConfig,
+                                      AsyncOperationService asyncService,
+                                      Rebalancer rebalancer) {
+        this.errorCodeMapper = errorCodeMapper;
+        this.storageService = storageService;
+        this.metadataStore = metadataStore;
+        this.storeRepository = storeRepository;
+        this.voldemortConfig = voldemortConfig;
+        this.networkClassLoader = new NetworkClassLoader(Thread.currentThread()
+                                                               .getContextClassLoader());
+        this.asyncService = asyncService;
+        this.rebalancer = rebalancer;
+        setFetcherClass(voldemortConfig);
+    }
+
+    private void setFetcherClass(VoldemortConfig voldemortConfig) {
+        if(voldemortConfig != null) {
+            String className = voldemortConfig.getAllProps().getString("file.fetcher.class", null);
+            if(className == null || className.trim().length() == 0) {
+                this.fileFetcher = null;
+            } else {
+                try {
+                    logger.info("Loading fetcher " + className);
+                    Class<?> cls = Class.forName(className.trim());
+                    this.fileFetcher = (FileFetcher) ReflectUtils.callConstructor(cls,
+                                                                                  new Class<?>[] { Props.class },
+                                                                                  new Object[] { voldemortConfig.getAllProps() });
+                } catch(Exception e) {
+                    throw new VoldemortException("Error loading file fetcher class " + className, e);
+                }
+            }
+        } else {
+            this.fileFetcher = null;
+        }
+    }
+
+    public StreamRequestHandler handleRequest(final DataInputStream inputStream,
+                                              final DataOutputStream outputStream)
+            throws IOException {
+        // Another protocol buffers bug here, temp. work around
+        VoldemortAdminRequest.Builder request = VoldemortAdminRequest.newBuilder();
+        int size = inputStream.readInt();
+
+        if(logger.isTraceEnabled())
+            logger.trace("In handleRequest, request specified size of " + size + " bytes");
+
+        if(size < 0)
+            throw new IOException("In handleRequest, request specified size of " + size + " bytes");
+
+        byte[] input = new byte[size];
+        ByteUtils.read(inputStream, input);
+        request.mergeFrom(input);
+
+        switch(request.getType()) {
+            case GET_METADATA:
+                ProtoUtils.writeMessage(outputStream, handleGetMetadata(request.getGetMetadata()));
+                break;
+            case UPDATE_METADATA:
+                ProtoUtils.writeMessage(outputStream,
+                                        handleUpdateMetadata(request.getUpdateMetadata()));
+                break;
+            case DELETE_PARTITION_ENTRIES:
+                ProtoUtils.writeMessage(outputStream,
+                                        handleDeletePartitionEntries(request.getDeletePartitionEntries()));
+                break;
+            case FETCH_PARTITION_ENTRIES:
+                return handleFetchPartitionEntries(request.getFetchPartitionEntries());
+
+            case UPDATE_PARTITION_ENTRIES:
+                return handleUpdatePartitionEntries(request.getUpdatePartitionEntries());
+
+            case INITIATE_FETCH_AND_UPDATE:
+                ProtoUtils.writeMessage(outputStream,
+                                        handleFetchAndUpdate(request.getInitiateFetchAndUpdate()));
+                break;
+            case ASYNC_OPERATION_STATUS:
+                ProtoUtils.writeMessage(outputStream,
+                                        handleAsyncStatus(request.getAsyncOperationStatus()));
+                break;
+            case INITIATE_REBALANCE_NODE:
+                ProtoUtils.writeMessage(outputStream,
+                                        handleRebalanceNode(request.getInitiateRebalanceNode()));
+                break;
+            case ASYNC_OPERATION_LIST:
+                ProtoUtils.writeMessage(outputStream,
+                                        handleAsyncOperationList(request.getAsyncOperationList()));
+                break;
+            case ASYNC_OPERATION_STOP:
+                ProtoUtils.writeMessage(outputStream,
+                                        handleAsyncOperationStop(request.getAsyncOperationStop()));
+                break;
+            case TRUNCATE_ENTRIES:
+                ProtoUtils.writeMessage(outputStream,
+                                        handleTruncateEntries(request.getTruncateEntries()));
+                break;
+            case ADD_STORE:
+                ProtoUtils.writeMessage(outputStream, handleAddStore(request.getAddStore()));
+                break;
+            case DELETE_STORE:
+                ProtoUtils.writeMessage(outputStream, handleDeleteStore(request.getDeleteStore()));
+                break;
+            case FETCH_STORE:
+                ProtoUtils.writeMessage(outputStream, handleFetchStore(request.getFetchStore()));
+                break;
+            case SWAP_STORE:
+                ProtoUtils.writeMessage(outputStream, handleSwapStore(request.getSwapStore()));
+                break;
+            case ROLLBACK_STORE:
+                ProtoUtils.writeMessage(outputStream,
+                                        handleRollbackStore(request.getRollbackStore()));
+                break;
+            case GET_RO_MAX_VERSION_DIR:
+                ProtoUtils.writeMessage(outputStream,
+                                        handleGetROMaxVersionDir(request.getGetRoMaxVersionDir()));
+                break;
+            case GET_RO_CURRENT_VERSION_DIR:
+                ProtoUtils.writeMessage(outputStream,
+                                        handleGetROCurrentVersionDir(request.getGetRoCurrentVersionDir()));
+                break;
+            case FETCH_PARTITION_FILES:
+                return handleFetchPartitionFiles(request.getFetchPartitionFiles());
+            case SWAP_STORES_AND_CLEAN_STATE:
+                ProtoUtils.writeMessage(outputStream,
+                                        handleSwapStoresAndCleanState(request.getSwapStoresAndCleanState()));
+                break;
+            case UPDATE_SLOP_ENTRIES:
+                return handleUpdateSlopEntries(request.getUpdateSlopEntries());
+            default:
+                throw new VoldemortException("Unkown operation " + request.getType());
+        }
+
+        return null;
+    }
+
+    public VAdminProto.GetROCurrentVersionDirResponse handleGetROCurrentVersionDir(VAdminProto.GetROCurrentVersionDirRequest request) {
+        final List<String> storeNames = request.getStoreNameList();
+        VAdminProto.GetROCurrentVersionDirResponse.Builder response = VAdminProto.GetROCurrentVersionDirResponse.newBuilder();
+
+        try {
+            for(String storeName: storeNames) {
+
+                ReadOnlyStorageEngine store = getReadOnlyStorageEngine(metadataStore,
+                                                                       storeRepository,
+                                                                       storeName);
+                VAdminProto.ROStoreVersionDirMap storeResponse = VAdminProto.ROStoreVersionDirMap.newBuilder()
+                                                                                                 .setStoreName(storeName)
+                                                                                                 .setStoreDir(store.getCurrentDirPath())
+                                                                                                 .build();
+                response.addRoStoreVersions(storeResponse);
+            }
+        } catch(VoldemortException e) {
+            response.setError(ProtoUtils.encodeError(errorCodeMapper, e));
+            logger.error("handleGetROCurrentVersion failed for request(" + request.toString() + ")",
+                         e);
+        }
+        return response.build();
+    }
+
+    public VAdminProto.GetROMaxVersionDirResponse handleGetROMaxVersionDir(VAdminProto.GetROMaxVersionDirRequest request) {
+        final List<String> storeNames = request.getStoreNameList();
+        VAdminProto.GetROMaxVersionDirResponse.Builder response = VAdminProto.GetROMaxVersionDirResponse.newBuilder();
+
+        try {
+            for(String storeName: storeNames) {
+
+                ReadOnlyStorageEngine store = getReadOnlyStorageEngine(metadataStore,
+                                                                       storeRepository,
+                                                                       storeName);
+                File storeDirPath = new File(store.getStoreDirPath());
+
+                if(!storeDirPath.exists())
+                    throw new VoldemortException("Unable to locate the directory of the read-only store "
+                                                 + storeName);
+
+                File[] versionDirs = ReadOnlyUtils.getVersionDirs(storeDirPath);
+                File[] kthDir = ReadOnlyUtils.findKthVersionedDir(versionDirs,
+                                                                  versionDirs.length - 1,
+                                                                  versionDirs.length - 1);
+
+                VAdminProto.ROStoreVersionDirMap storeResponse = VAdminProto.ROStoreVersionDirMap.newBuilder()
+                                                                                                 .setStoreName(storeName)
+                                                                                                 .setStoreDir(kthDir[0].getAbsolutePath())
+                                                                                                 .build();
+
+                response.addRoStoreVersions(storeResponse);
+            }
+        } catch(VoldemortException e) {
+            response.setError(ProtoUtils.encodeError(errorCodeMapper, e));
+            logger.error("handleGetROMaxVersion failed for request(" + request.toString() + ")", e);
+        }
+        return response.build();
+    }
+
+    public StreamRequestHandler handleFetchPartitionFiles(VAdminProto.FetchPartitionFilesRequest request) {
+        return new FetchPartitionFileStreamRequestHandler(request,
+                                                          metadataStore,
+                                                          voldemortConfig,
+                                                          storeRepository);
+    }
+
+    public StreamRequestHandler handleUpdateSlopEntries(VAdminProto.UpdateSlopEntriesRequest request) {
+        return new UpdateSlopEntriesRequestHandler(request, errorCodeMapper, storeRepository);
+    }
+
+    public StreamRequestHandler handleFetchPartitionEntries(VAdminProto.FetchPartitionEntriesRequest request) {
+        boolean fetchValues = request.hasFetchValues() && request.getFetchValues();
+
+        if(fetchValues) {
+            boolean fetchMasterValues = request.hasFetchMasterEntries()
+                                        && request.getFetchMasterEntries();
+
+            if(fetchMasterValues) {
+                return new FetchMasterEntriesStreamRequestHandler(request,
+                                                                  metadataStore,
+                                                                  errorCodeMapper,
+                                                                  voldemortConfig,
+                                                                  storeRepository,
+                                                                  networkClassLoader);
+            } else {
+                return new FetchEntriesStreamRequestHandler(request,
+                                                            metadataStore,
+                                                            errorCodeMapper,
+                                                            voldemortConfig,
+                                                            storeRepository,
+                                                            networkClassLoader);
+            }
+        } else
+            return new FetchKeysStreamRequestHandler(request,
+                                                     metadataStore,
+                                                     errorCodeMapper,
+                                                     voldemortConfig,
+                                                     storeRepository,
+                                                     networkClassLoader);
+    }
+
+    public StreamRequestHandler handleUpdatePartitionEntries(VAdminProto.UpdatePartitionEntriesRequest request) {
+        return new UpdatePartitionEntriesStreamRequestHandler(request,
+                                                              errorCodeMapper,
+                                                              voldemortConfig,
+                                                              storeRepository,
+                                                              networkClassLoader);
+    }
+
+    private Map<String, String> encodeROStoreVersionDirMap(List<ROStoreVersionDirMap> storeVersionDirMap) {
+        Map<String, String> storeToVersionDir = Maps.newHashMap();
+        for(ROStoreVersionDirMap currentStore: storeVersionDirMap) {
+            storeToVersionDir.put(currentStore.getStoreName(), currentStore.getStoreDir());
+        }
+        return storeToVersionDir;
+    }
+
+    public VAdminProto.AsyncOperationStatusResponse handleRebalanceNode(VAdminProto.InitiateRebalanceNodeRequest request) {
+        VAdminProto.AsyncOperationStatusResponse.Builder response = VAdminProto.AsyncOperationStatusResponse.newBuilder();
+        try {
+            if(!voldemortConfig.isEnableRebalanceService())
+                throw new VoldemortException("Rebalance service is not enabled for node:"
+                                             + metadataStore.getNodeId());
+
+            RebalancePartitionsInfo rebalanceStealInfo = new RebalancePartitionsInfo(request.getStealerId(),
+                                                                                     request.getDonorId(),
+                                                                                     request.getPartitionsList(),
+                                                                                     request.getDeletePartitionsList(),
+                                                                                     request.getStealMasterPartitionsList(),
+                                                                                     request.getUnbalancedStoreList(),
+                                                                                     encodeROStoreVersionDirMap(request.getStealerRoStoreToDirList()),
+                                                                                     encodeROStoreVersionDirMap(request.getDonorRoStoreToDirList()),
+                                                                                     request.getAttempt());
+
+            int requestId = rebalancer.rebalanceLocalNode(rebalanceStealInfo);
+
+            response.setRequestId(requestId)
+                    .setDescription(rebalanceStealInfo.toString())
+                    .setStatus("started")
+                    .setComplete(false);
+        } catch(VoldemortException e) {
+            response.setError(ProtoUtils.encodeError(errorCodeMapper, e));
+            logger.error("handleRebalanceNode failed for request(" + request.toString() + ")", e);
+        }
+
+        return response.build();
+    }
+
+    public VAdminProto.AsyncOperationListResponse handleAsyncOperationList(VAdminProto.AsyncOperationListRequest request) {
+        VAdminProto.AsyncOperationListResponse.Builder response = VAdminProto.AsyncOperationListResponse.newBuilder();
+        boolean showComplete = request.hasShowComplete() && request.getShowComplete();
+        try {
+            response.addAllRequestIds(asyncService.getAsyncOperationList(showComplete));
+        } catch(VoldemortException e) {
+            response.setError(ProtoUtils.encodeError(errorCodeMapper, e));
+            logger.error("handleAsyncOperationList failed for request(" + request.toString() + ")",
+                         e);
+        }
+
+        return response.build();
+    }
+
+    public VAdminProto.AsyncOperationStopResponse handleAsyncOperationStop(VAdminProto.AsyncOperationStopRequest request) {
+        VAdminProto.AsyncOperationStopResponse.Builder response = VAdminProto.AsyncOperationStopResponse.newBuilder();
+        int requestId = request.getRequestId();
+        try {
+            asyncService.stopOperation(requestId);
+        } catch(VoldemortException e) {
+            response.setError(ProtoUtils.encodeError(errorCodeMapper, e));
+            logger.error("handleAsyncOperationStop failed for request(" + request.toString() + ")",
+                         e);
+        }
+
+        return response.build();
+    }
+
+    public VAdminProto.RollbackStoreResponse handleRollbackStore(VAdminProto.RollbackStoreRequest request) {
+        final String storeName = request.getStoreName();
+        final long pushVersion = request.getPushVersion();
+        VAdminProto.RollbackStoreResponse.Builder response = VAdminProto.RollbackStoreResponse.newBuilder();
+
+        try {
+            ReadOnlyStorageEngine store = getReadOnlyStorageEngine(metadataStore,
+                                                                   storeRepository,
+                                                                   storeName);
+
+            File rollbackVersionDir = new File(store.getStoreDirPath(), "version-" + pushVersion);
+
+            store.rollback(rollbackVersionDir);
+        } catch(VoldemortException e) {
+            response.setError(ProtoUtils.encodeError(errorCodeMapper, e));
+            logger.error("handleRollbackStore failed for request(" + request.toString() + ")", e);
+        }
+        return response.build();
+    }
+
+    public VAdminProto.SwapStoresAndCleanStateResponse handleSwapStoresAndCleanState(VAdminProto.SwapStoresAndCleanStateRequest request) {
+        VAdminProto.SwapStoresAndCleanStateResponse.Builder response = VAdminProto.SwapStoresAndCleanStateResponse.newBuilder();
+
+        Map<String, String> storeToVersionDir = Maps.newHashMap();
+        for(ROStoreVersionDirMap currentStore: request.getRoStoreVersionsList()) {
+            storeToVersionDir.put(currentStore.getStoreName(), currentStore.getStoreDir());
+        }
+
+        try {
+            for(String storeName: storeToVersionDir.keySet()) {
+                logger.debug("Swapping " + storeName);
+                swapStore(storeName, storeToVersionDir.get(storeName));
+            }
+
+        } catch(VoldemortException e) {
+            response.setError(ProtoUtils.encodeError(errorCodeMapper, e));
+            logger.error("handleSwapStoresAndCleanState failed for request(" + request.toString()
+                         + ")", e);
+
+        } finally {
+            logger.debug("Cleaning rebalancer state");
+            metadataStore.cleanAllRebalancingState();
+            if(rebalancer.hasRebalancingPermit(metadataStore.getNodeId()))
+                rebalancer.releaseRebalancingPermit(metadataStore.getNodeId());
+        }
+        return response.build();
+
+    }
+
+    private void swapStore(String storeName, String directory) throws VoldemortException {
+
+        ReadOnlyStorageEngine store = getReadOnlyStorageEngine(metadataStore,
+                                                               storeRepository,
+                                                               storeName);
+
+        if(!Utils.isReadableDir(directory))
+            throw new VoldemortException("Store directory '" + directory
+                                         + "' is not a readable directory.");
+
+        store.swapFiles(directory);
+    }
+
+    public VAdminProto.SwapStoreResponse handleSwapStore(VAdminProto.SwapStoreRequest request) {
+        final String dir = request.getStoreDir();
+        final String storeName = request.getStoreName();
+        VAdminProto.SwapStoreResponse.Builder response = VAdminProto.SwapStoreResponse.newBuilder();
+
+        if(metadataStore.getServerState()
+                        .equals(MetadataStore.VoldemortState.REBALANCING_MASTER_SERVER)) {
+            response.setError(ProtoUtils.encodeError(errorCodeMapper,
+                                                     new VoldemortException("Rebalancing in progress")));
+            return response.build();
+        }
+
+        try {
+            swapStore(storeName, dir);
+        } catch(VoldemortException e) {
+            response.setError(ProtoUtils.encodeError(errorCodeMapper, e));
+            logger.error("handleSwapStore failed for request(" + request.toString() + ")", e);
+        }
+        return response.build();
+    }
+
+    public VAdminProto.AsyncOperationStatusResponse handleFetchStore(VAdminProto.FetchStoreRequest request) {
+        final String fetchUrl = request.getStoreDir();
+        final String storeName = request.getStoreName();
+
+        int requestId = asyncService.getUniqueRequestId();
+        VAdminProto.AsyncOperationStatusResponse.Builder response = VAdminProto.AsyncOperationStatusResponse.newBuilder()
+                                                                                                            .setRequestId(requestId)
+                                                                                                            .setComplete(false)
+                                                                                                            .setDescription("Fetch store")
+                                                                                                            .setStatus("started");
+        try {
+            final ReadOnlyStorageEngine store = getReadOnlyStorageEngine(metadataStore,
+                                                                         storeRepository,
+                                                                         storeName);
+            final long pushVersion;
+            if(request.hasPushVersion()) {
+                pushVersion = request.getPushVersion();
+                if(pushVersion <= store.getCurrentVersionId())
+                    throw new VoldemortException("Version of push specified (" + pushVersion
+                                                 + ") should be greater than current version "
+                                                 + store.getCurrentVersionId());
+            } else {
+                // Find the max version
+                long maxVersion;
+                File[] storeDirList = ReadOnlyUtils.getVersionDirs(new File(store.getStoreDirPath()));
+                if(storeDirList == null || storeDirList.length == 0) {
+                    throw new VoldemortException("Push version required since no version folders exist");
+                } else {
+                    maxVersion = ReadOnlyUtils.getVersionId(ReadOnlyUtils.findKthVersionedDir(storeDirList,
+                                                                                              storeDirList.length - 1,
+                                                                                              storeDirList.length - 1)[0]);
+                }
+                pushVersion = maxVersion + 1;
+            }
+
+            asyncService.submitOperation(requestId, new AsyncOperation(requestId, "Fetch store") {
+
+                private String fetchDirPath = null;
+
+                @Override
+                public void markComplete() {
+                    if(fetchDirPath != null)
+                        status.setStatus(fetchDirPath);
+                    status.setComplete(true);
+                }
+
+                @Override
+                public void operate() {
+
+                    File fetchDir = null;
+
+                    if(fileFetcher == null) {
+
+                        logger.warn("File fetcher class has not instantiated correctly. Assuming local file");
+
+                        if(!Utils.isReadableDir(fetchUrl)) {
+                            throw new VoldemortException("Fetch url " + fetchUrl
+                                                         + " is not readable");
+                        }
+
+                        fetchDir = new File(store.getStoreDirPath(), "version-"
+                                                                     + Long.toString(pushVersion));
+                        Utils.move(new File(fetchUrl), fetchDir);
+
+                    } else {
+
+                        logger.info("Executing fetch of " + fetchUrl);
+                        updateStatus("0 MB copied at 0 MB/sec - 0 % complete");
+                        try {
+                            fileFetcher.setAsyncOperationStatus(status);
+                            fetchDir = fileFetcher.fetch(fetchUrl, store.getStoreDirPath()
+                                                                   + File.separator + "version-"
+                                                                   + Long.toString(pushVersion));
+                            updateStatus("Completed fetch of " + fetchUrl);
+
+                            if(fetchDir == null) {
+                                throw new VoldemortException("File fetcher failed for "
+                                                             + fetchUrl
+                                                             + " and store name = "
+                                                             + storeName
+                                                             + " due to incorrect input path/checksum error");
+                            } else {
+                                logger.info("Fetch complete.");
+                            }
+                        } catch(Exception e) {
+                            throw new VoldemortException("Exception in Fetcher = " + e.getMessage());
+                        }
+
+                    }
+                    fetchDirPath = new String(fetchDir.getAbsolutePath());
+                }
+
+                @Override
+                public void stop() {
+                    status.setException(new VoldemortException("Fetcher interrupted"));
+                }
+            });
+
+        } catch(VoldemortException e) {
+            response.setError(ProtoUtils.encodeError(errorCodeMapper, e));
+            logger.error("handleFetchStore failed for request(" + request.toString() + ")", e);
+        }
+
+        return response.build();
+    }
+
+    public VAdminProto.AsyncOperationStatusResponse handleFetchAndUpdate(VAdminProto.InitiateFetchAndUpdateRequest request) {
+        final int nodeId = request.getNodeId();
+        final List<Integer> partitions = request.getPartitionsList();
+        final VoldemortFilter filter = request.hasFilter() ? getFilterFromRequest(request.getFilter(),
+                                                                                  voldemortConfig,
+                                                                                  networkClassLoader)
+                                                          : new DefaultVoldemortFilter();
+        final String storeName = request.getStore();
+
+        int requestId = asyncService.getUniqueRequestId();
+        VAdminProto.AsyncOperationStatusResponse.Builder response = VAdminProto.AsyncOperationStatusResponse.newBuilder()
+                                                                                                            .setRequestId(requestId)
+                                                                                                            .setComplete(false)
+                                                                                                            .setDescription("Fetch and update")
+                                                                                                            .setStatus("started");
+        final boolean isReadOnlyStore = metadataStore.getStoreDef(storeName)
+                                                     .getType()
+                                                     .compareTo(ReadOnlyStorageConfiguration.TYPE_NAME) == 0;
+
+        try {
+            asyncService.submitOperation(requestId, new AsyncOperation(requestId,
+                                                                       "Fetch and Update") {
+
+                private final AtomicBoolean running = new AtomicBoolean(true);
+
+                @Override
+                public void stop() {
+                    running.set(false);
+                }
+
+                @Override
+                public void operate() {
+                    AdminClient adminClient = RebalanceUtils.createTempAdminClient(voldemortConfig,
+                                                                                   metadataStore.getCluster(),
+                                                                                   4,
+                                                                                   2);
+                    try {
+                        StorageEngine<ByteArray, byte[], byte[]> storageEngine = getStorageEngine(storeRepository,
+                                                                                                  storeName);
+                        updateStatus("Initated fetchPartitionEntries");
+                        EventThrottler throttler = new EventThrottler(voldemortConfig.getStreamMaxWriteBytesPerSec());
+
+                        if(isReadOnlyStore) {
+                            String destinationDir = ((ReadOnlyStorageEngine) storageEngine).getCurrentDirPath();
+                            adminClient.fetchPartitionFiles(nodeId,
+                                                            storeName,
+                                                            partitions,
+                                                            destinationDir);
+
+                        } else {
+                            Iterator<Pair<ByteArray, Versioned<byte[]>>> entriesIterator = adminClient.fetchEntries(nodeId,
+                                                                                                                    storeName,
+                                                                                                                    partitions,
+                                                                                                                    filter,
+                                                                                                                    false);
+
+                            for(long i = 0; running.get() && entriesIterator.hasNext(); i++) {
+                                Pair<ByteArray, Versioned<byte[]>> entry = entriesIterator.next();
+
+                                ByteArray key = entry.getFirst();
+                                Versioned<byte[]> value = entry.getSecond();
+                                try {
+                                    storageEngine.put(key, value, null);
+                                } catch(ObsoleteVersionException e) {
+                                    // log and ignore
+                                    logger.debug("migratePartition threw ObsoleteVersionException, Ignoring.");
+                                }
+
+                                throttler.maybeThrottle(key.length() + valueSize(value));
+                                if((i % 1000) == 0) {
+                                    updateStatus(i + " entries processed");
+                                }
+                            }
+                        }
+
+                    } finally {
+                        adminClient.stop();
+                    }
+                }
+            });
+
+        } catch(VoldemortException e) {
+            response.setError(ProtoUtils.encodeError(errorCodeMapper, e));
+            logger.error("handleFetchAndUpdate failed for request(" + request.toString() + ")", e);
+        }
+
+        return response.build();
+    }
+
+    public VAdminProto.AsyncOperationStatusResponse handleAsyncStatus(VAdminProto.AsyncOperationStatusRequest request) {
+        VAdminProto.AsyncOperationStatusResponse.Builder response = VAdminProto.AsyncOperationStatusResponse.newBuilder();
+        try {
+            int requestId = request.getRequestId();
+            AsyncOperationStatus operationStatus = asyncService.getOperationStatus(requestId);
+            boolean requestComplete = asyncService.isComplete(requestId);
+            response.setDescription(operationStatus.getDescription());
+            response.setComplete(requestComplete);
+            response.setStatus(operationStatus.getStatus());
+            response.setRequestId(requestId);
+            if(operationStatus.hasException())
+                throw new VoldemortException(operationStatus.getException());
+        } catch(VoldemortException e) {
+            response.setError(ProtoUtils.encodeError(errorCodeMapper, e));
+            logger.error("handleAsyncStatus failed for request(" + request.toString().trim() + ")",
+                         e);
+        }
+
+        return response.build();
+    }
+
+    public VAdminProto.DeletePartitionEntriesResponse handleDeletePartitionEntries(VAdminProto.DeletePartitionEntriesRequest request) {
+        VAdminProto.DeletePartitionEntriesResponse.Builder response = VAdminProto.DeletePartitionEntriesResponse.newBuilder();
+        ClosableIterator<Pair<ByteArray, Versioned<byte[]>>> iterator = null;
+        try {
+            String storeName = request.getStore();
+            List<Integer> partitions = request.getPartitionsList();
+            StorageEngine<ByteArray, byte[], byte[]> storageEngine = getStorageEngine(storeRepository,
+                                                                                      storeName);
+            VoldemortFilter filter = (request.hasFilter()) ? getFilterFromRequest(request.getFilter(),
+                                                                                  voldemortConfig,
+                                                                                  networkClassLoader)
+                                                          : new DefaultVoldemortFilter();
+            RoutingStrategy routingStrategy = metadataStore.getRoutingStrategy(storageEngine.getName());
+
+            EventThrottler throttler = new EventThrottler(voldemortConfig.getStreamMaxReadBytesPerSec());
+            iterator = storageEngine.entries();
+            int deleteSuccess = 0;
+
+            while(iterator.hasNext()) {
+                Pair<ByteArray, Versioned<byte[]>> entry = iterator.next();
+
+                ByteArray key = entry.getFirst();
+                Versioned<byte[]> value = entry.getSecond();
+                throttler.maybeThrottle(key.length() + valueSize(value));
+                if(checkKeyBelongsToDeletePartition(key.get(), partitions, routingStrategy)
+                   && filter.accept(key, value)) {
+                    if(storageEngine.delete(key, value.getVersion()))
+                        deleteSuccess++;
+                }
+            }
+            response.setCount(deleteSuccess);
+        } catch(VoldemortException e) {
+            response.setError(ProtoUtils.encodeError(errorCodeMapper, e));
+            logger.error("handleDeletePartitionEntries failed for request(" + request.toString()
+                         + ")", e);
+        } finally {
+            if(null != iterator)
+                iterator.close();
+        }
+
+        return response.build();
+    }
+
+    public VAdminProto.UpdateMetadataResponse handleUpdateMetadata(VAdminProto.UpdateMetadataRequest request) {
+        VAdminProto.UpdateMetadataResponse.Builder response = VAdminProto.UpdateMetadataResponse.newBuilder();
+
+        try {
+            ByteArray key = ProtoUtils.decodeBytes(request.getKey());
+            String keyString = ByteUtils.getString(key.get(), "UTF-8");
+            if(MetadataStore.METADATA_KEYS.contains(keyString)) {
+                Versioned<byte[]> versionedValue = ProtoUtils.decodeVersioned(request.getVersioned());
+                metadataStore.put(new ByteArray(ByteUtils.getBytes(keyString, "UTF-8")),
+                                  versionedValue,
+                                  null);
+            }
+        } catch(VoldemortException e) {
+            response.setError(ProtoUtils.encodeError(errorCodeMapper, e));
+            logger.error("handleUpdateMetadata failed for request(" + request.toString() + ")", e);
+        }
+
+        return response.build();
+    }
+
+    public VAdminProto.GetMetadataResponse handleGetMetadata(VAdminProto.GetMetadataRequest request) {
+        VAdminProto.GetMetadataResponse.Builder response = VAdminProto.GetMetadataResponse.newBuilder();
+
+        try {
+            ByteArray key = ProtoUtils.decodeBytes(request.getKey());
+            String keyString = ByteUtils.getString(key.get(), "UTF-8");
+            if(MetadataStore.METADATA_KEYS.contains(keyString)) {
+                List<Versioned<byte[]>> versionedList = metadataStore.get(key, null);
+                int size = (versionedList.size() > 0) ? 1 : 0;
+
+                if(size > 0) {
+                    Versioned<byte[]> versioned = versionedList.get(0);
+                    response.setVersion(ProtoUtils.encodeVersioned(versioned));
+                }
+            } else {
+                throw new VoldemortException("Metadata Key passed " + keyString
+                                             + " is not handled yet ...");
+            }
+        } catch(VoldemortException e) {
+            response.setError(ProtoUtils.encodeError(errorCodeMapper, e));
+            logger.error("handleGetMetadata failed for request(" + request.toString() + ")", e);
+        }
+
+        return response.build();
+    }
+
+    public VAdminProto.TruncateEntriesResponse handleTruncateEntries(VAdminProto.TruncateEntriesRequest request) {
+        VAdminProto.TruncateEntriesResponse.Builder response = VAdminProto.TruncateEntriesResponse.newBuilder();
+        try {
+            String storeName = request.getStore();
+            StorageEngine<ByteArray, byte[], byte[]> storageEngine = getStorageEngine(storeRepository,
+                                                                                      storeName);
+
+            storageEngine.truncate();
+        } catch(VoldemortException e) {
+            response.setError(ProtoUtils.encodeError(errorCodeMapper, e));
+            logger.error("handleTruncateEntries failed for request(" + request.toString() + ")", e);
+        }
+
+        return response.build();
+    }
+
+    public VAdminProto.DeleteStoreResponse handleDeleteStore(VAdminProto.DeleteStoreRequest request) {
+        VAdminProto.DeleteStoreResponse.Builder response = VAdminProto.DeleteStoreResponse.newBuilder();
+
+        // don't try to delete a store in the middle of rebalancing
+        if(!metadataStore.getServerState().equals(MetadataStore.VoldemortState.NORMAL_SERVER)) {
+            response.setError(ProtoUtils.encodeError(errorCodeMapper,
+                                                     new VoldemortException("Rebalancing in progress")));
+            return response.build();
+        }
+
+        try {
+            String storeName = request.getStoreName();
+
+            synchronized(lock) {
+
+                if(storeRepository.hasLocalStore(storeName)) {
+                    if(storeName.compareTo("slop") == 0) {
+                        storageService.unregisterEngine(storeName,
+                                                        "slop",
+                                                        storeRepository.getStorageEngine(storeName));
+                    } else {
+                        // update stores list in metadata store
+                        List<StoreDefinition> oldStoreDefList = metadataStore.getStoreDefList();
+                        List<StoreDefinition> newStoreDefList = new ArrayList<StoreDefinition>();
+
+                        for(StoreDefinition storeDef: oldStoreDefList) {
+                            if(storeDef.isView()) {
+                                if(storeDef.getViewTargetStoreName().compareTo(storeName) != 0) {
+                                    newStoreDefList.add(storeDef);
+                                } else {
+                                    storageService.unregisterEngine(storeDef.getName(),
+                                                                    storeDef.getType(),
+                                                                    storeRepository.getStorageEngine(storeDef.getName()));
+                                }
+                            } else {
+                                if(storeDef.getName().compareTo(storeName) != 0) {
+                                    newStoreDefList.add(storeDef);
+                                } else {
+                                    storageService.unregisterEngine(storeDef.getName(),
+                                                                    storeDef.getType(),
+                                                                    storeRepository.getStorageEngine(storeDef.getName()));
+                                }
+                            }
+                        }
+
+                        try {
+                            metadataStore.put(MetadataStore.STORES_KEY, newStoreDefList);
+                        } catch(Exception e) {
+                            throw new VoldemortException(e);
+                        }
+                    }
+
+                } else {
+                    throw new StoreOperationFailureException(String.format("Store '%s' does not exist on this server",
+                                                                           storeName));
+                }
+            }
+        } catch(VoldemortException e) {
+            response.setError(ProtoUtils.encodeError(errorCodeMapper, e));
+            logger.error("handleDeleteStore failed for request(" + request.toString() + ")", e);
+        }
+
+        return response.build();
+
+    }
+
+    public VAdminProto.AddStoreResponse handleAddStore(VAdminProto.AddStoreRequest request) {
+        VAdminProto.AddStoreResponse.Builder response = VAdminProto.AddStoreResponse.newBuilder();
+
+        // don't try to add a store in the middle of rebalancing
+        if(!metadataStore.getServerState().equals(MetadataStore.VoldemortState.NORMAL_SERVER)) {
+            response.setError(ProtoUtils.encodeError(errorCodeMapper,
+                                                     new VoldemortException("Rebalancing in progress")));
+            return response.build();
+        }
+
+        try {
+            // adding a store requires decoding the passed in store string
+            StoreDefinitionsMapper mapper = new StoreDefinitionsMapper();
+            StoreDefinition def = mapper.readStore(new StringReader(request.getStoreDefinition()));
+
+            synchronized(lock) {
+                // only allow a single store to be created at a time. We'll see
+                // concurrent errors when writing the
+                // stores.xml file out otherwise. (see
+                // ConfigurationStorageEngine.put for details)
+
+                if(!storeRepository.hasLocalStore(def.getName())) {
+                    // open the store
+                    storageService.openStore(def);
+
+                    // update stores list in metadata store (this also has the
+                    // effect of updating the stores.xml file)
+                    List<StoreDefinition> currentStoreDefs;
+                    List<Versioned<byte[]>> v = metadataStore.get(MetadataStore.STORES_KEY, null);
+
+                    if(((v.size() > 0) ? 1 : 0) > 0) {
+                        Versioned<byte[]> currentValue = v.get(0);
+                        currentStoreDefs = mapper.readStoreList(new StringReader(ByteUtils.getString(currentValue.getValue(),
+                                                                                                     "UTF-8")));
+                    } else {
+                        currentStoreDefs = Lists.newArrayList();
+                    }
+                    currentStoreDefs.add(def);
+                    try {
+                        metadataStore.put(MetadataStore.STORES_KEY, currentStoreDefs);
+                    } catch(Exception e) {
+                        throw new VoldemortException(e);
+                    }
+                } else {
+                    throw new StoreOperationFailureException(String.format("Store '%s' already exists on this server",
+                                                                           def.getName()));
+                }
+            }
+        } catch(VoldemortException e) {
+            response.setError(ProtoUtils.encodeError(errorCodeMapper, e));
+            logger.error("handleAddStore failed for request(" + request.toString() + ")", e);
+        }
+
+        return response.build();
+
+    }
+
+    /**
+     * This method is used by non-blocking code to determine if the give buffer
+     * represents a complete request. Because the non-blocking code can by
+     * definition not just block waiting for more data, it's possible to get
+     * partial reads, and this identifies that case.
+     * 
+     * @param buffer Buffer to check; the buffer is reset to position 0 before
+     *        calling this method and the caller must reset it after the call
+     *        returns
+     * @return True if the buffer holds a complete request, false otherwise
+     */
+    public boolean isCompleteRequest(ByteBuffer buffer) {
+        DataInputStream inputStream = new DataInputStream(new ByteBufferBackedInputStream(buffer));
+
+        try {
+            int dataSize = inputStream.readInt();
+
+            if(logger.isTraceEnabled())
+                logger.trace("In isCompleteRequest, dataSize: " + dataSize + ", buffer position: "
+                             + buffer.position());
+
+            if(dataSize == -1)
+                return true;
+
+            // Here we skip over the data (without reading it in) and
+            // move our position to just past it.
+            buffer.position(buffer.position() + dataSize);
+
+            return true;
+        } catch(Exception e) {
+            // This could also occur if the various methods we call into
+            // re-throw a corrupted value error as some other type of exception.
+            // For example, updating the position on a buffer past its limit
+            // throws an InvalidArgumentException.
+            if(logger.isTraceEnabled())
+                logger.trace("In isCompleteRequest, probable partial read occurred: " + e);
+
+            return false;
+        }
+    }
+
+    static VoldemortFilter getFilterFromRequest(VAdminProto.VoldemortFilter request,
+                                                VoldemortConfig voldemortConfig,
+                                                NetworkClassLoader networkClassLoader) {
+        VoldemortFilter filter = null;
+
+        byte[] classBytes = ProtoUtils.decodeBytes(request.getData()).get();
+        String className = request.getName();
+        logger.debug("Attempt to load VoldemortFilter class:" + className);
+
+        try {
+            if(voldemortConfig.isNetworkClassLoaderEnabled()) {
+                // TODO: network class loader was throwing NoClassDefFound for
+                // voldemort.server package classes, Need testing and fixes
+                logger.warn("NetworkLoader is experimental and should not be used for now.");
+
+                Class<?> cl = networkClassLoader.loadClass(className,
+                                                           classBytes,
+                                                           0,
+                                                           classBytes.length);
+                filter = (VoldemortFilter) cl.newInstance();
+            } else {
+                Class<?> cl = Thread.currentThread().getContextClassLoader().loadClass(className);
+                filter = (VoldemortFilter) cl.newInstance();
+            }
+        } catch(Exception e) {
+            throw new VoldemortException("Failed to load and instantiate the filter class", e);
+        }
+
+        return filter;
+    }
+
+    static int valueSize(Versioned<byte[]> value) {
+        return value.getValue().length + ((VectorClock) value.getVersion()).sizeInBytes() + 1;
+    }
+
+    static ReadOnlyStorageEngine getReadOnlyStorageEngine(MetadataStore metadata,
+                                                          StoreRepository repo,
+                                                          String name) {
+        if(metadata.getStoreDef(name).getType().compareTo(ReadOnlyStorageConfiguration.TYPE_NAME) != 0)
+            throw new VoldemortException("Store " + name
+                                         + " is not a read-only store, cannot complete operation");
+        return (ReadOnlyStorageEngine) getStorageEngine(repo, name);
+    }
+
+    static StorageEngine<ByteArray, byte[], byte[]> getStorageEngine(StoreRepository storeRepository,
+                                                                     String storeName) {
+        StorageEngine<ByteArray, byte[], byte[]> storageEngine = storeRepository.getStorageEngine(storeName);
+
+        if(storageEngine == null) {
+            throw new VoldemortException("No store named '" + storeName + "'.");
+        }
+
+        return storageEngine;
+    }
+
+    /**
+     * Check that the key belong to a delete partition.
+     * <p>
+     * return false if key is mastered at or replicated at any of the partitions
+     * belonging to the node not specified to be deleted specifically by the
+     * user. <br>
+     * Fix problem during rebalancing with accidental deletion of data due to
+     * changes in replication partition set.
+     * 
+     * TODO LOW: This assumes that the underlying storageEngines saves all
+     * partition together and there is no need to copy data from partition a -->
+     * b on the same machine. if this changes this will need to be made as an
+     * active copy here.
+     * 
+     * @param key
+     * @param partitionList
+     * @param routingStrategy
+     * @return
+     */
+    protected boolean checkKeyBelongsToDeletePartition(byte[] key,
+                                                       List<Integer> partitionList,
+                                                       RoutingStrategy routingStrategy) {
+        List<Integer> keyPartitions = routingStrategy.getPartitionList(key);
+        List<Integer> ownedPartitions = new ArrayList<Integer>(metadataStore.getCluster()
+                                                                            .getNodeById(metadataStore.getNodeId())
+                                                                            .getPartitionIds());
+
+        ownedPartitions.removeAll(partitionList);
+
+        for(int p: keyPartitions) {
+            if(ownedPartitions.contains(p)) {
+                return false;
+            }
+
+            if(partitionList.contains(p)) {
+                return true;
+            }
+        }
+
+        return false;
+    }
+}