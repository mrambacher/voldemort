<<<<<<< HEAD
package voldemort.server.protocol.admin;

import java.io.DataInputStream;
import java.io.DataOutputStream;
import java.io.EOFException;
import java.io.IOException;

import org.apache.log4j.Level;
import org.apache.log4j.Logger;

import voldemort.VoldemortException;
import voldemort.client.protocol.VoldemortFilter;
import voldemort.client.protocol.admin.filter.DefaultVoldemortFilter;
import voldemort.client.protocol.pb.ProtoUtils;
import voldemort.client.protocol.pb.VAdminProto;
import voldemort.client.protocol.pb.VAdminProto.UpdatePartitionEntriesRequest;
import voldemort.server.StoreRepository;
import voldemort.server.VoldemortConfig;
import voldemort.server.protocol.StreamRequestHandler;
import voldemort.store.ErrorCodeMapper;
import voldemort.store.StorageEngine;
import voldemort.utils.ByteArray;
import voldemort.utils.ByteUtils;
import voldemort.utils.EventThrottler;
import voldemort.utils.NetworkClassLoader;
import voldemort.versioning.ObsoleteVersionException;
import voldemort.versioning.Versioned;

/**
 * UpdatePartitionEntriesStreamRequestHandler implements the streaming logic for
 * updating partition entries.
 */

public class UpdatePartitionEntriesStreamRequestHandler implements StreamRequestHandler {

    private VAdminProto.UpdatePartitionEntriesRequest request;

    private final VAdminProto.UpdatePartitionEntriesResponse.Builder responseBuilder = VAdminProto.UpdatePartitionEntriesResponse.newBuilder();

    private final ErrorCodeMapper errorCodeMapper;

    private final EventThrottler throttler;

    private final VoldemortFilter filter;

    private final StorageEngine<ByteArray, byte[]> storageEngine;

    private int counter;

    private final long startTime;

    private final Logger logger = Logger.getLogger(getClass());

    public UpdatePartitionEntriesStreamRequestHandler(UpdatePartitionEntriesRequest request,
                                                      ErrorCodeMapper errorCodeMapper,
                                                      VoldemortConfig voldemortConfig,
                                                      StoreRepository storeRepository,
                                                      NetworkClassLoader networkClassLoader) {
        super();
        this.request = request;
        this.errorCodeMapper = errorCodeMapper;
        storageEngine = AdminServiceRequestHandler.getStorageEngine(storeRepository,
                                                                    request.getStore());
        throttler = new EventThrottler(voldemortConfig.getStreamMaxReadBytesPerSec());
        filter = (request.hasFilter()) ? AdminServiceRequestHandler.getFilterFromRequest(request.getFilter(),
                                                                                         voldemortConfig,
                                                                                         networkClassLoader)
                                      : new DefaultVoldemortFilter();
        startTime = System.currentTimeMillis();
    }

    public StreamRequestHandlerState getRequestState(DataInputStream inputStream)
            throws IOException {
        if(request == null) {
            int size = 0;

            try {
                size = inputStream.readInt();
            } catch(EOFException e) {
                if(logger.isTraceEnabled())
                    logger.trace("Incomplete read for message size");

                return StreamRequestHandlerState.INCOMPLETE_READ;
            }

            if(size == -1) {
                if(logger.isTraceEnabled())
                    logger.trace("Message size -1, completed partition update");

                return StreamRequestHandlerState.COMPLETE;
            }

            if(logger.isTraceEnabled())
                logger.trace("UpdatePartitionEntriesRequest message size: " + size);

            byte[] input = new byte[size];

            try {
                ByteUtils.read(inputStream, input);
            } catch(EOFException e) {
                if(logger.isTraceEnabled())
                    logger.trace("Incomplete read for message");

                return StreamRequestHandlerState.INCOMPLETE_READ;
            }

            VAdminProto.UpdatePartitionEntriesRequest.Builder builder = VAdminProto.UpdatePartitionEntriesRequest.newBuilder();
            builder.mergeFrom(input);
            request = builder.build();
        }
        return StreamRequestHandlerState.READING;
    }

    public StreamRequestHandlerState handleRequest(DataInputStream inputStream,
                                                   DataOutputStream outputStream)
            throws IOException {

        StreamRequestHandlerState state = this.getRequestState(inputStream);
        if(state != StreamRequestHandlerState.READING) {
            return state;
        }
        VAdminProto.PartitionEntry partitionEntry = request.getPartitionEntry();
        ByteArray key = ProtoUtils.decodeBytes(partitionEntry.getKey());
        Versioned<byte[]> value = ProtoUtils.decodeVersioned(partitionEntry.getVersioned());

        if(filter.accept(key, value)) {
            try {
                storageEngine.put(key, value);

                if(logger.isTraceEnabled())
                    logger.trace("updateEntries (Streaming put) successful");
            } catch(ObsoleteVersionException e) {
                // log and ignore
                if(logger.isDebugEnabled())
                    logger.debug("updateEntries (Streaming put) threw ObsoleteVersionException, Ignoring.");
            }

            throttler.maybeThrottle(key.length() + AdminServiceRequestHandler.valueSize(value));
        }

        // log progress
        counter++;

        if(0 == counter % 100000) {
            long totalTime = (System.currentTimeMillis() - startTime) / 1000;

            if(logger.isDebugEnabled())
                logger.debug("updateEntries() updated " + counter + " entries for store:"
                             + storageEngine.getName() + " in " + totalTime + " s");
        }

        request = null;
        return StreamRequestHandlerState.READING;
    }

    public StreamRequestDirection getDirection() {
        return StreamRequestDirection.READING;
    }

    public void close(DataOutputStream outputStream) throws IOException {
        ProtoUtils.writeMessage(outputStream, responseBuilder.build());
    }

    public void handleError(DataOutputStream outputStream, VoldemortException e) throws IOException {
        responseBuilder.setError(ProtoUtils.encodeError(errorCodeMapper, e));

        if(logger.isEnabledFor(Level.ERROR))
            logger.error("handleUpdatePartitionEntries failed for request(" + request + ")", e);
    }

}
=======
package voldemort.server.protocol.admin;

import java.io.DataInputStream;
import java.io.DataOutputStream;
import java.io.EOFException;
import java.io.IOException;

import org.apache.log4j.Level;
import org.apache.log4j.Logger;

import voldemort.VoldemortException;
import voldemort.client.protocol.VoldemortFilter;
import voldemort.client.protocol.admin.filter.DefaultVoldemortFilter;
import voldemort.client.protocol.pb.ProtoUtils;
import voldemort.client.protocol.pb.VAdminProto;
import voldemort.client.protocol.pb.VAdminProto.UpdatePartitionEntriesRequest;
import voldemort.server.StoreRepository;
import voldemort.server.VoldemortConfig;
import voldemort.server.protocol.StreamRequestHandler;
import voldemort.store.ErrorCodeMapper;
import voldemort.store.StorageEngine;
import voldemort.utils.ByteArray;
import voldemort.utils.ByteUtils;
import voldemort.utils.EventThrottler;
import voldemort.utils.NetworkClassLoader;
import voldemort.versioning.ObsoleteVersionException;
import voldemort.versioning.Versioned;

/**
 * UpdatePartitionEntriesStreamRequestHandler implements the streaming logic for
 * updating partition entries.
 */

public class UpdatePartitionEntriesStreamRequestHandler implements StreamRequestHandler {

    private VAdminProto.UpdatePartitionEntriesRequest request;

    private final VAdminProto.UpdatePartitionEntriesResponse.Builder responseBuilder = VAdminProto.UpdatePartitionEntriesResponse.newBuilder();

    private final ErrorCodeMapper errorCodeMapper;

    private final EventThrottler throttler;

    private final VoldemortFilter filter;

    private final StorageEngine<ByteArray, byte[], byte[]> storageEngine;

    private int counter;

    private final long startTime;

    private final Logger logger = Logger.getLogger(getClass());

    public UpdatePartitionEntriesStreamRequestHandler(UpdatePartitionEntriesRequest request,
                                                      ErrorCodeMapper errorCodeMapper,
                                                      VoldemortConfig voldemortConfig,
                                                      StoreRepository storeRepository,
                                                      NetworkClassLoader networkClassLoader) {
        super();
        this.request = request;
        this.errorCodeMapper = errorCodeMapper;
        storageEngine = AdminServiceRequestHandler.getStorageEngine(storeRepository,
                                                                    request.getStore());
        throttler = new EventThrottler(voldemortConfig.getStreamMaxReadBytesPerSec());
        filter = (request.hasFilter()) ? AdminServiceRequestHandler.getFilterFromRequest(request.getFilter(),
                                                                                         voldemortConfig,
                                                                                         networkClassLoader)
                                      : new DefaultVoldemortFilter();
        startTime = System.currentTimeMillis();
    }

    public StreamRequestHandlerState handleRequest(DataInputStream inputStream,
                                                   DataOutputStream outputStream)
            throws IOException {
        if(request == null) {
            int size = 0;

            try {
                size = inputStream.readInt();
            } catch(EOFException e) {
                if(logger.isTraceEnabled())
                    logger.trace("Incomplete read for message size");

                return StreamRequestHandlerState.INCOMPLETE_READ;
            }

            if(size == -1) {
                if(logger.isTraceEnabled())
                    logger.trace("Message size -1, completed partition update");

                return StreamRequestHandlerState.COMPLETE;
            }

            if(logger.isTraceEnabled())
                logger.trace("UpdatePartitionEntriesRequest message size: " + size);

            byte[] input = new byte[size];

            try {
                ByteUtils.read(inputStream, input);
            } catch(EOFException e) {
                if(logger.isTraceEnabled())
                    logger.trace("Incomplete read for message");

                return StreamRequestHandlerState.INCOMPLETE_READ;
            }

            VAdminProto.UpdatePartitionEntriesRequest.Builder builder = VAdminProto.UpdatePartitionEntriesRequest.newBuilder();
            builder.mergeFrom(input);
            request = builder.build();
        }

        VAdminProto.PartitionEntry partitionEntry = request.getPartitionEntry();
        ByteArray key = ProtoUtils.decodeBytes(partitionEntry.getKey());
        Versioned<byte[]> value = ProtoUtils.decodeVersioned(partitionEntry.getVersioned());

        if(filter.accept(key, value)) {
            try {
                storageEngine.put(key, value, null);

                if(logger.isTraceEnabled())
                    logger.trace("updateEntries (Streaming put) successful");
            } catch(ObsoleteVersionException e) {
                // log and ignore
                if(logger.isDebugEnabled())
                    logger.debug("updateEntries (Streaming put) threw ObsoleteVersionException, Ignoring.");
            }

            throttler.maybeThrottle(key.length() + AdminServiceRequestHandler.valueSize(value));
        }

        // log progress
        counter++;

        if(0 == counter % 100000) {
            long totalTime = (System.currentTimeMillis() - startTime) / 1000;

            if(logger.isDebugEnabled())
                logger.debug("updateEntries() updated " + counter + " entries for store:"
                             + storageEngine.getName() + " in " + totalTime + " s");
        }

        request = null;
        return StreamRequestHandlerState.READING;
    }

    public StreamRequestDirection getDirection() {
        return StreamRequestDirection.READING;
    }

    public void close(DataOutputStream outputStream) throws IOException {
        ProtoUtils.writeMessage(outputStream, responseBuilder.build());
    }

    public void handleError(DataOutputStream outputStream, VoldemortException e) throws IOException {
        responseBuilder.setError(ProtoUtils.encodeError(errorCodeMapper, e));

        if(logger.isEnabledFor(Level.ERROR))
            logger.error("handleUpdatePartitionEntries failed for request(" + request + ")", e);
    }

}
>>>>>>> 06be27c2
<|MERGE_RESOLUTION|>--- conflicted
+++ resolved
@@ -1,336 +1,171 @@
-<<<<<<< HEAD
-package voldemort.server.protocol.admin;
-
-import java.io.DataInputStream;
-import java.io.DataOutputStream;
-import java.io.EOFException;
-import java.io.IOException;
-
-import org.apache.log4j.Level;
-import org.apache.log4j.Logger;
-
-import voldemort.VoldemortException;
-import voldemort.client.protocol.VoldemortFilter;
-import voldemort.client.protocol.admin.filter.DefaultVoldemortFilter;
-import voldemort.client.protocol.pb.ProtoUtils;
-import voldemort.client.protocol.pb.VAdminProto;
-import voldemort.client.protocol.pb.VAdminProto.UpdatePartitionEntriesRequest;
-import voldemort.server.StoreRepository;
-import voldemort.server.VoldemortConfig;
-import voldemort.server.protocol.StreamRequestHandler;
-import voldemort.store.ErrorCodeMapper;
-import voldemort.store.StorageEngine;
-import voldemort.utils.ByteArray;
-import voldemort.utils.ByteUtils;
-import voldemort.utils.EventThrottler;
-import voldemort.utils.NetworkClassLoader;
-import voldemort.versioning.ObsoleteVersionException;
-import voldemort.versioning.Versioned;
-
-/**
- * UpdatePartitionEntriesStreamRequestHandler implements the streaming logic for
- * updating partition entries.
- */
-
-public class UpdatePartitionEntriesStreamRequestHandler implements StreamRequestHandler {
-
-    private VAdminProto.UpdatePartitionEntriesRequest request;
-
-    private final VAdminProto.UpdatePartitionEntriesResponse.Builder responseBuilder = VAdminProto.UpdatePartitionEntriesResponse.newBuilder();
-
-    private final ErrorCodeMapper errorCodeMapper;
-
-    private final EventThrottler throttler;
-
-    private final VoldemortFilter filter;
-
-    private final StorageEngine<ByteArray, byte[]> storageEngine;
-
-    private int counter;
-
-    private final long startTime;
-
-    private final Logger logger = Logger.getLogger(getClass());
-
-    public UpdatePartitionEntriesStreamRequestHandler(UpdatePartitionEntriesRequest request,
-                                                      ErrorCodeMapper errorCodeMapper,
-                                                      VoldemortConfig voldemortConfig,
-                                                      StoreRepository storeRepository,
-                                                      NetworkClassLoader networkClassLoader) {
-        super();
-        this.request = request;
-        this.errorCodeMapper = errorCodeMapper;
-        storageEngine = AdminServiceRequestHandler.getStorageEngine(storeRepository,
-                                                                    request.getStore());
-        throttler = new EventThrottler(voldemortConfig.getStreamMaxReadBytesPerSec());
-        filter = (request.hasFilter()) ? AdminServiceRequestHandler.getFilterFromRequest(request.getFilter(),
-                                                                                         voldemortConfig,
-                                                                                         networkClassLoader)
-                                      : new DefaultVoldemortFilter();
-        startTime = System.currentTimeMillis();
-    }
-
-    public StreamRequestHandlerState getRequestState(DataInputStream inputStream)
-            throws IOException {
-        if(request == null) {
-            int size = 0;
-
-            try {
-                size = inputStream.readInt();
-            } catch(EOFException e) {
-                if(logger.isTraceEnabled())
-                    logger.trace("Incomplete read for message size");
-
-                return StreamRequestHandlerState.INCOMPLETE_READ;
-            }
-
-            if(size == -1) {
-                if(logger.isTraceEnabled())
-                    logger.trace("Message size -1, completed partition update");
-
-                return StreamRequestHandlerState.COMPLETE;
-            }
-
-            if(logger.isTraceEnabled())
-                logger.trace("UpdatePartitionEntriesRequest message size: " + size);
-
-            byte[] input = new byte[size];
-
-            try {
-                ByteUtils.read(inputStream, input);
-            } catch(EOFException e) {
-                if(logger.isTraceEnabled())
-                    logger.trace("Incomplete read for message");
-
-                return StreamRequestHandlerState.INCOMPLETE_READ;
-            }
-
-            VAdminProto.UpdatePartitionEntriesRequest.Builder builder = VAdminProto.UpdatePartitionEntriesRequest.newBuilder();
-            builder.mergeFrom(input);
-            request = builder.build();
-        }
-        return StreamRequestHandlerState.READING;
-    }
-
-    public StreamRequestHandlerState handleRequest(DataInputStream inputStream,
-                                                   DataOutputStream outputStream)
-            throws IOException {
-
-        StreamRequestHandlerState state = this.getRequestState(inputStream);
-        if(state != StreamRequestHandlerState.READING) {
-            return state;
-        }
-        VAdminProto.PartitionEntry partitionEntry = request.getPartitionEntry();
-        ByteArray key = ProtoUtils.decodeBytes(partitionEntry.getKey());
-        Versioned<byte[]> value = ProtoUtils.decodeVersioned(partitionEntry.getVersioned());
-
-        if(filter.accept(key, value)) {
-            try {
-                storageEngine.put(key, value);
-
-                if(logger.isTraceEnabled())
-                    logger.trace("updateEntries (Streaming put) successful");
-            } catch(ObsoleteVersionException e) {
-                // log and ignore
-                if(logger.isDebugEnabled())
-                    logger.debug("updateEntries (Streaming put) threw ObsoleteVersionException, Ignoring.");
-            }
-
-            throttler.maybeThrottle(key.length() + AdminServiceRequestHandler.valueSize(value));
-        }
-
-        // log progress
-        counter++;
-
-        if(0 == counter % 100000) {
-            long totalTime = (System.currentTimeMillis() - startTime) / 1000;
-
-            if(logger.isDebugEnabled())
-                logger.debug("updateEntries() updated " + counter + " entries for store:"
-                             + storageEngine.getName() + " in " + totalTime + " s");
-        }
-
-        request = null;
-        return StreamRequestHandlerState.READING;
-    }
-
-    public StreamRequestDirection getDirection() {
-        return StreamRequestDirection.READING;
-    }
-
-    public void close(DataOutputStream outputStream) throws IOException {
-        ProtoUtils.writeMessage(outputStream, responseBuilder.build());
-    }
-
-    public void handleError(DataOutputStream outputStream, VoldemortException e) throws IOException {
-        responseBuilder.setError(ProtoUtils.encodeError(errorCodeMapper, e));
-
-        if(logger.isEnabledFor(Level.ERROR))
-            logger.error("handleUpdatePartitionEntries failed for request(" + request + ")", e);
-    }
-
-}
-=======
-package voldemort.server.protocol.admin;
-
-import java.io.DataInputStream;
-import java.io.DataOutputStream;
-import java.io.EOFException;
-import java.io.IOException;
-
-import org.apache.log4j.Level;
-import org.apache.log4j.Logger;
-
-import voldemort.VoldemortException;
-import voldemort.client.protocol.VoldemortFilter;
-import voldemort.client.protocol.admin.filter.DefaultVoldemortFilter;
-import voldemort.client.protocol.pb.ProtoUtils;
-import voldemort.client.protocol.pb.VAdminProto;
-import voldemort.client.protocol.pb.VAdminProto.UpdatePartitionEntriesRequest;
-import voldemort.server.StoreRepository;
-import voldemort.server.VoldemortConfig;
-import voldemort.server.protocol.StreamRequestHandler;
-import voldemort.store.ErrorCodeMapper;
-import voldemort.store.StorageEngine;
-import voldemort.utils.ByteArray;
-import voldemort.utils.ByteUtils;
-import voldemort.utils.EventThrottler;
-import voldemort.utils.NetworkClassLoader;
-import voldemort.versioning.ObsoleteVersionException;
-import voldemort.versioning.Versioned;
-
-/**
- * UpdatePartitionEntriesStreamRequestHandler implements the streaming logic for
- * updating partition entries.
- */
-
-public class UpdatePartitionEntriesStreamRequestHandler implements StreamRequestHandler {
-
-    private VAdminProto.UpdatePartitionEntriesRequest request;
-
-    private final VAdminProto.UpdatePartitionEntriesResponse.Builder responseBuilder = VAdminProto.UpdatePartitionEntriesResponse.newBuilder();
-
-    private final ErrorCodeMapper errorCodeMapper;
-
-    private final EventThrottler throttler;
-
-    private final VoldemortFilter filter;
-
-    private final StorageEngine<ByteArray, byte[], byte[]> storageEngine;
-
-    private int counter;
-
-    private final long startTime;
-
-    private final Logger logger = Logger.getLogger(getClass());
-
-    public UpdatePartitionEntriesStreamRequestHandler(UpdatePartitionEntriesRequest request,
-                                                      ErrorCodeMapper errorCodeMapper,
-                                                      VoldemortConfig voldemortConfig,
-                                                      StoreRepository storeRepository,
-                                                      NetworkClassLoader networkClassLoader) {
-        super();
-        this.request = request;
-        this.errorCodeMapper = errorCodeMapper;
-        storageEngine = AdminServiceRequestHandler.getStorageEngine(storeRepository,
-                                                                    request.getStore());
-        throttler = new EventThrottler(voldemortConfig.getStreamMaxReadBytesPerSec());
-        filter = (request.hasFilter()) ? AdminServiceRequestHandler.getFilterFromRequest(request.getFilter(),
-                                                                                         voldemortConfig,
-                                                                                         networkClassLoader)
-                                      : new DefaultVoldemortFilter();
-        startTime = System.currentTimeMillis();
-    }
-
-    public StreamRequestHandlerState handleRequest(DataInputStream inputStream,
-                                                   DataOutputStream outputStream)
-            throws IOException {
-        if(request == null) {
-            int size = 0;
-
-            try {
-                size = inputStream.readInt();
-            } catch(EOFException e) {
-                if(logger.isTraceEnabled())
-                    logger.trace("Incomplete read for message size");
-
-                return StreamRequestHandlerState.INCOMPLETE_READ;
-            }
-
-            if(size == -1) {
-                if(logger.isTraceEnabled())
-                    logger.trace("Message size -1, completed partition update");
-
-                return StreamRequestHandlerState.COMPLETE;
-            }
-
-            if(logger.isTraceEnabled())
-                logger.trace("UpdatePartitionEntriesRequest message size: " + size);
-
-            byte[] input = new byte[size];
-
-            try {
-                ByteUtils.read(inputStream, input);
-            } catch(EOFException e) {
-                if(logger.isTraceEnabled())
-                    logger.trace("Incomplete read for message");
-
-                return StreamRequestHandlerState.INCOMPLETE_READ;
-            }
-
-            VAdminProto.UpdatePartitionEntriesRequest.Builder builder = VAdminProto.UpdatePartitionEntriesRequest.newBuilder();
-            builder.mergeFrom(input);
-            request = builder.build();
-        }
-
-        VAdminProto.PartitionEntry partitionEntry = request.getPartitionEntry();
-        ByteArray key = ProtoUtils.decodeBytes(partitionEntry.getKey());
-        Versioned<byte[]> value = ProtoUtils.decodeVersioned(partitionEntry.getVersioned());
-
-        if(filter.accept(key, value)) {
-            try {
-                storageEngine.put(key, value, null);
-
-                if(logger.isTraceEnabled())
-                    logger.trace("updateEntries (Streaming put) successful");
-            } catch(ObsoleteVersionException e) {
-                // log and ignore
-                if(logger.isDebugEnabled())
-                    logger.debug("updateEntries (Streaming put) threw ObsoleteVersionException, Ignoring.");
-            }
-
-            throttler.maybeThrottle(key.length() + AdminServiceRequestHandler.valueSize(value));
-        }
-
-        // log progress
-        counter++;
-
-        if(0 == counter % 100000) {
-            long totalTime = (System.currentTimeMillis() - startTime) / 1000;
-
-            if(logger.isDebugEnabled())
-                logger.debug("updateEntries() updated " + counter + " entries for store:"
-                             + storageEngine.getName() + " in " + totalTime + " s");
-        }
-
-        request = null;
-        return StreamRequestHandlerState.READING;
-    }
-
-    public StreamRequestDirection getDirection() {
-        return StreamRequestDirection.READING;
-    }
-
-    public void close(DataOutputStream outputStream) throws IOException {
-        ProtoUtils.writeMessage(outputStream, responseBuilder.build());
-    }
-
-    public void handleError(DataOutputStream outputStream, VoldemortException e) throws IOException {
-        responseBuilder.setError(ProtoUtils.encodeError(errorCodeMapper, e));
-
-        if(logger.isEnabledFor(Level.ERROR))
-            logger.error("handleUpdatePartitionEntries failed for request(" + request + ")", e);
-    }
-
-}
->>>>>>> 06be27c2
+package voldemort.server.protocol.admin;
+
+import java.io.DataInputStream;
+import java.io.DataOutputStream;
+import java.io.EOFException;
+import java.io.IOException;
+
+import org.apache.log4j.Level;
+import org.apache.log4j.Logger;
+
+import voldemort.VoldemortException;
+import voldemort.client.protocol.VoldemortFilter;
+import voldemort.client.protocol.admin.filter.DefaultVoldemortFilter;
+import voldemort.client.protocol.pb.ProtoUtils;
+import voldemort.client.protocol.pb.VAdminProto;
+import voldemort.client.protocol.pb.VAdminProto.UpdatePartitionEntriesRequest;
+import voldemort.server.StoreRepository;
+import voldemort.server.VoldemortConfig;
+import voldemort.server.protocol.StreamRequestHandler;
+import voldemort.store.ErrorCodeMapper;
+import voldemort.store.StorageEngine;
+import voldemort.utils.ByteArray;
+import voldemort.utils.ByteUtils;
+import voldemort.utils.EventThrottler;
+import voldemort.utils.NetworkClassLoader;
+import voldemort.versioning.ObsoleteVersionException;
+import voldemort.versioning.Versioned;
+
+/**
+ * UpdatePartitionEntriesStreamRequestHandler implements the streaming logic for
+ * updating partition entries.
+ */
+
+public class UpdatePartitionEntriesStreamRequestHandler implements StreamRequestHandler {
+
+    private VAdminProto.UpdatePartitionEntriesRequest request;
+
+    private final VAdminProto.UpdatePartitionEntriesResponse.Builder responseBuilder = VAdminProto.UpdatePartitionEntriesResponse.newBuilder();
+
+    private final ErrorCodeMapper errorCodeMapper;
+
+    private final EventThrottler throttler;
+
+    private final VoldemortFilter filter;
+
+    private final StorageEngine<ByteArray, byte[], byte[]> storageEngine;
+
+    private int counter;
+
+    private final long startTime;
+
+    private final Logger logger = Logger.getLogger(getClass());
+
+    public UpdatePartitionEntriesStreamRequestHandler(UpdatePartitionEntriesRequest request,
+                                                      ErrorCodeMapper errorCodeMapper,
+                                                      VoldemortConfig voldemortConfig,
+                                                      StoreRepository storeRepository,
+                                                      NetworkClassLoader networkClassLoader) {
+        super();
+        this.request = request;
+        this.errorCodeMapper = errorCodeMapper;
+        storageEngine = AdminServiceRequestHandler.getStorageEngine(storeRepository,
+                                                                    request.getStore());
+        throttler = new EventThrottler(voldemortConfig.getStreamMaxReadBytesPerSec());
+        filter = (request.hasFilter()) ? AdminServiceRequestHandler.getFilterFromRequest(request.getFilter(),
+                                                                                         voldemortConfig,
+                                                                                         networkClassLoader)
+                                      : new DefaultVoldemortFilter();
+        startTime = System.currentTimeMillis();
+    }
+
+    public StreamRequestHandlerState getRequestState(DataInputStream inputStream)
+            throws IOException {
+        if(request == null) {
+            int size = 0;
+
+            try {
+                size = inputStream.readInt();
+            } catch(EOFException e) {
+                if(logger.isTraceEnabled())
+                    logger.trace("Incomplete read for message size");
+
+                return StreamRequestHandlerState.INCOMPLETE_READ;
+            }
+
+            if(size == -1) {
+                if(logger.isTraceEnabled())
+                    logger.trace("Message size -1, completed partition update");
+
+                return StreamRequestHandlerState.COMPLETE;
+            }
+
+            if(logger.isTraceEnabled())
+                logger.trace("UpdatePartitionEntriesRequest message size: " + size);
+
+            byte[] input = new byte[size];
+
+            try {
+                ByteUtils.read(inputStream, input);
+            } catch(EOFException e) {
+                if(logger.isTraceEnabled())
+                    logger.trace("Incomplete read for message");
+
+                return StreamRequestHandlerState.INCOMPLETE_READ;
+            }
+
+            VAdminProto.UpdatePartitionEntriesRequest.Builder builder = VAdminProto.UpdatePartitionEntriesRequest.newBuilder();
+            builder.mergeFrom(input);
+            request = builder.build();
+        }
+        return StreamRequestHandlerState.READING;
+    }
+
+    public StreamRequestHandlerState handleRequest(DataInputStream inputStream,
+                                                   DataOutputStream outputStream)
+            throws IOException {
+
+        StreamRequestHandlerState state = this.getRequestState(inputStream);
+        if(state != StreamRequestHandlerState.READING) {
+            return state;
+        }
+        VAdminProto.PartitionEntry partitionEntry = request.getPartitionEntry();
+        ByteArray key = ProtoUtils.decodeBytes(partitionEntry.getKey());
+        Versioned<byte[]> value = ProtoUtils.decodeVersioned(partitionEntry.getVersioned());
+
+        if(filter.accept(key, value)) {
+            try {
+                storageEngine.put(key, value, null);
+
+                if(logger.isTraceEnabled())
+                    logger.trace("updateEntries (Streaming put) successful");
+            } catch(ObsoleteVersionException e) {
+                // log and ignore
+                if(logger.isDebugEnabled())
+                    logger.debug("updateEntries (Streaming put) threw ObsoleteVersionException, Ignoring.");
+            }
+
+            throttler.maybeThrottle(key.length() + AdminServiceRequestHandler.valueSize(value));
+        }
+
+        // log progress
+        counter++;
+
+        if(0 == counter % 100000) {
+            long totalTime = (System.currentTimeMillis() - startTime) / 1000;
+
+            if(logger.isDebugEnabled())
+                logger.debug("updateEntries() updated " + counter + " entries for store:"
+                             + storageEngine.getName() + " in " + totalTime + " s");
+        }
+
+        request = null;
+        return StreamRequestHandlerState.READING;
+    }
+
+    public StreamRequestDirection getDirection() {
+        return StreamRequestDirection.READING;
+    }
+
+    public void close(DataOutputStream outputStream) throws IOException {
+        ProtoUtils.writeMessage(outputStream, responseBuilder.build());
+    }
+
+    public void handleError(DataOutputStream outputStream, VoldemortException e) throws IOException {
+        responseBuilder.setError(ProtoUtils.encodeError(errorCodeMapper, e));
+
+        if(logger.isEnabledFor(Level.ERROR))
+            logger.error("handleUpdatePartitionEntries failed for request(" + request + ")", e);
+    }
+
+}