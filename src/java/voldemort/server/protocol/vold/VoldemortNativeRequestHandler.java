--- conflicted
+++ resolved
@@ -1,689 +1,395 @@
-<<<<<<< HEAD
-package voldemort.server.protocol.vold;
-
-import java.io.DataInputStream;
-import java.io.DataOutputStream;
-import java.io.IOException;
-import java.io.InputStream;
-import java.nio.ByteBuffer;
-import java.util.ArrayList;
-import java.util.List;
-import java.util.Map;
-
-import org.apache.log4j.Logger;
-
-import voldemort.VoldemortException;
-import voldemort.protocol.vold.VoldemortNativeProtocol;
-import voldemort.serialization.VoldemortOpCode;
-import voldemort.server.RequestRoutingType;
-import voldemort.server.StoreRepository;
-import voldemort.server.protocol.AbstractRequestHandler;
-import voldemort.server.protocol.RequestHandler;
-import voldemort.server.protocol.StreamRequestHandler;
-import voldemort.store.ErrorCodeMapper;
-import voldemort.store.Store;
-import voldemort.utils.ByteArray;
-import voldemort.utils.ByteBufferBackedInputStream;
-import voldemort.utils.ByteUtils;
-import voldemort.versioning.VectorClockVersionSerializer;
-import voldemort.versioning.Version;
-import voldemort.versioning.VersionFactory;
-import voldemort.versioning.Versioned;
-
-/**
- * Server-side request handler for voldemort native client protocol
- * 
- * 
- */
-public class VoldemortNativeRequestHandler extends AbstractRequestHandler implements RequestHandler {
-
-    private final Logger logger = Logger.getLogger(VoldemortNativeRequestHandler.class);
-
-    // private final RequestFormatType protocol;
-
-    public VoldemortNativeRequestHandler(ErrorCodeMapper errorMapper, StoreRepository repository) {
-        super(errorMapper, repository);
-    }
-
-    public StreamRequestHandler handleRequest(DataInputStream inputStream,
-                                              DataOutputStream outputStream) throws IOException {
-        byte opCode = inputStream.readByte();
-        String storeName = inputStream.readUTF();
-        RequestRoutingType routingType = getRoutingType(inputStream);
-
-        Store<ByteArray, byte[]> store = getStore(storeName, routingType);
-        if(store == null) {
-            writeException(outputStream, new VoldemortException("No store named '" + storeName
-                                                                + "'."));
-        } else {
-            switch(opCode) {
-                case VoldemortOpCode.GET_OP_CODE:
-                    handleGet(inputStream, outputStream, store);
-                    break;
-                case VoldemortOpCode.GET_ALL_OP_CODE:
-                    handleGetAll(inputStream, outputStream, store);
-                    break;
-                case VoldemortOpCode.PUT_OP_CODE:
-                    handlePut(inputStream, outputStream, store);
-                    break;
-                case VoldemortOpCode.DELETE_OP_CODE:
-                    handleDelete(inputStream, outputStream, store);
-                    break;
-                case VoldemortOpCode.GET_VERSION_OP_CODE:
-                    handleGetVersion(inputStream, outputStream, store);
-                    break;
-                default:
-                    throw new IOException("Unknown op code: " + opCode);
-            }
-        }
-        outputStream.flush();
-        return null;
-    }
-
-    protected RequestRoutingType getRoutingType(DataInputStream inputStream) throws IOException {
-        boolean isRouted = inputStream.readBoolean();
-        return RequestRoutingType.getRequestRoutingType(isRouted, false);
-    }
-
-    private void handleGetVersion(DataInputStream inputStream,
-                                  DataOutputStream outputStream,
-                                  Store<ByteArray, byte[]> store) throws IOException {
-        ByteArray key = VoldemortNativeProtocol.readKey(inputStream);
-        List<Version> results = null;
-        try {
-            results = store.getVersions(key);
-            outputStream.writeShort(0);
-        } catch(VoldemortException e) {
-            e.printStackTrace();
-            writeException(outputStream, e);
-            return;
-        }
-        outputStream.writeInt(results.size());
-        for(Version version: results) {
-            writeVersion(outputStream, version);
-        }
-    }
-
-    protected void writeVersion(DataOutputStream outputStream, Version version) throws IOException {
-        byte[] bytes = VectorClockVersionSerializer.toBytes(version);
-        outputStream.writeInt(bytes.length);
-        outputStream.write(bytes);
-    }
-
-    protected void writeVersioned(DataOutputStream outputStream, Versioned<byte[]> versioned)
-            throws IOException {
-        byte[] bytes = VectorClockVersionSerializer.toBytes(versioned);
-        outputStream.writeInt(bytes.length);
-        outputStream.write(bytes);
-    }
-
-    /**
-     * This is pretty ugly. We end up mimicking the request logic here, so this
-     * needs to stay in sync with handleRequest.
-     */
-
-    protected void checkCompleteGetRequest(DataInputStream inputStream) throws IOException {
-        VoldemortNativeProtocol.readKey(inputStream);
-    }
-
-    protected void checkCompleteGetAllRequest(DataInputStream inputStream) throws IOException {
-        int numKeys = inputStream.readInt();
-
-        // Read the keys to skip the bytes.
-        for(int i = 0; i < numKeys; i++) {
-            VoldemortNativeProtocol.readKey(inputStream);
-        }
-    }
-
-    protected int checkCompletePutRequest(DataInputStream inputStream) throws IOException {
-        VoldemortNativeProtocol.readKey(inputStream);
-
-        int dataSize = inputStream.readInt();
-        return dataSize;
-    }
-
-    protected int checkCompleteDeleteRequest(DataInputStream inputStream) throws IOException {
-        VoldemortNativeProtocol.readKey(inputStream);
-        int versionSize = inputStream.readShort();
-        return versionSize;
-    }
-
-    protected void checkCompleteRequestHeader(DataInputStream inputStream) throws IOException {
-        // Read the store name in, but just to skip the bytes.
-        inputStream.readUTF();
-
-        // Read the 'is routed' flag in, but just to skip the byte.
-        inputStream.readBoolean();
-    }
-
-    protected boolean isCompleteRequest(final ByteBuffer buffer, DataInputStream inputStream)
-            throws IOException {
-        byte opCode = inputStream.readByte();
-        int newPosition;
-        checkCompleteRequestHeader(inputStream);
-
-        switch(opCode) {
-            case VoldemortOpCode.GET_OP_CODE:
-            case VoldemortOpCode.GET_VERSION_OP_CODE:
-                // Read the key just to skip the bytes.
-                checkCompleteGetRequest(inputStream);
-                break;
-            case VoldemortOpCode.GET_ALL_OP_CODE:
-                checkCompleteGetAllRequest(inputStream);
-                break;
-            case VoldemortOpCode.PUT_OP_CODE:
-                int dataSize = checkCompletePutRequest(inputStream);
-                newPosition = buffer.position() + dataSize;
-
-                if(newPosition > buffer.limit() || newPosition < 0) {
-                    return false;
-                    // throw new
-                    // Exception("Data inconsistency on put - dataSize: " +
-                    // dataSize
-                    // + ", position: " + buffer.position() + ", limit: "
-                    // + buffer.limit());
-                }
-                // Here we skip over the data (without reading it in) and
-                // move our position to just past it.
-                buffer.position(buffer.position() + dataSize);
-                break;
-            case VoldemortOpCode.DELETE_OP_CODE:
-                int versionSize = checkCompleteDeleteRequest(inputStream);
-                newPosition = buffer.position() + versionSize;
-
-                if(newPosition > buffer.limit() || newPosition < 0) {
-                    return false;
-                    // throw new
-                    // Exception("Data inconsistency on delete - versionSize: "
-                    // + versionSize + ", position: " + buffer.position()
-                    // + ", limit: " + buffer.limit());
-                }
-                // Here we skip over the version (without reading it in) and
-                // move our position to just past it.
-                buffer.position(buffer.position() + versionSize);
-                break;
-            default:
-                // Do nothing, let the request handler address this...
-        }
-
-        // If there aren't any remaining, we've "consumed" all the bytes and
-        // thus have a complete request...
-        return !buffer.hasRemaining();
-
-    }
-
-    public boolean isCompleteRequest(final ByteBuffer buffer) {
-        ByteBufferBackedInputStream bbbis = null;
-        DataInputStream inputStream = null;
-
-        try {
-            bbbis = new ByteBufferBackedInputStream(buffer);
-            inputStream = new DataInputStream(bbbis);
-            return isCompleteRequest(buffer, inputStream);
-        } catch(Exception e) {
-            // This could also occur if the various methods we call into
-            // re-throw a corrupted value error as some other type of exception.
-            // For example, updating the position on a buffer past its limit
-            // throws an InvalidArgumentException.
-            if(logger.isDebugEnabled())
-                logger.debug("Probable partial read occurred causing exception", e);
-
-            return false;
-        } finally {
-            tryClose(inputStream);
-            tryClose(bbbis);
-        }
-    }
-
-    protected void tryClose(InputStream is) {
-        if(is != null) {
-            try {
-                is.close();
-            } catch(IOException e) {
-
-            }
-        }
-    }
-
-    protected void writeVersioneds(DataOutputStream outputStream, List<Versioned<byte[]>> versioneds)
-            throws IOException {
-        outputStream.writeInt(versioneds.size());
-        for(Versioned<byte[]> versioned: versioneds) {
-            writeVersioned(outputStream, versioned);
-        }
-    }
-
-    protected Versioned<byte[]> readVersioned(DataInputStream inputStream) throws IOException {
-        return VoldemortNativeProtocol.readVersioned(inputStream);
-    }
-
-    protected Version readVersion(DataInputStream inputStream) throws IOException {
-        return VoldemortNativeProtocol.readVersion(inputStream);
-    }
-
-    protected void handleGet(DataInputStream inputStream,
-                             DataOutputStream outputStream,
-                             Store<ByteArray, byte[]> store) throws IOException {
-        ByteArray key = VoldemortNativeProtocol.readKey(inputStream);
-        List<Versioned<byte[]>> results = null;
-        try {
-            results = store.get(key);
-            outputStream.writeShort(0);
-        } catch(VoldemortException e) {
-            e.printStackTrace();
-            writeException(outputStream, e);
-            return;
-        }
-        writeVersioneds(outputStream, results);
-    }
-
-    protected void handleGetAll(DataInputStream inputStream,
-                                DataOutputStream outputStream,
-                                Store<ByteArray, byte[]> store) throws IOException {
-        // read keys
-        int numKeys = inputStream.readInt();
-        List<ByteArray> keys = new ArrayList<ByteArray>(numKeys);
-        for(int i = 0; i < numKeys; i++)
-            keys.add(VoldemortNativeProtocol.readKey(inputStream));
-
-        // execute the operation
-        Map<ByteArray, List<Versioned<byte[]>>> results = null;
-        try {
-            results = store.getAll(keys);
-            outputStream.writeShort(0);
-        } catch(VoldemortException e) {
-            writeException(outputStream, e);
-            return;
-        }
-
-        // write back the results
-        outputStream.writeInt(results.size());
-        for(Map.Entry<ByteArray, List<Versioned<byte[]>>> entry: results.entrySet()) {
-            // write the key
-            VoldemortNativeProtocol.writeKey(outputStream, entry.getKey());
-            // write the values
-            writeVersioneds(outputStream, entry.getValue());
-        }
-    }
-
-    protected void handlePut(DataInputStream inputStream,
-                             DataOutputStream outputStream,
-                             Store<ByteArray, byte[]> store) throws IOException {
-        ByteArray key = VoldemortNativeProtocol.readKey(inputStream);
-        Versioned<byte[]> versioned = VoldemortNativeProtocol.readVersioned(inputStream);
-        try {
-            store.put(key, versioned);
-            outputStream.writeShort(0);
-        } catch(VoldemortException e) {
-            writeException(outputStream, e);
-        }
-    }
-
-    protected void handleDelete(DataInputStream inputStream,
-                                DataOutputStream outputStream,
-                                Store<ByteArray, byte[]> store) throws IOException {
-        ByteArray key = VoldemortNativeProtocol.readKey(inputStream);
-        int versionSize = inputStream.readShort();
-        byte[] versionBytes = new byte[versionSize];
-        ByteUtils.read(inputStream, versionBytes);
-        Version version = VersionFactory.toVersion(versionBytes);
-        try {
-            boolean succeeded = store.delete(key, version);
-            outputStream.writeShort(0);
-            outputStream.writeBoolean(succeeded);
-        } catch(VoldemortException e) {
-            writeException(outputStream, e);
-        }
-    }
-
-    protected void writeException(DataOutputStream stream, VoldemortException ex)
-            throws IOException {
-        stream.writeShort(this.getErrorMapper().getCode(ex));
-        stream.writeUTF(ex.getMessage());
-    }
-}
-=======
-package voldemort.server.protocol.vold;
-
-import java.io.DataInputStream;
-import java.io.DataOutputStream;
-import java.io.IOException;
-import java.nio.ByteBuffer;
-import java.util.ArrayList;
-import java.util.HashMap;
-import java.util.List;
-import java.util.Map;
-
-import org.apache.log4j.Logger;
-
-import voldemort.VoldemortException;
-import voldemort.serialization.VoldemortOpCode;
-import voldemort.server.RequestRoutingType;
-import voldemort.server.StoreRepository;
-import voldemort.server.protocol.AbstractRequestHandler;
-import voldemort.server.protocol.RequestHandler;
-import voldemort.server.protocol.StreamRequestHandler;
-import voldemort.store.ErrorCodeMapper;
-import voldemort.store.Store;
-import voldemort.utils.ByteArray;
-import voldemort.utils.ByteBufferBackedInputStream;
-import voldemort.utils.ByteUtils;
-import voldemort.versioning.VectorClock;
-import voldemort.versioning.Version;
-import voldemort.versioning.Versioned;
-
-/**
- * Server-side request handler for voldemort native client protocol
- * 
- * 
- */
-public class VoldemortNativeRequestHandler extends AbstractRequestHandler implements RequestHandler {
-
-    private final Logger logger = Logger.getLogger(VoldemortNativeRequestHandler.class);
-
-    private final int protocolVersion;
-
-    public VoldemortNativeRequestHandler(ErrorCodeMapper errorMapper,
-                                         StoreRepository repository,
-                                         int protocolVersion) {
-        super(errorMapper, repository);
-        if(protocolVersion < 0 || protocolVersion > 3)
-            throw new IllegalArgumentException("Unknown protocol version: " + protocolVersion);
-        this.protocolVersion = protocolVersion;
-    }
-
-    public StreamRequestHandler handleRequest(DataInputStream inputStream,
-                                              DataOutputStream outputStream) throws IOException {
-        byte opCode = inputStream.readByte();
-        String storeName = inputStream.readUTF();
-        RequestRoutingType routingType = getRoutingType(inputStream);
-
-        Store<ByteArray, byte[], byte[]> store = getStore(storeName, routingType);
-        if(store == null) {
-            writeException(outputStream, new VoldemortException("No store named '" + storeName
-                                                                + "'."));
-        } else {
-            switch(opCode) {
-                case VoldemortOpCode.GET_OP_CODE:
-                    handleGet(inputStream, outputStream, store);
-                    break;
-                case VoldemortOpCode.GET_ALL_OP_CODE:
-                    handleGetAll(inputStream, outputStream, store);
-                    break;
-                case VoldemortOpCode.PUT_OP_CODE:
-                    handlePut(inputStream, outputStream, store);
-                    break;
-                case VoldemortOpCode.DELETE_OP_CODE:
-                    handleDelete(inputStream, outputStream, store);
-                    break;
-                case VoldemortOpCode.GET_VERSION_OP_CODE:
-                    handleGetVersion(inputStream, outputStream, store);
-                    break;
-                default:
-                    throw new IOException("Unknown op code: " + opCode);
-            }
-        }
-        outputStream.flush();
-        return null;
-    }
-
-    private RequestRoutingType getRoutingType(DataInputStream inputStream) throws IOException {
-        RequestRoutingType routingType = RequestRoutingType.NORMAL;
-
-        if(protocolVersion > 0) {
-            boolean isRouted = inputStream.readBoolean();
-            routingType = RequestRoutingType.getRequestRoutingType(isRouted, false);
-        }
-
-        if(protocolVersion > 1) {
-            int routingTypeCode = inputStream.readByte();
-            routingType = RequestRoutingType.getRequestRoutingType(routingTypeCode);
-        }
-
-        return routingType;
-    }
-
-    private void handleGetVersion(DataInputStream inputStream,
-                                  DataOutputStream outputStream,
-                                  Store<ByteArray, byte[], byte[]> store) throws IOException {
-        ByteArray key = readKey(inputStream);
-        List<Version> results = null;
-        try {
-            results = store.getVersions(key);
-            outputStream.writeShort(0);
-        } catch(VoldemortException e) {
-            e.printStackTrace();
-            writeException(outputStream, e);
-            return;
-        }
-        outputStream.writeInt(results.size());
-        for(Version v: results) {
-            byte[] clock = ((VectorClock) v).toBytes();
-            outputStream.writeInt(clock.length);
-            outputStream.write(clock);
-        }
-    }
-
-    /**
-     * This is pretty ugly. We end up mimicking the request logic here, so this
-     * needs to stay in sync with handleRequest.
-     */
-
-    public boolean isCompleteRequest(final ByteBuffer buffer) {
-        DataInputStream inputStream = new DataInputStream(new ByteBufferBackedInputStream(buffer));
-
-        try {
-            byte opCode = inputStream.readByte();
-
-            // Read the store name in, but just to skip the bytes.
-            inputStream.readUTF();
-
-            // Read the 'is routed' flag in, but just to skip the byte.
-            if(protocolVersion > 0)
-                inputStream.readBoolean();
-
-            switch(opCode) {
-                case VoldemortOpCode.GET_OP_CODE:
-                case VoldemortOpCode.GET_VERSION_OP_CODE:
-                    // Read the key just to skip the bytes.
-                    readKey(inputStream);
-                    break;
-                case VoldemortOpCode.GET_ALL_OP_CODE:
-                    int numKeys = inputStream.readInt();
-
-                    // Read the keys to skip the bytes.
-                    for(int i = 0; i < numKeys; i++)
-                        readKey(inputStream);
-
-                    break;
-                case VoldemortOpCode.PUT_OP_CODE: {
-                    readKey(inputStream);
-
-                    int dataSize = inputStream.readInt();
-                    int newPosition = buffer.position() + dataSize;
-
-                    if(newPosition > buffer.limit() || newPosition < 0)
-                        throw new Exception("Data inconsistency on put - dataSize: " + dataSize
-                                            + ", position: " + buffer.position() + ", limit: "
-                                            + buffer.limit());
-
-                    // Here we skip over the data (without reading it in) and
-                    // move our position to just past it.
-                    buffer.position(newPosition);
-                    break;
-                }
-                case VoldemortOpCode.DELETE_OP_CODE: {
-                    readKey(inputStream);
-
-                    int versionSize = inputStream.readShort();
-                    int newPosition = buffer.position() + versionSize;
-
-                    if(newPosition > buffer.limit() || newPosition < 0)
-                        throw new Exception("Data inconsistency on delete - versionSize: "
-                                            + versionSize + ", position: " + buffer.position()
-                                            + ", limit: " + buffer.limit());
-
-                    // Here we skip over the data (without reading it in) and
-                    // move our position to just past it.
-                    buffer.position(newPosition);
-                    break;
-                }
-                default:
-                    // Do nothing, let the request handler address this...
-            }
-
-            // If there aren't any remaining, we've "consumed" all the bytes and
-            // thus have a complete request...
-            return !buffer.hasRemaining();
-        } catch(Exception e) {
-            // This could also occur if the various methods we call into
-            // re-throw a corrupted value error as some other type of exception.
-            // For example, updating the position on a buffer past its limit
-            // throws an InvalidArgumentException.
-            if(logger.isDebugEnabled())
-                logger.debug("Probable partial read occurred causing exception", e);
-
-            return false;
-        }
-    }
-
-    private ByteArray readKey(DataInputStream inputStream) throws IOException {
-        int keySize = inputStream.readInt();
-        byte[] key = new byte[keySize];
-        inputStream.readFully(key);
-        return new ByteArray(key);
-    }
-
-    private byte[] readTransforms(DataInputStream inputStream) throws IOException {
-        int size = inputStream.readInt();
-        if(size == 0)
-            return null;
-        byte[] transforms = new byte[size];
-        inputStream.readFully(transforms);
-        return transforms;
-    }
-
-    private void writeResults(DataOutputStream outputStream, List<Versioned<byte[]>> values)
-            throws IOException {
-        outputStream.writeInt(values.size());
-        for(Versioned<byte[]> v: values) {
-            byte[] clock = ((VectorClock) v.getVersion()).toBytes();
-            byte[] value = v.getValue();
-            outputStream.writeInt(clock.length + value.length);
-            outputStream.write(clock);
-            outputStream.write(value);
-        }
-    }
-
-    private void handleGet(DataInputStream inputStream,
-                           DataOutputStream outputStream,
-                           Store<ByteArray, byte[], byte[]> store) throws IOException {
-        ByteArray key = readKey(inputStream);
-
-        byte[] transforms = null;
-        if(protocolVersion > 2) {
-            if(inputStream.readBoolean())
-                transforms = readTransforms(inputStream);
-        }
-        List<Versioned<byte[]>> results = null;
-        try {
-            results = store.get(key, transforms);
-            outputStream.writeShort(0);
-        } catch(VoldemortException e) {
-            e.printStackTrace();
-            writeException(outputStream, e);
-            return;
-        }
-        writeResults(outputStream, results);
-    }
-
-    private void handleGetAll(DataInputStream inputStream,
-                              DataOutputStream outputStream,
-                              Store<ByteArray, byte[], byte[]> store) throws IOException {
-        // read keys
-        int numKeys = inputStream.readInt();
-        List<ByteArray> keys = new ArrayList<ByteArray>(numKeys);
-        for(int i = 0; i < numKeys; i++)
-            keys.add(readKey(inputStream));
-
-        Map<ByteArray, byte[]> transforms = null;
-        if(protocolVersion > 2) {
-            if(inputStream.readBoolean()) {
-                int size = inputStream.readInt();
-                transforms = new HashMap<ByteArray, byte[]>(size);
-                for(int i = 0; i < size; i++) {
-                    transforms.put(readKey(inputStream), readTransforms(inputStream));
-                }
-            }
-        }
-
-        // execute the operation
-        Map<ByteArray, List<Versioned<byte[]>>> results = null;
-        try {
-            results = store.getAll(keys, transforms);
-            outputStream.writeShort(0);
-        } catch(VoldemortException e) {
-            writeException(outputStream, e);
-            return;
-        }
-
-        // write back the results
-        outputStream.writeInt(results.size());
-        for(Map.Entry<ByteArray, List<Versioned<byte[]>>> entry: results.entrySet()) {
-            // write the key
-            outputStream.writeInt(entry.getKey().length());
-            outputStream.write(entry.getKey().get());
-            // write the values
-            writeResults(outputStream, entry.getValue());
-        }
-    }
-
-    private void handlePut(DataInputStream inputStream,
-                           DataOutputStream outputStream,
-                           Store<ByteArray, byte[], byte[]> store) throws IOException {
-        ByteArray key = readKey(inputStream);
-        int valueSize = inputStream.readInt();
-        byte[] bytes = new byte[valueSize];
-        ByteUtils.read(inputStream, bytes);
-        VectorClock clock = new VectorClock(bytes);
-        byte[] value = ByteUtils.copy(bytes, clock.sizeInBytes(), bytes.length);
-
-        byte[] transforms = null;
-        if(protocolVersion > 2) {
-            if(inputStream.readBoolean()) {
-                transforms = readTransforms(inputStream);
-            }
-        }
-        try {
-            store.put(key, new Versioned<byte[]>(value, clock), transforms);
-            outputStream.writeShort(0);
-        } catch(VoldemortException e) {
-            writeException(outputStream, e);
-        }
-    }
-
-    private void handleDelete(DataInputStream inputStream,
-                              DataOutputStream outputStream,
-                              Store<ByteArray, byte[], byte[]> store) throws IOException {
-        ByteArray key = readKey(inputStream);
-        int versionSize = inputStream.readShort();
-        byte[] versionBytes = new byte[versionSize];
-        ByteUtils.read(inputStream, versionBytes);
-        VectorClock version = new VectorClock(versionBytes);
-        try {
-            boolean succeeded = store.delete(key, version);
-            outputStream.writeShort(0);
-            outputStream.writeBoolean(succeeded);
-        } catch(VoldemortException e) {
-            writeException(outputStream, e);
-        }
-    }
-
-    private void writeException(DataOutputStream stream, VoldemortException e) throws IOException {
-        short code = getErrorMapper().getCode(e);
-        stream.writeShort(code);
-        stream.writeUTF(e.getMessage());
-    }
-
-}
->>>>>>> 06be27c2
+/*
+ * Copyright 2008-2010 LinkedIn, Inc
+ * 
+ * Portion Copyright 2010 Nokia Corporation. All rights reserved.
+ * 
+ * Licensed under the Apache License, Version 2.0 (the "License"); you may not
+ * use this file except in compliance with the License. You may obtain a copy of
+ * the License at
+ * 
+ * http://www.apache.org/licenses/LICENSE-2.0
+ * 
+ * Unless required by applicable law or agreed to in writing, software
+ * distributed under the License is distributed on an "AS IS" BASIS, WITHOUT
+ * WARRANTIES OR CONDITIONS OF ANY KIND, either express or implied. See the
+ * License for the specific language governing permissions and limitations under
+ * the License.
+ */
+package voldemort.server.protocol.vold;
+
+import java.io.DataInputStream;
+import java.io.DataOutputStream;
+import java.io.IOException;
+import java.io.InputStream;
+import java.nio.ByteBuffer;
+import java.util.ArrayList;
+import java.util.List;
+import java.util.Map;
+
+import org.apache.log4j.Logger;
+
+import voldemort.VoldemortException;
+import voldemort.protocol.vold.VoldemortNativeProtocol;
+import voldemort.serialization.VoldemortOpCode;
+import voldemort.server.RequestRoutingType;
+import voldemort.server.StoreRepository;
+import voldemort.server.protocol.AbstractRequestHandler;
+import voldemort.server.protocol.RequestHandler;
+import voldemort.server.protocol.StreamRequestHandler;
+import voldemort.store.ErrorCodeMapper;
+import voldemort.store.Store;
+import voldemort.utils.ByteArray;
+import voldemort.utils.ByteBufferBackedInputStream;
+import voldemort.utils.ByteUtils;
+import voldemort.versioning.VectorClockVersionSerializer;
+import voldemort.versioning.Version;
+import voldemort.versioning.VersionFactory;
+import voldemort.versioning.Versioned;
+
+/**
+ * Server-side request handler for voldemort native client protocol
+ * 
+ * 
+ */
+public class VoldemortNativeRequestHandler extends AbstractRequestHandler implements RequestHandler {
+
+    private final Logger logger = Logger.getLogger(VoldemortNativeRequestHandler.class);
+
+    // private final RequestFormatType protocol;
+
+    public VoldemortNativeRequestHandler(ErrorCodeMapper errorMapper, StoreRepository repository) {
+        super(errorMapper, repository);
+    }
+
+    public StreamRequestHandler handleRequest(DataInputStream inputStream,
+                                              DataOutputStream outputStream) throws IOException {
+        byte opCode = inputStream.readByte();
+        String storeName = inputStream.readUTF();
+        RequestRoutingType routingType = getRoutingType(inputStream);
+
+        Store<ByteArray, byte[], byte[]> store = getStore(storeName, routingType);
+        if(store == null) {
+            writeException(outputStream, new VoldemortException("No store named '" + storeName
+                                                                + "'."));
+        } else {
+            switch(opCode) {
+                case VoldemortOpCode.GET_OP_CODE:
+                    handleGet(inputStream, outputStream, store);
+                    break;
+                case VoldemortOpCode.GET_ALL_OP_CODE:
+                    handleGetAll(inputStream, outputStream, store);
+                    break;
+                case VoldemortOpCode.PUT_OP_CODE:
+                    handlePut(inputStream, outputStream, store);
+                    break;
+                case VoldemortOpCode.DELETE_OP_CODE:
+                    handleDelete(inputStream, outputStream, store);
+                    break;
+                case VoldemortOpCode.GET_VERSION_OP_CODE:
+                    handleGetVersion(inputStream, outputStream, store);
+                    break;
+                default:
+                    throw new IOException("Unknown op code: " + opCode);
+            }
+        }
+        outputStream.flush();
+        return null;
+    }
+
+    protected RequestRoutingType getRoutingType(DataInputStream inputStream) throws IOException {
+        boolean isRouted = inputStream.readBoolean();
+        return RequestRoutingType.getRequestRoutingType(isRouted, false);
+    }
+
+    protected void handleGetVersion(Store<ByteArray, byte[], byte[]> store,
+                                    ByteArray key,
+                                    DataOutputStream outputStream) throws IOException {
+        List<Version> results = null;
+        try {
+            results = store.getVersions(key);
+            outputStream.writeShort(0);
+        } catch(VoldemortException e) {
+            e.printStackTrace();
+            writeException(outputStream, e);
+            return;
+        }
+        outputStream.writeInt(results.size());
+        for(Version version: results) {
+            writeVersion(outputStream, version);
+        }
+    }
+
+    protected void handleGetVersion(DataInputStream inputStream,
+                                    DataOutputStream outputStream,
+                                    Store<ByteArray, byte[], byte[]> store) throws IOException {
+        ByteArray key = VoldemortNativeProtocol.readKey(inputStream);
+        handleGetVersion(store, key, outputStream);
+    }
+
+    protected void writeVersion(DataOutputStream outputStream, Version version) throws IOException {
+        byte[] bytes = VectorClockVersionSerializer.toBytes(version);
+        outputStream.writeInt(bytes.length);
+        outputStream.write(bytes);
+    }
+
+    protected void writeVersioned(DataOutputStream outputStream, Versioned<byte[]> versioned)
+            throws IOException {
+        byte[] bytes = VectorClockVersionSerializer.toBytes(versioned);
+        outputStream.writeInt(bytes.length);
+        outputStream.write(bytes);
+    }
+
+    /**
+     * This is pretty ugly. We end up mimicking the request logic here, so this
+     * needs to stay in sync with handleRequest.
+     */
+
+    protected void checkCompleteGetRequest(DataInputStream inputStream) throws IOException {
+        VoldemortNativeProtocol.readKey(inputStream);
+    }
+
+    protected void checkCompleteGetAllRequest(DataInputStream inputStream) throws IOException {
+        int numKeys = inputStream.readInt();
+
+        // Read the keys to skip the bytes.
+        for(int i = 0; i < numKeys; i++) {
+            VoldemortNativeProtocol.readKey(inputStream);
+        }
+    }
+
+    protected int checkCompletePutRequest(DataInputStream inputStream) throws IOException {
+        VoldemortNativeProtocol.readKey(inputStream);
+
+        int dataSize = inputStream.readInt();
+        return dataSize;
+    }
+
+    protected int checkCompleteDeleteRequest(DataInputStream inputStream) throws IOException {
+        VoldemortNativeProtocol.readKey(inputStream);
+        int versionSize = inputStream.readShort();
+        return versionSize;
+    }
+
+    protected void checkCompleteRequestHeader(DataInputStream inputStream) throws IOException {
+        // Read the store name in, but just to skip the bytes.
+        inputStream.readUTF();
+
+        // Read the 'is routed' flag in, but just to skip the byte.
+        inputStream.readBoolean();
+    }
+
+    protected boolean isCompleteRequest(final ByteBuffer buffer, DataInputStream inputStream)
+            throws IOException {
+        byte opCode = inputStream.readByte();
+        int newPosition;
+        checkCompleteRequestHeader(inputStream);
+
+        switch(opCode) {
+            case VoldemortOpCode.GET_OP_CODE:
+            case VoldemortOpCode.GET_VERSION_OP_CODE:
+                // Read the key just to skip the bytes.
+                checkCompleteGetRequest(inputStream);
+                break;
+            case VoldemortOpCode.GET_ALL_OP_CODE:
+                checkCompleteGetAllRequest(inputStream);
+                break;
+            case VoldemortOpCode.PUT_OP_CODE:
+                int dataSize = checkCompletePutRequest(inputStream);
+                newPosition = buffer.position() + dataSize;
+
+                if(newPosition > buffer.limit() || newPosition < 0) {
+                    return false;
+                    // throw new
+                    // Exception("Data inconsistency on put - dataSize: " +
+                    // dataSize
+                    // + ", position: " + buffer.position() + ", limit: "
+                    // + buffer.limit());
+                }
+                // Here we skip over the data (without reading it in) and
+                // move our position to just past it.
+                buffer.position(buffer.position() + dataSize);
+                break;
+            case VoldemortOpCode.DELETE_OP_CODE:
+                int versionSize = checkCompleteDeleteRequest(inputStream);
+                newPosition = buffer.position() + versionSize;
+
+                if(newPosition > buffer.limit() || newPosition < 0) {
+                    return false;
+                    // throw new
+                    // Exception("Data inconsistency on delete - versionSize: "
+                    // + versionSize + ", position: " + buffer.position()
+                    // + ", limit: " + buffer.limit());
+                }
+                // Here we skip over the version (without reading it in) and
+                // move our position to just past it.
+                buffer.position(buffer.position() + versionSize);
+                break;
+            default:
+                // Do nothing, let the request handler address this...
+        }
+
+        // If there aren't any remaining, we've "consumed" all the bytes and
+        // thus have a complete request...
+        return !buffer.hasRemaining();
+
+    }
+
+    public boolean isCompleteRequest(final ByteBuffer buffer) {
+        ByteBufferBackedInputStream bbbis = null;
+        DataInputStream inputStream = null;
+
+        try {
+            bbbis = new ByteBufferBackedInputStream(buffer);
+            inputStream = new DataInputStream(bbbis);
+            return isCompleteRequest(buffer, inputStream);
+        } catch(Exception e) {
+            // This could also occur if the various methods we call into
+            // re-throw a corrupted value error as some other type of exception.
+            // For example, updating the position on a buffer past its limit
+            // throws an InvalidArgumentException.
+            if(logger.isDebugEnabled())
+                logger.debug("Probable partial read occurred causing exception", e);
+
+            return false;
+        } finally {
+            tryClose(inputStream);
+            tryClose(bbbis);
+        }
+    }
+
+    protected void tryClose(InputStream is) {
+        if(is != null) {
+            try {
+                is.close();
+            } catch(IOException e) {
+
+            }
+        }
+    }
+
+    protected void writeVersioneds(DataOutputStream outputStream, List<Versioned<byte[]>> versioneds)
+            throws IOException {
+        outputStream.writeInt(versioneds.size());
+        for(Versioned<byte[]> versioned: versioneds) {
+            writeVersioned(outputStream, versioned);
+        }
+    }
+
+    protected Versioned<byte[]> readVersioned(DataInputStream inputStream) throws IOException {
+        return VoldemortNativeProtocol.readVersioned(inputStream);
+    }
+
+    protected Version readVersion(DataInputStream inputStream) throws IOException {
+        return VoldemortNativeProtocol.readVersion(inputStream);
+    }
+
+    protected void handleGet(DataInputStream inputStream,
+                             DataOutputStream outputStream,
+                             Store<ByteArray, byte[], byte[]> store) throws IOException {
+        ByteArray key = VoldemortNativeProtocol.readKey(inputStream);
+        handleGet(store, key, null, outputStream);
+    }
+
+    protected void handleGet(Store<ByteArray, byte[], byte[]> store,
+                             ByteArray key,
+                             byte[] transforms,
+                             DataOutputStream outputStream) throws IOException {
+        List<Versioned<byte[]>> results = null;
+        try {
+            results = store.get(key, transforms);
+            outputStream.writeShort(0);
+        } catch(VoldemortException e) {
+            e.printStackTrace();
+            writeException(outputStream, e);
+            return;
+        }
+        writeVersioneds(outputStream, results);
+    }
+
+    protected void handleGetAll(Store<ByteArray, byte[], byte[]> store,
+                                List<ByteArray> keys,
+                                Map<ByteArray, byte[]> transforms,
+                                DataOutputStream outputStream) throws IOException {
+        // execute the operation
+        Map<ByteArray, List<Versioned<byte[]>>> results = null;
+        try {
+            results = store.getAll(keys, transforms);
+            outputStream.writeShort(0);
+        } catch(VoldemortException e) {
+            writeException(outputStream, e);
+            return;
+        }
+
+        // write back the results
+        outputStream.writeInt(results.size());
+        for(Map.Entry<ByteArray, List<Versioned<byte[]>>> entry: results.entrySet()) {
+            // write the key
+            VoldemortNativeProtocol.writeKey(outputStream, entry.getKey());
+            // write the values
+            writeVersioneds(outputStream, entry.getValue());
+        }
+    }
+
+    protected void handleGetAll(DataInputStream inputStream,
+                                DataOutputStream outputStream,
+                                Store<ByteArray, byte[], byte[]> store) throws IOException {
+        // read keys
+        int numKeys = inputStream.readInt();
+        List<ByteArray> keys = new ArrayList<ByteArray>(numKeys);
+        for(int i = 0; i < numKeys; i++)
+            keys.add(VoldemortNativeProtocol.readKey(inputStream));
+        handleGetAll(store, keys, null, outputStream);
+
+    }
+
+    protected void handlePut(Store<ByteArray, byte[], byte[]> store,
+                             ByteArray key,
+                             Versioned<byte[]> versioned,
+                             byte[] transforms,
+                             DataOutputStream outputStream) throws IOException {
+        try {
+            store.put(key, versioned, transforms);
+            outputStream.writeShort(0);
+        } catch(VoldemortException e) {
+            writeException(outputStream, e);
+        }
+    }
+
+    protected void handlePut(DataInputStream inputStream,
+                             DataOutputStream outputStream,
+                             Store<ByteArray, byte[], byte[]> store) throws IOException {
+        ByteArray key = VoldemortNativeProtocol.readKey(inputStream);
+        Versioned<byte[]> versioned = VoldemortNativeProtocol.readVersioned(inputStream);
+        handlePut(store, key, versioned, null, outputStream);
+    }
+
+    protected void handleDelete(Store<ByteArray, byte[], byte[]> store,
+                                ByteArray key,
+                                Version version,
+                                DataOutputStream outputStream) throws IOException {
+        try {
+            boolean succeeded = store.delete(key, version);
+            outputStream.writeShort(0);
+            outputStream.writeBoolean(succeeded);
+        } catch(VoldemortException e) {
+            writeException(outputStream, e);
+        }
+    }
+
+    protected void handleDelete(DataInputStream inputStream,
+                                DataOutputStream outputStream,
+                                Store<ByteArray, byte[], byte[]> store) throws IOException {
+        ByteArray key = VoldemortNativeProtocol.readKey(inputStream);
+        int versionSize = inputStream.readShort();
+        byte[] versionBytes = new byte[versionSize];
+        ByteUtils.read(inputStream, versionBytes);
+        Version version = VersionFactory.toVersion(versionBytes);
+        handleDelete(store, key, version, outputStream);
+    }
+
+    protected void writeException(DataOutputStream stream, VoldemortException ex)
+            throws IOException {
+        stream.writeShort(this.getErrorMapper().getCode(ex));
+        stream.writeUTF(ex.getMessage());
+    }
+}