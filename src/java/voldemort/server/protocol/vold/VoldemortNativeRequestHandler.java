package voldemort.server.protocol.vold;

import java.io.DataInputStream;
import java.io.DataOutputStream;
import java.io.IOException;
import java.nio.ByteBuffer;
import java.util.ArrayList;
import java.util.List;
import java.util.Map;

import org.apache.log4j.Logger;

import voldemort.VoldemortException;
import voldemort.protocol.vold.VoldemortNativeProtocol;
import voldemort.serialization.VoldemortOpCode;
import voldemort.server.RequestRoutingType;
import voldemort.server.StoreRepository;
import voldemort.server.protocol.AbstractRequestHandler;
import voldemort.server.protocol.RequestHandler;
import voldemort.server.protocol.StreamRequestHandler;
import voldemort.store.ErrorCodeMapper;
import voldemort.store.Store;
import voldemort.utils.ByteArray;
import voldemort.utils.ByteBufferBackedInputStream;
import voldemort.utils.ByteUtils;
import voldemort.versioning.VectorClockVersionSerializer;
import voldemort.versioning.Version;
import voldemort.versioning.VersionFactory;
import voldemort.versioning.Versioned;

/**
 * Server-side request handler for voldemort native client protocol
 * 
 * 
 */
public class VoldemortNativeRequestHandler extends AbstractRequestHandler implements RequestHandler {

    private final Logger logger = Logger.getLogger(VoldemortNativeRequestHandler.class);

    // private final RequestFormatType protocol;

    public VoldemortNativeRequestHandler(ErrorCodeMapper errorMapper, StoreRepository repository) {
        super(errorMapper, repository);
    }

    public StreamRequestHandler handleRequest(DataInputStream inputStream,
                                              DataOutputStream outputStream) throws IOException {
        byte opCode = inputStream.readByte();
        String storeName = inputStream.readUTF();
        RequestRoutingType routingType = getRoutingType(inputStream);

        Store<ByteArray, byte[]> store = getStore(storeName, routingType);
        if(store == null) {
            writeException(outputStream, new VoldemortException("No store named '" + storeName
                                                                + "'."));
        } else {
            switch(opCode) {
                case VoldemortOpCode.GET_OP_CODE:
                    handleGet(inputStream, outputStream, store);
                    break;
                case VoldemortOpCode.GET_ALL_OP_CODE:
                    handleGetAll(inputStream, outputStream, store);
                    break;
                case VoldemortOpCode.PUT_OP_CODE:
                    handlePut(inputStream, outputStream, store);
                    break;
                case VoldemortOpCode.DELETE_OP_CODE:
                    handleDelete(inputStream, outputStream, store);
                    break;
                case VoldemortOpCode.GET_VERSION_OP_CODE:
                    handleGetVersion(inputStream, outputStream, store);
                    break;
                default:
                    throw new IOException("Unknown op code: " + opCode);
            }
        }
        outputStream.flush();
        return null;
    }

<<<<<<< HEAD
    protected RequestRoutingType getRoutingType(DataInputStream inputStream) throws IOException {
        boolean isRouted = inputStream.readBoolean();
        return RequestRoutingType.getRequestRoutingType(isRouted, false);
=======
    private RequestRoutingType getRoutingType(DataInputStream inputStream) throws IOException {
        RequestRoutingType routingType = RequestRoutingType.NORMAL;

        if(protocolVersion > 0) {
            boolean isRouted = inputStream.readBoolean();
            routingType = RequestRoutingType.getRequestRoutingType(isRouted, false);
        }

        if(protocolVersion > 1) {
            int routingTypeCode = inputStream.readByte();
            routingType = RequestRoutingType.getRequestRoutingType(routingTypeCode);
        }

        return routingType;
>>>>>>> e219ac64
    }

    private void handleGetVersion(DataInputStream inputStream,
                                  DataOutputStream outputStream,
                                  Store<ByteArray, byte[]> store) throws IOException {
        ByteArray key = VoldemortNativeProtocol.readKey(inputStream);
        List<Version> results = null;
        try {
            results = store.getVersions(key);
            outputStream.writeShort(0);
        } catch(VoldemortException e) {
            e.printStackTrace();
            writeException(outputStream, e);
            return;
        }
        outputStream.writeInt(results.size());
        for(Version version: results) {
            writeVersion(outputStream, version);
        }
    }

    protected void writeVersion(DataOutputStream outputStream, Version version) throws IOException {
        byte[] bytes = VectorClockVersionSerializer.toBytes(version);
        outputStream.writeInt(bytes.length);
        outputStream.write(bytes);
    }

    protected void writeVersioned(DataOutputStream outputStream, Versioned<byte[]> versioned)
            throws IOException {
        byte[] bytes = VectorClockVersionSerializer.toBytes(versioned);
        outputStream.writeInt(bytes.length);
        outputStream.write(bytes);
    }

    /**
     * This is pretty ugly. We end up mimicking the request logic here, so this
     * needs to stay in sync with handleRequest.
     */

    protected void checkCompleteGetRequest(DataInputStream inputStream) throws IOException {
        VoldemortNativeProtocol.readKey(inputStream);
    }

    protected void checkCompleteGetAllRequest(DataInputStream inputStream) throws IOException {
        int numKeys = inputStream.readInt();

        // Read the keys to skip the bytes.
        for(int i = 0; i < numKeys; i++) {
            VoldemortNativeProtocol.readKey(inputStream);
        }
    }

    protected int checkCompletePutRequest(DataInputStream inputStream) throws IOException {
        VoldemortNativeProtocol.readKey(inputStream);

        int dataSize = inputStream.readInt();
        return dataSize;
    }

    protected int checkCompleteDeleteRequest(DataInputStream inputStream) throws IOException {
        VoldemortNativeProtocol.readKey(inputStream);
        int versionSize = inputStream.readShort();
        return versionSize;
    }

    protected void checkCompleteRequestHeader(DataInputStream inputStream) throws IOException {
        // Read the store name in, but just to skip the bytes.
        inputStream.readUTF();

        // Read the 'is routed' flag in, but just to skip the byte.
        inputStream.readBoolean();
    }

    public boolean isCompleteRequest(final ByteBuffer buffer) {
        DataInputStream inputStream = new DataInputStream(new ByteBufferBackedInputStream(buffer));

        try {
            byte opCode = inputStream.readByte();

            checkCompleteRequestHeader(inputStream);

            switch(opCode) {
                case VoldemortOpCode.GET_OP_CODE:
                case VoldemortOpCode.GET_VERSION_OP_CODE:
                    // Read the key just to skip the bytes.
                    checkCompleteGetRequest(inputStream);
                    break;
                case VoldemortOpCode.GET_ALL_OP_CODE:
                    checkCompleteGetAllRequest(inputStream);
                    break;
                case VoldemortOpCode.PUT_OP_CODE:
                    int dataSize = checkCompletePutRequest(inputStream);
                    // Here we skip over the data (without reading it in) and
                    // move our position to just past it.
                    buffer.position(buffer.position() + dataSize);
                    break;
                case VoldemortOpCode.DELETE_OP_CODE:
                    int versionSize = checkCompleteDeleteRequest(inputStream);
                    // Here we skip over the version (without reading it in) and
                    // move our position to just past it.
                    buffer.position(buffer.position() + versionSize);
                    break;
                default:
                    // Do nothing, let the request handler address this...
            }

            // If there aren't any remaining, we've "consumed" all the bytes and
            // thus have a complete request...
            return !buffer.hasRemaining();
        } catch(Exception e) {
            // This could also occur if the various methods we call into
            // re-throw a corrupted value error as some other type of exception.
            // For example, updating the position on a buffer past its limit
            // throws an InvalidArgumentException.
            if(logger.isDebugEnabled())
                logger.debug("Probable partial read occurred causing exception", e);

            return false;
        }
    }

    protected void writeVersioneds(DataOutputStream outputStream, List<Versioned<byte[]>> versioneds)
            throws IOException {
        outputStream.writeInt(versioneds.size());
        for(Versioned<byte[]> versioned: versioneds) {
            writeVersioned(outputStream, versioned);
        }
    }

    protected Versioned<byte[]> readVersioned(DataInputStream inputStream) throws IOException {
        return VoldemortNativeProtocol.readVersioned(inputStream);
    }

    protected Version readVersion(DataInputStream inputStream) throws IOException {
        return VoldemortNativeProtocol.readVersion(inputStream);
    }

    protected void handleGet(DataInputStream inputStream,
                             DataOutputStream outputStream,
                             Store<ByteArray, byte[]> store) throws IOException {
        ByteArray key = VoldemortNativeProtocol.readKey(inputStream);
        List<Versioned<byte[]>> results = null;
        try {
            results = store.get(key);
            outputStream.writeShort(0);
        } catch(VoldemortException e) {
            e.printStackTrace();
            writeException(outputStream, e);
            return;
        }
        writeVersioneds(outputStream, results);
    }

    protected void handleGetAll(DataInputStream inputStream,
                                DataOutputStream outputStream,
                                Store<ByteArray, byte[]> store) throws IOException {
        // read keys
        int numKeys = inputStream.readInt();
        List<ByteArray> keys = new ArrayList<ByteArray>(numKeys);
        for(int i = 0; i < numKeys; i++)
            keys.add(VoldemortNativeProtocol.readKey(inputStream));

        // execute the operation
        Map<ByteArray, List<Versioned<byte[]>>> results = null;
        try {
            results = store.getAll(keys);
            outputStream.writeShort(0);
        } catch(VoldemortException e) {
            writeException(outputStream, e);
            return;
        }

        // write back the results
        outputStream.writeInt(results.size());
        for(Map.Entry<ByteArray, List<Versioned<byte[]>>> entry: results.entrySet()) {
            // write the key
            VoldemortNativeProtocol.writeKey(outputStream, entry.getKey());
            // write the values
            writeVersioneds(outputStream, entry.getValue());
        }
    }

    protected void handlePut(DataInputStream inputStream,
                             DataOutputStream outputStream,
                             Store<ByteArray, byte[]> store) throws IOException {
        ByteArray key = VoldemortNativeProtocol.readKey(inputStream);
        Versioned<byte[]> versioned = VoldemortNativeProtocol.readVersioned(inputStream);
        try {
            store.put(key, versioned);
            outputStream.writeShort(0);
        } catch(VoldemortException e) {
            writeException(outputStream, e);
        }
    }

    protected void handleDelete(DataInputStream inputStream,
                                DataOutputStream outputStream,
                                Store<ByteArray, byte[]> store) throws IOException {
        ByteArray key = VoldemortNativeProtocol.readKey(inputStream);
        int versionSize = inputStream.readShort();
        byte[] versionBytes = new byte[versionSize];
        ByteUtils.read(inputStream, versionBytes);
        Version version = VersionFactory.toVersion(versionBytes);
        try {
            boolean succeeded = store.delete(key, version);
            outputStream.writeShort(0);
            outputStream.writeBoolean(succeeded);
        } catch(VoldemortException e) {
            writeException(outputStream, e);
        }
    }

    protected void writeException(DataOutputStream stream, VoldemortException ex)
            throws IOException {
        stream.writeShort(this.getErrorMapper().getCode(ex));
        stream.writeUTF(ex.getMessage());
    }
}<|MERGE_RESOLUTION|>--- conflicted
+++ resolved
@@ -78,26 +78,9 @@
         return null;
     }
 
-<<<<<<< HEAD
     protected RequestRoutingType getRoutingType(DataInputStream inputStream) throws IOException {
         boolean isRouted = inputStream.readBoolean();
         return RequestRoutingType.getRequestRoutingType(isRouted, false);
-=======
-    private RequestRoutingType getRoutingType(DataInputStream inputStream) throws IOException {
-        RequestRoutingType routingType = RequestRoutingType.NORMAL;
-
-        if(protocolVersion > 0) {
-            boolean isRouted = inputStream.readBoolean();
-            routingType = RequestRoutingType.getRequestRoutingType(isRouted, false);
-        }
-
-        if(protocolVersion > 1) {
-            int routingTypeCode = inputStream.readByte();
-            routingType = RequestRoutingType.getRequestRoutingType(routingTypeCode);
-        }
-
-        return routingType;
->>>>>>> e219ac64
     }
 
     private void handleGetVersion(DataInputStream inputStream,
