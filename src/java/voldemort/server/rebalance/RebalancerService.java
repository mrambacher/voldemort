--- conflicted
+++ resolved
@@ -1,95 +1,46 @@
-<<<<<<< HEAD
-package voldemort.server.rebalance;
-
-import java.util.Date;
-
-import voldemort.annotations.jmx.JmxManaged;
-import voldemort.server.AbstractService;
-import voldemort.server.ServiceType;
-import voldemort.server.VoldemortConfig;
-import voldemort.server.protocol.admin.AsyncOperationService;
-import voldemort.server.scheduler.SchedulerService;
-import voldemort.store.metadata.MetadataStore;
-
-/**
- */
-@JmxManaged(description = "Rebalancer service to check if server is in rebalancing state and attempt rebalancing periodically.")
-public class RebalancerService extends AbstractService {
-
-    private final int periodMs;
-    private final SchedulerService schedulerService;
-    private final Rebalancer rebalancer;
-
-    public RebalancerService(MetadataStore metadataStore,
-                             VoldemortConfig voldemortConfig,
-                             AsyncOperationService asyncService,
-                             SchedulerService service) {
-        super(ServiceType.REBALANCE);
-        schedulerService = service;
-        rebalancer = new Rebalancer(metadataStore, voldemortConfig, asyncService);
-        periodMs = voldemortConfig.getRebalancingServicePeriod();
-    }
-
-    @Override
-    protected void startInner() {
-        rebalancer.start();
-        schedulerService.schedule(rebalancer, new Date(), periodMs);
-    }
-
-    @Override
-    protected void stopInner() {
-        rebalancer.stop();
-    }
-
-    public Rebalancer getRebalancer() {
-        return rebalancer;
-    }
-}
-=======
-package voldemort.server.rebalance;
-
-import java.util.Date;
-
-import voldemort.annotations.jmx.JmxManaged;
-import voldemort.server.AbstractService;
-import voldemort.server.ServiceType;
-import voldemort.server.VoldemortConfig;
-import voldemort.server.protocol.admin.AsyncOperationService;
-import voldemort.server.scheduler.SchedulerService;
-import voldemort.store.metadata.MetadataStore;
-
-/**
- */
-@JmxManaged(description = "Rebalancer service to check if server is in rebalancing state and attempt rebalancing periodically.")
-public class RebalancerService extends AbstractService {
-
-    private final int periodMs;
-    private final SchedulerService schedulerService;
-    private final Rebalancer rebalancer;
-
-    public RebalancerService(MetadataStore metadataStore,
-                             VoldemortConfig voldemortConfig,
-                             AsyncOperationService asyncService,
-                             SchedulerService service) {
-        super(ServiceType.REBALANCE);
-        schedulerService = service;
-        rebalancer = new Rebalancer(metadataStore, voldemortConfig, asyncService);
-        periodMs = voldemortConfig.getRebalancingServicePeriod();
-    }
-
-    @Override
-    protected void startInner() {
-        rebalancer.start();
-        schedulerService.schedule("rebalancer", rebalancer, new Date(), periodMs);
-    }
-
-    @Override
-    protected void stopInner() {
-        rebalancer.stop();
-    }
-
-    public Rebalancer getRebalancer() {
-        return rebalancer;
-    }
-}
->>>>>>> 06be27c2
+package voldemort.server.rebalance;
+
+import java.util.Date;
+
+import voldemort.annotations.jmx.JmxManaged;
+import voldemort.server.AbstractService;
+import voldemort.server.ServiceType;
+import voldemort.server.VoldemortConfig;
+import voldemort.server.protocol.admin.AsyncOperationService;
+import voldemort.server.scheduler.SchedulerService;
+import voldemort.store.metadata.MetadataStore;
+
+/**
+ */
+@JmxManaged(description = "Rebalancer service to check if server is in rebalancing state and attempt rebalancing periodically.")
+public class RebalancerService extends AbstractService {
+
+    private final int periodMs;
+    private final SchedulerService schedulerService;
+    private final Rebalancer rebalancer;
+
+    public RebalancerService(MetadataStore metadataStore,
+                             VoldemortConfig voldemortConfig,
+                             AsyncOperationService asyncService,
+                             SchedulerService service) {
+        super(ServiceType.REBALANCE);
+        schedulerService = service;
+        rebalancer = new Rebalancer(metadataStore, voldemortConfig, asyncService);
+        periodMs = voldemortConfig.getRebalancingServicePeriod();
+    }
+
+    @Override
+    protected void startInner() {
+        rebalancer.start();
+        schedulerService.schedule("rebalancer", rebalancer, new Date(), periodMs);
+    }
+
+    @Override
+    protected void stopInner() {
+        rebalancer.stop();
+    }
+
+    public Rebalancer getRebalancer() {
+        return rebalancer;
+    }
+}