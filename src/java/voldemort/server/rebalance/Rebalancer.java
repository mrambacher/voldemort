<<<<<<< HEAD
package voldemort.server.rebalance;

import java.util.ArrayList;
import java.util.List;
import java.util.concurrent.ExecutorService;
import java.util.concurrent.Executors;
import java.util.concurrent.ThreadFactory;
import java.util.concurrent.TimeUnit;
import java.util.concurrent.atomic.AtomicBoolean;

import org.apache.log4j.Logger;

import voldemort.VoldemortException;
import voldemort.client.protocol.admin.AdminClient;
import voldemort.client.rebalance.RebalancePartitionsInfo;
import voldemort.server.VoldemortConfig;
import voldemort.server.protocol.admin.AsyncOperation;
import voldemort.server.protocol.admin.AsyncOperationService;
import voldemort.store.metadata.MetadataStore;
import voldemort.store.metadata.MetadataStore.VoldemortState;
import voldemort.utils.RebalanceUtils;

import com.google.common.collect.ImmutableList;

public class Rebalancer implements Runnable {

    private final static Logger logger = Logger.getLogger(Rebalancer.class);

    private final AtomicBoolean rebalancePermit = new AtomicBoolean(false);
    private final MetadataStore metadataStore;
    private final AsyncOperationService asyncService;
    private final VoldemortConfig voldemortConfig;

    public Rebalancer(MetadataStore metadataStore,
                      VoldemortConfig voldemortConfig,
                      AsyncOperationService asyncService) {
        this.metadataStore = metadataStore;
        this.asyncService = asyncService;
        this.voldemortConfig = voldemortConfig;
    }

    public void start() {
    // add startup time stuff here.
    }

    public void stop() {}

    private boolean acquireRebalancingPermit() {
        if(rebalancePermit.compareAndSet(false, true))
            return true;

        return false;
    }

    private void releaseRebalancingPermit() {
        if(!rebalancePermit.compareAndSet(true, false)) {
            throw new VoldemortException("Invalid state rebalancePermit must be true here.");
        }
    }

    public void run() {
        logger.debug("rebalancer run() called.");
        if(VoldemortState.REBALANCING_MASTER_SERVER.equals(metadataStore.getServerState())
           && acquireRebalancingPermit()) {

            // free permit here for rebalanceLocalNode to acquire.
            releaseRebalancingPermit();

            RebalancePartitionsInfo stealInfo = metadataStore.getRebalancingStealInfo();

            try {
                logger.warn("Rebalance server found incomplete rebalancing attempt, restarting rebalancing task "
                            + stealInfo);

                if(stealInfo.getAttempt() < voldemortConfig.getMaxRebalancingAttempt()) {
                    attemptRebalance(stealInfo);
                } else {
                    logger.warn("Rebalancing for rebalancing task " + stealInfo
                                + " failed multiple times, Aborting more trials.");
                    metadataStore.cleanAllRebalancingState();
                }
            } catch(Exception e) {
                logger.error("RebalanceService rebalancing attempt " + stealInfo
                             + " failed with exception", e);
            }
        }
    }

    private void attemptRebalance(RebalancePartitionsInfo stealInfo) {
        stealInfo.setAttempt(stealInfo.getAttempt() + 1);

        AdminClient adminClient = RebalanceUtils.createTempAdminClient(voldemortConfig,
                                                                       metadataStore.getCluster(),
                                                                       4,
                                                                       2);
        int rebalanceAsyncId = rebalanceLocalNode(stealInfo);

        adminClient.waitForCompletion(stealInfo.getStealerId(),
                                      rebalanceAsyncId,
                                      voldemortConfig.getAdminSocketTimeout(),
                                      TimeUnit.SECONDS);
    }

    /**
     * Rebalance logic at single node level.<br>
     * <imp> should be called by the rebalancing node itself</imp><br>
     * Attempt to rebalance from node
     * {@link RebalancePartitionsInfo#getDonorId()} for partitionList
     * {@link RebalancePartitionsInfo#getPartitionList()}
     * <p>
     * Force Sets serverState to rebalancing, Sets stealInfo in MetadataStore,
     * fetch keys from remote node and upsert them locally.<br>
     * On success clean all states it changed
     * 
     * @param metadataStore
     * @param stealInfo
     * @return taskId for asynchronous task.
     */
    public int rebalanceLocalNode(final RebalancePartitionsInfo stealInfo) {

        if(!acquireRebalancingPermit()) {
            RebalancePartitionsInfo info = metadataStore.getRebalancingStealInfo();
            throw new AlreadyRebalancingException("Node "
                                                  + metadataStore.getCluster()
                                                                 .getNodeById(info.getStealerId())
                                                  + " is already rebalancing from "
                                                  + info.getDonorId() + " rebalanceInfo:" + info);
        }

        // check and set State
        checkCurrentState(metadataStore, stealInfo);
        setRebalancingState(metadataStore, stealInfo);

        // get max parallel store rebalancing allowed
        final int maxParallelStoresRebalancing = (-1 != voldemortConfig.getMaxParallelStoresRebalancing()) ? voldemortConfig.getMaxParallelStoresRebalancing()
                                                                                                          : stealInfo.getUnbalancedStoreList()
                                                                                                                     .size();

        int requestId = asyncService.getUniqueRequestId();

        asyncService.submitOperation(requestId,
                                    new AsyncOperation(requestId, "Rebalance Operation:"
                                                                  + stealInfo.toString()) {

                                        private List<Integer> rebalanceStatusList = new ArrayList<Integer>();
                                        AdminClient adminClient = null;
                                        final ExecutorService executors = createExecutors(maxParallelStoresRebalancing);

                                        @Override
                                        public void operate() throws Exception {
                                            adminClient = RebalanceUtils.createTempAdminClient(voldemortConfig,
                                                                                               metadataStore.getCluster(),
                                                                                               maxParallelStoresRebalancing * 4,
                                                                                               maxParallelStoresRebalancing * 2);
                                            final List<Exception> failures = new ArrayList<Exception>();
                                            try {
                                                logger.info("starting rebalancing task" + stealInfo);

                                                for(final String storeName: ImmutableList.copyOf(stealInfo.getUnbalancedStoreList())) {

                                                    executors.submit(new Runnable() {

                                                        public void run() {
                                                            try {
                                                                rebalanceStore(storeName,
                                                                               adminClient,
                                                                               stealInfo);

                                                                List<String> tempUnbalancedStoreList = new ArrayList<String>(stealInfo.getUnbalancedStoreList());
                                                                tempUnbalancedStoreList.remove(storeName);
                                                                stealInfo.setUnbalancedStoreList(tempUnbalancedStoreList);
                                                                setRebalancingState(metadataStore,
                                                                                    stealInfo);
                                                            } catch(Exception e) {
                                                                logger.error("rebalanceSubTask:"
                                                                             + stealInfo
                                                                             + " failed for store:"
                                                                             + storeName, e);
                                                                failures.add(e);
                                                            }
                                                        }
                                                    });

                                                }

                                                waitForShutdown();

                                                if(stealInfo.getUnbalancedStoreList().isEmpty()) {
                                                    logger.info("Rebalancer: rebalance "
                                                                + stealInfo
                                                                + " completed successfully.");
                                                    // clean state only if
                                                    // successfull.
                                                    metadataStore.cleanAllRebalancingState();
                                                } else {
                                                    throw new VoldemortRebalancingException("Failed to rebalance task "
                                                                                                    + stealInfo,
                                                                                            failures);
                                                }

                                            } finally {
                                                // free the permit in all cases.
                                                releaseRebalancingPermit();
                                                adminClient.stop();
                                                adminClient = null;
                                            }
                                        }

                                        private void waitForShutdown() {
                                            try {
                                                executors.shutdown();
                                                executors.awaitTermination(voldemortConfig.getAdminSocketTimeout(),
                                                                           TimeUnit.SECONDS);
                                            } catch(InterruptedException e) {
                                                logger.error("Interrupted while awaiting termination for executors.",
                                                             e);
                                            }
                                        }

                                        @Override
                                        public void stop() {
                                            updateStatus("stop() called on rebalance operation !!");
                                            if(null != adminClient) {
                                                for(int asyncID: rebalanceStatusList) {
                                                    adminClient.stopAsyncRequest(metadataStore.getNodeId(),
                                                                                 asyncID);
                                                }
                                            }

                                            executors.shutdownNow();
                                        }

                                        private void rebalanceStore(String storeName,
                                                                    AdminClient adminClient,
                                                                    RebalancePartitionsInfo stealInfo)
                                                throws Exception {
                                            logger.info("starting partitions migration for store:"
                                                        + storeName);
                                            int asyncId = adminClient.migratePartitions(stealInfo.getDonorId(),
                                                                                        metadataStore.getNodeId(),
                                                                                        storeName,
                                                                                        stealInfo.getPartitionList(),
                                                                                        null);
                                            rebalanceStatusList.add(asyncId);

                                            adminClient.waitForCompletion(metadataStore.getNodeId(),
                                                                          asyncId,
                                                                          voldemortConfig.getAdminSocketTimeout(),
                                                                          TimeUnit.SECONDS);

                                            rebalanceStatusList.remove((Object) asyncId);

                                            if(stealInfo.getDeletePartitionsList().size() > 0) {
                                                adminClient.deletePartitions(stealInfo.getDonorId(),
                                                                             storeName,
                                                                             stealInfo.getDeletePartitionsList(),
                                                                             null);
                                                logger.debug("Deleted partitions "
                                                             + stealInfo.getDeletePartitionsList()
                                                             + " from donorNode:"
                                                             + stealInfo.getDonorId()
                                                             + " for store " + storeName);
                                            }

                                            logger.info("partitions migration for store:"
                                                        + storeName + " completed.");
                                        }
                                    });

        return requestId;
    }

    private void setRebalancingState(MetadataStore metadataStore, RebalancePartitionsInfo stealInfo) {
        metadataStore.put(MetadataStore.SERVER_STATE_KEY, VoldemortState.REBALANCING_MASTER_SERVER);
        metadataStore.put(MetadataStore.REBALANCING_STEAL_INFO, stealInfo);
    }

    private void checkCurrentState(MetadataStore metadataStore, RebalancePartitionsInfo stealInfo) {
        if(metadataStore.getServerState().equals(VoldemortState.REBALANCING_MASTER_SERVER)
           && metadataStore.getRebalancingStealInfo().getDonorId() != stealInfo.getDonorId())
            throw new VoldemortException("Server " + metadataStore.getNodeId()
                                         + " is already rebalancing from:"
                                         + metadataStore.getRebalancingStealInfo()
                                         + " rejecting rebalance request:" + stealInfo);
    }

    private ExecutorService createExecutors(int numThreads) {

        return Executors.newFixedThreadPool(numThreads, new ThreadFactory() {

            public Thread newThread(Runnable r) {
                Thread thread = new Thread(r);
                thread.setName(r.getClass().getName());
                return thread;
            }
        });
    }
=======
/*
 * Copyright 2008-2010 LinkedIn, Inc
 *
 * Licensed under the Apache License, Version 2.0 (the "License"); you may not
 * use this file except in compliance with the License. You may obtain a copy of
 * the License at
 *
 * http://www.apache.org/licenses/LICENSE-2.0
 *
 * Unless required by applicable law or agreed to in writing, software
 * distributed under the License is distributed on an "AS IS" BASIS, WITHOUT
 * WARRANTIES OR CONDITIONS OF ANY KIND, either express or implied. See the
 * License for the specific language governing permissions and limitations under
 * the License.
 */

package voldemort.server.rebalance;


import java.util.Collections;
import java.util.HashSet;
import java.util.Set;
import java.util.concurrent.TimeUnit;

import org.apache.log4j.Logger;

import voldemort.VoldemortException;
import voldemort.client.protocol.admin.AdminClient;
import voldemort.client.rebalance.RebalancePartitionsInfo;
import voldemort.server.VoldemortConfig;
import voldemort.server.protocol.admin.AsyncOperationService;
import voldemort.store.metadata.MetadataStore;
import voldemort.store.metadata.MetadataStore.VoldemortState;
import voldemort.utils.RebalanceUtils;

public class Rebalancer implements Runnable {

    private final static Logger logger = Logger.getLogger(Rebalancer.class);

    private final MetadataStore metadataStore;
    private final AsyncOperationService asyncService;
    private final VoldemortConfig voldemortConfig;
    private final Set<Integer> rebalancePermits = Collections.synchronizedSet(new HashSet<Integer>());

    public Rebalancer(MetadataStore metadataStore,
                      VoldemortConfig voldemortConfig,
                      AsyncOperationService asyncService) {
        this.metadataStore = metadataStore;
        this.asyncService = asyncService;
        this.voldemortConfig = voldemortConfig;
    }

    public void start() {}

    public void stop() {}

    private boolean acquireRebalancingPermit(int donorNodeId) {
        return rebalancePermits.add(donorNodeId);
    }

    protected void releaseRebalancingPermit(int donorNodeId) {
        if (!rebalancePermits.remove(donorNodeId))
            throw new VoldemortException(new IllegalStateException("Invalid state, must hold a " +
                                                                   "permit to release"));
    }

    public void run() {
        logger.debug("rebalancer run() called.");
        VoldemortState voldemortState;
        RebalancerState rebalancerState;

        metadataStore.readLock.lock();
        try {
            voldemortState = metadataStore.getServerState();
            rebalancerState = metadataStore.getRebalancerState();
        } catch (Exception e) {
            logger.error("Error determining state", e);
            return;
        }  finally {
            metadataStore.readLock.unlock();
        }

        if(VoldemortState.REBALANCING_MASTER_SERVER.equals(voldemortState)) {
            for (RebalancePartitionsInfo stealInfo: rebalancerState.getAll()) {
                // free permit here for rebalanceLocalNode to acquire.
                if (acquireRebalancingPermit(stealInfo.getDonorId())) {
                    releaseRebalancingPermit(stealInfo.getDonorId());

                    try {
                        logger.warn("Rebalance server found incomplete rebalancing attempt, restarting rebalancing task "
                                    + stealInfo);

                        if(stealInfo.getAttempt() < voldemortConfig.getMaxRebalancingAttempt()) {
                            attemptRebalance(stealInfo);
                        } else {
                            logger.warn("Rebalancing for rebalancing task " + stealInfo
                                        + " failed multiple times, Aborting more trials.");
                            metadataStore.cleanRebalancingState(stealInfo);
                        }
                    } catch(Exception e) {
                        logger.error("RebalanceService rebalancing attempt " + stealInfo
                                     + " failed with exception", e);
                    }
                }
            }
        }
    }

    private void attemptRebalance(RebalancePartitionsInfo stealInfo) {
        stealInfo.setAttempt(stealInfo.getAttempt() + 1);
        AdminClient adminClient = RebalanceUtils.createTempAdminClient(voldemortConfig,
                                                                       metadataStore.getCluster(),
                                                                       4,
                                                                       2);
        try {
            int rebalanceAsyncId = rebalanceLocalNode(stealInfo);
            adminClient.waitForCompletion(stealInfo.getStealerId(),
                                          rebalanceAsyncId,
                                          voldemortConfig.getAdminSocketTimeout(),
                                          TimeUnit.SECONDS);
        } finally {
            adminClient.stop();
        }
    }

    /**
     * Rebalance logic at single node level.<br>
     * <imp> should be called by the rebalancing node itself</imp><br>
     * Attempt to rebalance from node
     * {@link RebalancePartitionsInfo#getDonorId()} for partitionList
     * {@link RebalancePartitionsInfo#getPartitionList()}
     * <p>
     * Force Sets serverState to rebalancing, Sets stealInfo in MetadataStore,
     * fetch keys from remote node and upsert them locally.<br>
     * On success clean all states it changed
     *
     * @param stealInfo Rebalance partition information. 
     * @return taskId for asynchronous task.
     */
    public int rebalanceLocalNode(final RebalancePartitionsInfo stealInfo) {
        if(!acquireRebalancingPermit(stealInfo.getDonorId())) {
            RebalancerState rebalancerState = metadataStore.getRebalancerState();
            RebalancePartitionsInfo info = rebalancerState.find(stealInfo.getDonorId());
            if (info != null) {
                throw new AlreadyRebalancingException("Node "
                                                      + metadataStore.getCluster().getNodeById(info.getStealerId())
                                                      + " is already rebalancing from "
                                                      + info.getDonorId() + " rebalanceInfo:" + info);
            }
        }

        // check and set State
        checkCurrentState(stealInfo);
        setRebalancingState(stealInfo);

        // get max parallel store rebalancing allowed
        final int maxParallelStoresRebalancing = (-1 != voldemortConfig.getMaxParallelStoresRebalancing()) ? voldemortConfig.getMaxParallelStoresRebalancing()
                                                                                                          : stealInfo.getUnbalancedStoreList()
                                                                                                                     .size();

        int requestId = asyncService.getUniqueRequestId();

        asyncService.submitOperation(requestId,
                                     new RebalanceAsyncOperation(this,
                                                                 voldemortConfig,
                                                                 metadataStore,
                                                                 requestId,
                                                                 stealInfo,
                                                                 maxParallelStoresRebalancing));

        return requestId;
    }

    protected void setRebalancingState(RebalancePartitionsInfo stealInfo) {
        metadataStore.writeLock.lock();
        try {
            metadataStore.put(MetadataStore.SERVER_STATE_KEY, VoldemortState.REBALANCING_MASTER_SERVER);
            RebalancerState rebalancerState = metadataStore.getRebalancerState();
            rebalancerState.add(stealInfo);
            metadataStore.put(MetadataStore.REBALANCING_STEAL_INFO, rebalancerState);
        } finally {
            metadataStore.writeLock.unlock();
        }
    }

    private void checkCurrentState(RebalancePartitionsInfo stealInfo) {
        metadataStore.readLock.lock();
        try {
            if(metadataStore.getServerState().equals(VoldemortState.REBALANCING_MASTER_SERVER)) {
                RebalancerState rebalancerState = metadataStore.getRebalancerState();
                RebalancePartitionsInfo info = rebalancerState.find(stealInfo.getDonorId());

                if (info != null) {
                    throw new VoldemortException("Server " + metadataStore.getNodeId()
                                                 + " is already rebalancing from: "
                                                 + info
                                                 + " rejecting rebalance request:" + stealInfo);
                }
            }
        } finally {
            metadataStore.readLock.unlock();
        }
    }



>>>>>>> a24eb465
}<|MERGE_RESOLUTION|>--- conflicted
+++ resolved
@@ -1,311 +1,12 @@
-<<<<<<< HEAD
-package voldemort.server.rebalance;
-
-import java.util.ArrayList;
-import java.util.List;
-import java.util.concurrent.ExecutorService;
-import java.util.concurrent.Executors;
-import java.util.concurrent.ThreadFactory;
-import java.util.concurrent.TimeUnit;
-import java.util.concurrent.atomic.AtomicBoolean;
-
-import org.apache.log4j.Logger;
-
-import voldemort.VoldemortException;
-import voldemort.client.protocol.admin.AdminClient;
-import voldemort.client.rebalance.RebalancePartitionsInfo;
-import voldemort.server.VoldemortConfig;
-import voldemort.server.protocol.admin.AsyncOperation;
-import voldemort.server.protocol.admin.AsyncOperationService;
-import voldemort.store.metadata.MetadataStore;
-import voldemort.store.metadata.MetadataStore.VoldemortState;
-import voldemort.utils.RebalanceUtils;
-
-import com.google.common.collect.ImmutableList;
-
-public class Rebalancer implements Runnable {
-
-    private final static Logger logger = Logger.getLogger(Rebalancer.class);
-
-    private final AtomicBoolean rebalancePermit = new AtomicBoolean(false);
-    private final MetadataStore metadataStore;
-    private final AsyncOperationService asyncService;
-    private final VoldemortConfig voldemortConfig;
-
-    public Rebalancer(MetadataStore metadataStore,
-                      VoldemortConfig voldemortConfig,
-                      AsyncOperationService asyncService) {
-        this.metadataStore = metadataStore;
-        this.asyncService = asyncService;
-        this.voldemortConfig = voldemortConfig;
-    }
-
-    public void start() {
-    // add startup time stuff here.
-    }
-
-    public void stop() {}
-
-    private boolean acquireRebalancingPermit() {
-        if(rebalancePermit.compareAndSet(false, true))
-            return true;
-
-        return false;
-    }
-
-    private void releaseRebalancingPermit() {
-        if(!rebalancePermit.compareAndSet(true, false)) {
-            throw new VoldemortException("Invalid state rebalancePermit must be true here.");
-        }
-    }
-
-    public void run() {
-        logger.debug("rebalancer run() called.");
-        if(VoldemortState.REBALANCING_MASTER_SERVER.equals(metadataStore.getServerState())
-           && acquireRebalancingPermit()) {
-
-            // free permit here for rebalanceLocalNode to acquire.
-            releaseRebalancingPermit();
-
-            RebalancePartitionsInfo stealInfo = metadataStore.getRebalancingStealInfo();
-
-            try {
-                logger.warn("Rebalance server found incomplete rebalancing attempt, restarting rebalancing task "
-                            + stealInfo);
-
-                if(stealInfo.getAttempt() < voldemortConfig.getMaxRebalancingAttempt()) {
-                    attemptRebalance(stealInfo);
-                } else {
-                    logger.warn("Rebalancing for rebalancing task " + stealInfo
-                                + " failed multiple times, Aborting more trials.");
-                    metadataStore.cleanAllRebalancingState();
-                }
-            } catch(Exception e) {
-                logger.error("RebalanceService rebalancing attempt " + stealInfo
-                             + " failed with exception", e);
-            }
-        }
-    }
-
-    private void attemptRebalance(RebalancePartitionsInfo stealInfo) {
-        stealInfo.setAttempt(stealInfo.getAttempt() + 1);
-
-        AdminClient adminClient = RebalanceUtils.createTempAdminClient(voldemortConfig,
-                                                                       metadataStore.getCluster(),
-                                                                       4,
-                                                                       2);
-        int rebalanceAsyncId = rebalanceLocalNode(stealInfo);
-
-        adminClient.waitForCompletion(stealInfo.getStealerId(),
-                                      rebalanceAsyncId,
-                                      voldemortConfig.getAdminSocketTimeout(),
-                                      TimeUnit.SECONDS);
-    }
-
-    /**
-     * Rebalance logic at single node level.<br>
-     * <imp> should be called by the rebalancing node itself</imp><br>
-     * Attempt to rebalance from node
-     * {@link RebalancePartitionsInfo#getDonorId()} for partitionList
-     * {@link RebalancePartitionsInfo#getPartitionList()}
-     * <p>
-     * Force Sets serverState to rebalancing, Sets stealInfo in MetadataStore,
-     * fetch keys from remote node and upsert them locally.<br>
-     * On success clean all states it changed
-     * 
-     * @param metadataStore
-     * @param stealInfo
-     * @return taskId for asynchronous task.
-     */
-    public int rebalanceLocalNode(final RebalancePartitionsInfo stealInfo) {
-
-        if(!acquireRebalancingPermit()) {
-            RebalancePartitionsInfo info = metadataStore.getRebalancingStealInfo();
-            throw new AlreadyRebalancingException("Node "
-                                                  + metadataStore.getCluster()
-                                                                 .getNodeById(info.getStealerId())
-                                                  + " is already rebalancing from "
-                                                  + info.getDonorId() + " rebalanceInfo:" + info);
-        }
-
-        // check and set State
-        checkCurrentState(metadataStore, stealInfo);
-        setRebalancingState(metadataStore, stealInfo);
-
-        // get max parallel store rebalancing allowed
-        final int maxParallelStoresRebalancing = (-1 != voldemortConfig.getMaxParallelStoresRebalancing()) ? voldemortConfig.getMaxParallelStoresRebalancing()
-                                                                                                          : stealInfo.getUnbalancedStoreList()
-                                                                                                                     .size();
-
-        int requestId = asyncService.getUniqueRequestId();
-
-        asyncService.submitOperation(requestId,
-                                    new AsyncOperation(requestId, "Rebalance Operation:"
-                                                                  + stealInfo.toString()) {
-
-                                        private List<Integer> rebalanceStatusList = new ArrayList<Integer>();
-                                        AdminClient adminClient = null;
-                                        final ExecutorService executors = createExecutors(maxParallelStoresRebalancing);
-
-                                        @Override
-                                        public void operate() throws Exception {
-                                            adminClient = RebalanceUtils.createTempAdminClient(voldemortConfig,
-                                                                                               metadataStore.getCluster(),
-                                                                                               maxParallelStoresRebalancing * 4,
-                                                                                               maxParallelStoresRebalancing * 2);
-                                            final List<Exception> failures = new ArrayList<Exception>();
-                                            try {
-                                                logger.info("starting rebalancing task" + stealInfo);
-
-                                                for(final String storeName: ImmutableList.copyOf(stealInfo.getUnbalancedStoreList())) {
-
-                                                    executors.submit(new Runnable() {
-
-                                                        public void run() {
-                                                            try {
-                                                                rebalanceStore(storeName,
-                                                                               adminClient,
-                                                                               stealInfo);
-
-                                                                List<String> tempUnbalancedStoreList = new ArrayList<String>(stealInfo.getUnbalancedStoreList());
-                                                                tempUnbalancedStoreList.remove(storeName);
-                                                                stealInfo.setUnbalancedStoreList(tempUnbalancedStoreList);
-                                                                setRebalancingState(metadataStore,
-                                                                                    stealInfo);
-                                                            } catch(Exception e) {
-                                                                logger.error("rebalanceSubTask:"
-                                                                             + stealInfo
-                                                                             + " failed for store:"
-                                                                             + storeName, e);
-                                                                failures.add(e);
-                                                            }
-                                                        }
-                                                    });
-
-                                                }
-
-                                                waitForShutdown();
-
-                                                if(stealInfo.getUnbalancedStoreList().isEmpty()) {
-                                                    logger.info("Rebalancer: rebalance "
-                                                                + stealInfo
-                                                                + " completed successfully.");
-                                                    // clean state only if
-                                                    // successfull.
-                                                    metadataStore.cleanAllRebalancingState();
-                                                } else {
-                                                    throw new VoldemortRebalancingException("Failed to rebalance task "
-                                                                                                    + stealInfo,
-                                                                                            failures);
-                                                }
-
-                                            } finally {
-                                                // free the permit in all cases.
-                                                releaseRebalancingPermit();
-                                                adminClient.stop();
-                                                adminClient = null;
-                                            }
-                                        }
-
-                                        private void waitForShutdown() {
-                                            try {
-                                                executors.shutdown();
-                                                executors.awaitTermination(voldemortConfig.getAdminSocketTimeout(),
-                                                                           TimeUnit.SECONDS);
-                                            } catch(InterruptedException e) {
-                                                logger.error("Interrupted while awaiting termination for executors.",
-                                                             e);
-                                            }
-                                        }
-
-                                        @Override
-                                        public void stop() {
-                                            updateStatus("stop() called on rebalance operation !!");
-                                            if(null != adminClient) {
-                                                for(int asyncID: rebalanceStatusList) {
-                                                    adminClient.stopAsyncRequest(metadataStore.getNodeId(),
-                                                                                 asyncID);
-                                                }
-                                            }
-
-                                            executors.shutdownNow();
-                                        }
-
-                                        private void rebalanceStore(String storeName,
-                                                                    AdminClient adminClient,
-                                                                    RebalancePartitionsInfo stealInfo)
-                                                throws Exception {
-                                            logger.info("starting partitions migration for store:"
-                                                        + storeName);
-                                            int asyncId = adminClient.migratePartitions(stealInfo.getDonorId(),
-                                                                                        metadataStore.getNodeId(),
-                                                                                        storeName,
-                                                                                        stealInfo.getPartitionList(),
-                                                                                        null);
-                                            rebalanceStatusList.add(asyncId);
-
-                                            adminClient.waitForCompletion(metadataStore.getNodeId(),
-                                                                          asyncId,
-                                                                          voldemortConfig.getAdminSocketTimeout(),
-                                                                          TimeUnit.SECONDS);
-
-                                            rebalanceStatusList.remove((Object) asyncId);
-
-                                            if(stealInfo.getDeletePartitionsList().size() > 0) {
-                                                adminClient.deletePartitions(stealInfo.getDonorId(),
-                                                                             storeName,
-                                                                             stealInfo.getDeletePartitionsList(),
-                                                                             null);
-                                                logger.debug("Deleted partitions "
-                                                             + stealInfo.getDeletePartitionsList()
-                                                             + " from donorNode:"
-                                                             + stealInfo.getDonorId()
-                                                             + " for store " + storeName);
-                                            }
-
-                                            logger.info("partitions migration for store:"
-                                                        + storeName + " completed.");
-                                        }
-                                    });
-
-        return requestId;
-    }
-
-    private void setRebalancingState(MetadataStore metadataStore, RebalancePartitionsInfo stealInfo) {
-        metadataStore.put(MetadataStore.SERVER_STATE_KEY, VoldemortState.REBALANCING_MASTER_SERVER);
-        metadataStore.put(MetadataStore.REBALANCING_STEAL_INFO, stealInfo);
-    }
-
-    private void checkCurrentState(MetadataStore metadataStore, RebalancePartitionsInfo stealInfo) {
-        if(metadataStore.getServerState().equals(VoldemortState.REBALANCING_MASTER_SERVER)
-           && metadataStore.getRebalancingStealInfo().getDonorId() != stealInfo.getDonorId())
-            throw new VoldemortException("Server " + metadataStore.getNodeId()
-                                         + " is already rebalancing from:"
-                                         + metadataStore.getRebalancingStealInfo()
-                                         + " rejecting rebalance request:" + stealInfo);
-    }
-
-    private ExecutorService createExecutors(int numThreads) {
-
-        return Executors.newFixedThreadPool(numThreads, new ThreadFactory() {
-
-            public Thread newThread(Runnable r) {
-                Thread thread = new Thread(r);
-                thread.setName(r.getClass().getName());
-                return thread;
-            }
-        });
-    }
-=======
 /*
  * Copyright 2008-2010 LinkedIn, Inc
- *
+ * 
  * Licensed under the Apache License, Version 2.0 (the "License"); you may not
  * use this file except in compliance with the License. You may obtain a copy of
  * the License at
- *
+ * 
  * http://www.apache.org/licenses/LICENSE-2.0
- *
+ * 
  * Unless required by applicable law or agreed to in writing, software
  * distributed under the License is distributed on an "AS IS" BASIS, WITHOUT
  * WARRANTIES OR CONDITIONS OF ANY KIND, either express or implied. See the
@@ -314,7 +15,6 @@
  */
 
 package voldemort.server.rebalance;
-
 
 import java.util.Collections;
 import java.util.HashSet;
@@ -358,9 +58,9 @@
     }
 
     protected void releaseRebalancingPermit(int donorNodeId) {
-        if (!rebalancePermits.remove(donorNodeId))
-            throw new VoldemortException(new IllegalStateException("Invalid state, must hold a " +
-                                                                   "permit to release"));
+        if(!rebalancePermits.remove(donorNodeId))
+            throw new VoldemortException(new IllegalStateException("Invalid state, must hold a "
+                                                                   + "permit to release"));
     }
 
     public void run() {
@@ -372,17 +72,17 @@
         try {
             voldemortState = metadataStore.getServerState();
             rebalancerState = metadataStore.getRebalancerState();
-        } catch (Exception e) {
+        } catch(Exception e) {
             logger.error("Error determining state", e);
             return;
-        }  finally {
+        } finally {
             metadataStore.readLock.unlock();
         }
 
         if(VoldemortState.REBALANCING_MASTER_SERVER.equals(voldemortState)) {
-            for (RebalancePartitionsInfo stealInfo: rebalancerState.getAll()) {
+            for(RebalancePartitionsInfo stealInfo: rebalancerState.getAll()) {
                 // free permit here for rebalanceLocalNode to acquire.
-                if (acquireRebalancingPermit(stealInfo.getDonorId())) {
+                if(acquireRebalancingPermit(stealInfo.getDonorId())) {
                     releaseRebalancingPermit(stealInfo.getDonorId());
 
                     try {
@@ -432,19 +132,21 @@
      * Force Sets serverState to rebalancing, Sets stealInfo in MetadataStore,
      * fetch keys from remote node and upsert them locally.<br>
      * On success clean all states it changed
-     *
-     * @param stealInfo Rebalance partition information. 
+     * 
+     * @param stealInfo Rebalance partition information.
      * @return taskId for asynchronous task.
      */
     public int rebalanceLocalNode(final RebalancePartitionsInfo stealInfo) {
         if(!acquireRebalancingPermit(stealInfo.getDonorId())) {
             RebalancerState rebalancerState = metadataStore.getRebalancerState();
             RebalancePartitionsInfo info = rebalancerState.find(stealInfo.getDonorId());
-            if (info != null) {
+            if(info != null) {
                 throw new AlreadyRebalancingException("Node "
-                                                      + metadataStore.getCluster().getNodeById(info.getStealerId())
+                                                      + metadataStore.getCluster()
+                                                                     .getNodeById(info.getStealerId())
                                                       + " is already rebalancing from "
-                                                      + info.getDonorId() + " rebalanceInfo:" + info);
+                                                      + info.getDonorId() + " rebalanceInfo:"
+                                                      + info);
             }
         }
 
@@ -473,7 +175,8 @@
     protected void setRebalancingState(RebalancePartitionsInfo stealInfo) {
         metadataStore.writeLock.lock();
         try {
-            metadataStore.put(MetadataStore.SERVER_STATE_KEY, VoldemortState.REBALANCING_MASTER_SERVER);
+            metadataStore.put(MetadataStore.SERVER_STATE_KEY,
+                              VoldemortState.REBALANCING_MASTER_SERVER);
             RebalancerState rebalancerState = metadataStore.getRebalancerState();
             rebalancerState.add(stealInfo);
             metadataStore.put(MetadataStore.REBALANCING_STEAL_INFO, rebalancerState);
@@ -489,10 +192,9 @@
                 RebalancerState rebalancerState = metadataStore.getRebalancerState();
                 RebalancePartitionsInfo info = rebalancerState.find(stealInfo.getDonorId());
 
-                if (info != null) {
+                if(info != null) {
                     throw new VoldemortException("Server " + metadataStore.getNodeId()
-                                                 + " is already rebalancing from: "
-                                                 + info
+                                                 + " is already rebalancing from: " + info
                                                  + " rejecting rebalance request:" + stealInfo);
                 }
             }
@@ -500,8 +202,4 @@
             metadataStore.readLock.unlock();
         }
     }
-
-
-
->>>>>>> a24eb465
 }