<<<<<<< HEAD
/*
 * Copyright 2008-2010 LinkedIn, Inc
 * 
 * Licensed under the Apache License, Version 2.0 (the "License"); you may not
 * use this file except in compliance with the License. You may obtain a copy of
 * the License at
 * 
 * http://www.apache.org/licenses/LICENSE-2.0
 * 
 * Unless required by applicable law or agreed to in writing, software
 * distributed under the License is distributed on an "AS IS" BASIS, WITHOUT
 * WARRANTIES OR CONDITIONS OF ANY KIND, either express or implied. See the
 * License for the specific language governing permissions and limitations under
 * the License.
 */

package voldemort.server;

import java.io.File;
import java.io.IOException;
import java.io.Serializable;
import java.util.List;
import java.util.Properties;

import voldemort.client.protocol.RequestFormatType;
import voldemort.cluster.failuredetector.FailureDetectorConfig;
import voldemort.store.bdb.BdbStorageConfiguration;
import voldemort.store.memory.CacheStorageConfiguration;
import voldemort.store.memory.InMemoryStorageConfiguration;
import voldemort.store.mysql.MysqlStorageConfiguration;
import voldemort.store.readonly.BinarySearchStrategy;
import voldemort.store.readonly.ReadOnlyStorageConfiguration;
import voldemort.utils.ConfigurationException;
import voldemort.utils.Props;
import voldemort.utils.Time;
import voldemort.utils.UndefinedPropertyException;
import voldemort.utils.Utils;

import com.google.common.collect.ImmutableList;

/**
 * Configuration parameters for the voldemort server.
 * 
 * 
 */
public class VoldemortConfig implements Serializable {

    private static final long serialVersionUID = 1;
    public static final String VOLDEMORT_HOME_VAR_NAME = "VOLDEMORT_HOME";
    private static final String VOLDEMORT_NODE_ID_VAR_NAME = "VOLDEMORT_NODE_ID";
    public static int VOLDEMORT_DEFAULT_ADMIN_PORT = 6660;

    private int nodeId;

    private String voldemortHome;
    private String dataDirectory;
    private String metadataDirectory;

    private String slopStoreType;

    private long bdbCacheSize;
    private boolean bdbWriteTransactions;
    private boolean bdbFlushTransactions;
    private boolean bdbSortedDuplicates;
    private String bdbDataDirectory;
    private long bdbMaxLogFileSize;
    private int bdbBtreeFanout;
    private long bdbCheckpointBytes;
    private long bdbCheckpointMs;
    private boolean bdbOneEnvPerStore;
    private int bdbCleanerMinFileUtilization;
    private int bdbCleanerMinUtilization;
    private boolean bdbCursorPreload;

    private String mysqlUsername;
    private String mysqlPassword;
    private String mysqlDatabaseName;
    private String mysqlHost;
    private int mysqlPort;

    private int readOnlyBackups;
    private String readOnlyStorageDir;
    private String readOnlySearchStrategy;

    private int coreThreads;
    private int maxThreads;

    private int socketTimeoutMs;
    private int socketBufferSize;
    private int socketListenQueueLength;
    private boolean socketKeepAlive;

    private boolean useNioConnector;
    private int nioConnectorSelectors;
    private int nioAdminConnectorSelectors;
    private int nioWorkerThreads;
    private int nioAdminWorkerThreads;

    private int clientRoutingTimeoutMs;
    private int clientMaxConnectionsPerNode;
    private int clientConnectionTimeoutMs;
    private int clientMaxThreads;
    private int clientThreadIdleMs;
    private int clientMaxQueuedRequests;

    private int schedulerThreads;

    private int numCleanupPermits;

    private RequestFormatType requestFormatType;

    private boolean enableSlop;
    private boolean enableGui;
    private boolean enableHttpServer;
    private boolean enableSocketServer;
    private boolean enableAdminServer;
    private boolean enableJmx;
    private boolean enableVerboseLogging;
    private boolean enableStatTracking;
    private boolean enableServerRouting;
    private boolean enableMetadataChecking;
    private boolean enableRedirectRouting;
    private boolean enableNetworkClassLoader;
    private boolean enableGossip;
    private boolean enableRebalanceService;

    private List<String> storageConfigurations;

    private Props allProps;

    private final long pusherPollMs;

    private int adminCoreThreads;
    private int adminMaxThreads;
    private int adminStreamBufferSize;
    private int adminSocketTimeout;
    private int adminConnectionTimeout;

    private long streamMaxReadBytesPerSec;
    private long streamMaxWriteBytesPerSec;

    public int getGossipInterval() {
        return gossipInterval;
    }

    public void setGossipInterval(int gossipInterval) {
        this.gossipInterval = gossipInterval;
    }

    private int gossipInterval;
    private String failureDetectorImplementation;
    private long failureDetectorBannagePeriod;
    private int failureDetectorThreshold;
    private int failureDetectorThresholdCountMinimum;
    private long failureDetectorThresholdInterval;
    private long failureDetectorAsyncRecoveryInterval;
    private volatile List<String> failureDetectorCatastrophicErrorTypes;
    private long failureDetectorRequestLengthThreshold;

    private int retentionCleanupFirstStartTimeInHour;
    private int retentionCleanupScheduledPeriodInHour;

    private int maxRebalancingAttempt;
    private int rebalancingTimeoutInSeconds;
    private int rebalancingServicePeriod;
    private int maxParallelStoresRebalancing;

    public VoldemortConfig(Properties props) {
        this(new Props(props));
    }

    public VoldemortConfig(Props props) {
        try {
            this.nodeId = props.getInt("node.id");
        } catch(UndefinedPropertyException e) {
            this.nodeId = getIntEnvVariable(VOLDEMORT_NODE_ID_VAR_NAME);
        }
        this.voldemortHome = props.getString("voldemort.home");
        this.dataDirectory = props.getString("data.directory", this.voldemortHome + File.separator
                                                               + "data");
        this.metadataDirectory = props.getString("metadata.directory", voldemortHome
                                                                       + File.separator + "config");

        this.bdbCacheSize = props.getBytes("bdb.cache.size", 200 * 1024 * 1024);
        this.bdbWriteTransactions = props.getBoolean("bdb.write.transactions", false);
        this.bdbFlushTransactions = props.getBoolean("bdb.flush.transactions", false);
        this.bdbDataDirectory = props.getString("bdb.data.directory", this.dataDirectory
                                                                      + File.separator + "bdb");
        this.bdbMaxLogFileSize = props.getBytes("bdb.max.logfile.size", 60 * 1024 * 1024);
        this.bdbBtreeFanout = props.getInt("bdb.btree.fanout", 512);
        this.bdbCheckpointBytes = props.getLong("bdb.checkpoint.interval.bytes", 20 * 1024 * 1024);
        this.bdbCheckpointMs = props.getLong("bdb.checkpoint.interval.ms", 30 * Time.MS_PER_SECOND);
        this.bdbSortedDuplicates = props.getBoolean("bdb.enable.sorted.duplicates", true);
        this.bdbOneEnvPerStore = props.getBoolean("bdb.one.env.per.store", false);
        this.bdbCleanerMinFileUtilization = props.getInt("bdb.cleaner.min.file.utilization", 5);
        this.bdbCleanerMinUtilization = props.getInt("bdb.cleaner.minUtilization", 50);

        // enabling preload make cursor slow for insufficient bdb cache size.
        this.bdbCursorPreload = props.getBoolean("bdb.cursor.preload", false);

        this.readOnlyBackups = props.getInt("readonly.backups", 1);
        this.readOnlySearchStrategy = props.getString("readonly.search.strategy",
                                                      BinarySearchStrategy.class.getName());
        this.readOnlyStorageDir = props.getString("readonly.data.directory", this.dataDirectory
                                                                             + File.separator
                                                                             + "read-only");

        this.slopStoreType = props.getString("slop.store.engine", BdbStorageConfiguration.TYPE_NAME);

        this.mysqlUsername = props.getString("mysql.user", "root");
        this.mysqlPassword = props.getString("mysql.password", "");
        this.mysqlHost = props.getString("mysql.host", "localhost");
        this.mysqlPort = props.getInt("mysql.port", 3306);
        this.mysqlDatabaseName = props.getString("mysql.database", "voldemort");

        this.maxThreads = props.getInt("max.threads", 100);
        this.coreThreads = props.getInt("core.threads", Math.max(1, maxThreads / 2));

        // Admin client should have less threads but very high buffer size.
        this.adminMaxThreads = props.getInt("admin.max.threads", 20);
        this.adminCoreThreads = props.getInt("admin.core.threads", Math.max(1, adminMaxThreads / 2));
        this.adminStreamBufferSize = (int) props.getBytes("admin.streams.buffer.size", 32 * 1024);
        this.adminConnectionTimeout = props.getInt("admin.client.connection.timeout.sec", 60);
        this.adminSocketTimeout = props.getInt("admin.client.socket.timeout.sec", 24 * 60 * 60);

        this.streamMaxReadBytesPerSec = props.getBytes("stream.read.byte.per.sec", 10 * 1000 * 1000);
        this.streamMaxWriteBytesPerSec = props.getBytes("stream.write.byte.per.sec",
                                                        10 * 1000 * 1000);

        this.socketTimeoutMs = props.getInt("socket.timeout.ms", 4000);
        this.socketBufferSize = (int) props.getBytes("socket.buffer.size", 32 * 1024);
        this.socketListenQueueLength = props.getInt("socket.listen.queue.length", 0);
        this.socketKeepAlive = props.getBoolean("socket.keepalive", false);

        this.useNioConnector = props.getBoolean("enable.nio.connector", false);
        this.nioConnectorSelectors = props.getInt("nio.connector.selectors",
                                                  Math.max(8, Runtime.getRuntime()
                                                                     .availableProcessors()));
        this.nioAdminConnectorSelectors = props.getInt("nio.admin.connector.selectors",
                                                       Math.max(8, Runtime.getRuntime()
                                                                          .availableProcessors()));
        this.nioWorkerThreads = props.getInt("nio.worker.threads", nioConnectorSelectors * 2);
        this.nioAdminWorkerThreads = props.getInt("nio.admin.worker.threads",
                                                  nioAdminConnectorSelectors * 2);

        this.clientMaxConnectionsPerNode = props.getInt("client.max.connections.per.node", 5);
        this.clientConnectionTimeoutMs = props.getInt("client.connection.timeout.ms", 400);
        this.clientRoutingTimeoutMs = props.getInt("client.routing.timeout.ms", 5000);
        this.clientMaxThreads = props.getInt("client.max.threads", 100);
        this.clientThreadIdleMs = props.getInt("client.thread.idle.ms", 5000);
        this.clientMaxQueuedRequests = props.getInt("client.max.queued.requests", 1000);

        this.enableHttpServer = props.getBoolean("http.enable", true);
        this.enableSocketServer = props.getBoolean("socket.enable", true);
        this.enableAdminServer = props.getBoolean("admin.enable", true);
        this.enableJmx = props.getBoolean("jmx.enable", true);
        this.enableSlop = props.getBoolean("slop.enable", true);
        this.enableVerboseLogging = props.getBoolean("enable.verbose.logging", true);
        this.enableStatTracking = props.getBoolean("enable.stat.tracking", true);
        this.enableServerRouting = props.getBoolean("enable.server.routing", true);
        this.enableMetadataChecking = props.getBoolean("enable.metadata.checking", true);
        this.enableRedirectRouting = props.getBoolean("enable.redirect.routing", true);
        this.enableGossip = props.getBoolean("enable.gossip", false);
        this.enableRebalanceService = props.getBoolean("enable.rebalancing", true);

        this.gossipInterval = props.getInt("gossip.interval.ms", 30 * 1000);
        this.pusherPollMs = props.getInt("pusher.poll.ms", 2 * 60 * 1000);

        this.schedulerThreads = props.getInt("scheduler.threads", 3);

        this.numCleanupPermits = props.getInt("num.cleanup.permits", 1);

        this.storageConfigurations = props.getList("storage.configs",
                                                   ImmutableList.of(BdbStorageConfiguration.class.getName(),
                                                                    MysqlStorageConfiguration.class.getName(),
                                                                    InMemoryStorageConfiguration.class.getName(),
                                                                    CacheStorageConfiguration.class.getName(),
                                                                    ReadOnlyStorageConfiguration.class.getName()));

        // start at midnight (0-23)
        this.retentionCleanupFirstStartTimeInHour = props.getInt("retention.cleanup.first.start.hour",
                                                                 0);
        // repeat every 24 hours
        this.retentionCleanupScheduledPeriodInHour = props.getInt("retention.cleanup.period.hours",
                                                                  24);

        // save props for access from plugins
        this.allProps = props;

        String requestFormatName = props.getString("request.format",
                                                   RequestFormatType.VOLDEMORT_V1.getCode());
        this.requestFormatType = RequestFormatType.fromCode(requestFormatName);

        // rebalancing parameters
        this.maxRebalancingAttempt = props.getInt("max.rebalancing.attempts", 3);
        this.rebalancingTimeoutInSeconds = props.getInt("rebalancing.timeout.seconds", 60 * 60);
        this.rebalancingServicePeriod = props.getInt("rebalancing.service.period.ms", 1000);
        this.maxParallelStoresRebalancing = props.getInt("max.parallel.stores.rebalancing", 3);

        this.failureDetectorImplementation = props.getString("failuredetector.implementation",
                                                             FailureDetectorConfig.DEFAULT_IMPLEMENTATION_CLASS_NAME);

        // We're changing the property from "client.node.bannage.ms" to
        // "failuredetector.bannage.period" so if we have the old one, migrate
        // it over.
        if(props.containsKey("client.node.bannage.ms")
           && !props.containsKey("failuredetector.bannage.period")) {
            props.put("failuredetector.bannage.period", props.get("client.node.bannage.ms"));
        }

        this.failureDetectorBannagePeriod = props.getLong("failuredetector.bannage.period",
                                                          FailureDetectorConfig.DEFAULT_BANNAGE_PERIOD);
        this.failureDetectorThreshold = props.getInt("failuredetector.threshold",
                                                     FailureDetectorConfig.DEFAULT_THRESHOLD);
        this.failureDetectorThresholdCountMinimum = props.getInt("failuredetector.threshold.countminimum",
                                                                 FailureDetectorConfig.DEFAULT_THRESHOLD_COUNT_MINIMUM);
        this.failureDetectorThresholdInterval = props.getLong("failuredetector.threshold.interval",
                                                              FailureDetectorConfig.DEFAULT_THRESHOLD_INTERVAL);
        this.failureDetectorAsyncRecoveryInterval = props.getLong("failuredetector.asyncrecovery.interval",
                                                                  FailureDetectorConfig.DEFAULT_ASYNC_RECOVERY_INTERVAL);
        this.failureDetectorCatastrophicErrorTypes = props.getList("failuredetector.catastrophic.error.types",
                                                                   FailureDetectorConfig.DEFAULT_CATASTROPHIC_ERROR_TYPES);
        this.failureDetectorRequestLengthThreshold = props.getLong("failuredetector.request.length.threshold",
                                                                   getSocketTimeoutMs());

        // network class loader disable by default.
        this.enableNetworkClassLoader = props.getBoolean("enable.network.classloader", false);

        validateParams();
    }

    private void validateParams() {
        if(coreThreads < 0)
            throw new IllegalArgumentException("core.threads cannot be less than 1");
        else if(coreThreads > maxThreads)
            throw new IllegalArgumentException("core.threads cannot be greater than max.threads.");
        if(maxThreads < 1)
            throw new ConfigurationException("max.threads cannot be less than 1.");
        if(pusherPollMs < 1)
            throw new ConfigurationException("pusher.poll.ms cannot be less than 1.");
        if(socketTimeoutMs < 0)
            throw new ConfigurationException("socket.timeout.ms must be 0 or more ms.");
        if(clientRoutingTimeoutMs < 0)
            throw new ConfigurationException("routing.timeout.ms must be 0 or more ms.");
        if(schedulerThreads < 1)
            throw new ConfigurationException("Must have at least 1 scheduler thread, "
                                             + this.schedulerThreads + " set.");
        if(enableServerRouting && !enableSocketServer)
            throw new ConfigurationException("Server-side routing is enabled, this requires the socket server to also be enabled.");
    }

    private int getIntEnvVariable(String name) {
        String var = System.getenv(name);
        if(var == null)
            throw new ConfigurationException("The environment variable " + name
                                             + " is not defined.");
        try {
            return Integer.parseInt(var);
        } catch(NumberFormatException e) {
            throw new ConfigurationException("Invalid format for environment variable " + name
                                             + ", expecting an integer.", e);
        }
    }

    public static VoldemortConfig loadFromEnvironmentVariable() {
        String voldemortHome = System.getenv(VoldemortConfig.VOLDEMORT_HOME_VAR_NAME);
        if(voldemortHome == null)
            throw new ConfigurationException("No environment variable "
                                             + VoldemortConfig.VOLDEMORT_HOME_VAR_NAME
                                             + " has been defined, set it!");

        return loadFromVoldemortHome(voldemortHome);
    }

    public static VoldemortConfig loadFromVoldemortHome(String voldemortHome) {
        if(!Utils.isReadableDir(voldemortHome))
            throw new ConfigurationException("Attempt to load configuration from VOLDEMORT_HOME, "
                                             + voldemortHome
                                             + " failed. That is not a readable directory.");

        String propertiesFile = voldemortHome + File.separator + "config" + File.separator
                                + "server.properties";
        if(!Utils.isReadableFile(propertiesFile))
            throw new ConfigurationException(propertiesFile
                                             + " is not a readable configuration file.");

        Props properties = null;
        try {
            properties = new Props(new File(propertiesFile));
            properties.put("voldemort.home", voldemortHome);
        } catch(IOException e) {
            throw new ConfigurationException(e);
        }

        return new VoldemortConfig(properties);
    }

    /**
     * The node id given by "node.id" property default: VOLDEMORT_NODE_ID
     * environment variable
     */
    public int getNodeId() {
        return nodeId;
    }

    public void setNodeId(int nodeId) {
        this.nodeId = nodeId;
    }

    /**
     * The node id given by "voldemort.home" default: VOLDEMORT_HOME environment
     * variable
     */
    public String getVoldemortHome() {
        return voldemortHome;
    }

    public void setVoldemortHome(String voldemortHome) {
        this.voldemortHome = voldemortHome;
    }

    /**
     * The directory name given by "data.directory" default: voldemort.home/data
     */
    public String getDataDirectory() {
        return dataDirectory;
    }

    public void setDataDirectory(String dataDirectory) {
        this.dataDirectory = dataDirectory;
    }

    /**
     * The directory name given by "metadata.directory" default:
     * voldemort.home/config
     */
    public String getMetadataDirectory() {
        return metadataDirectory;
    }

    public void setMetadataDirectory(String metadataDirectory) {
        this.metadataDirectory = metadataDirectory;
    }

    /**
     * The cache size given by "bdb.cache.size" in bytes default: 200MB
     */
    public long getBdbCacheSize() {
        return bdbCacheSize;
    }

    public void setBdbCacheSize(int bdbCacheSize) {
        this.bdbCacheSize = bdbCacheSize;
    }

    /**
     * Given by "bdb.flush.transactions". If true then sync transactions to disk
     * immediately. default: false
     */
    public boolean isBdbFlushTransactionsEnabled() {
        return bdbFlushTransactions;
    }

    public void setBdbFlushTransactions(boolean bdbSyncTransactions) {
        this.bdbFlushTransactions = bdbSyncTransactions;
    }

    /**
     * The directory in which bdb data is stored. Given by "bdb.data.directory"
     * default: data.directory/bdb
     */
    public String getBdbDataDirectory() {
        return bdbDataDirectory;
    }

    public void setBdbDataDirectory(String bdbDataDirectory) {
        this.bdbDataDirectory = bdbDataDirectory;
    }

    /**
     * The maximum size of a single .jdb log file in bytes. Given by
     * "bdb.max.logfile.size" default: 60MB
     */
    public long getBdbMaxLogFileSize() {
        return this.bdbMaxLogFileSize;
    }

    public void setBdbMaxLogFileSize(long bdbMaxLogFileSize) {
        this.bdbMaxLogFileSize = bdbMaxLogFileSize;
    }

    /**
     * A log file will be cleaned if its utilization percentage is below this
     * value, irrespective of total utilization.
     * 
     * <ul>
     * <li>property: "bdb.cleaner.minFileUtilization"</li>
     * <li>default: 5</li>
     * <li>minimum: 0</li>
     * <li>maximum: 50</li>
     * </ul>
     */
    public int getBdbCleanerMinFileUtilization() {
        return bdbCleanerMinFileUtilization;
    }

    public final void setBdbCleanerMinFileUtilization(int minFileUtilization) {
        if(minFileUtilization < 0 || minFileUtilization > 50)
            throw new IllegalArgumentException("minFileUtilization should be between 0 and 50 (both inclusive)");
        this.bdbCleanerMinFileUtilization = minFileUtilization;
    }

    /**
     * 
     * The cleaner will keep the total disk space utilization percentage above
     * this value.
     * 
     * <ul>
     * <li>property: "bdb.cleaner.minUtilization"</li>
     * <li>default: 50</li>
     * <li>minimum: 0</li>
     * <li>maximum: 90</li>
     * </ul>
     */
    public int getBdbCleanerMinUtilization() {
        return bdbCleanerMinUtilization;
    }

    public final void setBdbCleanerMinUtilization(int minUtilization) {
        if(minUtilization < 0 || minUtilization > 90)
            throw new IllegalArgumentException("minUtilization should be between 0 and 90 (both inclusive)");
        this.bdbCleanerMinUtilization = minUtilization;
    }

    /**
     * 
     * The btree node fanout. Given by "bdb.btree.fanout". default: 512
     */
    public int getBdbBtreeFanout() {
        return this.bdbBtreeFanout;
    }

    public void setBdbBtreeFanout(int bdbBtreeFanout) {
        this.bdbBtreeFanout = bdbBtreeFanout;
    }

    /**
     * Do we preload the cursor or not? The advantage of preloading for cursor
     * is faster streaming performance, as entries are fetched in disk order.
     * Incidentally, pre-loading is only a side-effect of what we're really
     * trying to do: fetch in disk (as opposed to key) order, but there doesn't
     * seem to be an easy/intuitive way to do for BDB JE.
     */
    public boolean getBdbCursorPreload() {
        return this.bdbCursorPreload;
    }

    public void setBdbCursorPreload(boolean bdbCursorPreload) {
        this.bdbCursorPreload = bdbCursorPreload;
    }

    /**
     * The comfortable number of threads the threadpool will attempt to
     * maintain. Specified by "core.threads" default: max(1, floor(0.5 *
     * max.threads))
     */
    public int getCoreThreads() {
        return coreThreads;
    }

    public void setCoreThreads(int coreThreads) {
        this.coreThreads = coreThreads;
    }

    /**
     * The maximum number of threadpool threads set by "max.threads" default:
     * 100
     */
    public int getMaxThreads() {
        return maxThreads;
    }

    public void setMaxThreads(int maxThreads) {
        this.maxThreads = maxThreads;
    }

    public int getAdminCoreThreads() {
        return adminCoreThreads;
    }

    public void setAdminCoreThreads(int coreThreads) {
        this.adminCoreThreads = coreThreads;
    }

    public int getAdminMaxThreads() {
        return adminMaxThreads;
    }

    public void setAdminMaxThreads(int maxThreads) {
        this.adminMaxThreads = maxThreads;
    }

    public boolean isHttpServerEnabled() {
        return enableHttpServer;
    }

    public void setEnableHttpServer(boolean enableHttpServer) {
        this.enableHttpServer = enableHttpServer;
    }

    public boolean isSocketServerEnabled() {
        return enableSocketServer;
    }

    public void setAdminServerEnabled(boolean enableSocketServer) {
        this.enableSocketServer = enableSocketServer;
    }

    public boolean isAdminServerEnabled() {
        return enableAdminServer;
    }

    public long getStreamMaxReadBytesPerSec() {
        return streamMaxReadBytesPerSec;
    }

    public void setStreamMaxReadBytesPerSec(long streamMaxReadBytesPerSec) {
        this.streamMaxReadBytesPerSec = streamMaxReadBytesPerSec;
    }

    public long getStreamMaxWriteBytesPerSec() {
        return streamMaxWriteBytesPerSec;
    }

    public void setStreamMaxWriteBytesPerSec(long streamMaxWriteBytesPerSec) {
        this.streamMaxWriteBytesPerSec = streamMaxWriteBytesPerSec;
    }

    public void setEnableAdminServer(boolean enableAdminServer) {
        this.enableAdminServer = enableAdminServer;
    }

    public boolean isJmxEnabled() {
        return enableJmx;
    }

    public void setEnableJmx(boolean enableJmx) {
        this.enableJmx = enableJmx;
    }

    public long getPusherPollMs() {
        return pusherPollMs;
    }

    public boolean isGuiEnabled() {
        return enableGui;
    }

    public void setEnableGui(boolean enableGui) {
        this.enableGui = enableGui;
    }

    public String getMysqlUsername() {
        return mysqlUsername;
    }

    public void setMysqlUsername(String mysqlUsername) {
        this.mysqlUsername = mysqlUsername;
    }

    public String getMysqlPassword() {
        return mysqlPassword;
    }

    public void setMysqlPassword(String mysqlPassword) {
        this.mysqlPassword = mysqlPassword;
    }

    public String getMysqlDatabaseName() {
        return mysqlDatabaseName;
    }

    public void setMysqlDatabaseName(String mysqlDatabaseName) {
        this.mysqlDatabaseName = mysqlDatabaseName;
    }

    public String getMysqlHost() {
        return mysqlHost;
    }

    public void setMysqlHost(String mysqlHost) {
        this.mysqlHost = mysqlHost;
    }

    public int getMysqlPort() {
        return mysqlPort;
    }

    public void setMysqlPort(int mysqlPort) {
        this.mysqlPort = mysqlPort;
    }

    public String getSlopStoreType() {
        return slopStoreType;
    }

    public void setSlopStoreType(String slopStoreType) {
        this.slopStoreType = slopStoreType;
    }

    public int getSocketTimeoutMs() {
        return this.socketTimeoutMs;
    }

    public void setSocketTimeoutMs(int socketTimeoutMs) {
        this.socketTimeoutMs = socketTimeoutMs;
    }

    public int getRoutingTimeoutMs() {
        return this.clientRoutingTimeoutMs;
    }

    public void setClientRoutingTimeoutMs(int routingTimeoutMs) {
        this.clientRoutingTimeoutMs = routingTimeoutMs;
    }

    public int getClientMaxConnectionsPerNode() {
        return clientMaxConnectionsPerNode;
    }

    public void setClientMaxConnectionsPerNode(int maxConnectionsPerNode) {
        this.clientMaxConnectionsPerNode = maxConnectionsPerNode;
    }

    public int getClientConnectionTimeoutMs() {
        return clientConnectionTimeoutMs;
    }

    public void setClientConnectionTimeoutMs(int connectionTimeoutMs) {
        this.clientConnectionTimeoutMs = connectionTimeoutMs;
    }

    /**
     * @deprecated Use {@link #getFailureDetectorBannagePeriod()} instead
     */

    @Deprecated
    public int getClientNodeBannageMs() {
        return (int) failureDetectorBannagePeriod;
    }

    /**
     * @deprecated Use {@link #setFailureDetectorBannagePeriod(long)} instead
     */

    @Deprecated
    public void setClientNodeBannageMs(int nodeBannageMs) {
        this.failureDetectorBannagePeriod = nodeBannageMs;
    }

    public int getClientMaxThreads() {
        return clientMaxThreads;
    }

    public void setClientMaxThreads(int clientMaxThreads) {
        this.clientMaxThreads = clientMaxThreads;
    }

    public int getClientThreadIdleMs() {
        return clientThreadIdleMs;
    }

    public void setClientThreadIdleMs(int clientThreadIdleMs) {
        this.clientThreadIdleMs = clientThreadIdleMs;
    }

    public int getClientMaxQueuedRequests() {
        return clientMaxQueuedRequests;
    }

    public void setClientMaxQueuedRequests(int clientMaxQueuedRequests) {
        this.clientMaxQueuedRequests = clientMaxQueuedRequests;
    }

    public boolean isSlopEnabled() {
        return this.enableSlop;
    }

    public void setEnableSlop(boolean enableSlop) {
        this.enableSlop = enableSlop;
    }

    public boolean isVerboseLoggingEnabled() {
        return this.enableVerboseLogging;
    }

    public void setEnableVerboseLogging(boolean enableVerboseLogging) {
        this.enableVerboseLogging = enableVerboseLogging;
    }

    public boolean isStatTrackingEnabled() {
        return this.enableStatTracking;
    }

    public void setEnableStatTracking(boolean enableStatTracking) {
        this.enableStatTracking = enableStatTracking;
    }

    public boolean isMetadataCheckingEnabled() {
        return enableMetadataChecking;
    }

    public void setEnableMetadataChecking(boolean enableMetadataChecking) {
        this.enableMetadataChecking = enableMetadataChecking;
    }

    public boolean isRedirectRoutingEnabled() {
        return enableRedirectRouting;
    }

    public void setEnableRedirectRouting(boolean enableRedirectRouting) {
        this.enableRedirectRouting = enableRedirectRouting;
    }

    public long getBdbCheckpointBytes() {
        return this.bdbCheckpointBytes;
    }

    public void setBdbCheckpointBytes(long bdbCheckpointBytes) {
        this.bdbCheckpointBytes = bdbCheckpointBytes;
    }

    public long getBdbCheckpointMs() {
        return this.bdbCheckpointMs;
    }

    public void setBdbCheckpointMs(long bdbCheckpointMs) {
        this.bdbCheckpointMs = bdbCheckpointMs;
    }

    public int getSchedulerThreads() {
        return schedulerThreads;
    }

    public void setSchedulerThreads(int schedulerThreads) {
        this.schedulerThreads = schedulerThreads;
    }

    public String getReadOnlyDataStorageDirectory() {
        return this.readOnlyStorageDir;
    }

    public void setReadOnlyDataStorageDirectory(String readOnlyStorageDir) {
        this.readOnlyStorageDir = readOnlyStorageDir;
    }

    public int getReadOnlyBackups() {
        return readOnlyBackups;
    }

    public void setReadOnlyBackups(int readOnlyBackups) {
        this.readOnlyBackups = readOnlyBackups;
    }

    public boolean isBdbWriteTransactionsEnabled() {
        return bdbWriteTransactions;
    }

    public void setBdbWriteTransactions(boolean bdbWriteTransactions) {
        this.bdbWriteTransactions = bdbWriteTransactions;
    }

    public boolean isBdbSortedDuplicatesEnabled() {
        return this.bdbSortedDuplicates;
    }

    public void setBdbSortedDuplicates(boolean enable) {
        this.bdbSortedDuplicates = enable;
    }

    public void setBdbOneEnvPerStore(boolean bdbOneEnvPerStore) {
        this.bdbOneEnvPerStore = bdbOneEnvPerStore;
    }

    public boolean isBdbOneEnvPerStore() {
        return bdbOneEnvPerStore;
    }

    public int getSocketBufferSize() {
        return socketBufferSize;
    }

    public void setSocketBufferSize(int socketBufferSize) {
        this.socketBufferSize = socketBufferSize;
    }

    public int getSocketListenQueueLength() {
        return socketListenQueueLength;
    }

    public void setSocketListenQueueLength(int socketListenQueueLength) {
        this.socketListenQueueLength = socketListenQueueLength;
    }

    public boolean getSocketKeepAlive() {
        return this.socketKeepAlive;
    }

    public void setSocketKeepAlive(boolean on) {
        this.socketKeepAlive = on;
    }

    public boolean getUseNioConnector() {
        return this.useNioConnector;
    }

    public void setUseNioConnector(boolean useNio) {
        this.useNioConnector = useNio;
    }

    public int getNioConnectorSelectors() {
        return nioConnectorSelectors;
    }

    public void setNioConnectorSelectors(int nioConnectorSelectors) {
        this.nioConnectorSelectors = nioConnectorSelectors;
    }

    public int getNioAdminConnectorSelectors() {
        return nioAdminConnectorSelectors;
    }

    public void setNioAdminConnectorSelectors(int nioAdminConnectorSelectors) {
        this.nioAdminConnectorSelectors = nioAdminConnectorSelectors;
    }

    public int getNioWorkerThreads() {
        return nioWorkerThreads;
    }

    public void setNioWorkerThreads(int nioWorkerThreads) {
        this.nioWorkerThreads = nioWorkerThreads;
    }

    public int getNioAdminWorkerThreads() {
        return nioAdminWorkerThreads;
    }

    public void setNioAdminWorkerThreads(int count) {
        this.nioAdminWorkerThreads = count;
    }

    public int getAdminSocketBufferSize() {
        return adminStreamBufferSize;
    }

    public void setAdminSocketBufferSize(int socketBufferSize) {
        this.adminStreamBufferSize = socketBufferSize;
    }

    public List<String> getStorageConfigurations() {
        return storageConfigurations;
    }

    public void setStorageConfigurations(List<String> storageConfigurations) {
        this.storageConfigurations = storageConfigurations;
    }

    public Props getAllProps() {
        return this.allProps;
    }

    public void setRequestFormatType(RequestFormatType type) {
        this.requestFormatType = type;
    }

    public RequestFormatType getRequestFormatType() {
        return this.requestFormatType;
    }

    public boolean isServerRoutingEnabled() {
        return this.enableServerRouting;
    }

    public void setEnableServerRouting(boolean enableServerRouting) {
        this.enableServerRouting = enableServerRouting;
    }

    public int getNumCleanupPermits() {
        return numCleanupPermits;
    }

    public void setNumCleanupPermits(int numCleanupPermits) {
        this.numCleanupPermits = numCleanupPermits;
    }

    public String getFailureDetectorImplementation() {
        return failureDetectorImplementation;
    }

    public void setFailureDetectorImplementation(String failureDetectorImplementation) {
        this.failureDetectorImplementation = failureDetectorImplementation;
    }

    public long getFailureDetectorBannagePeriod() {
        return failureDetectorBannagePeriod;
    }

    public void setFailureDetectorBannagePeriod(long failureDetectorBannagePeriod) {
        this.failureDetectorBannagePeriod = failureDetectorBannagePeriod;
    }

    public int getFailureDetectorThreshold() {
        return failureDetectorThreshold;
    }

    public void setFailureDetectorThreshold(int failureDetectorThreshold) {
        this.failureDetectorThreshold = failureDetectorThreshold;
    }

    public int getFailureDetectorThresholdCountMinimum() {
        return failureDetectorThresholdCountMinimum;
    }

    public void setFailureDetectorThresholdCountMinimum(int failureDetectorThresholdCountMinimum) {
        this.failureDetectorThresholdCountMinimum = failureDetectorThresholdCountMinimum;
    }

    public long getFailureDetectorThresholdInterval() {
        return failureDetectorThresholdInterval;
    }

    public void setFailureDetectorThresholdInterval(long failureDetectorThresholdInterval) {
        this.failureDetectorThresholdInterval = failureDetectorThresholdInterval;
    }

    public long getFailureDetectorAsyncRecoveryInterval() {
        return failureDetectorAsyncRecoveryInterval;
    }

    public void setFailureDetectorAsyncRecoveryInterval(long failureDetectorAsyncRecoveryInterval) {
        this.failureDetectorAsyncRecoveryInterval = failureDetectorAsyncRecoveryInterval;
    }

    public List<String> getFailureDetectorCatastrophicErrorTypes() {
        return failureDetectorCatastrophicErrorTypes;
    }

    public void setFailureDetectorCatastrophicErrorTypes(List<String> failureDetectorCatastrophicErrorTypes) {
        this.failureDetectorCatastrophicErrorTypes = failureDetectorCatastrophicErrorTypes;
    }

    public long getFailureDetectorRequestLengthThreshold() {
        return failureDetectorRequestLengthThreshold;
    }

    public void setFailureDetectorRequestLengthThreshold(long failureDetectorRequestLengthThreshold) {
        this.failureDetectorRequestLengthThreshold = failureDetectorRequestLengthThreshold;
    }

    public int getRetentionCleanupFirstStartTimeInHour() {
        return retentionCleanupFirstStartTimeInHour;
    }

    public void setRetentionCleanupFirstStartTimeInHour(int retentionCleanupFirstStartTimeInHour) {
        this.retentionCleanupFirstStartTimeInHour = retentionCleanupFirstStartTimeInHour;
    }

    public int getRetentionCleanupScheduledPeriodInHour() {
        return retentionCleanupScheduledPeriodInHour;
    }

    public void setRetentionCleanupScheduledPeriodInHour(int retentionCleanupScheduledPeriodInHour) {
        this.retentionCleanupScheduledPeriodInHour = retentionCleanupScheduledPeriodInHour;
    }

    public int getAdminSocketTimeout() {
        return adminSocketTimeout;
    }

    public void setAdminSocketTimeout(int adminSocketTimeout) {
        this.adminSocketTimeout = adminSocketTimeout;
    }

    public int getAdminConnectionTimeout() {
        return adminConnectionTimeout;
    }

    public void setAdminConnectionTimeout(int adminConnectionTimeout) {
        this.adminConnectionTimeout = adminConnectionTimeout;
    }

    public void setMaxRebalancingAttempt(int maxRebalancingAttempt) {
        this.maxRebalancingAttempt = maxRebalancingAttempt;
    }

    public int getMaxRebalancingAttempt() {
        return this.maxRebalancingAttempt;
    }

    public int getRebalancingTimeout() {
        return rebalancingTimeoutInSeconds;
    }

    public void setRebalancingTimeout(int rebalancingTimeout) {
        this.rebalancingTimeoutInSeconds = rebalancingTimeout;
    }

    public VoldemortConfig(int nodeId, String voldemortHome) {
        this(new Props().with("node.id", nodeId).with("voldemort.home", voldemortHome));
    }

    public boolean isGossipEnabled() {
        return enableGossip;
    }

    public void setEnableGossip(boolean enableGossip) {
        this.enableGossip = enableGossip;
    }

    public String getReadOnlySearchStrategy() {
        return readOnlySearchStrategy;
    }

    public void setReadOnlySearchStrategy(String readOnlySearchStrategy) {
        this.readOnlySearchStrategy = readOnlySearchStrategy;
    }

    public boolean isNetworkClassLoaderEnabled() {
        return enableNetworkClassLoader;
    }

    public void setEnableNetworkClassLoader(boolean enableNetworkClassLoader) {
        this.enableNetworkClassLoader = enableNetworkClassLoader;
    }

    public int getRebalancingServicePeriod() {
        return rebalancingServicePeriod;
    }

    public void setEnableRebalanceService(boolean enableRebalanceService) {
        this.enableRebalanceService = enableRebalanceService;
    }

    public boolean isEnableRebalanceService() {
        return enableRebalanceService;
    }

    public int getMaxParallelStoresRebalancing() {
        return maxParallelStoresRebalancing;
    }

    public void setMaxParallelStoresRebalancing(int maxParallelStoresRebalancing) {
        this.maxParallelStoresRebalancing = maxParallelStoresRebalancing;
    }

    public Props getProperties(String prefix, boolean clip) {
        Props result = new Props();

        for(String key: allProps.keySet()) {
            if(key.startsWith(prefix)) {
                if(clip) {
                    result.put(key.substring(prefix.length()), allProps.get(key));
                } else {
                    result.put(key, allProps.get(key));
                }
            }
        }
        return result;
    }
}
=======
/*
 * Copyright 2008-2010 LinkedIn, Inc
 * 
 * Licensed under the Apache License, Version 2.0 (the "License"); you may not
 * use this file except in compliance with the License. You may obtain a copy of
 * the License at
 * 
 * http://www.apache.org/licenses/LICENSE-2.0
 * 
 * Unless required by applicable law or agreed to in writing, software
 * distributed under the License is distributed on an "AS IS" BASIS, WITHOUT
 * WARRANTIES OR CONDITIONS OF ANY KIND, either express or implied. See the
 * License for the specific language governing permissions and limitations under
 * the License.
 */

package voldemort.server;

import java.io.File;
import java.io.IOException;
import java.io.Serializable;
import java.util.List;
import java.util.Properties;

import voldemort.client.protocol.RequestFormatType;
import voldemort.cluster.failuredetector.FailureDetectorConfig;
import voldemort.store.bdb.BdbStorageConfiguration;
import voldemort.store.memory.CacheStorageConfiguration;
import voldemort.store.memory.InMemoryStorageConfiguration;
import voldemort.store.mysql.MysqlStorageConfiguration;
import voldemort.store.readonly.BinarySearchStrategy;
import voldemort.store.readonly.ReadOnlyStorageConfiguration;
import voldemort.utils.ConfigurationException;
import voldemort.utils.Props;
import voldemort.utils.Time;
import voldemort.utils.UndefinedPropertyException;
import voldemort.utils.Utils;

import com.google.common.collect.ImmutableList;

/**
 * Configuration parameters for the voldemort server.
 * 
 * 
 */
public class VoldemortConfig implements Serializable {

    private static final long serialVersionUID = 1;
    public static final String VOLDEMORT_HOME_VAR_NAME = "VOLDEMORT_HOME";
    private static final String VOLDEMORT_NODE_ID_VAR_NAME = "VOLDEMORT_NODE_ID";
    public static int VOLDEMORT_DEFAULT_ADMIN_PORT = 6660;

    private int nodeId;

    private String voldemortHome;
    private String dataDirectory;
    private String metadataDirectory;

    private String slopStoreType;

    private long bdbCacheSize;
    private boolean bdbWriteTransactions;
    private boolean bdbFlushTransactions;
    private boolean bdbSortedDuplicates;
    private String bdbDataDirectory;
    private long bdbMaxLogFileSize;
    private int bdbBtreeFanout;
    private long bdbCheckpointBytes;
    private long bdbCheckpointMs;
    private boolean bdbOneEnvPerStore;
    private int bdbCleanerMinFileUtilization;
    private int bdbCleanerMinUtilization;
    private boolean bdbCursorPreload;

    private String mysqlUsername;
    private String mysqlPassword;
    private String mysqlDatabaseName;
    private String mysqlHost;
    private int mysqlPort;

    private int readOnlyBackups;
    private String readOnlyStorageDir;
    private String readOnlySearchStrategy;

    private int coreThreads;
    private int maxThreads;

    private int socketTimeoutMs;
    private int socketBufferSize;
    private boolean socketKeepAlive;

    private boolean useNioConnector;
    private int nioConnectorSelectors;
    private int nioAdminConnectorSelectors;

    private int clientSelectors;
    private int clientRoutingTimeoutMs;
    private int clientMaxConnectionsPerNode;
    private int clientConnectionTimeoutMs;
    private int clientMaxThreads;
    private int clientThreadIdleMs;
    private int clientMaxQueuedRequests;

    private int schedulerThreads;

    private int numCleanupPermits;

    private RequestFormatType requestFormatType;

    private boolean enableSlop;
    private boolean enableGui;
    private boolean enableHttpServer;
    private boolean enableSocketServer;
    private boolean enableAdminServer;
    private boolean enableJmx;
    private boolean enablePipelineRoutedStore;
    private boolean enableVerboseLogging;
    private boolean enableStatTracking;
    private boolean enableServerRouting;
    private boolean enableMetadataChecking;
    private boolean enableRedirectRouting;
    private boolean enableNetworkClassLoader;
    private boolean enableGossip;
    private boolean enableRebalanceService;

    private List<String> storageConfigurations;

    private Props allProps;

    private final long pusherPollMs;

    private int adminCoreThreads;
    private int adminMaxThreads;
    private int adminStreamBufferSize;
    private int adminSocketTimeout;
    private int adminConnectionTimeout;

    private long streamMaxReadBytesPerSec;
    private long streamMaxWriteBytesPerSec;

    public int getGossipInterval() {
        return gossipInterval;
    }

    public void setGossipInterval(int gossipInterval) {
        this.gossipInterval = gossipInterval;
    }

    private int gossipInterval;
    private String failureDetectorImplementation;
    private long failureDetectorBannagePeriod;
    private int failureDetectorThreshold;
    private int failureDetectorThresholdCountMinimum;
    private long failureDetectorThresholdInterval;
    private long failureDetectorAsyncRecoveryInterval;
    private volatile List<String> failureDetectorCatastrophicErrorTypes;
    private long failureDetectorRequestLengthThreshold;

    private int retentionCleanupFirstStartTimeInHour;
    private int retentionCleanupScheduledPeriodInHour;

    private int maxRebalancingAttempt;
    private int rebalancingTimeoutInSeconds;
    private int rebalancingServicePeriod;
    private int maxParallelStoresRebalancing;

    public VoldemortConfig(Properties props) {
        this(new Props(props));
    }

    public VoldemortConfig(Props props) {
        try {
            this.nodeId = props.getInt("node.id");
        } catch(UndefinedPropertyException e) {
            this.nodeId = getIntEnvVariable(VOLDEMORT_NODE_ID_VAR_NAME);
        }
        this.voldemortHome = props.getString("voldemort.home");
        this.dataDirectory = props.getString("data.directory", this.voldemortHome + File.separator
                                                               + "data");
        this.metadataDirectory = props.getString("metadata.directory", voldemortHome
                                                                       + File.separator + "config");

        this.bdbCacheSize = props.getBytes("bdb.cache.size", 200 * 1024 * 1024);
        this.bdbWriteTransactions = props.getBoolean("bdb.write.transactions", false);
        this.bdbFlushTransactions = props.getBoolean("bdb.flush.transactions", false);
        this.bdbDataDirectory = props.getString("bdb.data.directory", this.dataDirectory
                                                                      + File.separator + "bdb");
        this.bdbMaxLogFileSize = props.getBytes("bdb.max.logfile.size", 60 * 1024 * 1024);
        this.bdbBtreeFanout = props.getInt("bdb.btree.fanout", 512);
        this.bdbCheckpointBytes = props.getLong("bdb.checkpoint.interval.bytes", 20 * 1024 * 1024);
        this.bdbCheckpointMs = props.getLong("bdb.checkpoint.interval.ms", 30 * Time.MS_PER_SECOND);
        this.bdbSortedDuplicates = props.getBoolean("bdb.enable.sorted.duplicates", true);
        this.bdbOneEnvPerStore = props.getBoolean("bdb.one.env.per.store", false);
        this.bdbCleanerMinFileUtilization = props.getInt("bdb.cleaner.min.file.utilization", 5);
        this.bdbCleanerMinUtilization = props.getInt("bdb.cleaner.minUtilization", 50);

        // enabling preload make cursor slow for insufficient bdb cache size.
        this.bdbCursorPreload = props.getBoolean("bdb.cursor.preload", false);

        this.readOnlyBackups = props.getInt("readonly.backups", 1);
        this.readOnlySearchStrategy = props.getString("readonly.search.strategy",
                                                      BinarySearchStrategy.class.getName());
        this.readOnlyStorageDir = props.getString("readonly.data.directory", this.dataDirectory
                                                                             + File.separator
                                                                             + "read-only");

        this.slopStoreType = props.getString("slop.store.engine", BdbStorageConfiguration.TYPE_NAME);

        this.mysqlUsername = props.getString("mysql.user", "root");
        this.mysqlPassword = props.getString("mysql.password", "");
        this.mysqlHost = props.getString("mysql.host", "localhost");
        this.mysqlPort = props.getInt("mysql.port", 3306);
        this.mysqlDatabaseName = props.getString("mysql.database", "voldemort");

        this.maxThreads = props.getInt("max.threads", 100);
        this.coreThreads = props.getInt("core.threads", Math.max(1, maxThreads / 2));

        // Admin client should have less threads but very high buffer size.
        this.adminMaxThreads = props.getInt("admin.max.threads", 20);
        this.adminCoreThreads = props.getInt("admin.core.threads", Math.max(1, adminMaxThreads / 2));
        this.adminStreamBufferSize = (int) props.getBytes("admin.streams.buffer.size",
                                                          10 * 1000 * 1000);
        this.adminConnectionTimeout = props.getInt("admin.client.connection.timeout.sec", 60);
        this.adminSocketTimeout = props.getInt("admin.client.socket.timeout.sec", 24 * 60 * 60);

        this.streamMaxReadBytesPerSec = props.getBytes("stream.read.byte.per.sec", 10 * 1000 * 1000);
        this.streamMaxWriteBytesPerSec = props.getBytes("stream.write.byte.per.sec",
                                                        10 * 1000 * 1000);

        this.socketTimeoutMs = props.getInt("socket.timeout.ms", 4000);
        this.socketBufferSize = (int) props.getBytes("socket.buffer.size", 32 * 1024);
        this.socketKeepAlive = props.getBoolean("socket.keepalive", false);

        this.useNioConnector = props.getBoolean("enable.nio.connector", false);
        this.nioConnectorSelectors = props.getInt("nio.connector.selectors",
                                                  Math.max(8, Runtime.getRuntime()
                                                                     .availableProcessors()));
        this.nioAdminConnectorSelectors = props.getInt("nio.admin.connector.selectors",
                                                       Math.max(8, Runtime.getRuntime()
                                                                          .availableProcessors()));

        this.clientSelectors = props.getInt("client.selectors", 4);
        this.clientMaxConnectionsPerNode = props.getInt("client.max.connections.per.node", 5);
        this.clientConnectionTimeoutMs = props.getInt("client.connection.timeout.ms", 400);
        this.clientRoutingTimeoutMs = props.getInt("client.routing.timeout.ms", 5000);
        this.clientMaxThreads = props.getInt("client.max.threads", 100);
        this.clientThreadIdleMs = props.getInt("client.thread.idle.ms", 5000);
        this.clientMaxQueuedRequests = props.getInt("client.max.queued.requests", 1000);

        this.enableHttpServer = props.getBoolean("http.enable", true);
        this.enableSocketServer = props.getBoolean("socket.enable", true);
        this.enableAdminServer = props.getBoolean("admin.enable", true);
        this.enableJmx = props.getBoolean("jmx.enable", true);
        this.enablePipelineRoutedStore = props.getBoolean("enable.pipeline.routed.store", false);
        this.enableSlop = props.getBoolean("slop.enable", true);
        this.enableVerboseLogging = props.getBoolean("enable.verbose.logging", true);
        this.enableStatTracking = props.getBoolean("enable.stat.tracking", true);
        this.enableServerRouting = props.getBoolean("enable.server.routing", true);
        this.enableMetadataChecking = props.getBoolean("enable.metadata.checking", true);
        this.enableRedirectRouting = props.getBoolean("enable.redirect.routing", true);
        this.enableGossip = props.getBoolean("enable.gossip", false);
        this.enableRebalanceService = props.getBoolean("enable.rebalancing", true);

        this.gossipInterval = props.getInt("gossip.interval.ms", 30 * 1000);
        this.pusherPollMs = props.getInt("pusher.poll.ms", 2 * 60 * 1000);

        this.schedulerThreads = props.getInt("scheduler.threads", 6);

        this.numCleanupPermits = props.getInt("num.cleanup.permits", 1);

        this.storageConfigurations = props.getList("storage.configs",
                                                   ImmutableList.of(BdbStorageConfiguration.class.getName(),
                                                                    MysqlStorageConfiguration.class.getName(),
                                                                    InMemoryStorageConfiguration.class.getName(),
                                                                    CacheStorageConfiguration.class.getName(),
                                                                    ReadOnlyStorageConfiguration.class.getName()));

        // start at midnight (0-23)
        this.retentionCleanupFirstStartTimeInHour = props.getInt("retention.cleanup.first.start.hour",
                                                                 0);
        // repeat every 24 hours
        this.retentionCleanupScheduledPeriodInHour = props.getInt("retention.cleanup.period.hours",
                                                                  24);

        // save props for access from plugins
        this.allProps = props;

        String requestFormatName = props.getString("request.format",
                                                   RequestFormatType.VOLDEMORT_V1.getCode());
        this.requestFormatType = RequestFormatType.fromCode(requestFormatName);

        // rebalancing parameters
        this.maxRebalancingAttempt = props.getInt("max.rebalancing.attempts", 3);
        this.rebalancingTimeoutInSeconds = props.getInt("rebalancing.timeout.seconds", 60 * 60);
        this.rebalancingServicePeriod = props.getInt("rebalancing.service.period.ms", 1000);
        this.maxParallelStoresRebalancing = props.getInt("max.parallel.stores.rebalancing", 3);

        this.failureDetectorImplementation = props.getString("failuredetector.implementation",
                                                             FailureDetectorConfig.DEFAULT_IMPLEMENTATION_CLASS_NAME);

        // We're changing the property from "client.node.bannage.ms" to
        // "failuredetector.bannage.period" so if we have the old one, migrate
        // it over.
        if(props.containsKey("client.node.bannage.ms")
           && !props.containsKey("failuredetector.bannage.period")) {
            props.put("failuredetector.bannage.period", props.get("client.node.bannage.ms"));
        }

        this.failureDetectorBannagePeriod = props.getLong("failuredetector.bannage.period",
                                                          FailureDetectorConfig.DEFAULT_BANNAGE_PERIOD);
        this.failureDetectorThreshold = props.getInt("failuredetector.threshold",
                                                     FailureDetectorConfig.DEFAULT_THRESHOLD);
        this.failureDetectorThresholdCountMinimum = props.getInt("failuredetector.threshold.countminimum",
                                                                 FailureDetectorConfig.DEFAULT_THRESHOLD_COUNT_MINIMUM);
        this.failureDetectorThresholdInterval = props.getLong("failuredetector.threshold.interval",
                                                              FailureDetectorConfig.DEFAULT_THRESHOLD_INTERVAL);
        this.failureDetectorAsyncRecoveryInterval = props.getLong("failuredetector.asyncrecovery.interval",
                                                                  FailureDetectorConfig.DEFAULT_ASYNC_RECOVERY_INTERVAL);
        this.failureDetectorCatastrophicErrorTypes = props.getList("failuredetector.catastrophic.error.types",
                                                                   FailureDetectorConfig.DEFAULT_CATASTROPHIC_ERROR_TYPES);
        this.failureDetectorRequestLengthThreshold = props.getLong("failuredetector.request.length.threshold",
                                                                   getSocketTimeoutMs());

        // network class loader disable by default.
        this.enableNetworkClassLoader = props.getBoolean("enable.network.classloader", false);

        validateParams();
    }

    private void validateParams() {
        if(coreThreads < 0)
            throw new IllegalArgumentException("core.threads cannot be less than 1");
        else if(coreThreads > maxThreads)
            throw new IllegalArgumentException("core.threads cannot be greater than max.threads.");
        if(maxThreads < 1)
            throw new ConfigurationException("max.threads cannot be less than 1.");
        if(pusherPollMs < 1)
            throw new ConfigurationException("pusher.poll.ms cannot be less than 1.");
        if(socketTimeoutMs < 0)
            throw new ConfigurationException("socket.timeout.ms must be 0 or more ms.");
        if(clientSelectors < 1)
            throw new ConfigurationException("client.selectors must be 1 or more.");
        if(clientRoutingTimeoutMs < 0)
            throw new ConfigurationException("routing.timeout.ms must be 0 or more ms.");
        if(schedulerThreads < 1)
            throw new ConfigurationException("Must have at least 1 scheduler thread, "
                                             + this.schedulerThreads + " set.");
        if(enableServerRouting && !enableSocketServer)
            throw new ConfigurationException("Server-side routing is enabled, this requires the socket server to also be enabled.");
    }

    private int getIntEnvVariable(String name) {
        String var = System.getenv(name);
        if(var == null)
            throw new ConfigurationException("The environment variable " + name
                                             + " is not defined.");
        try {
            return Integer.parseInt(var);
        } catch(NumberFormatException e) {
            throw new ConfigurationException("Invalid format for environment variable " + name
                                             + ", expecting an integer.", e);
        }
    }

    public static VoldemortConfig loadFromEnvironmentVariable() {
        String voldemortHome = System.getenv(VoldemortConfig.VOLDEMORT_HOME_VAR_NAME);
        if(voldemortHome == null)
            throw new ConfigurationException("No environment variable "
                                             + VoldemortConfig.VOLDEMORT_HOME_VAR_NAME
                                             + " has been defined, set it!");

        return loadFromVoldemortHome(voldemortHome);
    }

    public static VoldemortConfig loadFromVoldemortHome(String voldemortHome) {
        if(!Utils.isReadableDir(voldemortHome))
            throw new ConfigurationException("Attempt to load configuration from VOLDEMORT_HOME, "
                                             + voldemortHome
                                             + " failed. That is not a readable directory.");

        String propertiesFile = voldemortHome + File.separator + "config" + File.separator
                                + "server.properties";
        if(!Utils.isReadableFile(propertiesFile))
            throw new ConfigurationException(propertiesFile
                                             + " is not a readable configuration file.");

        Props properties = null;
        try {
            properties = new Props(new File(propertiesFile));
            properties.put("voldemort.home", voldemortHome);
        } catch(IOException e) {
            throw new ConfigurationException(e);
        }

        return new VoldemortConfig(properties);
    }

    /**
     * The node id given by "node.id" property default: VOLDEMORT_NODE_ID
     * environment variable
     */
    public int getNodeId() {
        return nodeId;
    }

    public void setNodeId(int nodeId) {
        this.nodeId = nodeId;
    }

    /**
     * The node id given by "voldemort.home" default: VOLDEMORT_HOME environment
     * variable
     */
    public String getVoldemortHome() {
        return voldemortHome;
    }

    public void setVoldemortHome(String voldemortHome) {
        this.voldemortHome = voldemortHome;
    }

    /**
     * The directory name given by "data.directory" default: voldemort.home/data
     */
    public String getDataDirectory() {
        return dataDirectory;
    }

    public void setDataDirectory(String dataDirectory) {
        this.dataDirectory = dataDirectory;
    }

    /**
     * The directory name given by "metadata.directory" default:
     * voldemort.home/config
     */
    public String getMetadataDirectory() {
        return metadataDirectory;
    }

    public void setMetadataDirectory(String metadataDirectory) {
        this.metadataDirectory = metadataDirectory;
    }

    /**
     * The cache size given by "bdb.cache.size" in bytes default: 200MB
     */
    public long getBdbCacheSize() {
        return bdbCacheSize;
    }

    public void setBdbCacheSize(int bdbCacheSize) {
        this.bdbCacheSize = bdbCacheSize;
    }

    /**
     * Given by "bdb.flush.transactions". If true then sync transactions to disk
     * immediately. default: false
     */
    public boolean isBdbFlushTransactionsEnabled() {
        return bdbFlushTransactions;
    }

    public void setBdbFlushTransactions(boolean bdbSyncTransactions) {
        this.bdbFlushTransactions = bdbSyncTransactions;
    }

    /**
     * The directory in which bdb data is stored. Given by "bdb.data.directory"
     * default: data.directory/bdb
     */
    public String getBdbDataDirectory() {
        return bdbDataDirectory;
    }

    public void setBdbDataDirectory(String bdbDataDirectory) {
        this.bdbDataDirectory = bdbDataDirectory;
    }

    /**
     * The maximum size of a single .jdb log file in bytes. Given by
     * "bdb.max.logfile.size" default: 60MB
     */
    public long getBdbMaxLogFileSize() {
        return this.bdbMaxLogFileSize;
    }

    public void setBdbMaxLogFileSize(long bdbMaxLogFileSize) {
        this.bdbMaxLogFileSize = bdbMaxLogFileSize;
    }

    /**
     * A log file will be cleaned if its utilization percentage is below this
     * value, irrespective of total utilization.
     * 
     * <ul>
     * <li>property: "bdb.cleaner.minFileUtilization"</li>
     * <li>default: 5</li>
     * <li>minimum: 0</li>
     * <li>maximum: 50</li>
     * </ul>
     */
    public int getBdbCleanerMinFileUtilization() {
        return bdbCleanerMinFileUtilization;
    }

    public final void setBdbCleanerMinFileUtilization(int minFileUtilization) {
        if(minFileUtilization < 0 || minFileUtilization > 50)
            throw new IllegalArgumentException("minFileUtilization should be between 0 and 50 (both inclusive)");
        this.bdbCleanerMinFileUtilization = minFileUtilization;
    }

    /**
     * 
     * The cleaner will keep the total disk space utilization percentage above
     * this value.
     * 
     * <ul>
     * <li>property: "bdb.cleaner.minUtilization"</li>
     * <li>default: 50</li>
     * <li>minimum: 0</li>
     * <li>maximum: 90</li>
     * </ul>
     */
    public int getBdbCleanerMinUtilization() {
        return bdbCleanerMinUtilization;
    }

    public final void setBdbCleanerMinUtilization(int minUtilization) {
        if(minUtilization < 0 || minUtilization > 90)
            throw new IllegalArgumentException("minUtilization should be between 0 and 90 (both inclusive)");
        this.bdbCleanerMinUtilization = minUtilization;
    }

    /**
     * 
     * The btree node fanout. Given by "bdb.btree.fanout". default: 512
     */
    public int getBdbBtreeFanout() {
        return this.bdbBtreeFanout;
    }

    public void setBdbBtreeFanout(int bdbBtreeFanout) {
        this.bdbBtreeFanout = bdbBtreeFanout;
    }

    /**
     * Do we preload the cursor or not? The advantage of preloading for cursor
     * is faster streaming performance, as entries are fetched in disk order.
     * Incidentally, pre-loading is only a side-effect of what we're really
     * trying to do: fetch in disk (as opposed to key) order, but there doesn't
     * seem to be an easy/intuitive way to do for BDB JE.
     */
    public boolean getBdbCursorPreload() {
        return this.bdbCursorPreload;
    }

    public void setBdbCursorPreload(boolean bdbCursorPreload) {
        this.bdbCursorPreload = bdbCursorPreload;
    }

    /**
     * The comfortable number of threads the threadpool will attempt to
     * maintain. Specified by "core.threads" default: max(1, floor(0.5 *
     * max.threads))
     */
    public int getCoreThreads() {
        return coreThreads;
    }

    public void setCoreThreads(int coreThreads) {
        this.coreThreads = coreThreads;
    }

    /**
     * The maximum number of threadpool threads set by "max.threads" default:
     * 100
     */
    public int getMaxThreads() {
        return maxThreads;
    }

    public void setMaxThreads(int maxThreads) {
        this.maxThreads = maxThreads;
    }

    public int getAdminCoreThreads() {
        return adminCoreThreads;
    }

    public void setAdminCoreThreads(int coreThreads) {
        this.adminCoreThreads = coreThreads;
    }

    public int getAdminMaxThreads() {
        return adminMaxThreads;
    }

    public void setAdminMaxThreads(int maxThreads) {
        this.adminMaxThreads = maxThreads;
    }

    public boolean isHttpServerEnabled() {
        return enableHttpServer;
    }

    public void setEnableHttpServer(boolean enableHttpServer) {
        this.enableHttpServer = enableHttpServer;
    }

    public boolean isSocketServerEnabled() {
        return enableSocketServer;
    }

    public void setAdminServerEnabled(boolean enableSocketServer) {
        this.enableSocketServer = enableSocketServer;
    }

    public boolean isAdminServerEnabled() {
        return enableAdminServer;
    }

    public long getStreamMaxReadBytesPerSec() {
        return streamMaxReadBytesPerSec;
    }

    public void setStreamMaxReadBytesPerSec(long streamMaxReadBytesPerSec) {
        this.streamMaxReadBytesPerSec = streamMaxReadBytesPerSec;
    }

    public long getStreamMaxWriteBytesPerSec() {
        return streamMaxWriteBytesPerSec;
    }

    public void setStreamMaxWriteBytesPerSec(long streamMaxWriteBytesPerSec) {
        this.streamMaxWriteBytesPerSec = streamMaxWriteBytesPerSec;
    }

    public void setEnableAdminServer(boolean enableAdminServer) {
        this.enableAdminServer = enableAdminServer;
    }

    public boolean isJmxEnabled() {
        return enableJmx;
    }

    public void setEnableJmx(boolean enableJmx) {
        this.enableJmx = enableJmx;
    }

    public boolean isPipelineRoutedStoreEnabled() {
        return enablePipelineRoutedStore;
    }

    public void setEnablePipelineRoutedStore(boolean enablePipelineRoutedStore) {
        this.enablePipelineRoutedStore = enablePipelineRoutedStore;
    }

    public long getPusherPollMs() {
        return pusherPollMs;
    }

    public boolean isGuiEnabled() {
        return enableGui;
    }

    public void setEnableGui(boolean enableGui) {
        this.enableGui = enableGui;
    }

    public String getMysqlUsername() {
        return mysqlUsername;
    }

    public void setMysqlUsername(String mysqlUsername) {
        this.mysqlUsername = mysqlUsername;
    }

    public String getMysqlPassword() {
        return mysqlPassword;
    }

    public void setMysqlPassword(String mysqlPassword) {
        this.mysqlPassword = mysqlPassword;
    }

    public String getMysqlDatabaseName() {
        return mysqlDatabaseName;
    }

    public void setMysqlDatabaseName(String mysqlDatabaseName) {
        this.mysqlDatabaseName = mysqlDatabaseName;
    }

    public String getMysqlHost() {
        return mysqlHost;
    }

    public void setMysqlHost(String mysqlHost) {
        this.mysqlHost = mysqlHost;
    }

    public int getMysqlPort() {
        return mysqlPort;
    }

    public void setMysqlPort(int mysqlPort) {
        this.mysqlPort = mysqlPort;
    }

    public String getSlopStoreType() {
        return slopStoreType;
    }

    public void setSlopStoreType(String slopStoreType) {
        this.slopStoreType = slopStoreType;
    }

    public int getSocketTimeoutMs() {
        return this.socketTimeoutMs;
    }

    public void setSocketTimeoutMs(int socketTimeoutMs) {
        this.socketTimeoutMs = socketTimeoutMs;
    }

    public int getClientSelectors() {
        return clientSelectors;
    }

    public void setClientSelectors(int clientSelectors) {
        this.clientSelectors = clientSelectors;
    }

    public int getClientRoutingTimeoutMs() {
        return this.clientRoutingTimeoutMs;
    }

    public void setClientRoutingTimeoutMs(int routingTimeoutMs) {
        this.clientRoutingTimeoutMs = routingTimeoutMs;
    }

    public int getClientMaxConnectionsPerNode() {
        return clientMaxConnectionsPerNode;
    }

    public void setClientMaxConnectionsPerNode(int maxConnectionsPerNode) {
        this.clientMaxConnectionsPerNode = maxConnectionsPerNode;
    }

    public int getClientConnectionTimeoutMs() {
        return clientConnectionTimeoutMs;
    }

    public void setClientConnectionTimeoutMs(int connectionTimeoutMs) {
        this.clientConnectionTimeoutMs = connectionTimeoutMs;
    }

    /**
     * @deprecated Use {@link #getFailureDetectorBannagePeriod()} instead
     */

    @Deprecated
    public int getClientNodeBannageMs() {
        return (int) failureDetectorBannagePeriod;
    }

    /**
     * @deprecated Use {@link #setFailureDetectorBannagePeriod(long)} instead
     */

    @Deprecated
    public void setClientNodeBannageMs(int nodeBannageMs) {
        this.failureDetectorBannagePeriod = nodeBannageMs;
    }

    public int getClientMaxThreads() {
        return clientMaxThreads;
    }

    public void setClientMaxThreads(int clientMaxThreads) {
        this.clientMaxThreads = clientMaxThreads;
    }

    public int getClientThreadIdleMs() {
        return clientThreadIdleMs;
    }

    public void setClientThreadIdleMs(int clientThreadIdleMs) {
        this.clientThreadIdleMs = clientThreadIdleMs;
    }

    public int getClientMaxQueuedRequests() {
        return clientMaxQueuedRequests;
    }

    public void setClientMaxQueuedRequests(int clientMaxQueuedRequests) {
        this.clientMaxQueuedRequests = clientMaxQueuedRequests;
    }

    public boolean isSlopEnabled() {
        return this.enableSlop;
    }

    public void setEnableSlop(boolean enableSlop) {
        this.enableSlop = enableSlop;
    }

    public boolean isVerboseLoggingEnabled() {
        return this.enableVerboseLogging;
    }

    public void setEnableVerboseLogging(boolean enableVerboseLogging) {
        this.enableVerboseLogging = enableVerboseLogging;
    }

    public boolean isStatTrackingEnabled() {
        return this.enableStatTracking;
    }

    public void setEnableStatTracking(boolean enableStatTracking) {
        this.enableStatTracking = enableStatTracking;
    }

    public boolean isMetadataCheckingEnabled() {
        return enableMetadataChecking;
    }

    public void setEnableMetadataChecking(boolean enableMetadataChecking) {
        this.enableMetadataChecking = enableMetadataChecking;
    }

    public boolean isRedirectRoutingEnabled() {
        return enableRedirectRouting;
    }

    public void setEnableRedirectRouting(boolean enableRedirectRouting) {
        this.enableRedirectRouting = enableRedirectRouting;
    }

    public long getBdbCheckpointBytes() {
        return this.bdbCheckpointBytes;
    }

    public void setBdbCheckpointBytes(long bdbCheckpointBytes) {
        this.bdbCheckpointBytes = bdbCheckpointBytes;
    }

    public long getBdbCheckpointMs() {
        return this.bdbCheckpointMs;
    }

    public void setBdbCheckpointMs(long bdbCheckpointMs) {
        this.bdbCheckpointMs = bdbCheckpointMs;
    }

    public int getSchedulerThreads() {
        return schedulerThreads;
    }

    public void setSchedulerThreads(int schedulerThreads) {
        this.schedulerThreads = schedulerThreads;
    }

    public String getReadOnlyDataStorageDirectory() {
        return this.readOnlyStorageDir;
    }

    public void setReadOnlyDataStorageDirectory(String readOnlyStorageDir) {
        this.readOnlyStorageDir = readOnlyStorageDir;
    }

    public int getReadOnlyBackups() {
        return readOnlyBackups;
    }

    public void setReadOnlyBackups(int readOnlyBackups) {
        this.readOnlyBackups = readOnlyBackups;
    }

    public boolean isBdbWriteTransactionsEnabled() {
        return bdbWriteTransactions;
    }

    public void setBdbWriteTransactions(boolean bdbWriteTransactions) {
        this.bdbWriteTransactions = bdbWriteTransactions;
    }

    public boolean isBdbSortedDuplicatesEnabled() {
        return this.bdbSortedDuplicates;
    }

    public void setBdbSortedDuplicates(boolean enable) {
        this.bdbSortedDuplicates = enable;
    }

    public void setBdbOneEnvPerStore(boolean bdbOneEnvPerStore) {
        this.bdbOneEnvPerStore = bdbOneEnvPerStore;
    }

    public boolean isBdbOneEnvPerStore() {
        return bdbOneEnvPerStore;
    }

    public int getSocketBufferSize() {
        return socketBufferSize;
    }

    public void setSocketBufferSize(int socketBufferSize) {
        this.socketBufferSize = socketBufferSize;
    }

    public boolean getSocketKeepAlive() {
        return this.socketKeepAlive;
    }

    public void setSocketKeepAlive(boolean on) {
        this.socketKeepAlive = on;
    }

    public boolean getUseNioConnector() {
        return this.useNioConnector;
    }

    public void setUseNioConnector(boolean useNio) {
        this.useNioConnector = useNio;
    }

    public int getNioConnectorSelectors() {
        return nioConnectorSelectors;
    }

    public void setNioConnectorSelectors(int nioConnectorSelectors) {
        this.nioConnectorSelectors = nioConnectorSelectors;
    }

    public int getNioAdminConnectorSelectors() {
        return nioAdminConnectorSelectors;
    }

    public void setNioAdminConnectorSelectors(int nioAdminConnectorSelectors) {
        this.nioAdminConnectorSelectors = nioAdminConnectorSelectors;
    }

    public int getAdminSocketBufferSize() {
        return adminStreamBufferSize;
    }

    public void setAdminSocketBufferSize(int socketBufferSize) {
        this.adminStreamBufferSize = socketBufferSize;
    }

    public List<String> getStorageConfigurations() {
        return storageConfigurations;
    }

    public void setStorageConfigurations(List<String> storageConfigurations) {
        this.storageConfigurations = storageConfigurations;
    }

    public Props getAllProps() {
        return this.allProps;
    }

    public void setRequestFormatType(RequestFormatType type) {
        this.requestFormatType = type;
    }

    public RequestFormatType getRequestFormatType() {
        return this.requestFormatType;
    }

    public boolean isServerRoutingEnabled() {
        return this.enableServerRouting;
    }

    public void setEnableServerRouting(boolean enableServerRouting) {
        this.enableServerRouting = enableServerRouting;
    }

    public int getNumCleanupPermits() {
        return numCleanupPermits;
    }

    public void setNumCleanupPermits(int numCleanupPermits) {
        this.numCleanupPermits = numCleanupPermits;
    }

    public String getFailureDetectorImplementation() {
        return failureDetectorImplementation;
    }

    public void setFailureDetectorImplementation(String failureDetectorImplementation) {
        this.failureDetectorImplementation = failureDetectorImplementation;
    }

    public long getFailureDetectorBannagePeriod() {
        return failureDetectorBannagePeriod;
    }

    public void setFailureDetectorBannagePeriod(long failureDetectorBannagePeriod) {
        this.failureDetectorBannagePeriod = failureDetectorBannagePeriod;
    }

    public int getFailureDetectorThreshold() {
        return failureDetectorThreshold;
    }

    public void setFailureDetectorThreshold(int failureDetectorThreshold) {
        this.failureDetectorThreshold = failureDetectorThreshold;
    }

    public int getFailureDetectorThresholdCountMinimum() {
        return failureDetectorThresholdCountMinimum;
    }

    public void setFailureDetectorThresholdCountMinimum(int failureDetectorThresholdCountMinimum) {
        this.failureDetectorThresholdCountMinimum = failureDetectorThresholdCountMinimum;
    }

    public long getFailureDetectorThresholdInterval() {
        return failureDetectorThresholdInterval;
    }

    public void setFailureDetectorThresholdInterval(long failureDetectorThresholdInterval) {
        this.failureDetectorThresholdInterval = failureDetectorThresholdInterval;
    }

    public long getFailureDetectorAsyncRecoveryInterval() {
        return failureDetectorAsyncRecoveryInterval;
    }

    public void setFailureDetectorAsyncRecoveryInterval(long failureDetectorAsyncRecoveryInterval) {
        this.failureDetectorAsyncRecoveryInterval = failureDetectorAsyncRecoveryInterval;
    }

    public List<String> getFailureDetectorCatastrophicErrorTypes() {
        return failureDetectorCatastrophicErrorTypes;
    }

    public void setFailureDetectorCatastrophicErrorTypes(List<String> failureDetectorCatastrophicErrorTypes) {
        this.failureDetectorCatastrophicErrorTypes = failureDetectorCatastrophicErrorTypes;
    }

    public long getFailureDetectorRequestLengthThreshold() {
        return failureDetectorRequestLengthThreshold;
    }

    public void setFailureDetectorRequestLengthThreshold(long failureDetectorRequestLengthThreshold) {
        this.failureDetectorRequestLengthThreshold = failureDetectorRequestLengthThreshold;
    }

    public int getRetentionCleanupFirstStartTimeInHour() {
        return retentionCleanupFirstStartTimeInHour;
    }

    public void setRetentionCleanupFirstStartTimeInHour(int retentionCleanupFirstStartTimeInHour) {
        this.retentionCleanupFirstStartTimeInHour = retentionCleanupFirstStartTimeInHour;
    }

    public int getRetentionCleanupScheduledPeriodInHour() {
        return retentionCleanupScheduledPeriodInHour;
    }

    public void setRetentionCleanupScheduledPeriodInHour(int retentionCleanupScheduledPeriodInHour) {
        this.retentionCleanupScheduledPeriodInHour = retentionCleanupScheduledPeriodInHour;
    }

    public int getAdminSocketTimeout() {
        return adminSocketTimeout;
    }

    public void setAdminSocketTimeout(int adminSocketTimeout) {
        this.adminSocketTimeout = adminSocketTimeout;
    }

    public int getAdminConnectionTimeout() {
        return adminConnectionTimeout;
    }

    public void setAdminConnectionTimeout(int adminConnectionTimeout) {
        this.adminConnectionTimeout = adminConnectionTimeout;
    }

    public void setMaxRebalancingAttempt(int maxRebalancingAttempt) {
        this.maxRebalancingAttempt = maxRebalancingAttempt;
    }

    public int getMaxRebalancingAttempt() {
        return this.maxRebalancingAttempt;
    }

    public int getRebalancingTimeout() {
        return rebalancingTimeoutInSeconds;
    }

    public void setRebalancingTimeout(int rebalancingTimeout) {
        this.rebalancingTimeoutInSeconds = rebalancingTimeout;
    }

    public VoldemortConfig(int nodeId, String voldemortHome) {
        this(new Props().with("node.id", nodeId).with("voldemort.home", voldemortHome));
    }

    public boolean isGossipEnabled() {
        return enableGossip;
    }

    public void setEnableGossip(boolean enableGossip) {
        this.enableGossip = enableGossip;
    }

    public String getReadOnlySearchStrategy() {
        return readOnlySearchStrategy;
    }

    public void setReadOnlySearchStrategy(String readOnlySearchStrategy) {
        this.readOnlySearchStrategy = readOnlySearchStrategy;
    }

    public boolean isNetworkClassLoaderEnabled() {
        return enableNetworkClassLoader;
    }

    public void setEnableNetworkClassLoader(boolean enableNetworkClassLoader) {
        this.enableNetworkClassLoader = enableNetworkClassLoader;
    }

    public int getRebalancingServicePeriod() {
        return rebalancingServicePeriod;
    }

    public void setEnableRebalanceService(boolean enableRebalanceService) {
        this.enableRebalanceService = enableRebalanceService;
    }

    public boolean isEnableRebalanceService() {
        return enableRebalanceService;
    }

    public int getMaxParallelStoresRebalancing() {
        return maxParallelStoresRebalancing;
    }

    public void setMaxParallelStoresRebalancing(int maxParallelStoresRebalancing) {
        this.maxParallelStoresRebalancing = maxParallelStoresRebalancing;
    }

}
>>>>>>> a24eb465
<|MERGE_RESOLUTION|>--- conflicted
+++ resolved
@@ -1,2323 +1,1194 @@
-<<<<<<< HEAD
-/*
- * Copyright 2008-2010 LinkedIn, Inc
- * 
- * Licensed under the Apache License, Version 2.0 (the "License"); you may not
- * use this file except in compliance with the License. You may obtain a copy of
- * the License at
- * 
- * http://www.apache.org/licenses/LICENSE-2.0
- * 
- * Unless required by applicable law or agreed to in writing, software
- * distributed under the License is distributed on an "AS IS" BASIS, WITHOUT
- * WARRANTIES OR CONDITIONS OF ANY KIND, either express or implied. See the
- * License for the specific language governing permissions and limitations under
- * the License.
- */
-
-package voldemort.server;
-
-import java.io.File;
-import java.io.IOException;
-import java.io.Serializable;
-import java.util.List;
-import java.util.Properties;
-
-import voldemort.client.protocol.RequestFormatType;
-import voldemort.cluster.failuredetector.FailureDetectorConfig;
-import voldemort.store.bdb.BdbStorageConfiguration;
-import voldemort.store.memory.CacheStorageConfiguration;
-import voldemort.store.memory.InMemoryStorageConfiguration;
-import voldemort.store.mysql.MysqlStorageConfiguration;
-import voldemort.store.readonly.BinarySearchStrategy;
-import voldemort.store.readonly.ReadOnlyStorageConfiguration;
-import voldemort.utils.ConfigurationException;
-import voldemort.utils.Props;
-import voldemort.utils.Time;
-import voldemort.utils.UndefinedPropertyException;
-import voldemort.utils.Utils;
-
-import com.google.common.collect.ImmutableList;
-
-/**
- * Configuration parameters for the voldemort server.
- * 
- * 
- */
-public class VoldemortConfig implements Serializable {
-
-    private static final long serialVersionUID = 1;
-    public static final String VOLDEMORT_HOME_VAR_NAME = "VOLDEMORT_HOME";
-    private static final String VOLDEMORT_NODE_ID_VAR_NAME = "VOLDEMORT_NODE_ID";
-    public static int VOLDEMORT_DEFAULT_ADMIN_PORT = 6660;
-
-    private int nodeId;
-
-    private String voldemortHome;
-    private String dataDirectory;
-    private String metadataDirectory;
-
-    private String slopStoreType;
-
-    private long bdbCacheSize;
-    private boolean bdbWriteTransactions;
-    private boolean bdbFlushTransactions;
-    private boolean bdbSortedDuplicates;
-    private String bdbDataDirectory;
-    private long bdbMaxLogFileSize;
-    private int bdbBtreeFanout;
-    private long bdbCheckpointBytes;
-    private long bdbCheckpointMs;
-    private boolean bdbOneEnvPerStore;
-    private int bdbCleanerMinFileUtilization;
-    private int bdbCleanerMinUtilization;
-    private boolean bdbCursorPreload;
-
-    private String mysqlUsername;
-    private String mysqlPassword;
-    private String mysqlDatabaseName;
-    private String mysqlHost;
-    private int mysqlPort;
-
-    private int readOnlyBackups;
-    private String readOnlyStorageDir;
-    private String readOnlySearchStrategy;
-
-    private int coreThreads;
-    private int maxThreads;
-
-    private int socketTimeoutMs;
-    private int socketBufferSize;
-    private int socketListenQueueLength;
-    private boolean socketKeepAlive;
-
-    private boolean useNioConnector;
-    private int nioConnectorSelectors;
-    private int nioAdminConnectorSelectors;
-    private int nioWorkerThreads;
-    private int nioAdminWorkerThreads;
-
-    private int clientRoutingTimeoutMs;
-    private int clientMaxConnectionsPerNode;
-    private int clientConnectionTimeoutMs;
-    private int clientMaxThreads;
-    private int clientThreadIdleMs;
-    private int clientMaxQueuedRequests;
-
-    private int schedulerThreads;
-
-    private int numCleanupPermits;
-
-    private RequestFormatType requestFormatType;
-
-    private boolean enableSlop;
-    private boolean enableGui;
-    private boolean enableHttpServer;
-    private boolean enableSocketServer;
-    private boolean enableAdminServer;
-    private boolean enableJmx;
-    private boolean enableVerboseLogging;
-    private boolean enableStatTracking;
-    private boolean enableServerRouting;
-    private boolean enableMetadataChecking;
-    private boolean enableRedirectRouting;
-    private boolean enableNetworkClassLoader;
-    private boolean enableGossip;
-    private boolean enableRebalanceService;
-
-    private List<String> storageConfigurations;
-
-    private Props allProps;
-
-    private final long pusherPollMs;
-
-    private int adminCoreThreads;
-    private int adminMaxThreads;
-    private int adminStreamBufferSize;
-    private int adminSocketTimeout;
-    private int adminConnectionTimeout;
-
-    private long streamMaxReadBytesPerSec;
-    private long streamMaxWriteBytesPerSec;
-
-    public int getGossipInterval() {
-        return gossipInterval;
-    }
-
-    public void setGossipInterval(int gossipInterval) {
-        this.gossipInterval = gossipInterval;
-    }
-
-    private int gossipInterval;
-    private String failureDetectorImplementation;
-    private long failureDetectorBannagePeriod;
-    private int failureDetectorThreshold;
-    private int failureDetectorThresholdCountMinimum;
-    private long failureDetectorThresholdInterval;
-    private long failureDetectorAsyncRecoveryInterval;
-    private volatile List<String> failureDetectorCatastrophicErrorTypes;
-    private long failureDetectorRequestLengthThreshold;
-
-    private int retentionCleanupFirstStartTimeInHour;
-    private int retentionCleanupScheduledPeriodInHour;
-
-    private int maxRebalancingAttempt;
-    private int rebalancingTimeoutInSeconds;
-    private int rebalancingServicePeriod;
-    private int maxParallelStoresRebalancing;
-
-    public VoldemortConfig(Properties props) {
-        this(new Props(props));
-    }
-
-    public VoldemortConfig(Props props) {
-        try {
-            this.nodeId = props.getInt("node.id");
-        } catch(UndefinedPropertyException e) {
-            this.nodeId = getIntEnvVariable(VOLDEMORT_NODE_ID_VAR_NAME);
-        }
-        this.voldemortHome = props.getString("voldemort.home");
-        this.dataDirectory = props.getString("data.directory", this.voldemortHome + File.separator
-                                                               + "data");
-        this.metadataDirectory = props.getString("metadata.directory", voldemortHome
-                                                                       + File.separator + "config");
-
-        this.bdbCacheSize = props.getBytes("bdb.cache.size", 200 * 1024 * 1024);
-        this.bdbWriteTransactions = props.getBoolean("bdb.write.transactions", false);
-        this.bdbFlushTransactions = props.getBoolean("bdb.flush.transactions", false);
-        this.bdbDataDirectory = props.getString("bdb.data.directory", this.dataDirectory
-                                                                      + File.separator + "bdb");
-        this.bdbMaxLogFileSize = props.getBytes("bdb.max.logfile.size", 60 * 1024 * 1024);
-        this.bdbBtreeFanout = props.getInt("bdb.btree.fanout", 512);
-        this.bdbCheckpointBytes = props.getLong("bdb.checkpoint.interval.bytes", 20 * 1024 * 1024);
-        this.bdbCheckpointMs = props.getLong("bdb.checkpoint.interval.ms", 30 * Time.MS_PER_SECOND);
-        this.bdbSortedDuplicates = props.getBoolean("bdb.enable.sorted.duplicates", true);
-        this.bdbOneEnvPerStore = props.getBoolean("bdb.one.env.per.store", false);
-        this.bdbCleanerMinFileUtilization = props.getInt("bdb.cleaner.min.file.utilization", 5);
-        this.bdbCleanerMinUtilization = props.getInt("bdb.cleaner.minUtilization", 50);
-
-        // enabling preload make cursor slow for insufficient bdb cache size.
-        this.bdbCursorPreload = props.getBoolean("bdb.cursor.preload", false);
-
-        this.readOnlyBackups = props.getInt("readonly.backups", 1);
-        this.readOnlySearchStrategy = props.getString("readonly.search.strategy",
-                                                      BinarySearchStrategy.class.getName());
-        this.readOnlyStorageDir = props.getString("readonly.data.directory", this.dataDirectory
-                                                                             + File.separator
-                                                                             + "read-only");
-
-        this.slopStoreType = props.getString("slop.store.engine", BdbStorageConfiguration.TYPE_NAME);
-
-        this.mysqlUsername = props.getString("mysql.user", "root");
-        this.mysqlPassword = props.getString("mysql.password", "");
-        this.mysqlHost = props.getString("mysql.host", "localhost");
-        this.mysqlPort = props.getInt("mysql.port", 3306);
-        this.mysqlDatabaseName = props.getString("mysql.database", "voldemort");
-
-        this.maxThreads = props.getInt("max.threads", 100);
-        this.coreThreads = props.getInt("core.threads", Math.max(1, maxThreads / 2));
-
-        // Admin client should have less threads but very high buffer size.
-        this.adminMaxThreads = props.getInt("admin.max.threads", 20);
-        this.adminCoreThreads = props.getInt("admin.core.threads", Math.max(1, adminMaxThreads / 2));
-        this.adminStreamBufferSize = (int) props.getBytes("admin.streams.buffer.size", 32 * 1024);
-        this.adminConnectionTimeout = props.getInt("admin.client.connection.timeout.sec", 60);
-        this.adminSocketTimeout = props.getInt("admin.client.socket.timeout.sec", 24 * 60 * 60);
-
-        this.streamMaxReadBytesPerSec = props.getBytes("stream.read.byte.per.sec", 10 * 1000 * 1000);
-        this.streamMaxWriteBytesPerSec = props.getBytes("stream.write.byte.per.sec",
-                                                        10 * 1000 * 1000);
-
-        this.socketTimeoutMs = props.getInt("socket.timeout.ms", 4000);
-        this.socketBufferSize = (int) props.getBytes("socket.buffer.size", 32 * 1024);
-        this.socketListenQueueLength = props.getInt("socket.listen.queue.length", 0);
-        this.socketKeepAlive = props.getBoolean("socket.keepalive", false);
-
-        this.useNioConnector = props.getBoolean("enable.nio.connector", false);
-        this.nioConnectorSelectors = props.getInt("nio.connector.selectors",
-                                                  Math.max(8, Runtime.getRuntime()
-                                                                     .availableProcessors()));
-        this.nioAdminConnectorSelectors = props.getInt("nio.admin.connector.selectors",
-                                                       Math.max(8, Runtime.getRuntime()
-                                                                          .availableProcessors()));
-        this.nioWorkerThreads = props.getInt("nio.worker.threads", nioConnectorSelectors * 2);
-        this.nioAdminWorkerThreads = props.getInt("nio.admin.worker.threads",
-                                                  nioAdminConnectorSelectors * 2);
-
-        this.clientMaxConnectionsPerNode = props.getInt("client.max.connections.per.node", 5);
-        this.clientConnectionTimeoutMs = props.getInt("client.connection.timeout.ms", 400);
-        this.clientRoutingTimeoutMs = props.getInt("client.routing.timeout.ms", 5000);
-        this.clientMaxThreads = props.getInt("client.max.threads", 100);
-        this.clientThreadIdleMs = props.getInt("client.thread.idle.ms", 5000);
-        this.clientMaxQueuedRequests = props.getInt("client.max.queued.requests", 1000);
-
-        this.enableHttpServer = props.getBoolean("http.enable", true);
-        this.enableSocketServer = props.getBoolean("socket.enable", true);
-        this.enableAdminServer = props.getBoolean("admin.enable", true);
-        this.enableJmx = props.getBoolean("jmx.enable", true);
-        this.enableSlop = props.getBoolean("slop.enable", true);
-        this.enableVerboseLogging = props.getBoolean("enable.verbose.logging", true);
-        this.enableStatTracking = props.getBoolean("enable.stat.tracking", true);
-        this.enableServerRouting = props.getBoolean("enable.server.routing", true);
-        this.enableMetadataChecking = props.getBoolean("enable.metadata.checking", true);
-        this.enableRedirectRouting = props.getBoolean("enable.redirect.routing", true);
-        this.enableGossip = props.getBoolean("enable.gossip", false);
-        this.enableRebalanceService = props.getBoolean("enable.rebalancing", true);
-
-        this.gossipInterval = props.getInt("gossip.interval.ms", 30 * 1000);
-        this.pusherPollMs = props.getInt("pusher.poll.ms", 2 * 60 * 1000);
-
-        this.schedulerThreads = props.getInt("scheduler.threads", 3);
-
-        this.numCleanupPermits = props.getInt("num.cleanup.permits", 1);
-
-        this.storageConfigurations = props.getList("storage.configs",
-                                                   ImmutableList.of(BdbStorageConfiguration.class.getName(),
-                                                                    MysqlStorageConfiguration.class.getName(),
-                                                                    InMemoryStorageConfiguration.class.getName(),
-                                                                    CacheStorageConfiguration.class.getName(),
-                                                                    ReadOnlyStorageConfiguration.class.getName()));
-
-        // start at midnight (0-23)
-        this.retentionCleanupFirstStartTimeInHour = props.getInt("retention.cleanup.first.start.hour",
-                                                                 0);
-        // repeat every 24 hours
-        this.retentionCleanupScheduledPeriodInHour = props.getInt("retention.cleanup.period.hours",
-                                                                  24);
-
-        // save props for access from plugins
-        this.allProps = props;
-
-        String requestFormatName = props.getString("request.format",
-                                                   RequestFormatType.VOLDEMORT_V1.getCode());
-        this.requestFormatType = RequestFormatType.fromCode(requestFormatName);
-
-        // rebalancing parameters
-        this.maxRebalancingAttempt = props.getInt("max.rebalancing.attempts", 3);
-        this.rebalancingTimeoutInSeconds = props.getInt("rebalancing.timeout.seconds", 60 * 60);
-        this.rebalancingServicePeriod = props.getInt("rebalancing.service.period.ms", 1000);
-        this.maxParallelStoresRebalancing = props.getInt("max.parallel.stores.rebalancing", 3);
-
-        this.failureDetectorImplementation = props.getString("failuredetector.implementation",
-                                                             FailureDetectorConfig.DEFAULT_IMPLEMENTATION_CLASS_NAME);
-
-        // We're changing the property from "client.node.bannage.ms" to
-        // "failuredetector.bannage.period" so if we have the old one, migrate
-        // it over.
-        if(props.containsKey("client.node.bannage.ms")
-           && !props.containsKey("failuredetector.bannage.period")) {
-            props.put("failuredetector.bannage.period", props.get("client.node.bannage.ms"));
-        }
-
-        this.failureDetectorBannagePeriod = props.getLong("failuredetector.bannage.period",
-                                                          FailureDetectorConfig.DEFAULT_BANNAGE_PERIOD);
-        this.failureDetectorThreshold = props.getInt("failuredetector.threshold",
-                                                     FailureDetectorConfig.DEFAULT_THRESHOLD);
-        this.failureDetectorThresholdCountMinimum = props.getInt("failuredetector.threshold.countminimum",
-                                                                 FailureDetectorConfig.DEFAULT_THRESHOLD_COUNT_MINIMUM);
-        this.failureDetectorThresholdInterval = props.getLong("failuredetector.threshold.interval",
-                                                              FailureDetectorConfig.DEFAULT_THRESHOLD_INTERVAL);
-        this.failureDetectorAsyncRecoveryInterval = props.getLong("failuredetector.asyncrecovery.interval",
-                                                                  FailureDetectorConfig.DEFAULT_ASYNC_RECOVERY_INTERVAL);
-        this.failureDetectorCatastrophicErrorTypes = props.getList("failuredetector.catastrophic.error.types",
-                                                                   FailureDetectorConfig.DEFAULT_CATASTROPHIC_ERROR_TYPES);
-        this.failureDetectorRequestLengthThreshold = props.getLong("failuredetector.request.length.threshold",
-                                                                   getSocketTimeoutMs());
-
-        // network class loader disable by default.
-        this.enableNetworkClassLoader = props.getBoolean("enable.network.classloader", false);
-
-        validateParams();
-    }
-
-    private void validateParams() {
-        if(coreThreads < 0)
-            throw new IllegalArgumentException("core.threads cannot be less than 1");
-        else if(coreThreads > maxThreads)
-            throw new IllegalArgumentException("core.threads cannot be greater than max.threads.");
-        if(maxThreads < 1)
-            throw new ConfigurationException("max.threads cannot be less than 1.");
-        if(pusherPollMs < 1)
-            throw new ConfigurationException("pusher.poll.ms cannot be less than 1.");
-        if(socketTimeoutMs < 0)
-            throw new ConfigurationException("socket.timeout.ms must be 0 or more ms.");
-        if(clientRoutingTimeoutMs < 0)
-            throw new ConfigurationException("routing.timeout.ms must be 0 or more ms.");
-        if(schedulerThreads < 1)
-            throw new ConfigurationException("Must have at least 1 scheduler thread, "
-                                             + this.schedulerThreads + " set.");
-        if(enableServerRouting && !enableSocketServer)
-            throw new ConfigurationException("Server-side routing is enabled, this requires the socket server to also be enabled.");
-    }
-
-    private int getIntEnvVariable(String name) {
-        String var = System.getenv(name);
-        if(var == null)
-            throw new ConfigurationException("The environment variable " + name
-                                             + " is not defined.");
-        try {
-            return Integer.parseInt(var);
-        } catch(NumberFormatException e) {
-            throw new ConfigurationException("Invalid format for environment variable " + name
-                                             + ", expecting an integer.", e);
-        }
-    }
-
-    public static VoldemortConfig loadFromEnvironmentVariable() {
-        String voldemortHome = System.getenv(VoldemortConfig.VOLDEMORT_HOME_VAR_NAME);
-        if(voldemortHome == null)
-            throw new ConfigurationException("No environment variable "
-                                             + VoldemortConfig.VOLDEMORT_HOME_VAR_NAME
-                                             + " has been defined, set it!");
-
-        return loadFromVoldemortHome(voldemortHome);
-    }
-
-    public static VoldemortConfig loadFromVoldemortHome(String voldemortHome) {
-        if(!Utils.isReadableDir(voldemortHome))
-            throw new ConfigurationException("Attempt to load configuration from VOLDEMORT_HOME, "
-                                             + voldemortHome
-                                             + " failed. That is not a readable directory.");
-
-        String propertiesFile = voldemortHome + File.separator + "config" + File.separator
-                                + "server.properties";
-        if(!Utils.isReadableFile(propertiesFile))
-            throw new ConfigurationException(propertiesFile
-                                             + " is not a readable configuration file.");
-
-        Props properties = null;
-        try {
-            properties = new Props(new File(propertiesFile));
-            properties.put("voldemort.home", voldemortHome);
-        } catch(IOException e) {
-            throw new ConfigurationException(e);
-        }
-
-        return new VoldemortConfig(properties);
-    }
-
-    /**
-     * The node id given by "node.id" property default: VOLDEMORT_NODE_ID
-     * environment variable
-     */
-    public int getNodeId() {
-        return nodeId;
-    }
-
-    public void setNodeId(int nodeId) {
-        this.nodeId = nodeId;
-    }
-
-    /**
-     * The node id given by "voldemort.home" default: VOLDEMORT_HOME environment
-     * variable
-     */
-    public String getVoldemortHome() {
-        return voldemortHome;
-    }
-
-    public void setVoldemortHome(String voldemortHome) {
-        this.voldemortHome = voldemortHome;
-    }
-
-    /**
-     * The directory name given by "data.directory" default: voldemort.home/data
-     */
-    public String getDataDirectory() {
-        return dataDirectory;
-    }
-
-    public void setDataDirectory(String dataDirectory) {
-        this.dataDirectory = dataDirectory;
-    }
-
-    /**
-     * The directory name given by "metadata.directory" default:
-     * voldemort.home/config
-     */
-    public String getMetadataDirectory() {
-        return metadataDirectory;
-    }
-
-    public void setMetadataDirectory(String metadataDirectory) {
-        this.metadataDirectory = metadataDirectory;
-    }
-
-    /**
-     * The cache size given by "bdb.cache.size" in bytes default: 200MB
-     */
-    public long getBdbCacheSize() {
-        return bdbCacheSize;
-    }
-
-    public void setBdbCacheSize(int bdbCacheSize) {
-        this.bdbCacheSize = bdbCacheSize;
-    }
-
-    /**
-     * Given by "bdb.flush.transactions". If true then sync transactions to disk
-     * immediately. default: false
-     */
-    public boolean isBdbFlushTransactionsEnabled() {
-        return bdbFlushTransactions;
-    }
-
-    public void setBdbFlushTransactions(boolean bdbSyncTransactions) {
-        this.bdbFlushTransactions = bdbSyncTransactions;
-    }
-
-    /**
-     * The directory in which bdb data is stored. Given by "bdb.data.directory"
-     * default: data.directory/bdb
-     */
-    public String getBdbDataDirectory() {
-        return bdbDataDirectory;
-    }
-
-    public void setBdbDataDirectory(String bdbDataDirectory) {
-        this.bdbDataDirectory = bdbDataDirectory;
-    }
-
-    /**
-     * The maximum size of a single .jdb log file in bytes. Given by
-     * "bdb.max.logfile.size" default: 60MB
-     */
-    public long getBdbMaxLogFileSize() {
-        return this.bdbMaxLogFileSize;
-    }
-
-    public void setBdbMaxLogFileSize(long bdbMaxLogFileSize) {
-        this.bdbMaxLogFileSize = bdbMaxLogFileSize;
-    }
-
-    /**
-     * A log file will be cleaned if its utilization percentage is below this
-     * value, irrespective of total utilization.
-     * 
-     * <ul>
-     * <li>property: "bdb.cleaner.minFileUtilization"</li>
-     * <li>default: 5</li>
-     * <li>minimum: 0</li>
-     * <li>maximum: 50</li>
-     * </ul>
-     */
-    public int getBdbCleanerMinFileUtilization() {
-        return bdbCleanerMinFileUtilization;
-    }
-
-    public final void setBdbCleanerMinFileUtilization(int minFileUtilization) {
-        if(minFileUtilization < 0 || minFileUtilization > 50)
-            throw new IllegalArgumentException("minFileUtilization should be between 0 and 50 (both inclusive)");
-        this.bdbCleanerMinFileUtilization = minFileUtilization;
-    }
-
-    /**
-     * 
-     * The cleaner will keep the total disk space utilization percentage above
-     * this value.
-     * 
-     * <ul>
-     * <li>property: "bdb.cleaner.minUtilization"</li>
-     * <li>default: 50</li>
-     * <li>minimum: 0</li>
-     * <li>maximum: 90</li>
-     * </ul>
-     */
-    public int getBdbCleanerMinUtilization() {
-        return bdbCleanerMinUtilization;
-    }
-
-    public final void setBdbCleanerMinUtilization(int minUtilization) {
-        if(minUtilization < 0 || minUtilization > 90)
-            throw new IllegalArgumentException("minUtilization should be between 0 and 90 (both inclusive)");
-        this.bdbCleanerMinUtilization = minUtilization;
-    }
-
-    /**
-     * 
-     * The btree node fanout. Given by "bdb.btree.fanout". default: 512
-     */
-    public int getBdbBtreeFanout() {
-        return this.bdbBtreeFanout;
-    }
-
-    public void setBdbBtreeFanout(int bdbBtreeFanout) {
-        this.bdbBtreeFanout = bdbBtreeFanout;
-    }
-
-    /**
-     * Do we preload the cursor or not? The advantage of preloading for cursor
-     * is faster streaming performance, as entries are fetched in disk order.
-     * Incidentally, pre-loading is only a side-effect of what we're really
-     * trying to do: fetch in disk (as opposed to key) order, but there doesn't
-     * seem to be an easy/intuitive way to do for BDB JE.
-     */
-    public boolean getBdbCursorPreload() {
-        return this.bdbCursorPreload;
-    }
-
-    public void setBdbCursorPreload(boolean bdbCursorPreload) {
-        this.bdbCursorPreload = bdbCursorPreload;
-    }
-
-    /**
-     * The comfortable number of threads the threadpool will attempt to
-     * maintain. Specified by "core.threads" default: max(1, floor(0.5 *
-     * max.threads))
-     */
-    public int getCoreThreads() {
-        return coreThreads;
-    }
-
-    public void setCoreThreads(int coreThreads) {
-        this.coreThreads = coreThreads;
-    }
-
-    /**
-     * The maximum number of threadpool threads set by "max.threads" default:
-     * 100
-     */
-    public int getMaxThreads() {
-        return maxThreads;
-    }
-
-    public void setMaxThreads(int maxThreads) {
-        this.maxThreads = maxThreads;
-    }
-
-    public int getAdminCoreThreads() {
-        return adminCoreThreads;
-    }
-
-    public void setAdminCoreThreads(int coreThreads) {
-        this.adminCoreThreads = coreThreads;
-    }
-
-    public int getAdminMaxThreads() {
-        return adminMaxThreads;
-    }
-
-    public void setAdminMaxThreads(int maxThreads) {
-        this.adminMaxThreads = maxThreads;
-    }
-
-    public boolean isHttpServerEnabled() {
-        return enableHttpServer;
-    }
-
-    public void setEnableHttpServer(boolean enableHttpServer) {
-        this.enableHttpServer = enableHttpServer;
-    }
-
-    public boolean isSocketServerEnabled() {
-        return enableSocketServer;
-    }
-
-    public void setAdminServerEnabled(boolean enableSocketServer) {
-        this.enableSocketServer = enableSocketServer;
-    }
-
-    public boolean isAdminServerEnabled() {
-        return enableAdminServer;
-    }
-
-    public long getStreamMaxReadBytesPerSec() {
-        return streamMaxReadBytesPerSec;
-    }
-
-    public void setStreamMaxReadBytesPerSec(long streamMaxReadBytesPerSec) {
-        this.streamMaxReadBytesPerSec = streamMaxReadBytesPerSec;
-    }
-
-    public long getStreamMaxWriteBytesPerSec() {
-        return streamMaxWriteBytesPerSec;
-    }
-
-    public void setStreamMaxWriteBytesPerSec(long streamMaxWriteBytesPerSec) {
-        this.streamMaxWriteBytesPerSec = streamMaxWriteBytesPerSec;
-    }
-
-    public void setEnableAdminServer(boolean enableAdminServer) {
-        this.enableAdminServer = enableAdminServer;
-    }
-
-    public boolean isJmxEnabled() {
-        return enableJmx;
-    }
-
-    public void setEnableJmx(boolean enableJmx) {
-        this.enableJmx = enableJmx;
-    }
-
-    public long getPusherPollMs() {
-        return pusherPollMs;
-    }
-
-    public boolean isGuiEnabled() {
-        return enableGui;
-    }
-
-    public void setEnableGui(boolean enableGui) {
-        this.enableGui = enableGui;
-    }
-
-    public String getMysqlUsername() {
-        return mysqlUsername;
-    }
-
-    public void setMysqlUsername(String mysqlUsername) {
-        this.mysqlUsername = mysqlUsername;
-    }
-
-    public String getMysqlPassword() {
-        return mysqlPassword;
-    }
-
-    public void setMysqlPassword(String mysqlPassword) {
-        this.mysqlPassword = mysqlPassword;
-    }
-
-    public String getMysqlDatabaseName() {
-        return mysqlDatabaseName;
-    }
-
-    public void setMysqlDatabaseName(String mysqlDatabaseName) {
-        this.mysqlDatabaseName = mysqlDatabaseName;
-    }
-
-    public String getMysqlHost() {
-        return mysqlHost;
-    }
-
-    public void setMysqlHost(String mysqlHost) {
-        this.mysqlHost = mysqlHost;
-    }
-
-    public int getMysqlPort() {
-        return mysqlPort;
-    }
-
-    public void setMysqlPort(int mysqlPort) {
-        this.mysqlPort = mysqlPort;
-    }
-
-    public String getSlopStoreType() {
-        return slopStoreType;
-    }
-
-    public void setSlopStoreType(String slopStoreType) {
-        this.slopStoreType = slopStoreType;
-    }
-
-    public int getSocketTimeoutMs() {
-        return this.socketTimeoutMs;
-    }
-
-    public void setSocketTimeoutMs(int socketTimeoutMs) {
-        this.socketTimeoutMs = socketTimeoutMs;
-    }
-
-    public int getRoutingTimeoutMs() {
-        return this.clientRoutingTimeoutMs;
-    }
-
-    public void setClientRoutingTimeoutMs(int routingTimeoutMs) {
-        this.clientRoutingTimeoutMs = routingTimeoutMs;
-    }
-
-    public int getClientMaxConnectionsPerNode() {
-        return clientMaxConnectionsPerNode;
-    }
-
-    public void setClientMaxConnectionsPerNode(int maxConnectionsPerNode) {
-        this.clientMaxConnectionsPerNode = maxConnectionsPerNode;
-    }
-
-    public int getClientConnectionTimeoutMs() {
-        return clientConnectionTimeoutMs;
-    }
-
-    public void setClientConnectionTimeoutMs(int connectionTimeoutMs) {
-        this.clientConnectionTimeoutMs = connectionTimeoutMs;
-    }
-
-    /**
-     * @deprecated Use {@link #getFailureDetectorBannagePeriod()} instead
-     */
-
-    @Deprecated
-    public int getClientNodeBannageMs() {
-        return (int) failureDetectorBannagePeriod;
-    }
-
-    /**
-     * @deprecated Use {@link #setFailureDetectorBannagePeriod(long)} instead
-     */
-
-    @Deprecated
-    public void setClientNodeBannageMs(int nodeBannageMs) {
-        this.failureDetectorBannagePeriod = nodeBannageMs;
-    }
-
-    public int getClientMaxThreads() {
-        return clientMaxThreads;
-    }
-
-    public void setClientMaxThreads(int clientMaxThreads) {
-        this.clientMaxThreads = clientMaxThreads;
-    }
-
-    public int getClientThreadIdleMs() {
-        return clientThreadIdleMs;
-    }
-
-    public void setClientThreadIdleMs(int clientThreadIdleMs) {
-        this.clientThreadIdleMs = clientThreadIdleMs;
-    }
-
-    public int getClientMaxQueuedRequests() {
-        return clientMaxQueuedRequests;
-    }
-
-    public void setClientMaxQueuedRequests(int clientMaxQueuedRequests) {
-        this.clientMaxQueuedRequests = clientMaxQueuedRequests;
-    }
-
-    public boolean isSlopEnabled() {
-        return this.enableSlop;
-    }
-
-    public void setEnableSlop(boolean enableSlop) {
-        this.enableSlop = enableSlop;
-    }
-
-    public boolean isVerboseLoggingEnabled() {
-        return this.enableVerboseLogging;
-    }
-
-    public void setEnableVerboseLogging(boolean enableVerboseLogging) {
-        this.enableVerboseLogging = enableVerboseLogging;
-    }
-
-    public boolean isStatTrackingEnabled() {
-        return this.enableStatTracking;
-    }
-
-    public void setEnableStatTracking(boolean enableStatTracking) {
-        this.enableStatTracking = enableStatTracking;
-    }
-
-    public boolean isMetadataCheckingEnabled() {
-        return enableMetadataChecking;
-    }
-
-    public void setEnableMetadataChecking(boolean enableMetadataChecking) {
-        this.enableMetadataChecking = enableMetadataChecking;
-    }
-
-    public boolean isRedirectRoutingEnabled() {
-        return enableRedirectRouting;
-    }
-
-    public void setEnableRedirectRouting(boolean enableRedirectRouting) {
-        this.enableRedirectRouting = enableRedirectRouting;
-    }
-
-    public long getBdbCheckpointBytes() {
-        return this.bdbCheckpointBytes;
-    }
-
-    public void setBdbCheckpointBytes(long bdbCheckpointBytes) {
-        this.bdbCheckpointBytes = bdbCheckpointBytes;
-    }
-
-    public long getBdbCheckpointMs() {
-        return this.bdbCheckpointMs;
-    }
-
-    public void setBdbCheckpointMs(long bdbCheckpointMs) {
-        this.bdbCheckpointMs = bdbCheckpointMs;
-    }
-
-    public int getSchedulerThreads() {
-        return schedulerThreads;
-    }
-
-    public void setSchedulerThreads(int schedulerThreads) {
-        this.schedulerThreads = schedulerThreads;
-    }
-
-    public String getReadOnlyDataStorageDirectory() {
-        return this.readOnlyStorageDir;
-    }
-
-    public void setReadOnlyDataStorageDirectory(String readOnlyStorageDir) {
-        this.readOnlyStorageDir = readOnlyStorageDir;
-    }
-
-    public int getReadOnlyBackups() {
-        return readOnlyBackups;
-    }
-
-    public void setReadOnlyBackups(int readOnlyBackups) {
-        this.readOnlyBackups = readOnlyBackups;
-    }
-
-    public boolean isBdbWriteTransactionsEnabled() {
-        return bdbWriteTransactions;
-    }
-
-    public void setBdbWriteTransactions(boolean bdbWriteTransactions) {
-        this.bdbWriteTransactions = bdbWriteTransactions;
-    }
-
-    public boolean isBdbSortedDuplicatesEnabled() {
-        return this.bdbSortedDuplicates;
-    }
-
-    public void setBdbSortedDuplicates(boolean enable) {
-        this.bdbSortedDuplicates = enable;
-    }
-
-    public void setBdbOneEnvPerStore(boolean bdbOneEnvPerStore) {
-        this.bdbOneEnvPerStore = bdbOneEnvPerStore;
-    }
-
-    public boolean isBdbOneEnvPerStore() {
-        return bdbOneEnvPerStore;
-    }
-
-    public int getSocketBufferSize() {
-        return socketBufferSize;
-    }
-
-    public void setSocketBufferSize(int socketBufferSize) {
-        this.socketBufferSize = socketBufferSize;
-    }
-
-    public int getSocketListenQueueLength() {
-        return socketListenQueueLength;
-    }
-
-    public void setSocketListenQueueLength(int socketListenQueueLength) {
-        this.socketListenQueueLength = socketListenQueueLength;
-    }
-
-    public boolean getSocketKeepAlive() {
-        return this.socketKeepAlive;
-    }
-
-    public void setSocketKeepAlive(boolean on) {
-        this.socketKeepAlive = on;
-    }
-
-    public boolean getUseNioConnector() {
-        return this.useNioConnector;
-    }
-
-    public void setUseNioConnector(boolean useNio) {
-        this.useNioConnector = useNio;
-    }
-
-    public int getNioConnectorSelectors() {
-        return nioConnectorSelectors;
-    }
-
-    public void setNioConnectorSelectors(int nioConnectorSelectors) {
-        this.nioConnectorSelectors = nioConnectorSelectors;
-    }
-
-    public int getNioAdminConnectorSelectors() {
-        return nioAdminConnectorSelectors;
-    }
-
-    public void setNioAdminConnectorSelectors(int nioAdminConnectorSelectors) {
-        this.nioAdminConnectorSelectors = nioAdminConnectorSelectors;
-    }
-
-    public int getNioWorkerThreads() {
-        return nioWorkerThreads;
-    }
-
-    public void setNioWorkerThreads(int nioWorkerThreads) {
-        this.nioWorkerThreads = nioWorkerThreads;
-    }
-
-    public int getNioAdminWorkerThreads() {
-        return nioAdminWorkerThreads;
-    }
-
-    public void setNioAdminWorkerThreads(int count) {
-        this.nioAdminWorkerThreads = count;
-    }
-
-    public int getAdminSocketBufferSize() {
-        return adminStreamBufferSize;
-    }
-
-    public void setAdminSocketBufferSize(int socketBufferSize) {
-        this.adminStreamBufferSize = socketBufferSize;
-    }
-
-    public List<String> getStorageConfigurations() {
-        return storageConfigurations;
-    }
-
-    public void setStorageConfigurations(List<String> storageConfigurations) {
-        this.storageConfigurations = storageConfigurations;
-    }
-
-    public Props getAllProps() {
-        return this.allProps;
-    }
-
-    public void setRequestFormatType(RequestFormatType type) {
-        this.requestFormatType = type;
-    }
-
-    public RequestFormatType getRequestFormatType() {
-        return this.requestFormatType;
-    }
-
-    public boolean isServerRoutingEnabled() {
-        return this.enableServerRouting;
-    }
-
-    public void setEnableServerRouting(boolean enableServerRouting) {
-        this.enableServerRouting = enableServerRouting;
-    }
-
-    public int getNumCleanupPermits() {
-        return numCleanupPermits;
-    }
-
-    public void setNumCleanupPermits(int numCleanupPermits) {
-        this.numCleanupPermits = numCleanupPermits;
-    }
-
-    public String getFailureDetectorImplementation() {
-        return failureDetectorImplementation;
-    }
-
-    public void setFailureDetectorImplementation(String failureDetectorImplementation) {
-        this.failureDetectorImplementation = failureDetectorImplementation;
-    }
-
-    public long getFailureDetectorBannagePeriod() {
-        return failureDetectorBannagePeriod;
-    }
-
-    public void setFailureDetectorBannagePeriod(long failureDetectorBannagePeriod) {
-        this.failureDetectorBannagePeriod = failureDetectorBannagePeriod;
-    }
-
-    public int getFailureDetectorThreshold() {
-        return failureDetectorThreshold;
-    }
-
-    public void setFailureDetectorThreshold(int failureDetectorThreshold) {
-        this.failureDetectorThreshold = failureDetectorThreshold;
-    }
-
-    public int getFailureDetectorThresholdCountMinimum() {
-        return failureDetectorThresholdCountMinimum;
-    }
-
-    public void setFailureDetectorThresholdCountMinimum(int failureDetectorThresholdCountMinimum) {
-        this.failureDetectorThresholdCountMinimum = failureDetectorThresholdCountMinimum;
-    }
-
-    public long getFailureDetectorThresholdInterval() {
-        return failureDetectorThresholdInterval;
-    }
-
-    public void setFailureDetectorThresholdInterval(long failureDetectorThresholdInterval) {
-        this.failureDetectorThresholdInterval = failureDetectorThresholdInterval;
-    }
-
-    public long getFailureDetectorAsyncRecoveryInterval() {
-        return failureDetectorAsyncRecoveryInterval;
-    }
-
-    public void setFailureDetectorAsyncRecoveryInterval(long failureDetectorAsyncRecoveryInterval) {
-        this.failureDetectorAsyncRecoveryInterval = failureDetectorAsyncRecoveryInterval;
-    }
-
-    public List<String> getFailureDetectorCatastrophicErrorTypes() {
-        return failureDetectorCatastrophicErrorTypes;
-    }
-
-    public void setFailureDetectorCatastrophicErrorTypes(List<String> failureDetectorCatastrophicErrorTypes) {
-        this.failureDetectorCatastrophicErrorTypes = failureDetectorCatastrophicErrorTypes;
-    }
-
-    public long getFailureDetectorRequestLengthThreshold() {
-        return failureDetectorRequestLengthThreshold;
-    }
-
-    public void setFailureDetectorRequestLengthThreshold(long failureDetectorRequestLengthThreshold) {
-        this.failureDetectorRequestLengthThreshold = failureDetectorRequestLengthThreshold;
-    }
-
-    public int getRetentionCleanupFirstStartTimeInHour() {
-        return retentionCleanupFirstStartTimeInHour;
-    }
-
-    public void setRetentionCleanupFirstStartTimeInHour(int retentionCleanupFirstStartTimeInHour) {
-        this.retentionCleanupFirstStartTimeInHour = retentionCleanupFirstStartTimeInHour;
-    }
-
-    public int getRetentionCleanupScheduledPeriodInHour() {
-        return retentionCleanupScheduledPeriodInHour;
-    }
-
-    public void setRetentionCleanupScheduledPeriodInHour(int retentionCleanupScheduledPeriodInHour) {
-        this.retentionCleanupScheduledPeriodInHour = retentionCleanupScheduledPeriodInHour;
-    }
-
-    public int getAdminSocketTimeout() {
-        return adminSocketTimeout;
-    }
-
-    public void setAdminSocketTimeout(int adminSocketTimeout) {
-        this.adminSocketTimeout = adminSocketTimeout;
-    }
-
-    public int getAdminConnectionTimeout() {
-        return adminConnectionTimeout;
-    }
-
-    public void setAdminConnectionTimeout(int adminConnectionTimeout) {
-        this.adminConnectionTimeout = adminConnectionTimeout;
-    }
-
-    public void setMaxRebalancingAttempt(int maxRebalancingAttempt) {
-        this.maxRebalancingAttempt = maxRebalancingAttempt;
-    }
-
-    public int getMaxRebalancingAttempt() {
-        return this.maxRebalancingAttempt;
-    }
-
-    public int getRebalancingTimeout() {
-        return rebalancingTimeoutInSeconds;
-    }
-
-    public void setRebalancingTimeout(int rebalancingTimeout) {
-        this.rebalancingTimeoutInSeconds = rebalancingTimeout;
-    }
-
-    public VoldemortConfig(int nodeId, String voldemortHome) {
-        this(new Props().with("node.id", nodeId).with("voldemort.home", voldemortHome));
-    }
-
-    public boolean isGossipEnabled() {
-        return enableGossip;
-    }
-
-    public void setEnableGossip(boolean enableGossip) {
-        this.enableGossip = enableGossip;
-    }
-
-    public String getReadOnlySearchStrategy() {
-        return readOnlySearchStrategy;
-    }
-
-    public void setReadOnlySearchStrategy(String readOnlySearchStrategy) {
-        this.readOnlySearchStrategy = readOnlySearchStrategy;
-    }
-
-    public boolean isNetworkClassLoaderEnabled() {
-        return enableNetworkClassLoader;
-    }
-
-    public void setEnableNetworkClassLoader(boolean enableNetworkClassLoader) {
-        this.enableNetworkClassLoader = enableNetworkClassLoader;
-    }
-
-    public int getRebalancingServicePeriod() {
-        return rebalancingServicePeriod;
-    }
-
-    public void setEnableRebalanceService(boolean enableRebalanceService) {
-        this.enableRebalanceService = enableRebalanceService;
-    }
-
-    public boolean isEnableRebalanceService() {
-        return enableRebalanceService;
-    }
-
-    public int getMaxParallelStoresRebalancing() {
-        return maxParallelStoresRebalancing;
-    }
-
-    public void setMaxParallelStoresRebalancing(int maxParallelStoresRebalancing) {
-        this.maxParallelStoresRebalancing = maxParallelStoresRebalancing;
-    }
-
-    public Props getProperties(String prefix, boolean clip) {
-        Props result = new Props();
-
-        for(String key: allProps.keySet()) {
-            if(key.startsWith(prefix)) {
-                if(clip) {
-                    result.put(key.substring(prefix.length()), allProps.get(key));
-                } else {
-                    result.put(key, allProps.get(key));
-                }
-            }
-        }
-        return result;
-    }
-}
-=======
-/*
- * Copyright 2008-2010 LinkedIn, Inc
- * 
- * Licensed under the Apache License, Version 2.0 (the "License"); you may not
- * use this file except in compliance with the License. You may obtain a copy of
- * the License at
- * 
- * http://www.apache.org/licenses/LICENSE-2.0
- * 
- * Unless required by applicable law or agreed to in writing, software
- * distributed under the License is distributed on an "AS IS" BASIS, WITHOUT
- * WARRANTIES OR CONDITIONS OF ANY KIND, either express or implied. See the
- * License for the specific language governing permissions and limitations under
- * the License.
- */
-
-package voldemort.server;
-
-import java.io.File;
-import java.io.IOException;
-import java.io.Serializable;
-import java.util.List;
-import java.util.Properties;
-
-import voldemort.client.protocol.RequestFormatType;
-import voldemort.cluster.failuredetector.FailureDetectorConfig;
-import voldemort.store.bdb.BdbStorageConfiguration;
-import voldemort.store.memory.CacheStorageConfiguration;
-import voldemort.store.memory.InMemoryStorageConfiguration;
-import voldemort.store.mysql.MysqlStorageConfiguration;
-import voldemort.store.readonly.BinarySearchStrategy;
-import voldemort.store.readonly.ReadOnlyStorageConfiguration;
-import voldemort.utils.ConfigurationException;
-import voldemort.utils.Props;
-import voldemort.utils.Time;
-import voldemort.utils.UndefinedPropertyException;
-import voldemort.utils.Utils;
-
-import com.google.common.collect.ImmutableList;
-
-/**
- * Configuration parameters for the voldemort server.
- * 
- * 
- */
-public class VoldemortConfig implements Serializable {
-
-    private static final long serialVersionUID = 1;
-    public static final String VOLDEMORT_HOME_VAR_NAME = "VOLDEMORT_HOME";
-    private static final String VOLDEMORT_NODE_ID_VAR_NAME = "VOLDEMORT_NODE_ID";
-    public static int VOLDEMORT_DEFAULT_ADMIN_PORT = 6660;
-
-    private int nodeId;
-
-    private String voldemortHome;
-    private String dataDirectory;
-    private String metadataDirectory;
-
-    private String slopStoreType;
-
-    private long bdbCacheSize;
-    private boolean bdbWriteTransactions;
-    private boolean bdbFlushTransactions;
-    private boolean bdbSortedDuplicates;
-    private String bdbDataDirectory;
-    private long bdbMaxLogFileSize;
-    private int bdbBtreeFanout;
-    private long bdbCheckpointBytes;
-    private long bdbCheckpointMs;
-    private boolean bdbOneEnvPerStore;
-    private int bdbCleanerMinFileUtilization;
-    private int bdbCleanerMinUtilization;
-    private boolean bdbCursorPreload;
-
-    private String mysqlUsername;
-    private String mysqlPassword;
-    private String mysqlDatabaseName;
-    private String mysqlHost;
-    private int mysqlPort;
-
-    private int readOnlyBackups;
-    private String readOnlyStorageDir;
-    private String readOnlySearchStrategy;
-
-    private int coreThreads;
-    private int maxThreads;
-
-    private int socketTimeoutMs;
-    private int socketBufferSize;
-    private boolean socketKeepAlive;
-
-    private boolean useNioConnector;
-    private int nioConnectorSelectors;
-    private int nioAdminConnectorSelectors;
-
-    private int clientSelectors;
-    private int clientRoutingTimeoutMs;
-    private int clientMaxConnectionsPerNode;
-    private int clientConnectionTimeoutMs;
-    private int clientMaxThreads;
-    private int clientThreadIdleMs;
-    private int clientMaxQueuedRequests;
-
-    private int schedulerThreads;
-
-    private int numCleanupPermits;
-
-    private RequestFormatType requestFormatType;
-
-    private boolean enableSlop;
-    private boolean enableGui;
-    private boolean enableHttpServer;
-    private boolean enableSocketServer;
-    private boolean enableAdminServer;
-    private boolean enableJmx;
-    private boolean enablePipelineRoutedStore;
-    private boolean enableVerboseLogging;
-    private boolean enableStatTracking;
-    private boolean enableServerRouting;
-    private boolean enableMetadataChecking;
-    private boolean enableRedirectRouting;
-    private boolean enableNetworkClassLoader;
-    private boolean enableGossip;
-    private boolean enableRebalanceService;
-
-    private List<String> storageConfigurations;
-
-    private Props allProps;
-
-    private final long pusherPollMs;
-
-    private int adminCoreThreads;
-    private int adminMaxThreads;
-    private int adminStreamBufferSize;
-    private int adminSocketTimeout;
-    private int adminConnectionTimeout;
-
-    private long streamMaxReadBytesPerSec;
-    private long streamMaxWriteBytesPerSec;
-
-    public int getGossipInterval() {
-        return gossipInterval;
-    }
-
-    public void setGossipInterval(int gossipInterval) {
-        this.gossipInterval = gossipInterval;
-    }
-
-    private int gossipInterval;
-    private String failureDetectorImplementation;
-    private long failureDetectorBannagePeriod;
-    private int failureDetectorThreshold;
-    private int failureDetectorThresholdCountMinimum;
-    private long failureDetectorThresholdInterval;
-    private long failureDetectorAsyncRecoveryInterval;
-    private volatile List<String> failureDetectorCatastrophicErrorTypes;
-    private long failureDetectorRequestLengthThreshold;
-
-    private int retentionCleanupFirstStartTimeInHour;
-    private int retentionCleanupScheduledPeriodInHour;
-
-    private int maxRebalancingAttempt;
-    private int rebalancingTimeoutInSeconds;
-    private int rebalancingServicePeriod;
-    private int maxParallelStoresRebalancing;
-
-    public VoldemortConfig(Properties props) {
-        this(new Props(props));
-    }
-
-    public VoldemortConfig(Props props) {
-        try {
-            this.nodeId = props.getInt("node.id");
-        } catch(UndefinedPropertyException e) {
-            this.nodeId = getIntEnvVariable(VOLDEMORT_NODE_ID_VAR_NAME);
-        }
-        this.voldemortHome = props.getString("voldemort.home");
-        this.dataDirectory = props.getString("data.directory", this.voldemortHome + File.separator
-                                                               + "data");
-        this.metadataDirectory = props.getString("metadata.directory", voldemortHome
-                                                                       + File.separator + "config");
-
-        this.bdbCacheSize = props.getBytes("bdb.cache.size", 200 * 1024 * 1024);
-        this.bdbWriteTransactions = props.getBoolean("bdb.write.transactions", false);
-        this.bdbFlushTransactions = props.getBoolean("bdb.flush.transactions", false);
-        this.bdbDataDirectory = props.getString("bdb.data.directory", this.dataDirectory
-                                                                      + File.separator + "bdb");
-        this.bdbMaxLogFileSize = props.getBytes("bdb.max.logfile.size", 60 * 1024 * 1024);
-        this.bdbBtreeFanout = props.getInt("bdb.btree.fanout", 512);
-        this.bdbCheckpointBytes = props.getLong("bdb.checkpoint.interval.bytes", 20 * 1024 * 1024);
-        this.bdbCheckpointMs = props.getLong("bdb.checkpoint.interval.ms", 30 * Time.MS_PER_SECOND);
-        this.bdbSortedDuplicates = props.getBoolean("bdb.enable.sorted.duplicates", true);
-        this.bdbOneEnvPerStore = props.getBoolean("bdb.one.env.per.store", false);
-        this.bdbCleanerMinFileUtilization = props.getInt("bdb.cleaner.min.file.utilization", 5);
-        this.bdbCleanerMinUtilization = props.getInt("bdb.cleaner.minUtilization", 50);
-
-        // enabling preload make cursor slow for insufficient bdb cache size.
-        this.bdbCursorPreload = props.getBoolean("bdb.cursor.preload", false);
-
-        this.readOnlyBackups = props.getInt("readonly.backups", 1);
-        this.readOnlySearchStrategy = props.getString("readonly.search.strategy",
-                                                      BinarySearchStrategy.class.getName());
-        this.readOnlyStorageDir = props.getString("readonly.data.directory", this.dataDirectory
-                                                                             + File.separator
-                                                                             + "read-only");
-
-        this.slopStoreType = props.getString("slop.store.engine", BdbStorageConfiguration.TYPE_NAME);
-
-        this.mysqlUsername = props.getString("mysql.user", "root");
-        this.mysqlPassword = props.getString("mysql.password", "");
-        this.mysqlHost = props.getString("mysql.host", "localhost");
-        this.mysqlPort = props.getInt("mysql.port", 3306);
-        this.mysqlDatabaseName = props.getString("mysql.database", "voldemort");
-
-        this.maxThreads = props.getInt("max.threads", 100);
-        this.coreThreads = props.getInt("core.threads", Math.max(1, maxThreads / 2));
-
-        // Admin client should have less threads but very high buffer size.
-        this.adminMaxThreads = props.getInt("admin.max.threads", 20);
-        this.adminCoreThreads = props.getInt("admin.core.threads", Math.max(1, adminMaxThreads / 2));
-        this.adminStreamBufferSize = (int) props.getBytes("admin.streams.buffer.size",
-                                                          10 * 1000 * 1000);
-        this.adminConnectionTimeout = props.getInt("admin.client.connection.timeout.sec", 60);
-        this.adminSocketTimeout = props.getInt("admin.client.socket.timeout.sec", 24 * 60 * 60);
-
-        this.streamMaxReadBytesPerSec = props.getBytes("stream.read.byte.per.sec", 10 * 1000 * 1000);
-        this.streamMaxWriteBytesPerSec = props.getBytes("stream.write.byte.per.sec",
-                                                        10 * 1000 * 1000);
-
-        this.socketTimeoutMs = props.getInt("socket.timeout.ms", 4000);
-        this.socketBufferSize = (int) props.getBytes("socket.buffer.size", 32 * 1024);
-        this.socketKeepAlive = props.getBoolean("socket.keepalive", false);
-
-        this.useNioConnector = props.getBoolean("enable.nio.connector", false);
-        this.nioConnectorSelectors = props.getInt("nio.connector.selectors",
-                                                  Math.max(8, Runtime.getRuntime()
-                                                                     .availableProcessors()));
-        this.nioAdminConnectorSelectors = props.getInt("nio.admin.connector.selectors",
-                                                       Math.max(8, Runtime.getRuntime()
-                                                                          .availableProcessors()));
-
-        this.clientSelectors = props.getInt("client.selectors", 4);
-        this.clientMaxConnectionsPerNode = props.getInt("client.max.connections.per.node", 5);
-        this.clientConnectionTimeoutMs = props.getInt("client.connection.timeout.ms", 400);
-        this.clientRoutingTimeoutMs = props.getInt("client.routing.timeout.ms", 5000);
-        this.clientMaxThreads = props.getInt("client.max.threads", 100);
-        this.clientThreadIdleMs = props.getInt("client.thread.idle.ms", 5000);
-        this.clientMaxQueuedRequests = props.getInt("client.max.queued.requests", 1000);
-
-        this.enableHttpServer = props.getBoolean("http.enable", true);
-        this.enableSocketServer = props.getBoolean("socket.enable", true);
-        this.enableAdminServer = props.getBoolean("admin.enable", true);
-        this.enableJmx = props.getBoolean("jmx.enable", true);
-        this.enablePipelineRoutedStore = props.getBoolean("enable.pipeline.routed.store", false);
-        this.enableSlop = props.getBoolean("slop.enable", true);
-        this.enableVerboseLogging = props.getBoolean("enable.verbose.logging", true);
-        this.enableStatTracking = props.getBoolean("enable.stat.tracking", true);
-        this.enableServerRouting = props.getBoolean("enable.server.routing", true);
-        this.enableMetadataChecking = props.getBoolean("enable.metadata.checking", true);
-        this.enableRedirectRouting = props.getBoolean("enable.redirect.routing", true);
-        this.enableGossip = props.getBoolean("enable.gossip", false);
-        this.enableRebalanceService = props.getBoolean("enable.rebalancing", true);
-
-        this.gossipInterval = props.getInt("gossip.interval.ms", 30 * 1000);
-        this.pusherPollMs = props.getInt("pusher.poll.ms", 2 * 60 * 1000);
-
-        this.schedulerThreads = props.getInt("scheduler.threads", 6);
-
-        this.numCleanupPermits = props.getInt("num.cleanup.permits", 1);
-
-        this.storageConfigurations = props.getList("storage.configs",
-                                                   ImmutableList.of(BdbStorageConfiguration.class.getName(),
-                                                                    MysqlStorageConfiguration.class.getName(),
-                                                                    InMemoryStorageConfiguration.class.getName(),
-                                                                    CacheStorageConfiguration.class.getName(),
-                                                                    ReadOnlyStorageConfiguration.class.getName()));
-
-        // start at midnight (0-23)
-        this.retentionCleanupFirstStartTimeInHour = props.getInt("retention.cleanup.first.start.hour",
-                                                                 0);
-        // repeat every 24 hours
-        this.retentionCleanupScheduledPeriodInHour = props.getInt("retention.cleanup.period.hours",
-                                                                  24);
-
-        // save props for access from plugins
-        this.allProps = props;
-
-        String requestFormatName = props.getString("request.format",
-                                                   RequestFormatType.VOLDEMORT_V1.getCode());
-        this.requestFormatType = RequestFormatType.fromCode(requestFormatName);
-
-        // rebalancing parameters
-        this.maxRebalancingAttempt = props.getInt("max.rebalancing.attempts", 3);
-        this.rebalancingTimeoutInSeconds = props.getInt("rebalancing.timeout.seconds", 60 * 60);
-        this.rebalancingServicePeriod = props.getInt("rebalancing.service.period.ms", 1000);
-        this.maxParallelStoresRebalancing = props.getInt("max.parallel.stores.rebalancing", 3);
-
-        this.failureDetectorImplementation = props.getString("failuredetector.implementation",
-                                                             FailureDetectorConfig.DEFAULT_IMPLEMENTATION_CLASS_NAME);
-
-        // We're changing the property from "client.node.bannage.ms" to
-        // "failuredetector.bannage.period" so if we have the old one, migrate
-        // it over.
-        if(props.containsKey("client.node.bannage.ms")
-           && !props.containsKey("failuredetector.bannage.period")) {
-            props.put("failuredetector.bannage.period", props.get("client.node.bannage.ms"));
-        }
-
-        this.failureDetectorBannagePeriod = props.getLong("failuredetector.bannage.period",
-                                                          FailureDetectorConfig.DEFAULT_BANNAGE_PERIOD);
-        this.failureDetectorThreshold = props.getInt("failuredetector.threshold",
-                                                     FailureDetectorConfig.DEFAULT_THRESHOLD);
-        this.failureDetectorThresholdCountMinimum = props.getInt("failuredetector.threshold.countminimum",
-                                                                 FailureDetectorConfig.DEFAULT_THRESHOLD_COUNT_MINIMUM);
-        this.failureDetectorThresholdInterval = props.getLong("failuredetector.threshold.interval",
-                                                              FailureDetectorConfig.DEFAULT_THRESHOLD_INTERVAL);
-        this.failureDetectorAsyncRecoveryInterval = props.getLong("failuredetector.asyncrecovery.interval",
-                                                                  FailureDetectorConfig.DEFAULT_ASYNC_RECOVERY_INTERVAL);
-        this.failureDetectorCatastrophicErrorTypes = props.getList("failuredetector.catastrophic.error.types",
-                                                                   FailureDetectorConfig.DEFAULT_CATASTROPHIC_ERROR_TYPES);
-        this.failureDetectorRequestLengthThreshold = props.getLong("failuredetector.request.length.threshold",
-                                                                   getSocketTimeoutMs());
-
-        // network class loader disable by default.
-        this.enableNetworkClassLoader = props.getBoolean("enable.network.classloader", false);
-
-        validateParams();
-    }
-
-    private void validateParams() {
-        if(coreThreads < 0)
-            throw new IllegalArgumentException("core.threads cannot be less than 1");
-        else if(coreThreads > maxThreads)
-            throw new IllegalArgumentException("core.threads cannot be greater than max.threads.");
-        if(maxThreads < 1)
-            throw new ConfigurationException("max.threads cannot be less than 1.");
-        if(pusherPollMs < 1)
-            throw new ConfigurationException("pusher.poll.ms cannot be less than 1.");
-        if(socketTimeoutMs < 0)
-            throw new ConfigurationException("socket.timeout.ms must be 0 or more ms.");
-        if(clientSelectors < 1)
-            throw new ConfigurationException("client.selectors must be 1 or more.");
-        if(clientRoutingTimeoutMs < 0)
-            throw new ConfigurationException("routing.timeout.ms must be 0 or more ms.");
-        if(schedulerThreads < 1)
-            throw new ConfigurationException("Must have at least 1 scheduler thread, "
-                                             + this.schedulerThreads + " set.");
-        if(enableServerRouting && !enableSocketServer)
-            throw new ConfigurationException("Server-side routing is enabled, this requires the socket server to also be enabled.");
-    }
-
-    private int getIntEnvVariable(String name) {
-        String var = System.getenv(name);
-        if(var == null)
-            throw new ConfigurationException("The environment variable " + name
-                                             + " is not defined.");
-        try {
-            return Integer.parseInt(var);
-        } catch(NumberFormatException e) {
-            throw new ConfigurationException("Invalid format for environment variable " + name
-                                             + ", expecting an integer.", e);
-        }
-    }
-
-    public static VoldemortConfig loadFromEnvironmentVariable() {
-        String voldemortHome = System.getenv(VoldemortConfig.VOLDEMORT_HOME_VAR_NAME);
-        if(voldemortHome == null)
-            throw new ConfigurationException("No environment variable "
-                                             + VoldemortConfig.VOLDEMORT_HOME_VAR_NAME
-                                             + " has been defined, set it!");
-
-        return loadFromVoldemortHome(voldemortHome);
-    }
-
-    public static VoldemortConfig loadFromVoldemortHome(String voldemortHome) {
-        if(!Utils.isReadableDir(voldemortHome))
-            throw new ConfigurationException("Attempt to load configuration from VOLDEMORT_HOME, "
-                                             + voldemortHome
-                                             + " failed. That is not a readable directory.");
-
-        String propertiesFile = voldemortHome + File.separator + "config" + File.separator
-                                + "server.properties";
-        if(!Utils.isReadableFile(propertiesFile))
-            throw new ConfigurationException(propertiesFile
-                                             + " is not a readable configuration file.");
-
-        Props properties = null;
-        try {
-            properties = new Props(new File(propertiesFile));
-            properties.put("voldemort.home", voldemortHome);
-        } catch(IOException e) {
-            throw new ConfigurationException(e);
-        }
-
-        return new VoldemortConfig(properties);
-    }
-
-    /**
-     * The node id given by "node.id" property default: VOLDEMORT_NODE_ID
-     * environment variable
-     */
-    public int getNodeId() {
-        return nodeId;
-    }
-
-    public void setNodeId(int nodeId) {
-        this.nodeId = nodeId;
-    }
-
-    /**
-     * The node id given by "voldemort.home" default: VOLDEMORT_HOME environment
-     * variable
-     */
-    public String getVoldemortHome() {
-        return voldemortHome;
-    }
-
-    public void setVoldemortHome(String voldemortHome) {
-        this.voldemortHome = voldemortHome;
-    }
-
-    /**
-     * The directory name given by "data.directory" default: voldemort.home/data
-     */
-    public String getDataDirectory() {
-        return dataDirectory;
-    }
-
-    public void setDataDirectory(String dataDirectory) {
-        this.dataDirectory = dataDirectory;
-    }
-
-    /**
-     * The directory name given by "metadata.directory" default:
-     * voldemort.home/config
-     */
-    public String getMetadataDirectory() {
-        return metadataDirectory;
-    }
-
-    public void setMetadataDirectory(String metadataDirectory) {
-        this.metadataDirectory = metadataDirectory;
-    }
-
-    /**
-     * The cache size given by "bdb.cache.size" in bytes default: 200MB
-     */
-    public long getBdbCacheSize() {
-        return bdbCacheSize;
-    }
-
-    public void setBdbCacheSize(int bdbCacheSize) {
-        this.bdbCacheSize = bdbCacheSize;
-    }
-
-    /**
-     * Given by "bdb.flush.transactions". If true then sync transactions to disk
-     * immediately. default: false
-     */
-    public boolean isBdbFlushTransactionsEnabled() {
-        return bdbFlushTransactions;
-    }
-
-    public void setBdbFlushTransactions(boolean bdbSyncTransactions) {
-        this.bdbFlushTransactions = bdbSyncTransactions;
-    }
-
-    /**
-     * The directory in which bdb data is stored. Given by "bdb.data.directory"
-     * default: data.directory/bdb
-     */
-    public String getBdbDataDirectory() {
-        return bdbDataDirectory;
-    }
-
-    public void setBdbDataDirectory(String bdbDataDirectory) {
-        this.bdbDataDirectory = bdbDataDirectory;
-    }
-
-    /**
-     * The maximum size of a single .jdb log file in bytes. Given by
-     * "bdb.max.logfile.size" default: 60MB
-     */
-    public long getBdbMaxLogFileSize() {
-        return this.bdbMaxLogFileSize;
-    }
-
-    public void setBdbMaxLogFileSize(long bdbMaxLogFileSize) {
-        this.bdbMaxLogFileSize = bdbMaxLogFileSize;
-    }
-
-    /**
-     * A log file will be cleaned if its utilization percentage is below this
-     * value, irrespective of total utilization.
-     * 
-     * <ul>
-     * <li>property: "bdb.cleaner.minFileUtilization"</li>
-     * <li>default: 5</li>
-     * <li>minimum: 0</li>
-     * <li>maximum: 50</li>
-     * </ul>
-     */
-    public int getBdbCleanerMinFileUtilization() {
-        return bdbCleanerMinFileUtilization;
-    }
-
-    public final void setBdbCleanerMinFileUtilization(int minFileUtilization) {
-        if(minFileUtilization < 0 || minFileUtilization > 50)
-            throw new IllegalArgumentException("minFileUtilization should be between 0 and 50 (both inclusive)");
-        this.bdbCleanerMinFileUtilization = minFileUtilization;
-    }
-
-    /**
-     * 
-     * The cleaner will keep the total disk space utilization percentage above
-     * this value.
-     * 
-     * <ul>
-     * <li>property: "bdb.cleaner.minUtilization"</li>
-     * <li>default: 50</li>
-     * <li>minimum: 0</li>
-     * <li>maximum: 90</li>
-     * </ul>
-     */
-    public int getBdbCleanerMinUtilization() {
-        return bdbCleanerMinUtilization;
-    }
-
-    public final void setBdbCleanerMinUtilization(int minUtilization) {
-        if(minUtilization < 0 || minUtilization > 90)
-            throw new IllegalArgumentException("minUtilization should be between 0 and 90 (both inclusive)");
-        this.bdbCleanerMinUtilization = minUtilization;
-    }
-
-    /**
-     * 
-     * The btree node fanout. Given by "bdb.btree.fanout". default: 512
-     */
-    public int getBdbBtreeFanout() {
-        return this.bdbBtreeFanout;
-    }
-
-    public void setBdbBtreeFanout(int bdbBtreeFanout) {
-        this.bdbBtreeFanout = bdbBtreeFanout;
-    }
-
-    /**
-     * Do we preload the cursor or not? The advantage of preloading for cursor
-     * is faster streaming performance, as entries are fetched in disk order.
-     * Incidentally, pre-loading is only a side-effect of what we're really
-     * trying to do: fetch in disk (as opposed to key) order, but there doesn't
-     * seem to be an easy/intuitive way to do for BDB JE.
-     */
-    public boolean getBdbCursorPreload() {
-        return this.bdbCursorPreload;
-    }
-
-    public void setBdbCursorPreload(boolean bdbCursorPreload) {
-        this.bdbCursorPreload = bdbCursorPreload;
-    }
-
-    /**
-     * The comfortable number of threads the threadpool will attempt to
-     * maintain. Specified by "core.threads" default: max(1, floor(0.5 *
-     * max.threads))
-     */
-    public int getCoreThreads() {
-        return coreThreads;
-    }
-
-    public void setCoreThreads(int coreThreads) {
-        this.coreThreads = coreThreads;
-    }
-
-    /**
-     * The maximum number of threadpool threads set by "max.threads" default:
-     * 100
-     */
-    public int getMaxThreads() {
-        return maxThreads;
-    }
-
-    public void setMaxThreads(int maxThreads) {
-        this.maxThreads = maxThreads;
-    }
-
-    public int getAdminCoreThreads() {
-        return adminCoreThreads;
-    }
-
-    public void setAdminCoreThreads(int coreThreads) {
-        this.adminCoreThreads = coreThreads;
-    }
-
-    public int getAdminMaxThreads() {
-        return adminMaxThreads;
-    }
-
-    public void setAdminMaxThreads(int maxThreads) {
-        this.adminMaxThreads = maxThreads;
-    }
-
-    public boolean isHttpServerEnabled() {
-        return enableHttpServer;
-    }
-
-    public void setEnableHttpServer(boolean enableHttpServer) {
-        this.enableHttpServer = enableHttpServer;
-    }
-
-    public boolean isSocketServerEnabled() {
-        return enableSocketServer;
-    }
-
-    public void setAdminServerEnabled(boolean enableSocketServer) {
-        this.enableSocketServer = enableSocketServer;
-    }
-
-    public boolean isAdminServerEnabled() {
-        return enableAdminServer;
-    }
-
-    public long getStreamMaxReadBytesPerSec() {
-        return streamMaxReadBytesPerSec;
-    }
-
-    public void setStreamMaxReadBytesPerSec(long streamMaxReadBytesPerSec) {
-        this.streamMaxReadBytesPerSec = streamMaxReadBytesPerSec;
-    }
-
-    public long getStreamMaxWriteBytesPerSec() {
-        return streamMaxWriteBytesPerSec;
-    }
-
-    public void setStreamMaxWriteBytesPerSec(long streamMaxWriteBytesPerSec) {
-        this.streamMaxWriteBytesPerSec = streamMaxWriteBytesPerSec;
-    }
-
-    public void setEnableAdminServer(boolean enableAdminServer) {
-        this.enableAdminServer = enableAdminServer;
-    }
-
-    public boolean isJmxEnabled() {
-        return enableJmx;
-    }
-
-    public void setEnableJmx(boolean enableJmx) {
-        this.enableJmx = enableJmx;
-    }
-
-    public boolean isPipelineRoutedStoreEnabled() {
-        return enablePipelineRoutedStore;
-    }
-
-    public void setEnablePipelineRoutedStore(boolean enablePipelineRoutedStore) {
-        this.enablePipelineRoutedStore = enablePipelineRoutedStore;
-    }
-
-    public long getPusherPollMs() {
-        return pusherPollMs;
-    }
-
-    public boolean isGuiEnabled() {
-        return enableGui;
-    }
-
-    public void setEnableGui(boolean enableGui) {
-        this.enableGui = enableGui;
-    }
-
-    public String getMysqlUsername() {
-        return mysqlUsername;
-    }
-
-    public void setMysqlUsername(String mysqlUsername) {
-        this.mysqlUsername = mysqlUsername;
-    }
-
-    public String getMysqlPassword() {
-        return mysqlPassword;
-    }
-
-    public void setMysqlPassword(String mysqlPassword) {
-        this.mysqlPassword = mysqlPassword;
-    }
-
-    public String getMysqlDatabaseName() {
-        return mysqlDatabaseName;
-    }
-
-    public void setMysqlDatabaseName(String mysqlDatabaseName) {
-        this.mysqlDatabaseName = mysqlDatabaseName;
-    }
-
-    public String getMysqlHost() {
-        return mysqlHost;
-    }
-
-    public void setMysqlHost(String mysqlHost) {
-        this.mysqlHost = mysqlHost;
-    }
-
-    public int getMysqlPort() {
-        return mysqlPort;
-    }
-
-    public void setMysqlPort(int mysqlPort) {
-        this.mysqlPort = mysqlPort;
-    }
-
-    public String getSlopStoreType() {
-        return slopStoreType;
-    }
-
-    public void setSlopStoreType(String slopStoreType) {
-        this.slopStoreType = slopStoreType;
-    }
-
-    public int getSocketTimeoutMs() {
-        return this.socketTimeoutMs;
-    }
-
-    public void setSocketTimeoutMs(int socketTimeoutMs) {
-        this.socketTimeoutMs = socketTimeoutMs;
-    }
-
-    public int getClientSelectors() {
-        return clientSelectors;
-    }
-
-    public void setClientSelectors(int clientSelectors) {
-        this.clientSelectors = clientSelectors;
-    }
-
-    public int getClientRoutingTimeoutMs() {
-        return this.clientRoutingTimeoutMs;
-    }
-
-    public void setClientRoutingTimeoutMs(int routingTimeoutMs) {
-        this.clientRoutingTimeoutMs = routingTimeoutMs;
-    }
-
-    public int getClientMaxConnectionsPerNode() {
-        return clientMaxConnectionsPerNode;
-    }
-
-    public void setClientMaxConnectionsPerNode(int maxConnectionsPerNode) {
-        this.clientMaxConnectionsPerNode = maxConnectionsPerNode;
-    }
-
-    public int getClientConnectionTimeoutMs() {
-        return clientConnectionTimeoutMs;
-    }
-
-    public void setClientConnectionTimeoutMs(int connectionTimeoutMs) {
-        this.clientConnectionTimeoutMs = connectionTimeoutMs;
-    }
-
-    /**
-     * @deprecated Use {@link #getFailureDetectorBannagePeriod()} instead
-     */
-
-    @Deprecated
-    public int getClientNodeBannageMs() {
-        return (int) failureDetectorBannagePeriod;
-    }
-
-    /**
-     * @deprecated Use {@link #setFailureDetectorBannagePeriod(long)} instead
-     */
-
-    @Deprecated
-    public void setClientNodeBannageMs(int nodeBannageMs) {
-        this.failureDetectorBannagePeriod = nodeBannageMs;
-    }
-
-    public int getClientMaxThreads() {
-        return clientMaxThreads;
-    }
-
-    public void setClientMaxThreads(int clientMaxThreads) {
-        this.clientMaxThreads = clientMaxThreads;
-    }
-
-    public int getClientThreadIdleMs() {
-        return clientThreadIdleMs;
-    }
-
-    public void setClientThreadIdleMs(int clientThreadIdleMs) {
-        this.clientThreadIdleMs = clientThreadIdleMs;
-    }
-
-    public int getClientMaxQueuedRequests() {
-        return clientMaxQueuedRequests;
-    }
-
-    public void setClientMaxQueuedRequests(int clientMaxQueuedRequests) {
-        this.clientMaxQueuedRequests = clientMaxQueuedRequests;
-    }
-
-    public boolean isSlopEnabled() {
-        return this.enableSlop;
-    }
-
-    public void setEnableSlop(boolean enableSlop) {
-        this.enableSlop = enableSlop;
-    }
-
-    public boolean isVerboseLoggingEnabled() {
-        return this.enableVerboseLogging;
-    }
-
-    public void setEnableVerboseLogging(boolean enableVerboseLogging) {
-        this.enableVerboseLogging = enableVerboseLogging;
-    }
-
-    public boolean isStatTrackingEnabled() {
-        return this.enableStatTracking;
-    }
-
-    public void setEnableStatTracking(boolean enableStatTracking) {
-        this.enableStatTracking = enableStatTracking;
-    }
-
-    public boolean isMetadataCheckingEnabled() {
-        return enableMetadataChecking;
-    }
-
-    public void setEnableMetadataChecking(boolean enableMetadataChecking) {
-        this.enableMetadataChecking = enableMetadataChecking;
-    }
-
-    public boolean isRedirectRoutingEnabled() {
-        return enableRedirectRouting;
-    }
-
-    public void setEnableRedirectRouting(boolean enableRedirectRouting) {
-        this.enableRedirectRouting = enableRedirectRouting;
-    }
-
-    public long getBdbCheckpointBytes() {
-        return this.bdbCheckpointBytes;
-    }
-
-    public void setBdbCheckpointBytes(long bdbCheckpointBytes) {
-        this.bdbCheckpointBytes = bdbCheckpointBytes;
-    }
-
-    public long getBdbCheckpointMs() {
-        return this.bdbCheckpointMs;
-    }
-
-    public void setBdbCheckpointMs(long bdbCheckpointMs) {
-        this.bdbCheckpointMs = bdbCheckpointMs;
-    }
-
-    public int getSchedulerThreads() {
-        return schedulerThreads;
-    }
-
-    public void setSchedulerThreads(int schedulerThreads) {
-        this.schedulerThreads = schedulerThreads;
-    }
-
-    public String getReadOnlyDataStorageDirectory() {
-        return this.readOnlyStorageDir;
-    }
-
-    public void setReadOnlyDataStorageDirectory(String readOnlyStorageDir) {
-        this.readOnlyStorageDir = readOnlyStorageDir;
-    }
-
-    public int getReadOnlyBackups() {
-        return readOnlyBackups;
-    }
-
-    public void setReadOnlyBackups(int readOnlyBackups) {
-        this.readOnlyBackups = readOnlyBackups;
-    }
-
-    public boolean isBdbWriteTransactionsEnabled() {
-        return bdbWriteTransactions;
-    }
-
-    public void setBdbWriteTransactions(boolean bdbWriteTransactions) {
-        this.bdbWriteTransactions = bdbWriteTransactions;
-    }
-
-    public boolean isBdbSortedDuplicatesEnabled() {
-        return this.bdbSortedDuplicates;
-    }
-
-    public void setBdbSortedDuplicates(boolean enable) {
-        this.bdbSortedDuplicates = enable;
-    }
-
-    public void setBdbOneEnvPerStore(boolean bdbOneEnvPerStore) {
-        this.bdbOneEnvPerStore = bdbOneEnvPerStore;
-    }
-
-    public boolean isBdbOneEnvPerStore() {
-        return bdbOneEnvPerStore;
-    }
-
-    public int getSocketBufferSize() {
-        return socketBufferSize;
-    }
-
-    public void setSocketBufferSize(int socketBufferSize) {
-        this.socketBufferSize = socketBufferSize;
-    }
-
-    public boolean getSocketKeepAlive() {
-        return this.socketKeepAlive;
-    }
-
-    public void setSocketKeepAlive(boolean on) {
-        this.socketKeepAlive = on;
-    }
-
-    public boolean getUseNioConnector() {
-        return this.useNioConnector;
-    }
-
-    public void setUseNioConnector(boolean useNio) {
-        this.useNioConnector = useNio;
-    }
-
-    public int getNioConnectorSelectors() {
-        return nioConnectorSelectors;
-    }
-
-    public void setNioConnectorSelectors(int nioConnectorSelectors) {
-        this.nioConnectorSelectors = nioConnectorSelectors;
-    }
-
-    public int getNioAdminConnectorSelectors() {
-        return nioAdminConnectorSelectors;
-    }
-
-    public void setNioAdminConnectorSelectors(int nioAdminConnectorSelectors) {
-        this.nioAdminConnectorSelectors = nioAdminConnectorSelectors;
-    }
-
-    public int getAdminSocketBufferSize() {
-        return adminStreamBufferSize;
-    }
-
-    public void setAdminSocketBufferSize(int socketBufferSize) {
-        this.adminStreamBufferSize = socketBufferSize;
-    }
-
-    public List<String> getStorageConfigurations() {
-        return storageConfigurations;
-    }
-
-    public void setStorageConfigurations(List<String> storageConfigurations) {
-        this.storageConfigurations = storageConfigurations;
-    }
-
-    public Props getAllProps() {
-        return this.allProps;
-    }
-
-    public void setRequestFormatType(RequestFormatType type) {
-        this.requestFormatType = type;
-    }
-
-    public RequestFormatType getRequestFormatType() {
-        return this.requestFormatType;
-    }
-
-    public boolean isServerRoutingEnabled() {
-        return this.enableServerRouting;
-    }
-
-    public void setEnableServerRouting(boolean enableServerRouting) {
-        this.enableServerRouting = enableServerRouting;
-    }
-
-    public int getNumCleanupPermits() {
-        return numCleanupPermits;
-    }
-
-    public void setNumCleanupPermits(int numCleanupPermits) {
-        this.numCleanupPermits = numCleanupPermits;
-    }
-
-    public String getFailureDetectorImplementation() {
-        return failureDetectorImplementation;
-    }
-
-    public void setFailureDetectorImplementation(String failureDetectorImplementation) {
-        this.failureDetectorImplementation = failureDetectorImplementation;
-    }
-
-    public long getFailureDetectorBannagePeriod() {
-        return failureDetectorBannagePeriod;
-    }
-
-    public void setFailureDetectorBannagePeriod(long failureDetectorBannagePeriod) {
-        this.failureDetectorBannagePeriod = failureDetectorBannagePeriod;
-    }
-
-    public int getFailureDetectorThreshold() {
-        return failureDetectorThreshold;
-    }
-
-    public void setFailureDetectorThreshold(int failureDetectorThreshold) {
-        this.failureDetectorThreshold = failureDetectorThreshold;
-    }
-
-    public int getFailureDetectorThresholdCountMinimum() {
-        return failureDetectorThresholdCountMinimum;
-    }
-
-    public void setFailureDetectorThresholdCountMinimum(int failureDetectorThresholdCountMinimum) {
-        this.failureDetectorThresholdCountMinimum = failureDetectorThresholdCountMinimum;
-    }
-
-    public long getFailureDetectorThresholdInterval() {
-        return failureDetectorThresholdInterval;
-    }
-
-    public void setFailureDetectorThresholdInterval(long failureDetectorThresholdInterval) {
-        this.failureDetectorThresholdInterval = failureDetectorThresholdInterval;
-    }
-
-    public long getFailureDetectorAsyncRecoveryInterval() {
-        return failureDetectorAsyncRecoveryInterval;
-    }
-
-    public void setFailureDetectorAsyncRecoveryInterval(long failureDetectorAsyncRecoveryInterval) {
-        this.failureDetectorAsyncRecoveryInterval = failureDetectorAsyncRecoveryInterval;
-    }
-
-    public List<String> getFailureDetectorCatastrophicErrorTypes() {
-        return failureDetectorCatastrophicErrorTypes;
-    }
-
-    public void setFailureDetectorCatastrophicErrorTypes(List<String> failureDetectorCatastrophicErrorTypes) {
-        this.failureDetectorCatastrophicErrorTypes = failureDetectorCatastrophicErrorTypes;
-    }
-
-    public long getFailureDetectorRequestLengthThreshold() {
-        return failureDetectorRequestLengthThreshold;
-    }
-
-    public void setFailureDetectorRequestLengthThreshold(long failureDetectorRequestLengthThreshold) {
-        this.failureDetectorRequestLengthThreshold = failureDetectorRequestLengthThreshold;
-    }
-
-    public int getRetentionCleanupFirstStartTimeInHour() {
-        return retentionCleanupFirstStartTimeInHour;
-    }
-
-    public void setRetentionCleanupFirstStartTimeInHour(int retentionCleanupFirstStartTimeInHour) {
-        this.retentionCleanupFirstStartTimeInHour = retentionCleanupFirstStartTimeInHour;
-    }
-
-    public int getRetentionCleanupScheduledPeriodInHour() {
-        return retentionCleanupScheduledPeriodInHour;
-    }
-
-    public void setRetentionCleanupScheduledPeriodInHour(int retentionCleanupScheduledPeriodInHour) {
-        this.retentionCleanupScheduledPeriodInHour = retentionCleanupScheduledPeriodInHour;
-    }
-
-    public int getAdminSocketTimeout() {
-        return adminSocketTimeout;
-    }
-
-    public void setAdminSocketTimeout(int adminSocketTimeout) {
-        this.adminSocketTimeout = adminSocketTimeout;
-    }
-
-    public int getAdminConnectionTimeout() {
-        return adminConnectionTimeout;
-    }
-
-    public void setAdminConnectionTimeout(int adminConnectionTimeout) {
-        this.adminConnectionTimeout = adminConnectionTimeout;
-    }
-
-    public void setMaxRebalancingAttempt(int maxRebalancingAttempt) {
-        this.maxRebalancingAttempt = maxRebalancingAttempt;
-    }
-
-    public int getMaxRebalancingAttempt() {
-        return this.maxRebalancingAttempt;
-    }
-
-    public int getRebalancingTimeout() {
-        return rebalancingTimeoutInSeconds;
-    }
-
-    public void setRebalancingTimeout(int rebalancingTimeout) {
-        this.rebalancingTimeoutInSeconds = rebalancingTimeout;
-    }
-
-    public VoldemortConfig(int nodeId, String voldemortHome) {
-        this(new Props().with("node.id", nodeId).with("voldemort.home", voldemortHome));
-    }
-
-    public boolean isGossipEnabled() {
-        return enableGossip;
-    }
-
-    public void setEnableGossip(boolean enableGossip) {
-        this.enableGossip = enableGossip;
-    }
-
-    public String getReadOnlySearchStrategy() {
-        return readOnlySearchStrategy;
-    }
-
-    public void setReadOnlySearchStrategy(String readOnlySearchStrategy) {
-        this.readOnlySearchStrategy = readOnlySearchStrategy;
-    }
-
-    public boolean isNetworkClassLoaderEnabled() {
-        return enableNetworkClassLoader;
-    }
-
-    public void setEnableNetworkClassLoader(boolean enableNetworkClassLoader) {
-        this.enableNetworkClassLoader = enableNetworkClassLoader;
-    }
-
-    public int getRebalancingServicePeriod() {
-        return rebalancingServicePeriod;
-    }
-
-    public void setEnableRebalanceService(boolean enableRebalanceService) {
-        this.enableRebalanceService = enableRebalanceService;
-    }
-
-    public boolean isEnableRebalanceService() {
-        return enableRebalanceService;
-    }
-
-    public int getMaxParallelStoresRebalancing() {
-        return maxParallelStoresRebalancing;
-    }
-
-    public void setMaxParallelStoresRebalancing(int maxParallelStoresRebalancing) {
-        this.maxParallelStoresRebalancing = maxParallelStoresRebalancing;
-    }
-
-}
->>>>>>> a24eb465
+/*
+ * Copyright 2008-2010 LinkedIn, Inc
+ * 
+ * Licensed under the Apache License, Version 2.0 (the "License"); you may not
+ * use this file except in compliance with the License. You may obtain a copy of
+ * the License at
+ * 
+ * http://www.apache.org/licenses/LICENSE-2.0
+ * 
+ * Unless required by applicable law or agreed to in writing, software
+ * distributed under the License is distributed on an "AS IS" BASIS, WITHOUT
+ * WARRANTIES OR CONDITIONS OF ANY KIND, either express or implied. See the
+ * License for the specific language governing permissions and limitations under
+ * the License.
+ */
+
+package voldemort.server;
+
+import java.io.File;
+import java.io.IOException;
+import java.io.Serializable;
+import java.util.List;
+import java.util.Properties;
+
+import voldemort.client.protocol.RequestFormatType;
+import voldemort.cluster.failuredetector.FailureDetectorConfig;
+import voldemort.store.bdb.BdbStorageConfiguration;
+import voldemort.store.memory.CacheStorageConfiguration;
+import voldemort.store.memory.InMemoryStorageConfiguration;
+import voldemort.store.mysql.MysqlStorageConfiguration;
+import voldemort.store.readonly.BinarySearchStrategy;
+import voldemort.store.readonly.ReadOnlyStorageConfiguration;
+import voldemort.utils.ConfigurationException;
+import voldemort.utils.Props;
+import voldemort.utils.Time;
+import voldemort.utils.UndefinedPropertyException;
+import voldemort.utils.Utils;
+
+import com.google.common.collect.ImmutableList;
+
+/**
+ * Configuration parameters for the voldemort server.
+ * 
+ * 
+ */
+public class VoldemortConfig implements Serializable {
+
+    private static final long serialVersionUID = 1;
+    public static final String VOLDEMORT_HOME_VAR_NAME = "VOLDEMORT_HOME";
+    private static final String VOLDEMORT_NODE_ID_VAR_NAME = "VOLDEMORT_NODE_ID";
+    public static int VOLDEMORT_DEFAULT_ADMIN_PORT = 6660;
+
+    private int nodeId;
+
+    private String voldemortHome;
+    private String dataDirectory;
+    private String metadataDirectory;
+
+    private String slopStoreType;
+
+    private long bdbCacheSize;
+    private boolean bdbWriteTransactions;
+    private boolean bdbFlushTransactions;
+    private boolean bdbSortedDuplicates;
+    private String bdbDataDirectory;
+    private long bdbMaxLogFileSize;
+    private int bdbBtreeFanout;
+    private long bdbCheckpointBytes;
+    private long bdbCheckpointMs;
+    private boolean bdbOneEnvPerStore;
+    private int bdbCleanerMinFileUtilization;
+    private int bdbCleanerMinUtilization;
+    private boolean bdbCursorPreload;
+
+    private String mysqlUsername;
+    private String mysqlPassword;
+    private String mysqlDatabaseName;
+    private String mysqlHost;
+    private int mysqlPort;
+
+    private int readOnlyBackups;
+    private String readOnlyStorageDir;
+    private String readOnlySearchStrategy;
+
+    private int coreThreads;
+    private int maxThreads;
+
+    private int socketTimeoutMs;
+    private int socketBufferSize;
+    private int socketListenQueueLength;
+    private boolean socketKeepAlive;
+
+    private boolean useNioConnector;
+    private int nioConnectorSelectors;
+    private int nioAdminConnectorSelectors;
+    private int nioWorkerThreads;
+    private int nioAdminWorkerThreads;
+
+    private int clientRoutingTimeoutMs;
+    private int clientMaxConnectionsPerNode;
+    private int clientConnectionTimeoutMs;
+    private int clientMaxThreads;
+    private int clientThreadIdleMs;
+    private int clientMaxQueuedRequests;
+
+    private int schedulerThreads;
+
+    private int numCleanupPermits;
+
+    private RequestFormatType requestFormatType;
+
+    private boolean enableSlop;
+    private boolean enableGui;
+    private boolean enableHttpServer;
+    private boolean enableSocketServer;
+    private boolean enableAdminServer;
+    private boolean enableJmx;
+    private boolean enableVerboseLogging;
+    private boolean enableStatTracking;
+    private boolean enableServerRouting;
+    private boolean enableMetadataChecking;
+    private boolean enableRedirectRouting;
+    private boolean enableNetworkClassLoader;
+    private boolean enableGossip;
+    private boolean enableRebalanceService;
+    private int clientSelectors;
+    private boolean enablePipelineRoutedStore;
+
+    private List<String> storageConfigurations;
+
+    private Props allProps;
+
+    private final long pusherPollMs;
+
+    private int adminCoreThreads;
+    private int adminMaxThreads;
+    private int adminStreamBufferSize;
+    private int adminSocketTimeout;
+    private int adminConnectionTimeout;
+
+    private long streamMaxReadBytesPerSec;
+    private long streamMaxWriteBytesPerSec;
+
+    public int getGossipInterval() {
+        return gossipInterval;
+    }
+
+    public void setGossipInterval(int gossipInterval) {
+        this.gossipInterval = gossipInterval;
+    }
+
+    private int gossipInterval;
+    private String failureDetectorImplementation;
+    private long failureDetectorBannagePeriod;
+    private int failureDetectorThreshold;
+    private int failureDetectorThresholdCountMinimum;
+    private long failureDetectorThresholdInterval;
+    private long failureDetectorAsyncRecoveryInterval;
+    private volatile List<String> failureDetectorCatastrophicErrorTypes;
+    private long failureDetectorRequestLengthThreshold;
+
+    private int retentionCleanupFirstStartTimeInHour;
+    private int retentionCleanupScheduledPeriodInHour;
+
+    private int maxRebalancingAttempt;
+    private int rebalancingTimeoutInSeconds;
+    private int rebalancingServicePeriod;
+    private int maxParallelStoresRebalancing;
+
+    public VoldemortConfig(Properties props) {
+        this(new Props(props));
+    }
+
+    public VoldemortConfig(Props props) {
+        try {
+            this.nodeId = props.getInt("node.id");
+        } catch(UndefinedPropertyException e) {
+            this.nodeId = getIntEnvVariable(VOLDEMORT_NODE_ID_VAR_NAME);
+        }
+        this.voldemortHome = props.getString("voldemort.home");
+        this.dataDirectory = props.getString("data.directory", this.voldemortHome + File.separator
+                                                               + "data");
+        this.metadataDirectory = props.getString("metadata.directory", voldemortHome
+                                                                       + File.separator + "config");
+
+        this.bdbCacheSize = props.getBytes("bdb.cache.size", 200 * 1024 * 1024);
+        this.bdbWriteTransactions = props.getBoolean("bdb.write.transactions", false);
+        this.bdbFlushTransactions = props.getBoolean("bdb.flush.transactions", false);
+        this.bdbDataDirectory = props.getString("bdb.data.directory", this.dataDirectory
+                                                                      + File.separator + "bdb");
+        this.bdbMaxLogFileSize = props.getBytes("bdb.max.logfile.size", 60 * 1024 * 1024);
+        this.bdbBtreeFanout = props.getInt("bdb.btree.fanout", 512);
+        this.bdbCheckpointBytes = props.getLong("bdb.checkpoint.interval.bytes", 20 * 1024 * 1024);
+        this.bdbCheckpointMs = props.getLong("bdb.checkpoint.interval.ms", 30 * Time.MS_PER_SECOND);
+        this.bdbSortedDuplicates = props.getBoolean("bdb.enable.sorted.duplicates", true);
+        this.bdbOneEnvPerStore = props.getBoolean("bdb.one.env.per.store", false);
+        this.bdbCleanerMinFileUtilization = props.getInt("bdb.cleaner.min.file.utilization", 5);
+        this.bdbCleanerMinUtilization = props.getInt("bdb.cleaner.minUtilization", 50);
+
+        // enabling preload make cursor slow for insufficient bdb cache size.
+        this.bdbCursorPreload = props.getBoolean("bdb.cursor.preload", false);
+
+        this.readOnlyBackups = props.getInt("readonly.backups", 1);
+        this.readOnlySearchStrategy = props.getString("readonly.search.strategy",
+                                                      BinarySearchStrategy.class.getName());
+        this.readOnlyStorageDir = props.getString("readonly.data.directory", this.dataDirectory
+                                                                             + File.separator
+                                                                             + "read-only");
+
+        this.slopStoreType = props.getString("slop.store.engine", BdbStorageConfiguration.TYPE_NAME);
+
+        this.mysqlUsername = props.getString("mysql.user", "root");
+        this.mysqlPassword = props.getString("mysql.password", "");
+        this.mysqlHost = props.getString("mysql.host", "localhost");
+        this.mysqlPort = props.getInt("mysql.port", 3306);
+        this.mysqlDatabaseName = props.getString("mysql.database", "voldemort");
+
+        this.maxThreads = props.getInt("max.threads", 100);
+        this.coreThreads = props.getInt("core.threads", Math.max(1, maxThreads / 2));
+
+        // Admin client should have less threads but very high buffer size.
+        this.adminMaxThreads = props.getInt("admin.max.threads", 20);
+        this.adminCoreThreads = props.getInt("admin.core.threads", Math.max(1, adminMaxThreads / 2));
+        this.adminStreamBufferSize = (int) props.getBytes("admin.streams.buffer.size",
+                                                          10 * 1000 * 1000);
+        this.adminConnectionTimeout = props.getInt("admin.client.connection.timeout.sec", 60);
+        this.adminSocketTimeout = props.getInt("admin.client.socket.timeout.sec", 24 * 60 * 60);
+
+        this.streamMaxReadBytesPerSec = props.getBytes("stream.read.byte.per.sec", 10 * 1000 * 1000);
+        this.streamMaxWriteBytesPerSec = props.getBytes("stream.write.byte.per.sec",
+                                                        10 * 1000 * 1000);
+
+        this.socketTimeoutMs = props.getInt("socket.timeout.ms", 4000);
+        this.socketBufferSize = (int) props.getBytes("socket.buffer.size", 32 * 1024);
+        this.socketListenQueueLength = props.getInt("socket.listen.queue.length", 0);
+        this.socketKeepAlive = props.getBoolean("socket.keepalive", false);
+
+        this.useNioConnector = props.getBoolean("enable.nio.connector", false);
+        this.nioConnectorSelectors = props.getInt("nio.connector.selectors",
+                                                  Math.max(8, Runtime.getRuntime()
+                                                                     .availableProcessors()));
+        this.nioAdminConnectorSelectors = props.getInt("nio.admin.connector.selectors",
+                                                       Math.max(8, Runtime.getRuntime()
+                                                                          .availableProcessors()));
+        this.nioWorkerThreads = props.getInt("nio.worker.threads", nioConnectorSelectors * 2);
+        this.nioAdminWorkerThreads = props.getInt("nio.admin.worker.threads",
+                                                  nioAdminConnectorSelectors * 2);
+
+        this.clientSelectors = props.getInt("client.selectors", 4);
+        this.clientMaxConnectionsPerNode = props.getInt("client.max.connections.per.node", 5);
+        this.clientConnectionTimeoutMs = props.getInt("client.connection.timeout.ms", 400);
+        this.clientRoutingTimeoutMs = props.getInt("client.routing.timeout.ms", 5000);
+        this.clientMaxThreads = props.getInt("client.max.threads", 100);
+        this.clientThreadIdleMs = props.getInt("client.thread.idle.ms", 5000);
+        this.clientMaxQueuedRequests = props.getInt("client.max.queued.requests", 1000);
+
+        this.enableHttpServer = props.getBoolean("http.enable", true);
+        this.enableSocketServer = props.getBoolean("socket.enable", true);
+        this.enableAdminServer = props.getBoolean("admin.enable", true);
+        this.enableJmx = props.getBoolean("jmx.enable", true);
+        this.enablePipelineRoutedStore = props.getBoolean("enable.pipeline.routed.store", false);
+        this.enableSlop = props.getBoolean("slop.enable", true);
+        this.enableVerboseLogging = props.getBoolean("enable.verbose.logging", true);
+        this.enableStatTracking = props.getBoolean("enable.stat.tracking", true);
+        this.enableServerRouting = props.getBoolean("enable.server.routing", true);
+        this.enableMetadataChecking = props.getBoolean("enable.metadata.checking", true);
+        this.enableRedirectRouting = props.getBoolean("enable.redirect.routing", true);
+        this.enableGossip = props.getBoolean("enable.gossip", false);
+        this.enableRebalanceService = props.getBoolean("enable.rebalancing", true);
+
+        this.gossipInterval = props.getInt("gossip.interval.ms", 30 * 1000);
+        this.pusherPollMs = props.getInt("pusher.poll.ms", 2 * 60 * 1000);
+
+        this.schedulerThreads = props.getInt("scheduler.threads", 6);
+
+        this.numCleanupPermits = props.getInt("num.cleanup.permits", 1);
+
+        this.storageConfigurations = props.getList("storage.configs",
+                                                   ImmutableList.of(BdbStorageConfiguration.class.getName(),
+                                                                    MysqlStorageConfiguration.class.getName(),
+                                                                    InMemoryStorageConfiguration.class.getName(),
+                                                                    CacheStorageConfiguration.class.getName(),
+                                                                    ReadOnlyStorageConfiguration.class.getName()));
+
+        // start at midnight (0-23)
+        this.retentionCleanupFirstStartTimeInHour = props.getInt("retention.cleanup.first.start.hour",
+                                                                 0);
+        // repeat every 24 hours
+        this.retentionCleanupScheduledPeriodInHour = props.getInt("retention.cleanup.period.hours",
+                                                                  24);
+
+        // save props for access from plugins
+        this.allProps = props;
+
+        String requestFormatName = props.getString("request.format",
+                                                   RequestFormatType.VOLDEMORT_V1.getCode());
+        this.requestFormatType = RequestFormatType.fromCode(requestFormatName);
+
+        // rebalancing parameters
+        this.maxRebalancingAttempt = props.getInt("max.rebalancing.attempts", 3);
+        this.rebalancingTimeoutInSeconds = props.getInt("rebalancing.timeout.seconds", 60 * 60);
+        this.rebalancingServicePeriod = props.getInt("rebalancing.service.period.ms", 1000);
+        this.maxParallelStoresRebalancing = props.getInt("max.parallel.stores.rebalancing", 3);
+
+        this.failureDetectorImplementation = props.getString("failuredetector.implementation",
+                                                             FailureDetectorConfig.DEFAULT_IMPLEMENTATION_CLASS_NAME);
+
+        // We're changing the property from "client.node.bannage.ms" to
+        // "failuredetector.bannage.period" so if we have the old one, migrate
+        // it over.
+        if(props.containsKey("client.node.bannage.ms")
+           && !props.containsKey("failuredetector.bannage.period")) {
+            props.put("failuredetector.bannage.period", props.get("client.node.bannage.ms"));
+        }
+
+        this.failureDetectorBannagePeriod = props.getLong("failuredetector.bannage.period",
+                                                          FailureDetectorConfig.DEFAULT_BANNAGE_PERIOD);
+        this.failureDetectorThreshold = props.getInt("failuredetector.threshold",
+                                                     FailureDetectorConfig.DEFAULT_THRESHOLD);
+        this.failureDetectorThresholdCountMinimum = props.getInt("failuredetector.threshold.countminimum",
+                                                                 FailureDetectorConfig.DEFAULT_THRESHOLD_COUNT_MINIMUM);
+        this.failureDetectorThresholdInterval = props.getLong("failuredetector.threshold.interval",
+                                                              FailureDetectorConfig.DEFAULT_THRESHOLD_INTERVAL);
+        this.failureDetectorAsyncRecoveryInterval = props.getLong("failuredetector.asyncrecovery.interval",
+                                                                  FailureDetectorConfig.DEFAULT_ASYNC_RECOVERY_INTERVAL);
+        this.failureDetectorCatastrophicErrorTypes = props.getList("failuredetector.catastrophic.error.types",
+                                                                   FailureDetectorConfig.DEFAULT_CATASTROPHIC_ERROR_TYPES);
+        this.failureDetectorRequestLengthThreshold = props.getLong("failuredetector.request.length.threshold",
+                                                                   getSocketTimeoutMs());
+
+        // network class loader disable by default.
+        this.enableNetworkClassLoader = props.getBoolean("enable.network.classloader", false);
+
+        validateParams();
+    }
+
+    private void validateParams() {
+        if(coreThreads < 0)
+            throw new IllegalArgumentException("core.threads cannot be less than 1");
+        else if(coreThreads > maxThreads)
+            throw new IllegalArgumentException("core.threads cannot be greater than max.threads.");
+        if(maxThreads < 1)
+            throw new ConfigurationException("max.threads cannot be less than 1.");
+        if(pusherPollMs < 1)
+            throw new ConfigurationException("pusher.poll.ms cannot be less than 1.");
+        if(socketTimeoutMs < 0)
+            throw new ConfigurationException("socket.timeout.ms must be 0 or more ms.");
+        if(clientRoutingTimeoutMs < 0)
+            throw new ConfigurationException("routing.timeout.ms must be 0 or more ms.");
+        if(clientSelectors < 1)
+            throw new ConfigurationException("client.selectors must be 1 or more.");
+        if(schedulerThreads < 1)
+            throw new ConfigurationException("Must have at least 1 scheduler thread, "
+                                             + this.schedulerThreads + " set.");
+        if(enableServerRouting && !enableSocketServer)
+            throw new ConfigurationException("Server-side routing is enabled, this requires the socket server to also be enabled.");
+    }
+
+    private int getIntEnvVariable(String name) {
+        String var = System.getenv(name);
+        if(var == null)
+            throw new ConfigurationException("The environment variable " + name
+                                             + " is not defined.");
+        try {
+            return Integer.parseInt(var);
+        } catch(NumberFormatException e) {
+            throw new ConfigurationException("Invalid format for environment variable " + name
+                                             + ", expecting an integer.", e);
+        }
+    }
+
+    public static VoldemortConfig loadFromEnvironmentVariable() {
+        String voldemortHome = System.getenv(VoldemortConfig.VOLDEMORT_HOME_VAR_NAME);
+        if(voldemortHome == null)
+            throw new ConfigurationException("No environment variable "
+                                             + VoldemortConfig.VOLDEMORT_HOME_VAR_NAME
+                                             + " has been defined, set it!");
+
+        return loadFromVoldemortHome(voldemortHome);
+    }
+
+    public static VoldemortConfig loadFromVoldemortHome(String voldemortHome) {
+        if(!Utils.isReadableDir(voldemortHome))
+            throw new ConfigurationException("Attempt to load configuration from VOLDEMORT_HOME, "
+                                             + voldemortHome
+                                             + " failed. That is not a readable directory.");
+
+        String propertiesFile = voldemortHome + File.separator + "config" + File.separator
+                                + "server.properties";
+        if(!Utils.isReadableFile(propertiesFile))
+            throw new ConfigurationException(propertiesFile
+                                             + " is not a readable configuration file.");
+
+        Props properties = null;
+        try {
+            properties = new Props(new File(propertiesFile));
+            properties.put("voldemort.home", voldemortHome);
+        } catch(IOException e) {
+            throw new ConfigurationException(e);
+        }
+
+        return new VoldemortConfig(properties);
+    }
+
+    /**
+     * The node id given by "node.id" property default: VOLDEMORT_NODE_ID
+     * environment variable
+     */
+    public int getNodeId() {
+        return nodeId;
+    }
+
+    public void setNodeId(int nodeId) {
+        this.nodeId = nodeId;
+    }
+
+    /**
+     * The node id given by "voldemort.home" default: VOLDEMORT_HOME environment
+     * variable
+     */
+    public String getVoldemortHome() {
+        return voldemortHome;
+    }
+
+    public void setVoldemortHome(String voldemortHome) {
+        this.voldemortHome = voldemortHome;
+    }
+
+    /**
+     * The directory name given by "data.directory" default: voldemort.home/data
+     */
+    public String getDataDirectory() {
+        return dataDirectory;
+    }
+
+    public void setDataDirectory(String dataDirectory) {
+        this.dataDirectory = dataDirectory;
+    }
+
+    /**
+     * The directory name given by "metadata.directory" default:
+     * voldemort.home/config
+     */
+    public String getMetadataDirectory() {
+        return metadataDirectory;
+    }
+
+    public void setMetadataDirectory(String metadataDirectory) {
+        this.metadataDirectory = metadataDirectory;
+    }
+
+    /**
+     * The cache size given by "bdb.cache.size" in bytes default: 200MB
+     */
+    public long getBdbCacheSize() {
+        return bdbCacheSize;
+    }
+
+    public void setBdbCacheSize(int bdbCacheSize) {
+        this.bdbCacheSize = bdbCacheSize;
+    }
+
+    /**
+     * Given by "bdb.flush.transactions". If true then sync transactions to disk
+     * immediately. default: false
+     */
+    public boolean isBdbFlushTransactionsEnabled() {
+        return bdbFlushTransactions;
+    }
+
+    public void setBdbFlushTransactions(boolean bdbSyncTransactions) {
+        this.bdbFlushTransactions = bdbSyncTransactions;
+    }
+
+    /**
+     * The directory in which bdb data is stored. Given by "bdb.data.directory"
+     * default: data.directory/bdb
+     */
+    public String getBdbDataDirectory() {
+        return bdbDataDirectory;
+    }
+
+    public void setBdbDataDirectory(String bdbDataDirectory) {
+        this.bdbDataDirectory = bdbDataDirectory;
+    }
+
+    /**
+     * The maximum size of a single .jdb log file in bytes. Given by
+     * "bdb.max.logfile.size" default: 60MB
+     */
+    public long getBdbMaxLogFileSize() {
+        return this.bdbMaxLogFileSize;
+    }
+
+    public void setBdbMaxLogFileSize(long bdbMaxLogFileSize) {
+        this.bdbMaxLogFileSize = bdbMaxLogFileSize;
+    }
+
+    /**
+     * A log file will be cleaned if its utilization percentage is below this
+     * value, irrespective of total utilization.
+     * 
+     * <ul>
+     * <li>property: "bdb.cleaner.minFileUtilization"</li>
+     * <li>default: 5</li>
+     * <li>minimum: 0</li>
+     * <li>maximum: 50</li>
+     * </ul>
+     */
+    public int getBdbCleanerMinFileUtilization() {
+        return bdbCleanerMinFileUtilization;
+    }
+
+    public final void setBdbCleanerMinFileUtilization(int minFileUtilization) {
+        if(minFileUtilization < 0 || minFileUtilization > 50)
+            throw new IllegalArgumentException("minFileUtilization should be between 0 and 50 (both inclusive)");
+        this.bdbCleanerMinFileUtilization = minFileUtilization;
+    }
+
+    /**
+     * 
+     * The cleaner will keep the total disk space utilization percentage above
+     * this value.
+     * 
+     * <ul>
+     * <li>property: "bdb.cleaner.minUtilization"</li>
+     * <li>default: 50</li>
+     * <li>minimum: 0</li>
+     * <li>maximum: 90</li>
+     * </ul>
+     */
+    public int getBdbCleanerMinUtilization() {
+        return bdbCleanerMinUtilization;
+    }
+
+    public final void setBdbCleanerMinUtilization(int minUtilization) {
+        if(minUtilization < 0 || minUtilization > 90)
+            throw new IllegalArgumentException("minUtilization should be between 0 and 90 (both inclusive)");
+        this.bdbCleanerMinUtilization = minUtilization;
+    }
+
+    /**
+     * 
+     * The btree node fanout. Given by "bdb.btree.fanout". default: 512
+     */
+    public int getBdbBtreeFanout() {
+        return this.bdbBtreeFanout;
+    }
+
+    public void setBdbBtreeFanout(int bdbBtreeFanout) {
+        this.bdbBtreeFanout = bdbBtreeFanout;
+    }
+
+    /**
+     * Do we preload the cursor or not? The advantage of preloading for cursor
+     * is faster streaming performance, as entries are fetched in disk order.
+     * Incidentally, pre-loading is only a side-effect of what we're really
+     * trying to do: fetch in disk (as opposed to key) order, but there doesn't
+     * seem to be an easy/intuitive way to do for BDB JE.
+     */
+    public boolean getBdbCursorPreload() {
+        return this.bdbCursorPreload;
+    }
+
+    public void setBdbCursorPreload(boolean bdbCursorPreload) {
+        this.bdbCursorPreload = bdbCursorPreload;
+    }
+
+    /**
+     * The comfortable number of threads the threadpool will attempt to
+     * maintain. Specified by "core.threads" default: max(1, floor(0.5 *
+     * max.threads))
+     */
+    public int getCoreThreads() {
+        return coreThreads;
+    }
+
+    public void setCoreThreads(int coreThreads) {
+        this.coreThreads = coreThreads;
+    }
+
+    /**
+     * The maximum number of threadpool threads set by "max.threads" default:
+     * 100
+     */
+    public int getMaxThreads() {
+        return maxThreads;
+    }
+
+    public void setMaxThreads(int maxThreads) {
+        this.maxThreads = maxThreads;
+    }
+
+    public int getAdminCoreThreads() {
+        return adminCoreThreads;
+    }
+
+    public void setAdminCoreThreads(int coreThreads) {
+        this.adminCoreThreads = coreThreads;
+    }
+
+    public int getAdminMaxThreads() {
+        return adminMaxThreads;
+    }
+
+    public void setAdminMaxThreads(int maxThreads) {
+        this.adminMaxThreads = maxThreads;
+    }
+
+    public boolean isHttpServerEnabled() {
+        return enableHttpServer;
+    }
+
+    public void setEnableHttpServer(boolean enableHttpServer) {
+        this.enableHttpServer = enableHttpServer;
+    }
+
+    public boolean isSocketServerEnabled() {
+        return enableSocketServer;
+    }
+
+    public void setAdminServerEnabled(boolean enableSocketServer) {
+        this.enableSocketServer = enableSocketServer;
+    }
+
+    public boolean isAdminServerEnabled() {
+        return enableAdminServer;
+    }
+
+    public long getStreamMaxReadBytesPerSec() {
+        return streamMaxReadBytesPerSec;
+    }
+
+    public void setStreamMaxReadBytesPerSec(long streamMaxReadBytesPerSec) {
+        this.streamMaxReadBytesPerSec = streamMaxReadBytesPerSec;
+    }
+
+    public long getStreamMaxWriteBytesPerSec() {
+        return streamMaxWriteBytesPerSec;
+    }
+
+    public void setStreamMaxWriteBytesPerSec(long streamMaxWriteBytesPerSec) {
+        this.streamMaxWriteBytesPerSec = streamMaxWriteBytesPerSec;
+    }
+
+    public void setEnableAdminServer(boolean enableAdminServer) {
+        this.enableAdminServer = enableAdminServer;
+    }
+
+    public boolean isJmxEnabled() {
+        return enableJmx;
+    }
+
+    public void setEnableJmx(boolean enableJmx) {
+        this.enableJmx = enableJmx;
+    }
+
+    public boolean isPipelineRoutedStoreEnabled() {
+        return enablePipelineRoutedStore;
+    }
+
+    public void setEnablePipelineRoutedStore(boolean enablePipelineRoutedStore) {
+        this.enablePipelineRoutedStore = enablePipelineRoutedStore;
+    }
+
+    public long getPusherPollMs() {
+        return pusherPollMs;
+    }
+
+    public boolean isGuiEnabled() {
+        return enableGui;
+    }
+
+    public void setEnableGui(boolean enableGui) {
+        this.enableGui = enableGui;
+    }
+
+    public String getMysqlUsername() {
+        return mysqlUsername;
+    }
+
+    public void setMysqlUsername(String mysqlUsername) {
+        this.mysqlUsername = mysqlUsername;
+    }
+
+    public String getMysqlPassword() {
+        return mysqlPassword;
+    }
+
+    public void setMysqlPassword(String mysqlPassword) {
+        this.mysqlPassword = mysqlPassword;
+    }
+
+    public String getMysqlDatabaseName() {
+        return mysqlDatabaseName;
+    }
+
+    public void setMysqlDatabaseName(String mysqlDatabaseName) {
+        this.mysqlDatabaseName = mysqlDatabaseName;
+    }
+
+    public String getMysqlHost() {
+        return mysqlHost;
+    }
+
+    public void setMysqlHost(String mysqlHost) {
+        this.mysqlHost = mysqlHost;
+    }
+
+    public int getMysqlPort() {
+        return mysqlPort;
+    }
+
+    public void setMysqlPort(int mysqlPort) {
+        this.mysqlPort = mysqlPort;
+    }
+
+    public String getSlopStoreType() {
+        return slopStoreType;
+    }
+
+    public void setSlopStoreType(String slopStoreType) {
+        this.slopStoreType = slopStoreType;
+    }
+
+    public int getSocketTimeoutMs() {
+        return this.socketTimeoutMs;
+    }
+
+    public void setSocketTimeoutMs(int socketTimeoutMs) {
+        this.socketTimeoutMs = socketTimeoutMs;
+    }
+
+    public int getClientSelectors() {
+        return clientSelectors;
+    }
+
+    public void setClientSelectors(int clientSelectors) {
+        this.clientSelectors = clientSelectors;
+    }
+
+    public int getClientRoutingTimeoutMs() {
+        return this.clientRoutingTimeoutMs;
+    }
+
+    public void setClientRoutingTimeoutMs(int routingTimeoutMs) {
+        this.clientRoutingTimeoutMs = routingTimeoutMs;
+    }
+
+    public int getClientMaxConnectionsPerNode() {
+        return clientMaxConnectionsPerNode;
+    }
+
+    public void setClientMaxConnectionsPerNode(int maxConnectionsPerNode) {
+        this.clientMaxConnectionsPerNode = maxConnectionsPerNode;
+    }
+
+    public int getClientConnectionTimeoutMs() {
+        return clientConnectionTimeoutMs;
+    }
+
+    public void setClientConnectionTimeoutMs(int connectionTimeoutMs) {
+        this.clientConnectionTimeoutMs = connectionTimeoutMs;
+    }
+
+    /**
+     * @deprecated Use {@link #getFailureDetectorBannagePeriod()} instead
+     */
+
+    @Deprecated
+    public int getClientNodeBannageMs() {
+        return (int) failureDetectorBannagePeriod;
+    }
+
+    /**
+     * @deprecated Use {@link #setFailureDetectorBannagePeriod(long)} instead
+     */
+
+    @Deprecated
+    public void setClientNodeBannageMs(int nodeBannageMs) {
+        this.failureDetectorBannagePeriod = nodeBannageMs;
+    }
+
+    public int getClientMaxThreads() {
+        return clientMaxThreads;
+    }
+
+    public void setClientMaxThreads(int clientMaxThreads) {
+        this.clientMaxThreads = clientMaxThreads;
+    }
+
+    public int getClientThreadIdleMs() {
+        return clientThreadIdleMs;
+    }
+
+    public void setClientThreadIdleMs(int clientThreadIdleMs) {
+        this.clientThreadIdleMs = clientThreadIdleMs;
+    }
+
+    public int getClientMaxQueuedRequests() {
+        return clientMaxQueuedRequests;
+    }
+
+    public void setClientMaxQueuedRequests(int clientMaxQueuedRequests) {
+        this.clientMaxQueuedRequests = clientMaxQueuedRequests;
+    }
+
+    public boolean isSlopEnabled() {
+        return this.enableSlop;
+    }
+
+    public void setEnableSlop(boolean enableSlop) {
+        this.enableSlop = enableSlop;
+    }
+
+    public boolean isVerboseLoggingEnabled() {
+        return this.enableVerboseLogging;
+    }
+
+    public void setEnableVerboseLogging(boolean enableVerboseLogging) {
+        this.enableVerboseLogging = enableVerboseLogging;
+    }
+
+    public boolean isStatTrackingEnabled() {
+        return this.enableStatTracking;
+    }
+
+    public void setEnableStatTracking(boolean enableStatTracking) {
+        this.enableStatTracking = enableStatTracking;
+    }
+
+    public boolean isMetadataCheckingEnabled() {
+        return enableMetadataChecking;
+    }
+
+    public void setEnableMetadataChecking(boolean enableMetadataChecking) {
+        this.enableMetadataChecking = enableMetadataChecking;
+    }
+
+    public boolean isRedirectRoutingEnabled() {
+        return enableRedirectRouting;
+    }
+
+    public void setEnableRedirectRouting(boolean enableRedirectRouting) {
+        this.enableRedirectRouting = enableRedirectRouting;
+    }
+
+    public long getBdbCheckpointBytes() {
+        return this.bdbCheckpointBytes;
+    }
+
+    public void setBdbCheckpointBytes(long bdbCheckpointBytes) {
+        this.bdbCheckpointBytes = bdbCheckpointBytes;
+    }
+
+    public long getBdbCheckpointMs() {
+        return this.bdbCheckpointMs;
+    }
+
+    public void setBdbCheckpointMs(long bdbCheckpointMs) {
+        this.bdbCheckpointMs = bdbCheckpointMs;
+    }
+
+    public int getSchedulerThreads() {
+        return schedulerThreads;
+    }
+
+    public void setSchedulerThreads(int schedulerThreads) {
+        this.schedulerThreads = schedulerThreads;
+    }
+
+    public String getReadOnlyDataStorageDirectory() {
+        return this.readOnlyStorageDir;
+    }
+
+    public void setReadOnlyDataStorageDirectory(String readOnlyStorageDir) {
+        this.readOnlyStorageDir = readOnlyStorageDir;
+    }
+
+    public int getReadOnlyBackups() {
+        return readOnlyBackups;
+    }
+
+    public void setReadOnlyBackups(int readOnlyBackups) {
+        this.readOnlyBackups = readOnlyBackups;
+    }
+
+    public boolean isBdbWriteTransactionsEnabled() {
+        return bdbWriteTransactions;
+    }
+
+    public void setBdbWriteTransactions(boolean bdbWriteTransactions) {
+        this.bdbWriteTransactions = bdbWriteTransactions;
+    }
+
+    public boolean isBdbSortedDuplicatesEnabled() {
+        return this.bdbSortedDuplicates;
+    }
+
+    public void setBdbSortedDuplicates(boolean enable) {
+        this.bdbSortedDuplicates = enable;
+    }
+
+    public void setBdbOneEnvPerStore(boolean bdbOneEnvPerStore) {
+        this.bdbOneEnvPerStore = bdbOneEnvPerStore;
+    }
+
+    public boolean isBdbOneEnvPerStore() {
+        return bdbOneEnvPerStore;
+    }
+
+    public int getSocketBufferSize() {
+        return socketBufferSize;
+    }
+
+    public void setSocketBufferSize(int socketBufferSize) {
+        this.socketBufferSize = socketBufferSize;
+    }
+
+    public int getSocketListenQueueLength() {
+        return socketListenQueueLength;
+    }
+
+    public void setSocketListenQueueLength(int socketListenQueueLength) {
+        this.socketListenQueueLength = socketListenQueueLength;
+    }
+
+    public boolean getSocketKeepAlive() {
+        return this.socketKeepAlive;
+    }
+
+    public void setSocketKeepAlive(boolean on) {
+        this.socketKeepAlive = on;
+    }
+
+    public boolean getUseNioConnector() {
+        return this.useNioConnector;
+    }
+
+    public void setUseNioConnector(boolean useNio) {
+        this.useNioConnector = useNio;
+    }
+
+    public int getNioConnectorSelectors() {
+        return nioConnectorSelectors;
+    }
+
+    public void setNioConnectorSelectors(int nioConnectorSelectors) {
+        this.nioConnectorSelectors = nioConnectorSelectors;
+    }
+
+    public int getNioAdminConnectorSelectors() {
+        return nioAdminConnectorSelectors;
+    }
+
+    public void setNioAdminConnectorSelectors(int nioAdminConnectorSelectors) {
+        this.nioAdminConnectorSelectors = nioAdminConnectorSelectors;
+    }
+
+    public int getNioWorkerThreads() {
+        return nioWorkerThreads;
+    }
+
+    public void setNioWorkerThreads(int nioWorkerThreads) {
+        this.nioWorkerThreads = nioWorkerThreads;
+    }
+
+    public int getNioAdminWorkerThreads() {
+        return nioAdminWorkerThreads;
+    }
+
+    public void setNioAdminWorkerThreads(int count) {
+        this.nioAdminWorkerThreads = count;
+    }
+
+    public int getAdminSocketBufferSize() {
+        return adminStreamBufferSize;
+    }
+
+    public void setAdminSocketBufferSize(int socketBufferSize) {
+        this.adminStreamBufferSize = socketBufferSize;
+    }
+
+    public List<String> getStorageConfigurations() {
+        return storageConfigurations;
+    }
+
+    public void setStorageConfigurations(List<String> storageConfigurations) {
+        this.storageConfigurations = storageConfigurations;
+    }
+
+    public Props getAllProps() {
+        return this.allProps;
+    }
+
+    public void setRequestFormatType(RequestFormatType type) {
+        this.requestFormatType = type;
+    }
+
+    public RequestFormatType getRequestFormatType() {
+        return this.requestFormatType;
+    }
+
+    public boolean isServerRoutingEnabled() {
+        return this.enableServerRouting;
+    }
+
+    public void setEnableServerRouting(boolean enableServerRouting) {
+        this.enableServerRouting = enableServerRouting;
+    }
+
+    public int getNumCleanupPermits() {
+        return numCleanupPermits;
+    }
+
+    public void setNumCleanupPermits(int numCleanupPermits) {
+        this.numCleanupPermits = numCleanupPermits;
+    }
+
+    public String getFailureDetectorImplementation() {
+        return failureDetectorImplementation;
+    }
+
+    public void setFailureDetectorImplementation(String failureDetectorImplementation) {
+        this.failureDetectorImplementation = failureDetectorImplementation;
+    }
+
+    public long getFailureDetectorBannagePeriod() {
+        return failureDetectorBannagePeriod;
+    }
+
+    public void setFailureDetectorBannagePeriod(long failureDetectorBannagePeriod) {
+        this.failureDetectorBannagePeriod = failureDetectorBannagePeriod;
+    }
+
+    public int getFailureDetectorThreshold() {
+        return failureDetectorThreshold;
+    }
+
+    public void setFailureDetectorThreshold(int failureDetectorThreshold) {
+        this.failureDetectorThreshold = failureDetectorThreshold;
+    }
+
+    public int getFailureDetectorThresholdCountMinimum() {
+        return failureDetectorThresholdCountMinimum;
+    }
+
+    public void setFailureDetectorThresholdCountMinimum(int failureDetectorThresholdCountMinimum) {
+        this.failureDetectorThresholdCountMinimum = failureDetectorThresholdCountMinimum;
+    }
+
+    public long getFailureDetectorThresholdInterval() {
+        return failureDetectorThresholdInterval;
+    }
+
+    public void setFailureDetectorThresholdInterval(long failureDetectorThresholdInterval) {
+        this.failureDetectorThresholdInterval = failureDetectorThresholdInterval;
+    }
+
+    public long getFailureDetectorAsyncRecoveryInterval() {
+        return failureDetectorAsyncRecoveryInterval;
+    }
+
+    public void setFailureDetectorAsyncRecoveryInterval(long failureDetectorAsyncRecoveryInterval) {
+        this.failureDetectorAsyncRecoveryInterval = failureDetectorAsyncRecoveryInterval;
+    }
+
+    public List<String> getFailureDetectorCatastrophicErrorTypes() {
+        return failureDetectorCatastrophicErrorTypes;
+    }
+
+    public void setFailureDetectorCatastrophicErrorTypes(List<String> failureDetectorCatastrophicErrorTypes) {
+        this.failureDetectorCatastrophicErrorTypes = failureDetectorCatastrophicErrorTypes;
+    }
+
+    public long getFailureDetectorRequestLengthThreshold() {
+        return failureDetectorRequestLengthThreshold;
+    }
+
+    public void setFailureDetectorRequestLengthThreshold(long failureDetectorRequestLengthThreshold) {
+        this.failureDetectorRequestLengthThreshold = failureDetectorRequestLengthThreshold;
+    }
+
+    public int getRetentionCleanupFirstStartTimeInHour() {
+        return retentionCleanupFirstStartTimeInHour;
+    }
+
+    public void setRetentionCleanupFirstStartTimeInHour(int retentionCleanupFirstStartTimeInHour) {
+        this.retentionCleanupFirstStartTimeInHour = retentionCleanupFirstStartTimeInHour;
+    }
+
+    public int getRetentionCleanupScheduledPeriodInHour() {
+        return retentionCleanupScheduledPeriodInHour;
+    }
+
+    public void setRetentionCleanupScheduledPeriodInHour(int retentionCleanupScheduledPeriodInHour) {
+        this.retentionCleanupScheduledPeriodInHour = retentionCleanupScheduledPeriodInHour;
+    }
+
+    public int getAdminSocketTimeout() {
+        return adminSocketTimeout;
+    }
+
+    public void setAdminSocketTimeout(int adminSocketTimeout) {
+        this.adminSocketTimeout = adminSocketTimeout;
+    }
+
+    public int getAdminConnectionTimeout() {
+        return adminConnectionTimeout;
+    }
+
+    public void setAdminConnectionTimeout(int adminConnectionTimeout) {
+        this.adminConnectionTimeout = adminConnectionTimeout;
+    }
+
+    public void setMaxRebalancingAttempt(int maxRebalancingAttempt) {
+        this.maxRebalancingAttempt = maxRebalancingAttempt;
+    }
+
+    public int getMaxRebalancingAttempt() {
+        return this.maxRebalancingAttempt;
+    }
+
+    public int getRebalancingTimeout() {
+        return rebalancingTimeoutInSeconds;
+    }
+
+    public void setRebalancingTimeout(int rebalancingTimeout) {
+        this.rebalancingTimeoutInSeconds = rebalancingTimeout;
+    }
+
+    public VoldemortConfig(int nodeId, String voldemortHome) {
+        this(new Props().with("node.id", nodeId).with("voldemort.home", voldemortHome));
+    }
+
+    public boolean isGossipEnabled() {
+        return enableGossip;
+    }
+
+    public void setEnableGossip(boolean enableGossip) {
+        this.enableGossip = enableGossip;
+    }
+
+    public String getReadOnlySearchStrategy() {
+        return readOnlySearchStrategy;
+    }
+
+    public void setReadOnlySearchStrategy(String readOnlySearchStrategy) {
+        this.readOnlySearchStrategy = readOnlySearchStrategy;
+    }
+
+    public boolean isNetworkClassLoaderEnabled() {
+        return enableNetworkClassLoader;
+    }
+
+    public void setEnableNetworkClassLoader(boolean enableNetworkClassLoader) {
+        this.enableNetworkClassLoader = enableNetworkClassLoader;
+    }
+
+    public int getRebalancingServicePeriod() {
+        return rebalancingServicePeriod;
+    }
+
+    public void setEnableRebalanceService(boolean enableRebalanceService) {
+        this.enableRebalanceService = enableRebalanceService;
+    }
+
+    public boolean isEnableRebalanceService() {
+        return enableRebalanceService;
+    }
+
+    public int getMaxParallelStoresRebalancing() {
+        return maxParallelStoresRebalancing;
+    }
+
+    public void setMaxParallelStoresRebalancing(int maxParallelStoresRebalancing) {
+        this.maxParallelStoresRebalancing = maxParallelStoresRebalancing;
+    }
+
+    public Props getProperties(String prefix, boolean clip) {
+        Props result = new Props();
+
+        for(String key: allProps.keySet()) {
+            if(key.startsWith(prefix)) {
+                if(clip) {
+                    result.put(key.substring(prefix.length()), allProps.get(key));
+                } else {
+                    result.put(key, allProps.get(key));
+                }
+            }
+        }
+        return result;
+    }
+}