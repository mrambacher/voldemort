<<<<<<< HEAD
/*
 * Copyright 2008-2009 LinkedIn, Inc
 * 
 * Licensed under the Apache License, Version 2.0 (the "License"); you may not
 * use this file except in compliance with the License. You may obtain a copy of
 * the License at
 * 
 * http://www.apache.org/licenses/LICENSE-2.0
 * 
 * Unless required by applicable law or agreed to in writing, software
 * distributed under the License is distributed on an "AS IS" BASIS, WITHOUT
 * WARRANTIES OR CONDITIONS OF ANY KIND, either express or implied. See the
 * License for the specific language governing permissions and limitations under
 * the License.
 */

package voldemort.server.scheduler;

import java.util.Date;
import java.util.concurrent.ScheduledThreadPoolExecutor;
import java.util.concurrent.ThreadFactory;
import java.util.concurrent.TimeUnit;

import voldemort.annotations.jmx.JmxManaged;
import voldemort.server.AbstractService;
import voldemort.server.ServiceType;
import voldemort.utils.Time;

/**
 * The voldemort scheduler
 * 
 * 
 */
@JmxManaged(description = "A service that runs scheduled jobs.")
public class SchedulerService extends AbstractService {

    private final ScheduledThreadPoolExecutor scheduler;
    private final Time time;

    public SchedulerService(int schedulerThreads, Time time) {
        super(ServiceType.SCHEDULER);
        this.time = time;
        this.scheduler = new SchedulerThreadPool(schedulerThreads);
    }

    @Override
    public void startInner() {}

    @Override
    public void stopInner() {
        this.scheduler.shutdownNow();
    }

    public void scheduleNow(Runnable runnable) {
        scheduler.execute(runnable);
    }

    public void schedule(Runnable runnable, Date timeToRun) {
        scheduler.schedule(runnable, delayMs(timeToRun), TimeUnit.MILLISECONDS);
    }

    public void schedule(Runnable runnable, Date nextRun, long periodMs) {
        scheduler.scheduleAtFixedRate(runnable, delayMs(nextRun), periodMs, TimeUnit.MILLISECONDS);
    }

    private long delayMs(Date runDate) {
        return Math.max(0, runDate.getTime() - time.getMilliseconds());
    }

    /**
     * A scheduled thread pool that fixes some default behaviors
     */
    private static class SchedulerThreadPool extends ScheduledThreadPoolExecutor {

        public SchedulerThreadPool(int numThreads) {
            super(numThreads, new ThreadFactory() {

                public Thread newThread(Runnable r) {
                    Thread thread = new Thread(r);
                    thread.setDaemon(true);
                    thread.setName(r.getClass().getName());
                    return thread;
                }
            });
        }
    }

}
=======
/*
 * Copyright 2008-2009 LinkedIn, Inc
 * 
 * Licensed under the Apache License, Version 2.0 (the "License"); you may not
 * use this file except in compliance with the License. You may obtain a copy of
 * the License at
 * 
 * http://www.apache.org/licenses/LICENSE-2.0
 * 
 * Unless required by applicable law or agreed to in writing, software
 * distributed under the License is distributed on an "AS IS" BASIS, WITHOUT
 * WARRANTIES OR CONDITIONS OF ANY KIND, either express or implied. See the
 * License for the specific language governing permissions and limitations under
 * the License.
 */

package voldemort.server.scheduler;

import java.util.Date;
import java.util.concurrent.ConcurrentHashMap;
import java.util.concurrent.ScheduledFuture;
import java.util.concurrent.ScheduledThreadPoolExecutor;
import java.util.concurrent.ThreadFactory;
import java.util.concurrent.TimeUnit;

import javax.management.MBeanOperationInfo;

import org.apache.log4j.Logger;

import voldemort.annotations.jmx.JmxManaged;
import voldemort.annotations.jmx.JmxOperation;
import voldemort.server.AbstractService;
import voldemort.server.ServiceType;
import voldemort.server.VoldemortService;
import voldemort.utils.Time;

/**
 * The voldemort scheduler
 * 
 * 
 */
@SuppressWarnings("unchecked")
@JmxManaged(description = "A service that runs scheduled jobs.")
public class SchedulerService extends AbstractService {

    private static final Logger logger = Logger.getLogger(VoldemortService.class);

    private class ScheduledRunnable {

        private Runnable runnable;
        private Date delayDate;
        private long intervalMs;

        ScheduledRunnable(Runnable runnable, Date delayDate, long intervalMs) {
            this.runnable = runnable;
            this.delayDate = delayDate;
            this.intervalMs = intervalMs;
        }

        ScheduledRunnable(Runnable runnable, Date delayDate) {
            this(runnable, delayDate, 0);
        }

        Runnable getRunnable() {
            return this.runnable;
        }

        Date getDelayDate() {
            return this.delayDate;
        }

        long getIntervalMs() {
            return this.intervalMs;
        }
    }

    private final ScheduledThreadPoolExecutor scheduler;
    private final Time time;

    private final ConcurrentHashMap<String, ScheduledFuture> scheduledJobResults;
    private final ConcurrentHashMap<String, ScheduledRunnable> allJobs;

    public SchedulerService(int schedulerThreads, Time time) {
        super(ServiceType.SCHEDULER);
        this.time = time;
        this.scheduler = new SchedulerThreadPool(schedulerThreads);
        this.scheduledJobResults = new ConcurrentHashMap<String, ScheduledFuture>();
        this.allJobs = new ConcurrentHashMap<String, ScheduledRunnable>();
    }

    @Override
    public void startInner() {}

    @Override
    public void stopInner() {
        this.scheduler.shutdownNow();
    }

    @JmxOperation(description = "Disable a particular scheduled job", impact = MBeanOperationInfo.ACTION)
    public void disable(String id, boolean forceDisable) {
        if(allJobs.containsKey(id) && scheduledJobResults.containsKey(id)) {
            ScheduledFuture<?> future = scheduledJobResults.get(id);
            boolean cancelled = future.cancel(forceDisable);
            if(cancelled == true) {
                logger.info("Removed '" + id + "' from list of scheduled jobs");
                scheduledJobResults.remove(id);
            }
        }
    }

    @JmxOperation(description = "Enable a particular scheduled job", impact = MBeanOperationInfo.ACTION)
    public void enable(String id) {
        if(allJobs.containsKey(id) && !scheduledJobResults.containsKey(id)) {
            ScheduledRunnable scheduledRunnable = allJobs.get(id);
            logger.info("Adding '" + id + "' to list of scheduled jobs");
            if(scheduledRunnable.getIntervalMs() > 0) {
                schedule(id,
                         scheduledRunnable.getRunnable(),
                         scheduledRunnable.getDelayDate(),
                         scheduledRunnable.getIntervalMs());
            } else {
                schedule(id, scheduledRunnable.getRunnable(), scheduledRunnable.getDelayDate());
            }

        }
    }

    public void scheduleNow(Runnable runnable) {
        scheduler.execute(runnable);
    }

    public void schedule(String id, Runnable runnable, Date timeToRun) {
        ScheduledFuture<?> future = scheduler.schedule(runnable,
                                                       delayMs(timeToRun),
                                                       TimeUnit.MILLISECONDS);
        if(!allJobs.containsKey(id)) {
            allJobs.put(id, new ScheduledRunnable(runnable, timeToRun));
        }
        scheduledJobResults.put(id, future);
    }

    public void schedule(String id, Runnable runnable, Date nextRun, long periodMs) {
        ScheduledFuture<?> future = scheduler.scheduleWithFixedDelay(runnable,
                                                                     delayMs(nextRun),
                                                                     periodMs,
                                                                     TimeUnit.MILLISECONDS);
        if(!allJobs.containsKey(id)) {
            allJobs.put(id, new ScheduledRunnable(runnable, nextRun, periodMs));
        }
        scheduledJobResults.put(id, future);
    }

    private long delayMs(Date runDate) {
        return Math.max(0, runDate.getTime() - time.getMilliseconds());
    }

    /**
     * A scheduled thread pool that fixes some default behaviors
     */
    private static class SchedulerThreadPool extends ScheduledThreadPoolExecutor {

        public SchedulerThreadPool(int numThreads) {
            super(numThreads, new ThreadFactory() {

                public Thread newThread(Runnable r) {
                    Thread thread = new Thread(r);
                    thread.setDaemon(true);
                    thread.setName(r.getClass().getName());
                    return thread;
                }
            });
        }
    }

}
>>>>>>> 06be27c2
<|MERGE_RESOLUTION|>--- conflicted
+++ resolved
@@ -1,266 +1,175 @@
-<<<<<<< HEAD
-/*
- * Copyright 2008-2009 LinkedIn, Inc
- * 
- * Licensed under the Apache License, Version 2.0 (the "License"); you may not
- * use this file except in compliance with the License. You may obtain a copy of
- * the License at
- * 
- * http://www.apache.org/licenses/LICENSE-2.0
- * 
- * Unless required by applicable law or agreed to in writing, software
- * distributed under the License is distributed on an "AS IS" BASIS, WITHOUT
- * WARRANTIES OR CONDITIONS OF ANY KIND, either express or implied. See the
- * License for the specific language governing permissions and limitations under
- * the License.
- */
-
-package voldemort.server.scheduler;
-
-import java.util.Date;
-import java.util.concurrent.ScheduledThreadPoolExecutor;
-import java.util.concurrent.ThreadFactory;
-import java.util.concurrent.TimeUnit;
-
-import voldemort.annotations.jmx.JmxManaged;
-import voldemort.server.AbstractService;
-import voldemort.server.ServiceType;
-import voldemort.utils.Time;
-
-/**
- * The voldemort scheduler
- * 
- * 
- */
-@JmxManaged(description = "A service that runs scheduled jobs.")
-public class SchedulerService extends AbstractService {
-
-    private final ScheduledThreadPoolExecutor scheduler;
-    private final Time time;
-
-    public SchedulerService(int schedulerThreads, Time time) {
-        super(ServiceType.SCHEDULER);
-        this.time = time;
-        this.scheduler = new SchedulerThreadPool(schedulerThreads);
-    }
-
-    @Override
-    public void startInner() {}
-
-    @Override
-    public void stopInner() {
-        this.scheduler.shutdownNow();
-    }
-
-    public void scheduleNow(Runnable runnable) {
-        scheduler.execute(runnable);
-    }
-
-    public void schedule(Runnable runnable, Date timeToRun) {
-        scheduler.schedule(runnable, delayMs(timeToRun), TimeUnit.MILLISECONDS);
-    }
-
-    public void schedule(Runnable runnable, Date nextRun, long periodMs) {
-        scheduler.scheduleAtFixedRate(runnable, delayMs(nextRun), periodMs, TimeUnit.MILLISECONDS);
-    }
-
-    private long delayMs(Date runDate) {
-        return Math.max(0, runDate.getTime() - time.getMilliseconds());
-    }
-
-    /**
-     * A scheduled thread pool that fixes some default behaviors
-     */
-    private static class SchedulerThreadPool extends ScheduledThreadPoolExecutor {
-
-        public SchedulerThreadPool(int numThreads) {
-            super(numThreads, new ThreadFactory() {
-
-                public Thread newThread(Runnable r) {
-                    Thread thread = new Thread(r);
-                    thread.setDaemon(true);
-                    thread.setName(r.getClass().getName());
-                    return thread;
-                }
-            });
-        }
-    }
-
-}
-=======
-/*
- * Copyright 2008-2009 LinkedIn, Inc
- * 
- * Licensed under the Apache License, Version 2.0 (the "License"); you may not
- * use this file except in compliance with the License. You may obtain a copy of
- * the License at
- * 
- * http://www.apache.org/licenses/LICENSE-2.0
- * 
- * Unless required by applicable law or agreed to in writing, software
- * distributed under the License is distributed on an "AS IS" BASIS, WITHOUT
- * WARRANTIES OR CONDITIONS OF ANY KIND, either express or implied. See the
- * License for the specific language governing permissions and limitations under
- * the License.
- */
-
-package voldemort.server.scheduler;
-
-import java.util.Date;
-import java.util.concurrent.ConcurrentHashMap;
-import java.util.concurrent.ScheduledFuture;
-import java.util.concurrent.ScheduledThreadPoolExecutor;
-import java.util.concurrent.ThreadFactory;
-import java.util.concurrent.TimeUnit;
-
-import javax.management.MBeanOperationInfo;
-
-import org.apache.log4j.Logger;
-
-import voldemort.annotations.jmx.JmxManaged;
-import voldemort.annotations.jmx.JmxOperation;
-import voldemort.server.AbstractService;
-import voldemort.server.ServiceType;
-import voldemort.server.VoldemortService;
-import voldemort.utils.Time;
-
-/**
- * The voldemort scheduler
- * 
- * 
- */
-@SuppressWarnings("unchecked")
-@JmxManaged(description = "A service that runs scheduled jobs.")
-public class SchedulerService extends AbstractService {
-
-    private static final Logger logger = Logger.getLogger(VoldemortService.class);
-
-    private class ScheduledRunnable {
-
-        private Runnable runnable;
-        private Date delayDate;
-        private long intervalMs;
-
-        ScheduledRunnable(Runnable runnable, Date delayDate, long intervalMs) {
-            this.runnable = runnable;
-            this.delayDate = delayDate;
-            this.intervalMs = intervalMs;
-        }
-
-        ScheduledRunnable(Runnable runnable, Date delayDate) {
-            this(runnable, delayDate, 0);
-        }
-
-        Runnable getRunnable() {
-            return this.runnable;
-        }
-
-        Date getDelayDate() {
-            return this.delayDate;
-        }
-
-        long getIntervalMs() {
-            return this.intervalMs;
-        }
-    }
-
-    private final ScheduledThreadPoolExecutor scheduler;
-    private final Time time;
-
-    private final ConcurrentHashMap<String, ScheduledFuture> scheduledJobResults;
-    private final ConcurrentHashMap<String, ScheduledRunnable> allJobs;
-
-    public SchedulerService(int schedulerThreads, Time time) {
-        super(ServiceType.SCHEDULER);
-        this.time = time;
-        this.scheduler = new SchedulerThreadPool(schedulerThreads);
-        this.scheduledJobResults = new ConcurrentHashMap<String, ScheduledFuture>();
-        this.allJobs = new ConcurrentHashMap<String, ScheduledRunnable>();
-    }
-
-    @Override
-    public void startInner() {}
-
-    @Override
-    public void stopInner() {
-        this.scheduler.shutdownNow();
-    }
-
-    @JmxOperation(description = "Disable a particular scheduled job", impact = MBeanOperationInfo.ACTION)
-    public void disable(String id, boolean forceDisable) {
-        if(allJobs.containsKey(id) && scheduledJobResults.containsKey(id)) {
-            ScheduledFuture<?> future = scheduledJobResults.get(id);
-            boolean cancelled = future.cancel(forceDisable);
-            if(cancelled == true) {
-                logger.info("Removed '" + id + "' from list of scheduled jobs");
-                scheduledJobResults.remove(id);
-            }
-        }
-    }
-
-    @JmxOperation(description = "Enable a particular scheduled job", impact = MBeanOperationInfo.ACTION)
-    public void enable(String id) {
-        if(allJobs.containsKey(id) && !scheduledJobResults.containsKey(id)) {
-            ScheduledRunnable scheduledRunnable = allJobs.get(id);
-            logger.info("Adding '" + id + "' to list of scheduled jobs");
-            if(scheduledRunnable.getIntervalMs() > 0) {
-                schedule(id,
-                         scheduledRunnable.getRunnable(),
-                         scheduledRunnable.getDelayDate(),
-                         scheduledRunnable.getIntervalMs());
-            } else {
-                schedule(id, scheduledRunnable.getRunnable(), scheduledRunnable.getDelayDate());
-            }
-
-        }
-    }
-
-    public void scheduleNow(Runnable runnable) {
-        scheduler.execute(runnable);
-    }
-
-    public void schedule(String id, Runnable runnable, Date timeToRun) {
-        ScheduledFuture<?> future = scheduler.schedule(runnable,
-                                                       delayMs(timeToRun),
-                                                       TimeUnit.MILLISECONDS);
-        if(!allJobs.containsKey(id)) {
-            allJobs.put(id, new ScheduledRunnable(runnable, timeToRun));
-        }
-        scheduledJobResults.put(id, future);
-    }
-
-    public void schedule(String id, Runnable runnable, Date nextRun, long periodMs) {
-        ScheduledFuture<?> future = scheduler.scheduleWithFixedDelay(runnable,
-                                                                     delayMs(nextRun),
-                                                                     periodMs,
-                                                                     TimeUnit.MILLISECONDS);
-        if(!allJobs.containsKey(id)) {
-            allJobs.put(id, new ScheduledRunnable(runnable, nextRun, periodMs));
-        }
-        scheduledJobResults.put(id, future);
-    }
-
-    private long delayMs(Date runDate) {
-        return Math.max(0, runDate.getTime() - time.getMilliseconds());
-    }
-
-    /**
-     * A scheduled thread pool that fixes some default behaviors
-     */
-    private static class SchedulerThreadPool extends ScheduledThreadPoolExecutor {
-
-        public SchedulerThreadPool(int numThreads) {
-            super(numThreads, new ThreadFactory() {
-
-                public Thread newThread(Runnable r) {
-                    Thread thread = new Thread(r);
-                    thread.setDaemon(true);
-                    thread.setName(r.getClass().getName());
-                    return thread;
-                }
-            });
-        }
-    }
-
-}
->>>>>>> 06be27c2
+/*
+ * Copyright 2008-2009 LinkedIn, Inc
+ * 
+ * Licensed under the Apache License, Version 2.0 (the "License"); you may not
+ * use this file except in compliance with the License. You may obtain a copy of
+ * the License at
+ * 
+ * http://www.apache.org/licenses/LICENSE-2.0
+ * 
+ * Unless required by applicable law or agreed to in writing, software
+ * distributed under the License is distributed on an "AS IS" BASIS, WITHOUT
+ * WARRANTIES OR CONDITIONS OF ANY KIND, either express or implied. See the
+ * License for the specific language governing permissions and limitations under
+ * the License.
+ */
+
+package voldemort.server.scheduler;
+
+import java.util.Date;
+import java.util.concurrent.ConcurrentHashMap;
+import java.util.concurrent.ScheduledFuture;
+import java.util.concurrent.ScheduledThreadPoolExecutor;
+import java.util.concurrent.ThreadFactory;
+import java.util.concurrent.TimeUnit;
+
+import javax.management.MBeanOperationInfo;
+
+import org.apache.log4j.Logger;
+
+import voldemort.annotations.jmx.JmxManaged;
+import voldemort.annotations.jmx.JmxOperation;
+import voldemort.server.AbstractService;
+import voldemort.server.ServiceType;
+import voldemort.server.VoldemortService;
+import voldemort.utils.Time;
+
+/**
+ * The voldemort scheduler
+ * 
+ * 
+ */
+@SuppressWarnings("unchecked")
+@JmxManaged(description = "A service that runs scheduled jobs.")
+public class SchedulerService extends AbstractService {
+
+    private static final Logger logger = Logger.getLogger(VoldemortService.class);
+
+    private class ScheduledRunnable {
+
+        private Runnable runnable;
+        private Date delayDate;
+        private long intervalMs;
+
+        ScheduledRunnable(Runnable runnable, Date delayDate, long intervalMs) {
+            this.runnable = runnable;
+            this.delayDate = delayDate;
+            this.intervalMs = intervalMs;
+        }
+
+        ScheduledRunnable(Runnable runnable, Date delayDate) {
+            this(runnable, delayDate, 0);
+        }
+
+        Runnable getRunnable() {
+            return this.runnable;
+        }
+
+        Date getDelayDate() {
+            return this.delayDate;
+        }
+
+        long getIntervalMs() {
+            return this.intervalMs;
+        }
+    }
+
+    private final ScheduledThreadPoolExecutor scheduler;
+    private final Time time;
+
+    private final ConcurrentHashMap<String, ScheduledFuture> scheduledJobResults;
+    private final ConcurrentHashMap<String, ScheduledRunnable> allJobs;
+
+    public SchedulerService(int schedulerThreads, Time time) {
+        super(ServiceType.SCHEDULER);
+        this.time = time;
+        this.scheduler = new SchedulerThreadPool(schedulerThreads);
+        this.scheduledJobResults = new ConcurrentHashMap<String, ScheduledFuture>();
+        this.allJobs = new ConcurrentHashMap<String, ScheduledRunnable>();
+    }
+
+    @Override
+    public void startInner() {}
+
+    @Override
+    public void stopInner() {
+        this.scheduler.shutdownNow();
+    }
+
+    @JmxOperation(description = "Disable a particular scheduled job", impact = MBeanOperationInfo.ACTION)
+    public void disable(String id, boolean forceDisable) {
+        if(allJobs.containsKey(id) && scheduledJobResults.containsKey(id)) {
+            ScheduledFuture<?> future = scheduledJobResults.get(id);
+            boolean cancelled = future.cancel(forceDisable);
+            if(cancelled == true) {
+                logger.info("Removed '" + id + "' from list of scheduled jobs");
+                scheduledJobResults.remove(id);
+            }
+        }
+    }
+
+    @JmxOperation(description = "Enable a particular scheduled job", impact = MBeanOperationInfo.ACTION)
+    public void enable(String id) {
+        if(allJobs.containsKey(id) && !scheduledJobResults.containsKey(id)) {
+            ScheduledRunnable scheduledRunnable = allJobs.get(id);
+            logger.info("Adding '" + id + "' to list of scheduled jobs");
+            if(scheduledRunnable.getIntervalMs() > 0) {
+                schedule(id,
+                         scheduledRunnable.getRunnable(),
+                         scheduledRunnable.getDelayDate(),
+                         scheduledRunnable.getIntervalMs());
+            } else {
+                schedule(id, scheduledRunnable.getRunnable(), scheduledRunnable.getDelayDate());
+            }
+
+        }
+    }
+
+    public void scheduleNow(Runnable runnable) {
+        scheduler.execute(runnable);
+    }
+
+    public void schedule(String id, Runnable runnable, Date timeToRun) {
+        ScheduledFuture<?> future = scheduler.schedule(runnable,
+                                                       delayMs(timeToRun),
+                                                       TimeUnit.MILLISECONDS);
+        if(!allJobs.containsKey(id)) {
+            allJobs.put(id, new ScheduledRunnable(runnable, timeToRun));
+        }
+        scheduledJobResults.put(id, future);
+    }
+
+    public void schedule(String id, Runnable runnable, Date nextRun, long periodMs) {
+        ScheduledFuture<?> future = scheduler.scheduleWithFixedDelay(runnable,
+                                                                     delayMs(nextRun),
+                                                                     periodMs,
+                                                                     TimeUnit.MILLISECONDS);
+        if(!allJobs.containsKey(id)) {
+            allJobs.put(id, new ScheduledRunnable(runnable, nextRun, periodMs));
+        }
+        scheduledJobResults.put(id, future);
+    }
+
+    private long delayMs(Date runDate) {
+        return Math.max(0, runDate.getTime() - time.getMilliseconds());
+    }
+
+    /**
+     * A scheduled thread pool that fixes some default behaviors
+     */
+    private static class SchedulerThreadPool extends ScheduledThreadPoolExecutor {
+
+        public SchedulerThreadPool(int numThreads) {
+            super(numThreads, new ThreadFactory() {
+
+                public Thread newThread(Runnable r) {
+                    Thread thread = new Thread(r);
+                    thread.setDaemon(true);
+                    thread.setName(r.getClass().getName());
+                    return thread;
+                }
+            });
+        }
+    }
+
+}