--- conflicted
+++ resolved
@@ -1,659 +1,342 @@
-<<<<<<< HEAD
-/*
- * Copyright 2008-2009 LinkedIn, Inc
- * 
- * Licensed under the Apache License, Version 2.0 (the "License"); you may not
- * use this file except in compliance with the License. You may obtain a copy of
- * the License at
- * 
- * http://www.apache.org/licenses/LICENSE-2.0
- * 
- * Unless required by applicable law or agreed to in writing, software
- * distributed under the License is distributed on an "AS IS" BASIS, WITHOUT
- * WARRANTIES OR CONDITIONS OF ANY KIND, either express or implied. See the
- * License for the specific language governing permissions and limitations under
- * the License.
- */
-
-package voldemort.server;
-
-import static voldemort.utils.Utils.croak;
-
-import java.io.File;
-import java.util.ArrayList;
-import java.util.List;
-import java.util.concurrent.SynchronousQueue;
-import java.util.concurrent.ThreadFactory;
-import java.util.concurrent.ThreadPoolExecutor;
-import java.util.concurrent.TimeUnit;
-import java.util.concurrent.atomic.AtomicLong;
-
-import org.apache.log4j.Logger;
-
-import voldemort.VoldemortException;
-import voldemort.annotations.jmx.JmxOperation;
-import voldemort.client.protocol.RequestFormatType;
-import voldemort.client.protocol.admin.AdminClient;
-import voldemort.cluster.Cluster;
-import voldemort.cluster.Node;
-import voldemort.server.gossip.GossipService;
-import voldemort.server.http.HttpService;
-import voldemort.server.jmx.JmxService;
-import voldemort.server.niosocket.NioSocketService;
-import voldemort.server.protocol.RequestHandlerFactory;
-import voldemort.server.protocol.SocketRequestHandlerFactory;
-import voldemort.server.protocol.admin.AsyncOperationService;
-import voldemort.server.rebalance.Rebalancer;
-import voldemort.server.rebalance.RebalancerService;
-import voldemort.server.scheduler.SchedulerService;
-import voldemort.server.socket.SocketService;
-import voldemort.server.storage.StorageService;
-import voldemort.store.configuration.ConfigurationStorageEngine;
-import voldemort.store.metadata.MetadataStore;
-import voldemort.utils.RebalanceUtils;
-import voldemort.utils.SystemTime;
-import voldemort.utils.Utils;
-import voldemort.versioning.Versioned;
-import voldemort.xml.ClusterMapper;
-
-import com.google.common.collect.ImmutableList;
-
-/**
- * This is the main server, it bootstraps all the services.
- * 
- * It can be embedded or run directly via it's main method.
- * 
- * 
- */
-public class VoldemortServer extends AbstractService {
-
-    private static final Logger logger = Logger.getLogger(VoldemortServer.class.getName());
-    public static final long DEFAULT_PUSHER_POLL_MS = 60 * 1000;
-
-    private final static int ASYNC_REQUEST_CACHE_SIZE = 64;
-
-    private final Node identityNode;
-    private final List<VoldemortService> services;
-    private final StoreRepository storeRepository;
-    private final VoldemortConfig voldemortConfig;
-    private final MetadataStore metadata;
-    private AsyncOperationService asyncService;
-
-    public VoldemortServer(VoldemortConfig config) {
-        super(ServiceType.VOLDEMORT);
-        this.voldemortConfig = config;
-        this.storeRepository = new StoreRepository();
-        this.metadata = MetadataStore.readFromDirectory(new File(this.voldemortConfig.getMetadataDirectory()),
-                                                        voldemortConfig.getNodeId());
-        this.identityNode = metadata.getCluster().getNodeById(voldemortConfig.getNodeId());
-        this.services = createServices();
-    }
-
-    public VoldemortServer(VoldemortConfig config, Cluster cluster) {
-        super(ServiceType.VOLDEMORT);
-        this.voldemortConfig = config;
-        this.identityNode = cluster.getNodeById(voldemortConfig.getNodeId());
-        this.storeRepository = new StoreRepository();
-        // update cluster details in metaDataStore
-        ConfigurationStorageEngine metadataInnerEngine = new ConfigurationStorageEngine("metadata-config-store",
-                                                                                        voldemortConfig.getMetadataDirectory());
-        metadataInnerEngine.put(MetadataStore.CLUSTER_KEY,
-                                new Versioned<String>(new ClusterMapper().writeCluster(cluster)));
-        this.metadata = new MetadataStore(metadataInnerEngine, voldemortConfig.getNodeId());
-
-        this.services = createServices();
-    }
-
-    public AsyncOperationService getAsyncRunner() {
-        return asyncService;
-    }
-
-    private List<VoldemortService> createServices() {
-
-        /* Services are given in the order they must be started */
-        List<VoldemortService> services = new ArrayList<VoldemortService>();
-        SchedulerService scheduler = new SchedulerService(voldemortConfig.getSchedulerThreads(),
-                                                          SystemTime.INSTANCE);
-        StorageService storageService = new StorageService(storeRepository,
-                                                           metadata,
-                                                           scheduler,
-                                                           voldemortConfig);
-
-        asyncService = new AsyncOperationService(scheduler, ASYNC_REQUEST_CACHE_SIZE);
-
-        services.add(storageService);
-        services.add(scheduler);
-        services.add(asyncService);
-
-        if(voldemortConfig.isHttpServerEnabled())
-            services.add(new HttpService(this,
-                                         storageService,
-                                         storeRepository,
-                                         RequestFormatType.VOLDEMORT_V1,
-                                         voldemortConfig.getMaxThreads(),
-                                         identityNode.getHttpPort()));
-        if(voldemortConfig.isSocketServerEnabled()) {
-            RequestHandlerFactory socketRequestHandlerFactory = new SocketRequestHandlerFactory(storageService,
-                                                                                                this.storeRepository,
-                                                                                                this.metadata,
-                                                                                                this.voldemortConfig,
-                                                                                                this.asyncService,
-                                                                                                null);
-
-            ThreadPoolExecutor threadPool = new ThreadPoolExecutor(voldemortConfig.getCoreThreads(),
-                                                                   voldemortConfig.getMaxThreads(),
-                                                                   0,
-                                                                   TimeUnit.MILLISECONDS,
-                                                                   new SynchronousQueue<Runnable>(),
-                                                                   threadFactory);
-            if(voldemortConfig.getUseNioConnector()) {
-                logger.info("Using NIO Connector.");
-                services.add(new NioSocketService(socketRequestHandlerFactory,
-                                                  identityNode.getSocketPort(),
-                                                  "nio-socket-server",
-                                                  voldemortConfig));
-            } else {
-                logger.info("Using BIO Connector.");
-                services.add(new SocketService(socketRequestHandlerFactory,
-                                               threadPool,
-                                               identityNode.getSocketPort(),
-                                               voldemortConfig.getSocketBufferSize(),
-                                               voldemortConfig.getSocketListenQueueLength(),
-                                               "socket-server",
-                                               voldemortConfig.isJmxEnabled()));
-            }
-        }
-
-        if(voldemortConfig.isAdminServerEnabled()) {
-            Rebalancer rebalancer = null;
-            if(voldemortConfig.isEnableRebalanceService()) {
-                RebalancerService rebalancerService = new RebalancerService(metadata,
-                                                                            voldemortConfig,
-                                                                            asyncService,
-                                                                            scheduler);
-                services.add(rebalancerService);
-                rebalancer = rebalancerService.getRebalancer();
-            }
-
-            ThreadPoolExecutor adminThreadPool = new ThreadPoolExecutor(voldemortConfig.getAdminCoreThreads(),
-                                                                        voldemortConfig.getAdminMaxThreads(),
-                                                                        0,
-                                                                        TimeUnit.MILLISECONDS,
-                                                                        new SynchronousQueue<Runnable>(),
-                                                                        threadFactory);
-            SocketRequestHandlerFactory adminRequestHandlerFactory = new SocketRequestHandlerFactory(storageService,
-                                                                                                     this.storeRepository,
-                                                                                                     this.metadata,
-                                                                                                     this.voldemortConfig,
-                                                                                                     this.asyncService,
-                                                                                                     rebalancer);
-
-            if(voldemortConfig.getUseNioConnector()) {
-                logger.info("Using NIO Connector for Admin Service.");
-                services.add(new NioSocketService(adminRequestHandlerFactory,
-                                                  identityNode.getAdminPort(),
-                                                  voldemortConfig.getAdminSocketBufferSize(),
-                                                  voldemortConfig.getNioAdminConnectorSelectors(),
-                                                  voldemortConfig.getNioAdminWorkerThreads(),
-                                                  voldemortConfig.getSocketListenQueueLength(),
-                                                  "admin-server",
-                                                  voldemortConfig.isJmxEnabled()));
-            } else {
-                logger.info("Using BIO Connector for Admin Service.");
-                services.add(new SocketService(adminRequestHandlerFactory,
-                                               adminThreadPool,
-                                               identityNode.getAdminPort(),
-                                               voldemortConfig.getAdminSocketBufferSize(),
-                                               voldemortConfig.getSocketListenQueueLength(),
-                                               "admin-server",
-                                               voldemortConfig.isJmxEnabled()));
-            }
-        }
-
-        if(voldemortConfig.isGossipEnabled()) {
-            services.add(new GossipService(this.metadata, scheduler, voldemortConfig));
-        }
-
-        if(voldemortConfig.isJmxEnabled())
-            services.add(new JmxService(this, this.metadata.getCluster(), storeRepository, services));
-
-        return ImmutableList.copyOf(services);
-    }
-
-    private final ThreadFactory threadFactory = new ThreadFactory() {
-
-        private AtomicLong threadIdSequence = new AtomicLong(0);
-
-        public Thread newThread(Runnable r) {
-            String name = "voldemort-server-" + threadIdSequence.getAndIncrement();
-            Thread t = new Thread(new ThreadGroup("voldemort-socket-server"), r, name);
-            t.setDaemon(true);
-            return t;
-        }
-    };
-
-    @Override
-    protected void startInner() throws VoldemortException {
-        logger.info("Starting " + services.size() + " services.");
-        long start = System.currentTimeMillis();
-        for(VoldemortService service: services)
-            service.start();
-        long end = System.currentTimeMillis();
-        logger.info("Startup completed in " + (end - start) + " ms.");
-    }
-
-    /**
-     * Attempt to shutdown the server. As much shutdown as possible will be
-     * completed, even if intermediate errors are encountered.
-     * 
-     * @throws VoldemortException
-     */
-    @Override
-    protected void stopInner() throws VoldemortException {
-        List<VoldemortException> exceptions = new ArrayList<VoldemortException>();
-
-        logger.info("Stopping services:" + getIdentityNode().getId());
-        /* Stop in reverse order */
-        for(VoldemortService service: Utils.reversed(services)) {
-            try {
-                service.stop();
-            } catch(VoldemortException e) {
-                exceptions.add(e);
-                logger.error(e.getMessage(), e);
-            }
-        }
-        logger.info("All services stopped for Node:" + getIdentityNode().getId());
-
-        if(exceptions.size() > 0)
-            throw exceptions.get(0);
-    }
-
-    public static void main(String[] args) throws Exception {
-        VoldemortConfig config = null;
-        try {
-            if(args.length == 0)
-                config = VoldemortConfig.loadFromEnvironmentVariable();
-            else if(args.length == 1)
-                config = VoldemortConfig.loadFromVoldemortHome(args[0]);
-            else
-                croak("USAGE: java " + VoldemortServer.class.getName() + " [voldemort_home_dir]");
-        } catch(Exception e) {
-            logger.error(e.getMessage(), e);
-            Utils.croak("Error while loading configuration: " + e.getMessage());
-        }
-
-        if(logger.isDebugEnabled()) {
-            logger.debug("Voldemort Server configuration:" + System.getProperty("line.separator")
-                         + config.getAllProps().toString());
-        }
-
-        final VoldemortServer server = new VoldemortServer(config);
-        if(!server.isStarted())
-            server.start();
-
-        // add a shutdown hook to stop the server
-        Runtime.getRuntime().addShutdownHook(new Thread() {
-
-            @Override
-            public void run() {
-                if(server.isStarted())
-                    server.stop();
-            }
-        });
-    }
-
-    public Node getIdentityNode() {
-        return this.identityNode;
-    }
-
-    public List<VoldemortService> getServices() {
-        return services;
-    }
-
-    public VoldemortService getService(ServiceType type) {
-        for(VoldemortService service: services)
-            if(service.getType().equals(type))
-                return service;
-        throw new IllegalStateException(type.getDisplayName() + " has not been initialized.");
-    }
-
-    public VoldemortConfig getVoldemortConfig() {
-        return this.voldemortConfig;
-    }
-
-    public StoreRepository getStoreRepository() {
-        return this.storeRepository;
-    }
-
-    public MetadataStore getMetadataStore() {
-        return metadata;
-    }
-
-    @JmxOperation(description = "force restore data from replication")
-    public void restoreDataFromReplication(int numberOfParallelTransfers) {
-
-        AdminClient adminClient = RebalanceUtils.createTempAdminClient(voldemortConfig,
-                                                                       metadata.getCluster(),
-                                                                       numberOfParallelTransfers * 2,
-                                                                       numberOfParallelTransfers * 2);
-        try {
-            adminClient.restoreDataFromReplications(metadata.getNodeId(), numberOfParallelTransfers);
-        } finally {
-            adminClient.stop();
-        }
-    }
-}
-=======
-/*
- * Copyright 2008-2009 LinkedIn, Inc
- * 
- * Licensed under the Apache License, Version 2.0 (the "License"); you may not
- * use this file except in compliance with the License. You may obtain a copy of
- * the License at
- * 
- * http://www.apache.org/licenses/LICENSE-2.0
- * 
- * Unless required by applicable law or agreed to in writing, software
- * distributed under the License is distributed on an "AS IS" BASIS, WITHOUT
- * WARRANTIES OR CONDITIONS OF ANY KIND, either express or implied. See the
- * License for the specific language governing permissions and limitations under
- * the License.
- */
-
-package voldemort.server;
-
-import static voldemort.utils.Utils.croak;
-
-import java.io.File;
-import java.util.ArrayList;
-import java.util.List;
-
-import org.apache.log4j.Logger;
-
-import voldemort.VoldemortException;
-import voldemort.annotations.jmx.JmxOperation;
-import voldemort.client.protocol.RequestFormatType;
-import voldemort.client.protocol.admin.AdminClient;
-import voldemort.cluster.Cluster;
-import voldemort.cluster.Node;
-import voldemort.server.gossip.GossipService;
-import voldemort.server.http.HttpService;
-import voldemort.server.jmx.JmxService;
-import voldemort.server.niosocket.NioSocketService;
-import voldemort.server.protocol.RequestHandlerFactory;
-import voldemort.server.protocol.SocketRequestHandlerFactory;
-import voldemort.server.protocol.admin.AsyncOperationService;
-import voldemort.server.rebalance.Rebalancer;
-import voldemort.server.rebalance.RebalancerService;
-import voldemort.server.scheduler.SchedulerService;
-import voldemort.server.socket.SocketService;
-import voldemort.server.storage.StorageService;
-import voldemort.store.configuration.ConfigurationStorageEngine;
-import voldemort.store.metadata.MetadataStore;
-import voldemort.utils.RebalanceUtils;
-import voldemort.utils.SystemTime;
-import voldemort.utils.Utils;
-import voldemort.versioning.Versioned;
-import voldemort.xml.ClusterMapper;
-
-import com.google.common.collect.ImmutableList;
-
-/**
- * This is the main server, it bootstraps all the services.
- * 
- * It can be embedded or run directly via it's main method.
- * 
- * 
- */
-public class VoldemortServer extends AbstractService {
-
-    private static final Logger logger = Logger.getLogger(VoldemortServer.class.getName());
-    public static final long DEFAULT_PUSHER_POLL_MS = 60 * 1000;
-
-    private final static int ASYNC_REQUEST_CACHE_SIZE = 64;
-
-    private final Node identityNode;
-    private final List<VoldemortService> services;
-    private final StoreRepository storeRepository;
-    private final VoldemortConfig voldemortConfig;
-    private final MetadataStore metadata;
-    private AsyncOperationService asyncService;
-
-    public VoldemortServer(VoldemortConfig config) {
-        super(ServiceType.VOLDEMORT);
-        this.voldemortConfig = config;
-        this.storeRepository = new StoreRepository();
-        this.metadata = MetadataStore.readFromDirectory(new File(this.voldemortConfig.getMetadataDirectory()),
-                                                        voldemortConfig.getNodeId());
-        this.identityNode = metadata.getCluster().getNodeById(voldemortConfig.getNodeId());
-        this.services = createServices();
-    }
-
-    public VoldemortServer(VoldemortConfig config, Cluster cluster) {
-        super(ServiceType.VOLDEMORT);
-        this.voldemortConfig = config;
-        this.identityNode = cluster.getNodeById(voldemortConfig.getNodeId());
-        this.storeRepository = new StoreRepository();
-        // update cluster details in metaDataStore
-        ConfigurationStorageEngine metadataInnerEngine = new ConfigurationStorageEngine("metadata-config-store",
-                                                                                        voldemortConfig.getMetadataDirectory());
-        // transforms are not required here
-        metadataInnerEngine.put(MetadataStore.CLUSTER_KEY,
-                                new Versioned<String>(new ClusterMapper().writeCluster(cluster)),
-                                null);
-        this.metadata = new MetadataStore(metadataInnerEngine, voldemortConfig.getNodeId());
-
-        this.services = createServices();
-    }
-
-    public AsyncOperationService getAsyncRunner() {
-        return asyncService;
-    }
-
-    private List<VoldemortService> createServices() {
-
-        /* Services are given in the order they must be started */
-        List<VoldemortService> services = new ArrayList<VoldemortService>();
-        SchedulerService scheduler = new SchedulerService(voldemortConfig.getSchedulerThreads(),
-                                                          SystemTime.INSTANCE);
-        StorageService storageService = new StorageService(storeRepository,
-                                                           metadata,
-                                                           scheduler,
-                                                           voldemortConfig);
-
-        asyncService = new AsyncOperationService(scheduler, ASYNC_REQUEST_CACHE_SIZE);
-
-        services.add(storageService);
-        services.add(scheduler);
-        services.add(asyncService);
-
-        if(voldemortConfig.isHttpServerEnabled())
-            services.add(new HttpService(this,
-                                         storageService,
-                                         storeRepository,
-                                         RequestFormatType.VOLDEMORT_V1,
-                                         voldemortConfig.getMaxThreads(),
-                                         identityNode.getHttpPort()));
-        if(voldemortConfig.isSocketServerEnabled()) {
-            RequestHandlerFactory socketRequestHandlerFactory = new SocketRequestHandlerFactory(storageService,
-                                                                                                this.storeRepository,
-                                                                                                this.metadata,
-                                                                                                this.voldemortConfig,
-                                                                                                this.asyncService,
-                                                                                                null);
-
-            if(voldemortConfig.getUseNioConnector()) {
-                logger.info("Using NIO Connector.");
-                services.add(new NioSocketService(socketRequestHandlerFactory,
-                                                  identityNode.getSocketPort(),
-                                                  voldemortConfig.getSocketBufferSize(),
-                                                  voldemortConfig.getNioConnectorSelectors(),
-                                                  "nio-socket-server",
-                                                  voldemortConfig.isJmxEnabled()));
-            } else {
-                logger.info("Using BIO Connector.");
-                services.add(new SocketService(socketRequestHandlerFactory,
-                                               identityNode.getSocketPort(),
-                                               voldemortConfig.getCoreThreads(),
-                                               voldemortConfig.getMaxThreads(),
-                                               voldemortConfig.getSocketBufferSize(),
-                                               "socket-server",
-                                               voldemortConfig.isJmxEnabled()));
-            }
-        }
-
-        if(voldemortConfig.isAdminServerEnabled()) {
-            Rebalancer rebalancer = null;
-            if(voldemortConfig.isEnableRebalanceService()) {
-                RebalancerService rebalancerService = new RebalancerService(metadata,
-                                                                            voldemortConfig,
-                                                                            asyncService,
-                                                                            scheduler);
-                services.add(rebalancerService);
-                rebalancer = rebalancerService.getRebalancer();
-            }
-
-            SocketRequestHandlerFactory adminRequestHandlerFactory = new SocketRequestHandlerFactory(storageService,
-                                                                                                     this.storeRepository,
-                                                                                                     this.metadata,
-                                                                                                     this.voldemortConfig,
-                                                                                                     this.asyncService,
-                                                                                                     rebalancer);
-
-            if(voldemortConfig.getUseNioConnector()) {
-                logger.info("Using NIO Connector for Admin Service.");
-                services.add(new NioSocketService(adminRequestHandlerFactory,
-                                                  identityNode.getAdminPort(),
-                                                  voldemortConfig.getAdminSocketBufferSize(),
-                                                  voldemortConfig.getNioAdminConnectorSelectors(),
-                                                  "admin-server",
-                                                  voldemortConfig.isJmxEnabled()));
-            } else {
-                logger.info("Using BIO Connector for Admin Service.");
-                services.add(new SocketService(adminRequestHandlerFactory,
-                                               identityNode.getAdminPort(),
-                                               voldemortConfig.getAdminCoreThreads(),
-                                               voldemortConfig.getAdminMaxThreads(),
-                                               voldemortConfig.getAdminSocketBufferSize(),
-                                               "admin-server",
-                                               voldemortConfig.isJmxEnabled()));
-            }
-        }
-
-        if(voldemortConfig.isGossipEnabled()) {
-            services.add(new GossipService(this.metadata, scheduler, voldemortConfig));
-        }
-
-        if(voldemortConfig.isJmxEnabled())
-            services.add(new JmxService(this, this.metadata.getCluster(), storeRepository, services));
-
-        return ImmutableList.copyOf(services);
-    }
-
-    @Override
-    protected void startInner() throws VoldemortException {
-        logger.info("Starting " + services.size() + " services.");
-        long start = System.currentTimeMillis();
-        for(VoldemortService service: services)
-            service.start();
-        long end = System.currentTimeMillis();
-        logger.info("Startup completed in " + (end - start) + " ms.");
-    }
-
-    /**
-     * Attempt to shutdown the server. As much shutdown as possible will be
-     * completed, even if intermediate errors are encountered.
-     * 
-     * @throws VoldemortException
-     */
-    @Override
-    protected void stopInner() throws VoldemortException {
-        List<VoldemortException> exceptions = new ArrayList<VoldemortException>();
-
-        logger.info("Stopping services:" + getIdentityNode().getId());
-        /* Stop in reverse order */
-        for(VoldemortService service: Utils.reversed(services)) {
-            try {
-                service.stop();
-            } catch(VoldemortException e) {
-                exceptions.add(e);
-                logger.error(e);
-            }
-        }
-        logger.info("All services stopped for Node:" + getIdentityNode().getId());
-
-        if(exceptions.size() > 0)
-            throw exceptions.get(0);
-    }
-
-    public static void main(String[] args) throws Exception {
-        VoldemortConfig config = null;
-        try {
-            if(args.length == 0)
-                config = VoldemortConfig.loadFromEnvironmentVariable();
-            else if(args.length == 1)
-                config = VoldemortConfig.loadFromVoldemortHome(args[0]);
-            else
-                croak("USAGE: java " + VoldemortServer.class.getName() + " [voldemort_home_dir]");
-        } catch(Exception e) {
-            logger.error(e);
-            Utils.croak("Error while loading configuration: " + e.getMessage());
-        }
-
-        final VoldemortServer server = new VoldemortServer(config);
-        if(!server.isStarted())
-            server.start();
-
-        // add a shutdown hook to stop the server
-        Runtime.getRuntime().addShutdownHook(new Thread() {
-
-            @Override
-            public void run() {
-                if(server.isStarted())
-                    server.stop();
-            }
-        });
-    }
-
-    public Node getIdentityNode() {
-        return this.identityNode;
-    }
-
-    public List<VoldemortService> getServices() {
-        return services;
-    }
-
-    public VoldemortService getService(ServiceType type) {
-        for(VoldemortService service: services)
-            if(service.getType().equals(type))
-                return service;
-        throw new IllegalStateException(type.getDisplayName() + " has not been initialized.");
-    }
-
-    public VoldemortConfig getVoldemortConfig() {
-        return this.voldemortConfig;
-    }
-
-    public StoreRepository getStoreRepository() {
-        return this.storeRepository;
-    }
-
-    public MetadataStore getMetadataStore() {
-        return metadata;
-    }
-
-    @JmxOperation(description = "force restore data from replication")
-    public void restoreDataFromReplication(int numberOfParallelTransfers) {
-
-        AdminClient adminClient = RebalanceUtils.createTempAdminClient(voldemortConfig,
-                                                                       metadata.getCluster(),
-                                                                       numberOfParallelTransfers * 2,
-                                                                       numberOfParallelTransfers * 2);
-        try {
-            adminClient.restoreDataFromReplications(metadata.getNodeId(), numberOfParallelTransfers);
-        } finally {
-            adminClient.stop();
-        }
-    }
-}
->>>>>>> 06be27c2
+/*
+ * Copyright 2008-2009 LinkedIn, Inc
+ * 
+ * Licensed under the Apache License, Version 2.0 (the "License"); you may not
+ * use this file except in compliance with the License. You may obtain a copy of
+ * the License at
+ * 
+ * http://www.apache.org/licenses/LICENSE-2.0
+ * 
+ * Unless required by applicable law or agreed to in writing, software
+ * distributed under the License is distributed on an "AS IS" BASIS, WITHOUT
+ * WARRANTIES OR CONDITIONS OF ANY KIND, either express or implied. See the
+ * License for the specific language governing permissions and limitations under
+ * the License.
+ */
+
+package voldemort.server;
+
+import static voldemort.utils.Utils.croak;
+
+import java.io.File;
+import java.util.ArrayList;
+import java.util.List;
+import java.util.concurrent.SynchronousQueue;
+import java.util.concurrent.ThreadFactory;
+import java.util.concurrent.ThreadPoolExecutor;
+import java.util.concurrent.TimeUnit;
+import java.util.concurrent.atomic.AtomicLong;
+
+import org.apache.log4j.Logger;
+
+import voldemort.VoldemortException;
+import voldemort.annotations.jmx.JmxOperation;
+import voldemort.client.protocol.RequestFormatType;
+import voldemort.client.protocol.admin.AdminClient;
+import voldemort.cluster.Cluster;
+import voldemort.cluster.Node;
+import voldemort.server.gossip.GossipService;
+import voldemort.server.http.HttpService;
+import voldemort.server.jmx.JmxService;
+import voldemort.server.niosocket.NioSocketService;
+import voldemort.server.protocol.RequestHandlerFactory;
+import voldemort.server.protocol.SocketRequestHandlerFactory;
+import voldemort.server.protocol.admin.AsyncOperationService;
+import voldemort.server.rebalance.Rebalancer;
+import voldemort.server.rebalance.RebalancerService;
+import voldemort.server.scheduler.SchedulerService;
+import voldemort.server.socket.SocketService;
+import voldemort.server.storage.StorageService;
+import voldemort.store.configuration.ConfigurationStorageEngine;
+import voldemort.store.metadata.MetadataStore;
+import voldemort.utils.RebalanceUtils;
+import voldemort.utils.SystemTime;
+import voldemort.utils.Utils;
+import voldemort.versioning.Versioned;
+import voldemort.xml.ClusterMapper;
+
+import com.google.common.collect.ImmutableList;
+
+/**
+ * This is the main server, it bootstraps all the services.
+ * 
+ * It can be embedded or run directly via it's main method.
+ * 
+ * 
+ */
+public class VoldemortServer extends AbstractService {
+
+    private static final Logger logger = Logger.getLogger(VoldemortServer.class.getName());
+    public static final long DEFAULT_PUSHER_POLL_MS = 60 * 1000;
+
+    private final static int ASYNC_REQUEST_CACHE_SIZE = 64;
+
+    private final Node identityNode;
+    private final List<VoldemortService> services;
+    private final StoreRepository storeRepository;
+    private final VoldemortConfig voldemortConfig;
+    private final MetadataStore metadata;
+    private AsyncOperationService asyncService;
+
+    public VoldemortServer(VoldemortConfig config) {
+        super(ServiceType.VOLDEMORT);
+        this.voldemortConfig = config;
+        this.storeRepository = new StoreRepository();
+        this.metadata = MetadataStore.readFromDirectory(new File(this.voldemortConfig.getMetadataDirectory()),
+                                                        voldemortConfig.getNodeId());
+        this.identityNode = metadata.getCluster().getNodeById(voldemortConfig.getNodeId());
+        this.services = createServices();
+    }
+
+    public VoldemortServer(VoldemortConfig config, Cluster cluster) {
+        super(ServiceType.VOLDEMORT);
+        this.voldemortConfig = config;
+        this.identityNode = cluster.getNodeById(voldemortConfig.getNodeId());
+        this.storeRepository = new StoreRepository();
+        // update cluster details in metaDataStore
+        ConfigurationStorageEngine metadataInnerEngine = new ConfigurationStorageEngine("metadata-config-store",
+                                                                                        voldemortConfig.getMetadataDirectory());
+        // transforms are not required here
+        metadataInnerEngine.put(MetadataStore.CLUSTER_KEY,
+                                new Versioned<String>(new ClusterMapper().writeCluster(cluster)),
+                                null);
+        this.metadata = new MetadataStore(metadataInnerEngine, voldemortConfig.getNodeId());
+
+        this.services = createServices();
+    }
+
+    public AsyncOperationService getAsyncRunner() {
+        return asyncService;
+    }
+
+    private List<VoldemortService> createServices() {
+
+        /* Services are given in the order they must be started */
+        List<VoldemortService> services = new ArrayList<VoldemortService>();
+        SchedulerService scheduler = new SchedulerService(voldemortConfig.getSchedulerThreads(),
+                                                          SystemTime.INSTANCE);
+        StorageService storageService = new StorageService(storeRepository,
+                                                           metadata,
+                                                           scheduler,
+                                                           voldemortConfig);
+
+        asyncService = new AsyncOperationService(scheduler, ASYNC_REQUEST_CACHE_SIZE);
+
+        services.add(storageService);
+        services.add(scheduler);
+        services.add(asyncService);
+
+        if(voldemortConfig.isHttpServerEnabled())
+            services.add(new HttpService(this,
+                                         storageService,
+                                         storeRepository,
+                                         RequestFormatType.VOLDEMORT_V1,
+                                         voldemortConfig.getMaxThreads(),
+                                         identityNode.getHttpPort()));
+        if(voldemortConfig.isSocketServerEnabled()) {
+            RequestHandlerFactory socketRequestHandlerFactory = new SocketRequestHandlerFactory(storageService,
+                                                                                                this.storeRepository,
+                                                                                                this.metadata,
+                                                                                                this.voldemortConfig,
+                                                                                                this.asyncService,
+                                                                                                null);
+
+            ThreadPoolExecutor threadPool = new ThreadPoolExecutor(voldemortConfig.getCoreThreads(),
+                                                                   voldemortConfig.getMaxThreads(),
+                                                                   0,
+                                                                   TimeUnit.MILLISECONDS,
+                                                                   new SynchronousQueue<Runnable>(),
+                                                                   threadFactory);
+            if(voldemortConfig.getUseNioConnector()) {
+                logger.info("Using NIO Connector.");
+                services.add(new NioSocketService(socketRequestHandlerFactory,
+                                                  identityNode.getSocketPort(),
+                                                  "nio-socket-server",
+                                                  voldemortConfig));
+            } else {
+                logger.info("Using BIO Connector.");
+                services.add(new SocketService(socketRequestHandlerFactory,
+                                               threadPool,
+                                               identityNode.getSocketPort(),
+                                               voldemortConfig.getSocketBufferSize(),
+                                               voldemortConfig.getSocketListenQueueLength(),
+                                               "socket-server",
+                                               voldemortConfig.isJmxEnabled()));
+            }
+        }
+
+        if(voldemortConfig.isAdminServerEnabled()) {
+            Rebalancer rebalancer = null;
+            if(voldemortConfig.isEnableRebalanceService()) {
+                RebalancerService rebalancerService = new RebalancerService(metadata,
+                                                                            voldemortConfig,
+                                                                            asyncService,
+                                                                            scheduler);
+                services.add(rebalancerService);
+                rebalancer = rebalancerService.getRebalancer();
+            }
+
+            ThreadPoolExecutor adminThreadPool = new ThreadPoolExecutor(voldemortConfig.getAdminCoreThreads(),
+                                                                        voldemortConfig.getAdminMaxThreads(),
+                                                                        0,
+                                                                        TimeUnit.MILLISECONDS,
+                                                                        new SynchronousQueue<Runnable>(),
+                                                                        threadFactory);
+            SocketRequestHandlerFactory adminRequestHandlerFactory = new SocketRequestHandlerFactory(storageService,
+                                                                                                     this.storeRepository,
+                                                                                                     this.metadata,
+                                                                                                     this.voldemortConfig,
+                                                                                                     this.asyncService,
+                                                                                                     rebalancer);
+
+            if(voldemortConfig.getUseNioConnector()) {
+                logger.info("Using NIO Connector for Admin Service.");
+                services.add(new NioSocketService(adminRequestHandlerFactory,
+                                                  identityNode.getAdminPort(),
+                                                  voldemortConfig.getAdminSocketBufferSize(),
+                                                  voldemortConfig.getNioAdminConnectorSelectors(),
+                                                  voldemortConfig.getNioAdminWorkerThreads(),
+                                                  voldemortConfig.getSocketListenQueueLength(),
+                                                  "admin-server",
+                                                  voldemortConfig.isJmxEnabled()));
+            } else {
+                logger.info("Using BIO Connector for Admin Service.");
+                services.add(new SocketService(adminRequestHandlerFactory,
+                                               adminThreadPool,
+                                               identityNode.getAdminPort(),
+                                               voldemortConfig.getAdminSocketBufferSize(),
+                                               voldemortConfig.getSocketListenQueueLength(),
+                                               "admin-server",
+                                               voldemortConfig.isJmxEnabled()));
+            }
+        }
+
+        if(voldemortConfig.isGossipEnabled()) {
+            services.add(new GossipService(this.metadata, scheduler, voldemortConfig));
+        }
+
+        if(voldemortConfig.isJmxEnabled())
+            services.add(new JmxService(this, this.metadata.getCluster(), storeRepository, services));
+
+        return ImmutableList.copyOf(services);
+    }
+
+    private final ThreadFactory threadFactory = new ThreadFactory() {
+
+        private AtomicLong threadIdSequence = new AtomicLong(0);
+
+        public Thread newThread(Runnable r) {
+            String name = "voldemort-server-" + threadIdSequence.getAndIncrement();
+            Thread t = new Thread(new ThreadGroup("voldemort-socket-server"), r, name);
+            t.setDaemon(true);
+            return t;
+        }
+    };
+
+    @Override
+    protected void startInner() throws VoldemortException {
+        logger.info("Starting " + services.size() + " services.");
+        long start = System.currentTimeMillis();
+        for(VoldemortService service: services) {
+            service.start();
+        }
+        long end = System.currentTimeMillis();
+        logger.info("Startup completed in " + (end - start) + " ms.");
+    }
+
+    /**
+     * Attempt to shutdown the server. As much shutdown as possible will be
+     * completed, even if intermediate errors are encountered.
+     * 
+     * @throws VoldemortException
+     */
+    @Override
+    protected void stopInner() throws VoldemortException {
+        List<VoldemortException> exceptions = new ArrayList<VoldemortException>();
+
+        logger.info("Stopping services:" + getIdentityNode().getId());
+        /* Stop in reverse order */
+        for(VoldemortService service: Utils.reversed(services)) {
+            try {
+                service.stop();
+            } catch(VoldemortException e) {
+                exceptions.add(e);
+                logger.error(e);
+            }
+        }
+        logger.info("All services stopped for Node:" + getIdentityNode().getId());
+
+        if(exceptions.size() > 0)
+            throw exceptions.get(0);
+    }
+
+    public static void main(String[] args) throws Exception {
+        VoldemortConfig config = null;
+        try {
+            if(args.length == 0)
+                config = VoldemortConfig.loadFromEnvironmentVariable();
+            else if(args.length == 1)
+                config = VoldemortConfig.loadFromVoldemortHome(args[0]);
+            else
+                croak("USAGE: java " + VoldemortServer.class.getName() + " [voldemort_home_dir]");
+        } catch(Exception e) {
+            logger.error(e);
+            Utils.croak("Error while loading configuration: " + e.getMessage());
+        }
+
+        final VoldemortServer server = new VoldemortServer(config);
+        if(!server.isStarted())
+            server.start();
+
+        // add a shutdown hook to stop the server
+        Runtime.getRuntime().addShutdownHook(new Thread() {
+
+            @Override
+            public void run() {
+                if(server.isStarted())
+                    server.stop();
+            }
+        });
+    }
+
+    public Node getIdentityNode() {
+        return this.identityNode;
+    }
+
+    public List<VoldemortService> getServices() {
+        return services;
+    }
+
+    public VoldemortService getService(ServiceType type) {
+        for(VoldemortService service: services)
+            if(service.getType().equals(type))
+                return service;
+        throw new IllegalStateException(type.getDisplayName() + " has not been initialized.");
+    }
+
+    public VoldemortConfig getVoldemortConfig() {
+        return this.voldemortConfig;
+    }
+
+    public StoreRepository getStoreRepository() {
+        return this.storeRepository;
+    }
+
+    public MetadataStore getMetadataStore() {
+        return metadata;
+    }
+
+    @JmxOperation(description = "force restore data from replication")
+    public void restoreDataFromReplication(int numberOfParallelTransfers) {
+
+        AdminClient adminClient = RebalanceUtils.createTempAdminClient(voldemortConfig,
+                                                                       metadata.getCluster(),
+                                                                       numberOfParallelTransfers * 2,
+                                                                       numberOfParallelTransfers * 2);
+        try {
+            adminClient.restoreDataFromReplications(metadata.getNodeId(), numberOfParallelTransfers);
+        } finally {
+            adminClient.stop();
+        }
+    }
+}