<<<<<<< HEAD
/*
 * Copyright 2008-2010 LinkedIn, Inc
 * 
 * Licensed under the Apache License, Version 2.0 (the "License"); you may not
 * use this file except in compliance with the License. You may obtain a copy of
 * the License at
 * 
 * http://www.apache.org/licenses/LICENSE-2.0
 * 
 * Unless required by applicable law or agreed to in writing, software
 * distributed under the License is distributed on an "AS IS" BASIS, WITHOUT
 * WARRANTIES OR CONDITIONS OF ANY KIND, either express or implied. See the
 * License for the specific language governing permissions and limitations under
 * the License.
 */

package voldemort.server.storage;

import static voldemort.cluster.failuredetector.FailureDetectorUtils.create;

import java.lang.management.ManagementFactory;
import java.util.ArrayList;
import java.util.Calendar;
import java.util.Date;
import java.util.GregorianCalendar;
import java.util.HashMap;
import java.util.List;
import java.util.Map;
import java.util.concurrent.ConcurrentHashMap;
import java.util.concurrent.ConcurrentMap;
import java.util.concurrent.ExecutorService;
import java.util.concurrent.Executors;
import java.util.concurrent.Semaphore;
import java.util.concurrent.TimeUnit;

import javax.management.MBeanOperationInfo;
import javax.management.MBeanServer;
import javax.management.ObjectName;

import org.apache.log4j.Logger;

import voldemort.VoldemortException;
import voldemort.annotations.jmx.JmxManaged;
import voldemort.annotations.jmx.JmxOperation;
import voldemort.client.ClientThreadPool;
import voldemort.cluster.Cluster;
import voldemort.cluster.Node;
import voldemort.cluster.failuredetector.FailureDetector;
import voldemort.cluster.failuredetector.FailureDetectorConfig;
import voldemort.cluster.failuredetector.ServerStoreVerifier;
import voldemort.serialization.ByteArraySerializer;
import voldemort.serialization.SlopSerializer;
import voldemort.server.AbstractService;
import voldemort.server.RequestRoutingType;
import voldemort.server.ServiceType;
import voldemort.server.StoreRepository;
import voldemort.server.VoldemortConfig;
import voldemort.server.scheduler.DataCleanupJob;
import voldemort.server.scheduler.SchedulerService;
import voldemort.store.StorageConfiguration;
import voldemort.store.StorageEngine;
import voldemort.store.Store;
import voldemort.store.StoreDefinition;
import voldemort.store.async.AsyncUtils;
import voldemort.store.async.AsynchronousStore;
import voldemort.store.distributed.DistributedStore;
import voldemort.store.distributed.DistributedStoreFactory;
import voldemort.store.failuredetector.FailureDetectingStore;
import voldemort.store.invalidmetadata.InvalidMetadataCheckingStore;
import voldemort.store.logging.LoggingStore;
import voldemort.store.metadata.MetadataStore;
import voldemort.store.readonly.ReadOnlyStorageEngine;
import voldemort.store.rebalancing.RebootstrappingStore;
import voldemort.store.rebalancing.RedirectingStore;
import voldemort.store.routed.RoutedStore;
import voldemort.store.routed.RoutedStoreFactory;
import voldemort.store.serialized.SerializingStorageEngine;
import voldemort.store.socket.SocketStore;
import voldemort.store.socket.SocketStoreFactory;
import voldemort.store.socket.clientrequest.ClientRequestExecutorPool;
import voldemort.store.stats.DataSetStats;
import voldemort.store.stats.StatTrackingStore;
import voldemort.store.stats.StoreStats;
import voldemort.store.stats.StoreStatsJmx;
import voldemort.store.versioned.InconsistencyResolvingStore;
import voldemort.store.views.ViewStorageConfiguration;
import voldemort.store.views.ViewStorageEngine;
import voldemort.utils.ByteArray;
import voldemort.utils.ClosableIterator;
import voldemort.utils.ConfigurationException;
import voldemort.utils.EventThrottler;
import voldemort.utils.JmxUtils;
import voldemort.utils.Pair;
import voldemort.utils.ReflectUtils;
import voldemort.utils.SystemTime;
import voldemort.utils.Time;
import voldemort.versioning.VectorClock;
import voldemort.versioning.VectorClockInconsistencyResolver;
import voldemort.versioning.Versioned;

/**
 * The service responsible for managing all storage types
 * 
 * 
 */
@JmxManaged(description = "Start and stop all stores.")
public class StorageService extends AbstractService {

    private static final Logger logger = Logger.getLogger(StorageService.class.getName());

    private final VoldemortConfig voldemortConfig;
    private final StoreRepository storeRepository;
    private final SchedulerService scheduler;
    private final MetadataStore metadata;
    private final Semaphore cleanupPermits;
    private final SocketStoreFactory storeFactory;
    private final ConcurrentMap<String, StorageConfiguration> storageConfigs;
    private final ClientThreadPool clientThreadPool;
    private final FailureDetector failureDetector;
    private final StoreStats storeStats;
    private final RoutedStoreFactory routedStoreFactory;

    public StorageService(StoreRepository storeRepository,
                          MetadataStore metadata,
                          SchedulerService scheduler,
                          VoldemortConfig config) {
        super(ServiceType.STORAGE);
        this.voldemortConfig = config;
        this.scheduler = scheduler;
        this.storeRepository = storeRepository;
        this.metadata = metadata;
        this.cleanupPermits = new Semaphore(1);
        this.storageConfigs = new ConcurrentHashMap<String, StorageConfiguration>();
        this.clientThreadPool = new ClientThreadPool(config.getClientMaxThreads(),
                                                     config.getClientThreadIdleMs(),
                                                     config.getClientMaxQueuedRequests());
        this.storeFactory = new ClientRequestExecutorPool(config.getClientSelectors(),
                                                          config.getClientMaxConnectionsPerNode(),
                                                          config.getClientConnectionTimeoutMs(),
                                                          config.getSocketTimeoutMs(),
                                                          config.getSocketBufferSize(),
                                                          config.getSocketKeepAlive());

        FailureDetectorConfig failureDetectorConfig = new FailureDetectorConfig(voldemortConfig).setNodes(metadata.getCluster()
                                                                                                                  .getNodes())
                                                                                                .setStoreVerifier(new ServerStoreVerifier(storeFactory,
                                                                                                                                          metadata,
                                                                                                                                          config));
        this.failureDetector = create(failureDetectorConfig, config.isJmxEnabled());
        this.storeStats = new StoreStats();
        this.routedStoreFactory = new RoutedStoreFactory(voldemortConfig.isPipelineRoutedStoreEnabled(),
                                                         this.failureDetector,
                                                         voldemortConfig.getClientRoutingTimeoutMs());
    }

    private void initStorageConfig(String configClassName) {
        try {
            Class<?> configClass = ReflectUtils.loadClass(configClassName);
            StorageConfiguration configuration = (StorageConfiguration) ReflectUtils.callConstructor(configClass,
                                                                                                     new Class<?>[] { VoldemortConfig.class },
                                                                                                     new Object[] { voldemortConfig });
            logger.info("Initializing " + configuration.getType() + " storage engine.");
            storageConfigs.put(configuration.getType(), configuration);

            if(voldemortConfig.isJmxEnabled())
                JmxUtils.registerMbean(configuration.getType() + "StorageConfiguration",
                                       configuration);
        } catch(IllegalStateException e) {
            logger.error("Error loading storage configuration '" + configClassName + "'.", e);
        }

        if(storageConfigs.size() == 0)
            throw new ConfigurationException("No storage engine has been enabled!");
    }

    @Override
    protected void startInner() {
        registerEngine(metadata);

        /* Initialize storage configurations */
        for(String configClassName: voldemortConfig.getStorageConfigurations())
            initStorageConfig(configClassName);

        /* Initialize view storage configuration */
        storageConfigs.put(ViewStorageConfiguration.TYPE_NAME,
                           new ViewStorageConfiguration(voldemortConfig,
                                                        metadata.getStoreDefList(),
                                                        storeRepository));

        /* Register slop store */
        if(voldemortConfig.isSlopEnabled()) {
            StorageEngine<ByteArray, byte[]> slopEngine = getStorageEngine("slop",
                                                                           voldemortConfig.getSlopStoreType());
            registerEngine(slopEngine);
            storeRepository.setSlopStore(SerializingStorageEngine.wrap(slopEngine,
                                                                       new ByteArraySerializer(),
                                                                       new SlopSerializer()));
        }
        List<StoreDefinition> storeDefs = new ArrayList<StoreDefinition>(this.metadata.getStoreDefList());
        logger.info("Initializing stores:");

        // first initialize non-view stores
        for(StoreDefinition def: storeDefs)
            if(!def.isView())
                openStore(def);

        // now that we have all our stores, we can initialize views pointing at
        // those stores
        for(StoreDefinition def: storeDefs)
            if(def.isView())
                openStore(def);

        // enable aggregate jmx statistics
        if(voldemortConfig.isStatTrackingEnabled())
            JmxUtils.registerMbean(new StoreStatsJmx(this.storeStats),
                                   JmxUtils.createObjectName("voldemort.store.stats.aggregate",
                                                             "aggregate-perf"));

        logger.info("All stores initialized.");
    }

    public void openStore(StoreDefinition storeDef) {
        logger.info("Opening store '" + storeDef.getName() + "' (" + storeDef.getType() + ").");
        StorageEngine<ByteArray, byte[]> engine = getStorageEngine(storeDef.getName(),
                                                                   storeDef.getType());

        // openStore() should have atomic semantics
        try {
            registerEngine(engine);

            if(voldemortConfig.isServerRoutingEnabled())
                registerNodeStores(storeDef, metadata.getCluster(), voldemortConfig.getNodeId());

            if(storeDef.hasRetentionPeriod())
                scheduleCleanupJob(storeDef, engine);
        } catch(Exception e) {
            unregisterEngine(storeDef, engine);
            throw new VoldemortException(e);
        }
    }

    /**
     * Unregister and remove the engine from the storage repository
     * 
     * @param engine Unregister the storage engine
     */
    public void unregisterEngine(StoreDefinition storeDef, StorageEngine<ByteArray, byte[]> engine) {
        String engineName = engine.getName();
        Store<ByteArray, byte[]> store = storeRepository.removeLocalStore(engineName);

        if(store != null) {
            if(voldemortConfig.isStatTrackingEnabled() && voldemortConfig.isJmxEnabled()) {

                MBeanServer mbeanServer = ManagementFactory.getPlatformMBeanServer();
                ObjectName name = JmxUtils.createObjectName(JmxUtils.getPackageName(store.getClass()),
                                                            store.getName());

                synchronized(mbeanServer) {
                    if(mbeanServer.isRegistered(name))
                        JmxUtils.unregisterMbean(mbeanServer, name);
                }

            }
            if(voldemortConfig.isServerRoutingEnabled()) {
                this.storeRepository.removeRoutedStore(engineName);
                for(Node node: metadata.getCluster().getNodes())
                    this.storeRepository.removeNodeStore(storeDef.getName(), node.getId());
            }
        }

        storeRepository.removeStorageEngine(engineName);
        if(!storeDef.isView())
            engine.truncate();
        engine.close();
    }

    /**
     * Register the given engine with the storage repository
     * 
     * @param engine Register the storage engine
     */
    public void registerEngine(StorageEngine<ByteArray, byte[]> engine) {
        Cluster cluster = this.metadata.getCluster();
        storeRepository.addStorageEngine(engine);

        /* Now add any store wrappers that are enabled */
        Store<ByteArray, byte[]> store = engine;
        if(voldemortConfig.isVerboseLoggingEnabled())
            store = LoggingStore.create(store, cluster.getName());

        if(voldemortConfig.isRedirectRoutingEnabled())
            store = new RedirectingStore(store,
                                         metadata,
                                         storeRepository,
                                         failureDetector,
                                         storeFactory);

        if(voldemortConfig.isMetadataCheckingEnabled())
            store = new InvalidMetadataCheckingStore(metadata.getNodeId(), store, metadata);

        if(voldemortConfig.isStatTrackingEnabled()) {
            StatTrackingStore<ByteArray, byte[]> statStore = new StatTrackingStore<ByteArray, byte[]>(store,
                                                                                                      this.storeStats);
            store = statStore;
            if(voldemortConfig.isJmxEnabled()) {

                MBeanServer mbeanServer = ManagementFactory.getPlatformMBeanServer();
                ObjectName name = JmxUtils.createObjectName(JmxUtils.getPackageName(store.getClass()),
                                                            store.getName());

                synchronized(mbeanServer) {
                    if(mbeanServer.isRegistered(name))
                        JmxUtils.unregisterMbean(mbeanServer, name);
                    JmxUtils.registerMbean(mbeanServer,
                                           JmxUtils.createModelMBean(new StoreStatsJmx(statStore.getStats())),
                                           name);
                }
            }
        }

        storeRepository.addLocalStore(store);
    }

    /**
     * For server side routing create NodeStore (socketstore) and pass it on to
     * a {@link RebootstrappingStore}.
     * <p>
     * 
     * The {@link RebootstrappingStore} handles invalid-metadata exceptions
     * introduced due to changes in cluster.xml at different nodes.
     * 
     * @param def
     * @param cluster
     * @param localNode
     */
    public void registerNodeStores(StoreDefinition def, Cluster cluster, int localNode) {
        Map<Node, AsynchronousStore<ByteArray, byte[]>> nodeStores = new HashMap<Node, AsynchronousStore<ByteArray, byte[]>>(cluster.getNumberOfNodes());
        try {
            for(Node node: cluster.getNodes()) {
                Store<ByteArray, byte[]> store = getNodeStore(def.getName(), node, localNode);
                this.storeRepository.addNodeStore(node.getId(), store);

                nodeStores.put(node, AsyncUtils.asAsync(store));
            }

            DistributedStore<Node, ByteArray, byte[]> distributor = DistributedStoreFactory.create(def,
                                                                                                   nodeStores);

            Store<ByteArray, byte[]> store = routedStoreFactory.create(cluster,
                                                                       def,
                                                                       distributor,
                                                                       cluster.getNodeById(localNode)
                                                                              .getZoneId());

            store = new RebootstrappingStore(metadata,
                                             storeRepository,
                                             voldemortConfig,
                                             (RoutedStore) store,
                                             storeFactory,
                                             this.failureDetector);

            store = new InconsistencyResolvingStore<ByteArray, byte[]>(store,
                                                                       new VectorClockInconsistencyResolver<byte[]>());
            this.storeRepository.addRoutedStore(store);
        } catch(Exception e) {
            // Roll back
            for(Node node: cluster.getNodes())
                this.storeRepository.removeNodeStore(def.getName(), node.getId());
            throw new VoldemortException(e);
        }
    }

    private Store<ByteArray, byte[]> getNodeStore(String storeName, Node node, int localNode) {
        Store<ByteArray, byte[]> store;
        if(node.getId() == localNode) {
            store = this.storeRepository.getLocalStore(storeName);
        } else {
            store = createNodeStore(storeName, node);
        }
        return store;
    }

    private Store<ByteArray, byte[]> createNodeStore(String storeName, Node node) {
        SocketStore store = storeFactory.create(storeName,
                                                node.getHost(),
                                                node.getSocketPort(),
                                                voldemortConfig.getRequestFormatType(),
                                                RequestRoutingType.NORMAL);
        return AsyncUtils.asStore(FailureDetectingStore.create(node, this.failureDetector, store));
    }

    /**
     * Schedule a data retention cleanup job for the given store
     * 
     * @param storeDef The store definition
     * @param engine The storage engine to do cleanup on
     */
    private void scheduleCleanupJob(StoreDefinition storeDef,
                                    StorageEngine<ByteArray, byte[]> engine) {
        // Schedule data retention cleanup job starting next day.
        GregorianCalendar cal = new GregorianCalendar();
        cal.add(Calendar.DAY_OF_YEAR, 1);
        cal.set(Calendar.HOUR_OF_DAY, voldemortConfig.getRetentionCleanupFirstStartTimeInHour());
        cal.set(Calendar.MINUTE, 0);
        cal.set(Calendar.SECOND, 0);
        cal.set(Calendar.MILLISECOND, 0);

        // allow only one cleanup job at a time
        Date startTime = cal.getTime();

        int maxReadRate = storeDef.hasRetentionScanThrottleRate() ? storeDef.getRetentionScanThrottleRate()
                                                                 : Integer.MAX_VALUE;

        logger.info("Scheduling data retention cleanup job for store '" + storeDef.getName()
                    + "' at " + startTime + " with retention scan throttle rate:" + maxReadRate
                    + " Entries/second.");

        EventThrottler throttler = new EventThrottler(maxReadRate);

        Runnable cleanupJob = new DataCleanupJob<ByteArray, byte[]>(engine,
                                                                    cleanupPermits,
                                                                    storeDef.getRetentionDays()
                                                                            * Time.MS_PER_DAY,
                                                                    SystemTime.INSTANCE,
                                                                    throttler);

        this.scheduler.schedule(cleanupJob,
                                startTime,
                                voldemortConfig.getRetentionCleanupScheduledPeriodInHour()
                                        * Time.MS_PER_HOUR);

    }

    private StorageEngine<ByteArray, byte[]> getStorageEngine(String name, String type) {
        StorageConfiguration config = storageConfigs.get(type);
        if(config == null)
            throw new ConfigurationException("Attempt to open store " + name + " but " + type
                                             + " storage engine of type " + type
                                             + " has not been enabled.");
        return config.getStore(name);
    }

    @Override
    protected void stopInner() {
        /*
         * We may end up closing a given store more than once, but that is cool
         * because close() is idempotent
         */

        Exception lastException = null;
        logger.info("Closing all stores.");
        /* This will also close the node stores including local stores */
        for(Store<ByteArray, byte[]> store: this.storeRepository.getAllRoutedStores()) {
            logger.info("Closing routed store for " + store.getName());
            try {
                store.close();
            } catch(Exception e) {
                logger.error(e);
                lastException = e;
            }
        }
        /* This will also close the storage engines */
        for(Store<ByteArray, byte[]> store: this.storeRepository.getAllStorageEngines()) {
            logger.info("Closing storage engine for " + store.getName());
            try {
                store.close();
            } catch(Exception e) {
                logger.error(e);
                lastException = e;
            }
        }
        logger.info("All stores closed.");

        /* Close slop store if necessary */
        if(this.storeRepository.hasSlopStore()) {
            try {
                this.storeRepository.getSlopStore().close();
            } catch(Exception e) {
                logger.error(e);
                lastException = e;
            }
        }

        /* Close all storage configs */
        logger.info("Closing storage configurations.");
        for(StorageConfiguration config: storageConfigs.values()) {
            logger.info("Closing " + config.getType() + " storage config.");
            try {
                config.close();
            } catch(Exception e) {
                logger.error(e);
                lastException = e;
            }
        }

        this.clientThreadPool.shutdown();

        try {
            if(!this.clientThreadPool.awaitTermination(10, TimeUnit.SECONDS))
                this.clientThreadPool.shutdownNow();
        } catch(InterruptedException e) {
            // okay, fine, playing nice didn't work
            this.clientThreadPool.shutdownNow();
        }

        logger.info("Closed client threadpool.");

        if(this.failureDetector != null) {
            try {
                this.failureDetector.destroy();
            } catch(Exception e) {
                lastException = e;
            }
        }

        logger.info("Closed failure detector.");

        /* If there is an exception, throw it */
        if(lastException instanceof VoldemortException)
            throw (VoldemortException) lastException;
        else if(lastException != null)
            throw new VoldemortException(lastException);
    }

    public MetadataStore getMetadataStore() {
        return this.metadata;
    }

    public StoreRepository getStoreRepository() {
        return this.storeRepository;
    }

    @JmxOperation(description = "Force cleanup of old data based on retention policy, allows override of throttle-rate", impact = MBeanOperationInfo.ACTION)
    public void forceCleanupOldData(String storeName) {
        StoreDefinition storeDef = getMetadataStore().getStoreDef(storeName);
        int throttleRate = storeDef.hasRetentionScanThrottleRate() ? storeDef.getRetentionScanThrottleRate()
                                                                  : Integer.MAX_VALUE;

        forceCleanupOldDataThrottled(storeName, throttleRate);
    }

    @JmxOperation(description = "Force cleanup of old data based on retention policy.", impact = MBeanOperationInfo.ACTION)
    public void forceCleanupOldDataThrottled(String storeName, int entryScanThrottleRate) {
        logger.info("forceCleanupOldData() called for store " + storeName
                    + " with retention scan throttle rate:" + entryScanThrottleRate
                    + " Entries/second.");

        try {
            StoreDefinition storeDef = getMetadataStore().getStoreDef(storeName);
            StorageEngine<ByteArray, byte[]> engine = storeRepository.getStorageEngine(storeName);

            if(null != engine) {
                if(storeDef.hasRetentionPeriod()) {
                    ExecutorService executor = Executors.newFixedThreadPool(1);
                    try {
                        if(cleanupPermits.availablePermits() >= 1) {

                            executor.execute(new DataCleanupJob<ByteArray, byte[]>(engine,
                                                                                   cleanupPermits,
                                                                                   storeDef.getRetentionDays()
                                                                                           * Time.MS_PER_DAY,
                                                                                   SystemTime.INSTANCE,
                                                                                   new EventThrottler(entryScanThrottleRate)));
                        } else {
                            logger.error("forceCleanupOldData() No permit available to run cleanJob already running multiple instance."
                                         + engine.getName());
                        }
                    } finally {
                        executor.shutdown();
                    }
                } else {
                    logger.error("forceCleanupOldData() No retention policy found for " + storeName);
                }
            }
        } catch(Exception e) {
            logger.error("Error while running forceCleanupOldData()", e);
            throw new VoldemortException(e);
        }
    }

    @JmxOperation(description = "Print stats on a given store", impact = MBeanOperationInfo.ACTION)
    public void logStoreStats(final String storeName) {
        this.scheduler.scheduleNow(new Runnable() {

            public void run() {
                StorageEngine<ByteArray, byte[]> store = storeRepository.getStorageEngine(storeName);
                if(store == null) {
                    logger.error("Invalid store name '" + storeName + "'.");
                    return;
                }
                logger.info("Data statistics for store '" + store.getName() + "':\n\n"
                            + calculateStats(store) + "\n\n");
            }
        });

    }

    @JmxOperation(description = "Print stats on a given store", impact = MBeanOperationInfo.ACTION)
    public void logStoreStats() {
        this.scheduler.scheduleNow(new Runnable() {

            public void run() {
                try {
                    DataSetStats totals = new DataSetStats();
                    List<String> names = new ArrayList<String>();
                    List<DataSetStats> stats = new ArrayList<DataSetStats>();
                    for(StorageEngine<ByteArray, byte[]> store: storeRepository.getAllStorageEngines()) {
                        if(store instanceof ReadOnlyStorageEngine
                           || store instanceof ViewStorageEngine || store instanceof MetadataStore)
                            continue;
                        logger.info(store.getClass());
                        logger.info("Calculating stats for '" + store.getName() + "'...");
                        DataSetStats curr = calculateStats(store);
                        names.add(store.getName());
                        stats.add(curr);
                        totals.add(curr);
                    }
                    for(int i = 0; i < names.size(); i++)
                        logger.info("\n\nData statistics for store '" + names.get(i) + "':\n"
                                    + stats.get(i) + "\n\n");
                    logger.info("Totals: \n " + totals + "\n\n");
                } catch(Exception e) {
                    logger.error("Error in thread: ", e);
                }
            }
        });

    }

    private DataSetStats calculateStats(StorageEngine<ByteArray, byte[]> store) {
        DataSetStats stats = new DataSetStats();
        ClosableIterator<Pair<ByteArray, Versioned<byte[]>>> iter = store.entries();
        try {
            int count = 0;
            while(iter.hasNext()) {
                Pair<ByteArray, Versioned<byte[]>> pair = iter.next();
                VectorClock clock = (VectorClock) pair.getSecond().getVersion();
                stats.countEntry(pair.getFirst().length(), pair.getSecond().getValue().length
                                                           + clock.sizeInBytes());
                if(count % 10000 == 0)
                    logger.debug("Processing key " + count);
                count++;
            }
        } finally {
            iter.close();
        }
        return stats;
    }

    public SocketStoreFactory getSocketStoreFactory() {
        return storeFactory;
    }

}
=======
/*
 * Copyright 2008-2010 LinkedIn, Inc
 * 
 * Licensed under the Apache License, Version 2.0 (the "License"); you may not
 * use this file except in compliance with the License. You may obtain a copy of
 * the License at
 * 
 * http://www.apache.org/licenses/LICENSE-2.0
 * 
 * Unless required by applicable law or agreed to in writing, software
 * distributed under the License is distributed on an "AS IS" BASIS, WITHOUT
 * WARRANTIES OR CONDITIONS OF ANY KIND, either express or implied. See the
 * License for the specific language governing permissions and limitations under
 * the License.
 */

package voldemort.server.storage;

import static voldemort.cluster.failuredetector.FailureDetectorUtils.create;

import java.lang.management.ManagementFactory;
import java.util.ArrayList;
import java.util.Calendar;
import java.util.Date;
import java.util.GregorianCalendar;
import java.util.HashMap;
import java.util.List;
import java.util.Map;
import java.util.concurrent.ConcurrentHashMap;
import java.util.concurrent.ConcurrentMap;
import java.util.concurrent.ExecutorService;
import java.util.concurrent.Executors;
import java.util.concurrent.Semaphore;
import java.util.concurrent.TimeUnit;

import javax.management.MBeanOperationInfo;
import javax.management.MBeanServer;
import javax.management.ObjectName;

import org.apache.log4j.Logger;

import voldemort.VoldemortException;
import voldemort.annotations.jmx.JmxManaged;
import voldemort.annotations.jmx.JmxOperation;
import voldemort.client.ClientThreadPool;
import voldemort.cluster.Cluster;
import voldemort.cluster.Node;
import voldemort.cluster.failuredetector.FailureDetector;
import voldemort.cluster.failuredetector.FailureDetectorConfig;
import voldemort.cluster.failuredetector.ServerStoreVerifier;
import voldemort.routing.RoutingStrategy;
import voldemort.routing.RoutingStrategyFactory;
import voldemort.serialization.ByteArraySerializer;
import voldemort.serialization.IdentitySerializer;
import voldemort.serialization.SlopSerializer;
import voldemort.server.AbstractService;
import voldemort.server.RequestRoutingType;
import voldemort.server.ServiceType;
import voldemort.server.StoreRepository;
import voldemort.server.VoldemortConfig;
import voldemort.server.scheduler.DataCleanupJob;
import voldemort.server.scheduler.SchedulerService;
import voldemort.server.scheduler.slop.BlockingSlopPusherJob;
import voldemort.server.scheduler.slop.StreamingSlopPusherJob;
import voldemort.store.StorageConfiguration;
import voldemort.store.StorageEngine;
import voldemort.store.Store;
import voldemort.store.StoreDefinition;
import voldemort.store.invalidmetadata.InvalidMetadataCheckingStore;
import voldemort.store.logging.LoggingStore;
import voldemort.store.metadata.MetadataStore;
import voldemort.store.metadata.MetadataStoreListener;
import voldemort.store.nonblockingstore.NonblockingStore;
import voldemort.store.readonly.ReadOnlyStorageConfiguration;
import voldemort.store.readonly.ReadOnlyStorageEngine;
import voldemort.store.rebalancing.RebootstrappingStore;
import voldemort.store.rebalancing.RedirectingStore;
import voldemort.store.routed.RoutedStore;
import voldemort.store.routed.RoutedStoreFactory;
import voldemort.store.serialized.SerializingStorageEngine;
import voldemort.store.slop.SlopStorageEngine;
import voldemort.store.socket.SocketStoreFactory;
import voldemort.store.socket.clientrequest.ClientRequestExecutorPool;
import voldemort.store.stats.DataSetStats;
import voldemort.store.stats.StatTrackingStore;
import voldemort.store.stats.StoreStats;
import voldemort.store.stats.StoreStatsJmx;
import voldemort.store.versioned.InconsistencyResolvingStore;
import voldemort.store.views.ViewStorageConfiguration;
import voldemort.store.views.ViewStorageEngine;
import voldemort.utils.ByteArray;
import voldemort.utils.ClosableIterator;
import voldemort.utils.ConfigurationException;
import voldemort.utils.EventThrottler;
import voldemort.utils.JmxUtils;
import voldemort.utils.Pair;
import voldemort.utils.ReflectUtils;
import voldemort.utils.SystemTime;
import voldemort.utils.Time;
import voldemort.versioning.VectorClock;
import voldemort.versioning.VectorClockInconsistencyResolver;
import voldemort.versioning.Versioned;

/**
 * The service responsible for managing all storage types
 * 
 * 
 */
@JmxManaged(description = "Start and stop all stores.")
public class StorageService extends AbstractService {

    private static final Logger logger = Logger.getLogger(StorageService.class.getName());

    private final VoldemortConfig voldemortConfig;
    private final StoreRepository storeRepository;
    private final SchedulerService scheduler;
    private final MetadataStore metadata;
    private final Semaphore cleanupPermits;
    private final SocketStoreFactory storeFactory;
    private final ConcurrentMap<String, StorageConfiguration> storageConfigs;
    private final ClientThreadPool clientThreadPool;
    private final FailureDetector failureDetector;
    private final StoreStats storeStats;
    private final RoutedStoreFactory routedStoreFactory;

    public StorageService(StoreRepository storeRepository,
                          MetadataStore metadata,
                          SchedulerService scheduler,
                          VoldemortConfig config) {
        super(ServiceType.STORAGE);
        this.voldemortConfig = config;
        this.scheduler = scheduler;
        this.storeRepository = storeRepository;
        this.metadata = metadata;
        this.cleanupPermits = new Semaphore(1);
        this.storageConfigs = new ConcurrentHashMap<String, StorageConfiguration>();
        this.clientThreadPool = new ClientThreadPool(config.getClientMaxThreads(),
                                                     config.getClientThreadIdleMs(),
                                                     config.getClientMaxQueuedRequests());
        this.storeFactory = new ClientRequestExecutorPool(config.getClientSelectors(),
                                                          config.getClientMaxConnectionsPerNode(),
                                                          config.getClientConnectionTimeoutMs(),
                                                          config.getSocketTimeoutMs(),
                                                          config.getSocketBufferSize(),
                                                          config.getSocketKeepAlive());

        FailureDetectorConfig failureDetectorConfig = new FailureDetectorConfig(voldemortConfig).setNodes(metadata.getCluster()
                                                                                                                  .getNodes())
                                                                                                .setStoreVerifier(new ServerStoreVerifier(storeFactory,
                                                                                                                                          metadata,
                                                                                                                                          config));
        this.failureDetector = create(failureDetectorConfig, config.isJmxEnabled());
        this.storeStats = new StoreStats();
        this.routedStoreFactory = new RoutedStoreFactory(voldemortConfig.isPipelineRoutedStoreEnabled(),
                                                         this.clientThreadPool,
                                                         voldemortConfig.getClientRoutingTimeoutMs());
    }

    private void initStorageConfig(String configClassName) {
        try {
            Class<?> configClass = ReflectUtils.loadClass(configClassName);
            StorageConfiguration configuration = (StorageConfiguration) ReflectUtils.callConstructor(configClass,
                                                                                                     new Class<?>[] { VoldemortConfig.class },
                                                                                                     new Object[] { voldemortConfig });
            logger.info("Initializing " + configuration.getType() + " storage engine.");
            storageConfigs.put(configuration.getType(), configuration);

            if(voldemortConfig.isJmxEnabled())
                JmxUtils.registerMbean(configuration.getType() + "StorageConfiguration",
                                       configuration);
        } catch(IllegalStateException e) {
            logger.error("Error loading storage configuration '" + configClassName + "'.", e);
        }

        if(storageConfigs.size() == 0)
            throw new ConfigurationException("No storage engine has been enabled!");
    }

    @Override
    protected void startInner() {
        registerEngine(metadata);

        /* Initialize storage configurations */
        for(String configClassName: voldemortConfig.getStorageConfigurations())
            initStorageConfig(configClassName);

        /* Initialize view storage configuration */
        storageConfigs.put(ViewStorageConfiguration.TYPE_NAME,
                           new ViewStorageConfiguration(voldemortConfig,
                                                        metadata.getStoreDefList(),
                                                        storeRepository));

        /* Register slop store */
        if(voldemortConfig.isSlopEnabled()) {

            logger.info("Initializing the slop store using " + voldemortConfig.getSlopStoreType());
            StorageConfiguration config = storageConfigs.get(voldemortConfig.getSlopStoreType());
            if(config == null)
                throw new ConfigurationException("Attempt to get slop store failed");

            SlopStorageEngine slopEngine = new SlopStorageEngine(config.getStore("slop"),
                                                                 metadata.getCluster());
            registerEngine(slopEngine);
            storeRepository.setSlopStore(slopEngine);

            // Now initialize the pusher job after some time
            GregorianCalendar cal = new GregorianCalendar();
            cal.add(Calendar.SECOND,
                    (int) (voldemortConfig.getSlopFrequencyMs() / Time.MS_PER_SECOND));
            Date nextRun = cal.getTime();
            logger.info("Initializing slop pusher job type " + voldemortConfig.getPusherType()
                        + " at " + nextRun);

            if(voldemortConfig.getPusherType().compareTo(BlockingSlopPusherJob.TYPE_NAME) == 0) {
                scheduler.schedule("slop",
                                   new BlockingSlopPusherJob(storeRepository,
                                                             metadata,
                                                             failureDetector,
                                                             voldemortConfig.getSlopMaxWriteBytesPerSec()),
                                   nextRun,
                                   voldemortConfig.getSlopFrequencyMs());
            } else if(voldemortConfig.getPusherType().compareTo(StreamingSlopPusherJob.TYPE_NAME) == 0) {
                scheduler.schedule("slop",
                                   new StreamingSlopPusherJob(storeRepository,
                                                              metadata,
                                                              failureDetector,
                                                              voldemortConfig),
                                   nextRun,
                                   voldemortConfig.getSlopFrequencyMs());
            } else {
                logger.error("Unsupported slop pusher job type " + voldemortConfig.getPusherType());
            }

        }
        List<StoreDefinition> storeDefs = new ArrayList<StoreDefinition>(this.metadata.getStoreDefList());
        logger.info("Initializing stores:");

        // first initialize non-view stores
        for(StoreDefinition def: storeDefs)
            if(!def.isView())
                openStore(def);

        // now that we have all our stores, we can initialize views pointing at
        // those stores
        for(StoreDefinition def: storeDefs)
            if(def.isView())
                openStore(def);

        // enable aggregate jmx statistics
        if(voldemortConfig.isStatTrackingEnabled())
            JmxUtils.registerMbean(new StoreStatsJmx(this.storeStats),
                                   JmxUtils.createObjectName("voldemort.store.stats.aggregate",
                                                             "aggregate-perf"));

        logger.info("All stores initialized.");
    }

    public void openStore(StoreDefinition storeDef) {

        logger.info("Opening store '" + storeDef.getName() + "' (" + storeDef.getType() + ").");

        StorageConfiguration config = storageConfigs.get(storeDef.getType());
        if(config == null)
            throw new ConfigurationException("Attempt to open store " + storeDef.getName()
                                             + " but " + storeDef.getType()
                                             + " storage engine of type " + storeDef.getType()
                                             + " has not been enabled.");

        if(storeDef.getType().compareTo(ReadOnlyStorageConfiguration.TYPE_NAME) == 0) {
            final RoutingStrategy routingStrategy = new RoutingStrategyFactory().updateRoutingStrategy(storeDef,
                                                                                                       metadata.getCluster());
            ((ReadOnlyStorageConfiguration) config).setRoutingStrategy(routingStrategy);
        }

        final StorageEngine<ByteArray, byte[], byte[]> engine = config.getStore(storeDef.getName());
        // Update the routing strategy + add listener to metadata
        if(storeDef.getType().compareTo(ReadOnlyStorageConfiguration.TYPE_NAME) == 0) {
            metadata.addMetadataStoreListener(storeDef.getName(), new MetadataStoreListener() {

                public void updateRoutingStrategy(RoutingStrategy updatedRoutingStrategy) {
                    ((ReadOnlyStorageEngine) engine).setRoutingStrategy(updatedRoutingStrategy);
                }
            });
        }

        // openStore() should have atomic semantics
        try {
            registerEngine(engine);

            if(voldemortConfig.isServerRoutingEnabled())
                registerNodeStores(storeDef, metadata.getCluster(), voldemortConfig.getNodeId());

            if(storeDef.hasRetentionPeriod())
                scheduleCleanupJob(storeDef, engine);
        } catch(Exception e) {
            unregisterEngine(storeDef.getName(), storeDef.getType(), engine);
            throw new VoldemortException(e);
        }
    }

    /**
     * Unregister and remove the engine from the storage repository
     * 
     * @param storeName The name of the store to remote
     * @param storeType The storage type of the store
     * @param engine The actual engine to remove
     */
    public void unregisterEngine(String storeName,
                                 String storeType,
                                 StorageEngine<ByteArray, byte[], byte[]> engine) {
        String engineName = engine.getName();
        Store<ByteArray, byte[], byte[]> store = storeRepository.removeLocalStore(engineName);

        boolean isSlop = storeType.compareTo("slop") == 0;
        boolean isView = storeType.compareTo(ViewStorageConfiguration.TYPE_NAME) == 0;

        if(store != null) {
            if(voldemortConfig.isStatTrackingEnabled() && voldemortConfig.isJmxEnabled()) {

                MBeanServer mbeanServer = ManagementFactory.getPlatformMBeanServer();
                ObjectName name = JmxUtils.createObjectName(JmxUtils.getPackageName(store.getClass()),
                                                            store.getName());

                synchronized(mbeanServer) {
                    if(mbeanServer.isRegistered(name))
                        JmxUtils.unregisterMbean(mbeanServer, name);
                }

            }
            if(voldemortConfig.isServerRoutingEnabled() && !isSlop) {
                this.storeRepository.removeRoutedStore(engineName);
                for(Node node: metadata.getCluster().getNodes())
                    this.storeRepository.removeNodeStore(storeName, node.getId());
            }
        }

        storeRepository.removeStorageEngine(engineName);
        if(!isView)
            engine.truncate();
        engine.close();
    }

    /**
     * Register the given engine with the storage repository
     * 
     * @param engine Register the storage engine
     */
    public void registerEngine(StorageEngine<ByteArray, byte[], byte[]> engine) {
        Cluster cluster = this.metadata.getCluster();
        storeRepository.addStorageEngine(engine);

        /* Now add any store wrappers that are enabled */
        Store<ByteArray, byte[], byte[]> store = engine;
        boolean isSlop = store.getName().compareTo("slop") == 0;
        if(voldemortConfig.isVerboseLoggingEnabled())
            store = new LoggingStore<ByteArray, byte[], byte[]>(store,
                                                                cluster.getName(),
                                                                SystemTime.INSTANCE);
        if(!isSlop) {
            if(voldemortConfig.isRedirectRoutingEnabled())
                store = new RedirectingStore(store,
                                             metadata,
                                             storeRepository,
                                             failureDetector,
                                             storeFactory);

            if(voldemortConfig.isMetadataCheckingEnabled())
                store = new InvalidMetadataCheckingStore(metadata.getNodeId(), store, metadata);
        }

        if(voldemortConfig.isStatTrackingEnabled()) {
            StatTrackingStore<ByteArray, byte[], byte[]> statStore = new StatTrackingStore<ByteArray, byte[], byte[]>(store,
                                                                                                                      this.storeStats);
            store = statStore;
            if(voldemortConfig.isJmxEnabled()) {

                MBeanServer mbeanServer = ManagementFactory.getPlatformMBeanServer();
                ObjectName name = JmxUtils.createObjectName(JmxUtils.getPackageName(store.getClass()),
                                                            store.getName());

                synchronized(mbeanServer) {
                    if(mbeanServer.isRegistered(name))
                        JmxUtils.unregisterMbean(mbeanServer, name);
                    JmxUtils.registerMbean(mbeanServer,
                                           JmxUtils.createModelMBean(new StoreStatsJmx(statStore.getStats())),
                                           name);
                }
            }
        }

        storeRepository.addLocalStore(store);
    }

    /**
     * For server side routing create NodeStore (socketstore) and pass it on to
     * a {@link RebootstrappingStore}.
     * <p>
     * 
     * The {@link RebootstrappingStore} handles invalid-metadata exceptions
     * introduced due to changes in cluster.xml at different nodes.
     * 
     * @param def
     * @param cluster
     * @param localNode
     */
    public void registerNodeStores(StoreDefinition def, Cluster cluster, int localNode) {
        Map<Integer, Store<ByteArray, byte[], byte[]>> nodeStores = new HashMap<Integer, Store<ByteArray, byte[], byte[]>>(cluster.getNumberOfNodes());
        Map<Integer, NonblockingStore> nonblockingStores = new HashMap<Integer, NonblockingStore>(cluster.getNumberOfNodes());
        try {
            for(Node node: cluster.getNodes()) {
                Store<ByteArray, byte[], byte[]> store = getNodeStore(def.getName(),
                                                                      node,
                                                                      localNode);
                this.storeRepository.addNodeStore(node.getId(), store);
                nodeStores.put(node.getId(), store);

                NonblockingStore nonblockingStore = routedStoreFactory.toNonblockingStore(store);
                nonblockingStores.put(node.getId(), nonblockingStore);
            }

            Store<ByteArray, byte[], byte[]> store = routedStoreFactory.create(cluster,
                                                                               def,
                                                                               nodeStores,
                                                                               nonblockingStores,
                                                                               null,
                                                                               null,
                                                                               true,
                                                                               cluster.getNodeById(localNode)
                                                                                      .getZoneId(),
                                                                               failureDetector);

            store = new RebootstrappingStore(metadata,
                                             storeRepository,
                                             voldemortConfig,
                                             (RoutedStore) store,
                                             storeFactory);

            store = new InconsistencyResolvingStore<ByteArray, byte[], byte[]>(store,
                                                                               new VectorClockInconsistencyResolver<byte[]>());
            this.storeRepository.addRoutedStore(store);
        } catch(Exception e) {
            // Roll back
            for(Node node: cluster.getNodes())
                this.storeRepository.removeNodeStore(def.getName(), node.getId());
            throw new VoldemortException(e);
        }
    }

    private Store<ByteArray, byte[], byte[]> getNodeStore(String storeName, Node node, int localNode) {
        Store<ByteArray, byte[], byte[]> store;
        if(node.getId() == localNode) {
            store = this.storeRepository.getLocalStore(storeName);
        } else {
            store = createNodeStore(storeName, node);
        }
        return store;
    }

    private Store<ByteArray, byte[], byte[]> createNodeStore(String storeName, Node node) {
        return storeFactory.create(storeName,
                                   node.getHost(),
                                   node.getSocketPort(),
                                   voldemortConfig.getRequestFormatType(),
                                   RequestRoutingType.NORMAL);
    }

    /**
     * Schedule a data retention cleanup job for the given store
     * 
     * @param storeDef The store definition
     * @param engine The storage engine to do cleanup on
     */
    private void scheduleCleanupJob(StoreDefinition storeDef,
                                    StorageEngine<ByteArray, byte[], byte[]> engine) {
        // Schedule data retention cleanup job starting next day.
        GregorianCalendar cal = new GregorianCalendar();
        cal.add(Calendar.DAY_OF_YEAR, 1);
        cal.set(Calendar.HOUR_OF_DAY, voldemortConfig.getRetentionCleanupFirstStartTimeInHour());
        cal.set(Calendar.MINUTE, 0);
        cal.set(Calendar.SECOND, 0);
        cal.set(Calendar.MILLISECOND, 0);

        // allow only one cleanup job at a time
        Date startTime = cal.getTime();

        int maxReadRate = storeDef.hasRetentionScanThrottleRate() ? storeDef.getRetentionScanThrottleRate()
                                                                 : Integer.MAX_VALUE;

        logger.info("Scheduling data retention cleanup job for store '" + storeDef.getName()
                    + "' at " + startTime + " with retention scan throttle rate:" + maxReadRate
                    + " Entries/second.");

        EventThrottler throttler = new EventThrottler(maxReadRate);

        Runnable cleanupJob = new DataCleanupJob<ByteArray, byte[], byte[]>(engine,
                                                                            cleanupPermits,
                                                                            storeDef.getRetentionDays()
                                                                                    * Time.MS_PER_DAY,
                                                                            SystemTime.INSTANCE,
                                                                            throttler);

        this.scheduler.schedule("cleanup-" + storeDef.getName(),
                                cleanupJob,
                                startTime,
                                voldemortConfig.getRetentionCleanupScheduledPeriodInHour()
                                        * Time.MS_PER_HOUR);

    }

    @Override
    protected void stopInner() {
        /*
         * We may end up closing a given store more than once, but that is cool
         * because close() is idempotent
         */

        Exception lastException = null;
        logger.info("Closing all stores.");
        /* This will also close the node stores including local stores */
        for(Store<ByteArray, byte[], byte[]> store: this.storeRepository.getAllRoutedStores()) {
            logger.info("Closing routed store for " + store.getName());
            try {
                store.close();
            } catch(Exception e) {
                logger.error(e);
                lastException = e;
            }
        }
        /* This will also close the storage engines */
        for(Store<ByteArray, byte[], byte[]> store: this.storeRepository.getAllStorageEngines()) {
            logger.info("Closing storage engine for " + store.getName());
            try {
                store.close();
            } catch(Exception e) {
                logger.error(e);
                lastException = e;
            }
        }
        logger.info("All stores closed.");

        /* Close slop store if necessary */
        if(this.storeRepository.hasSlopStore()) {
            try {
                this.storeRepository.getSlopStore().close();
            } catch(Exception e) {
                logger.error(e);
                lastException = e;
            }
        }

        /* Close all storage configs */
        logger.info("Closing storage configurations.");
        for(StorageConfiguration config: storageConfigs.values()) {
            logger.info("Closing " + config.getType() + " storage config.");
            try {
                config.close();
            } catch(Exception e) {
                logger.error(e);
                lastException = e;
            }
        }

        this.clientThreadPool.shutdown();

        try {
            if(!this.clientThreadPool.awaitTermination(10, TimeUnit.SECONDS))
                this.clientThreadPool.shutdownNow();
        } catch(InterruptedException e) {
            // okay, fine, playing nice didn't work
            this.clientThreadPool.shutdownNow();
        }

        logger.info("Closed client threadpool.");

        if(this.failureDetector != null) {
            try {
                this.failureDetector.destroy();
            } catch(Exception e) {
                lastException = e;
            }
        }

        logger.info("Closed failure detector.");

        /* If there is an exception, throw it */
        if(lastException instanceof VoldemortException)
            throw (VoldemortException) lastException;
        else if(lastException != null)
            throw new VoldemortException(lastException);
    }

    public MetadataStore getMetadataStore() {
        return this.metadata;
    }

    public StoreRepository getStoreRepository() {
        return this.storeRepository;
    }

    @JmxOperation(description = "Force cleanup of old data based on retention policy, allows override of throttle-rate", impact = MBeanOperationInfo.ACTION)
    public void forceCleanupOldData(String storeName) {
        StoreDefinition storeDef = getMetadataStore().getStoreDef(storeName);
        int throttleRate = storeDef.hasRetentionScanThrottleRate() ? storeDef.getRetentionScanThrottleRate()
                                                                  : Integer.MAX_VALUE;

        forceCleanupOldDataThrottled(storeName, throttleRate);
    }

    @JmxOperation(description = "Force cleanup of old data based on retention policy.", impact = MBeanOperationInfo.ACTION)
    public void forceCleanupOldDataThrottled(String storeName, int entryScanThrottleRate) {
        logger.info("forceCleanupOldData() called for store " + storeName
                    + " with retention scan throttle rate:" + entryScanThrottleRate
                    + " Entries/second.");

        try {
            StoreDefinition storeDef = getMetadataStore().getStoreDef(storeName);
            StorageEngine<ByteArray, byte[], byte[]> engine = storeRepository.getStorageEngine(storeName);

            if(null != engine) {
                if(storeDef.hasRetentionPeriod()) {
                    ExecutorService executor = Executors.newFixedThreadPool(1);
                    try {
                        if(cleanupPermits.availablePermits() >= 1) {

                            executor.execute(new DataCleanupJob<ByteArray, byte[], byte[]>(engine,
                                                                                           cleanupPermits,
                                                                                           storeDef.getRetentionDays()
                                                                                                   * Time.MS_PER_DAY,
                                                                                           SystemTime.INSTANCE,
                                                                                           new EventThrottler(entryScanThrottleRate)));
                        } else {
                            logger.error("forceCleanupOldData() No permit available to run cleanJob already running multiple instance."
                                         + engine.getName());
                        }
                    } finally {
                        executor.shutdown();
                    }
                } else {
                    logger.error("forceCleanupOldData() No retention policy found for " + storeName);
                }
            }
        } catch(Exception e) {
            logger.error("Error while running forceCleanupOldData()", e);
            throw new VoldemortException(e);
        }
    }

    @JmxOperation(description = "Print stats on a given store", impact = MBeanOperationInfo.ACTION)
    public void logStoreStats(final String storeName) {
        this.scheduler.scheduleNow(new Runnable() {

            public void run() {
                StorageEngine<ByteArray, byte[], byte[]> store = storeRepository.getStorageEngine(storeName);
                if(store == null) {
                    logger.error("Invalid store name '" + storeName + "'.");
                    return;
                }
                logger.info("Data statistics for store '" + store.getName() + "':\n\n"
                            + calculateStats(store) + "\n\n");
            }
        });

    }

    @JmxOperation(description = "Print stats on a given store", impact = MBeanOperationInfo.ACTION)
    public void logStoreStats() {
        this.scheduler.scheduleNow(new Runnable() {

            public void run() {
                try {
                    DataSetStats totals = new DataSetStats();
                    List<String> names = new ArrayList<String>();
                    List<DataSetStats> stats = new ArrayList<DataSetStats>();
                    for(StorageEngine<ByteArray, byte[], byte[]> store: storeRepository.getAllStorageEngines()) {
                        if(store instanceof ReadOnlyStorageEngine
                           || store instanceof ViewStorageEngine || store instanceof MetadataStore)
                            continue;
                        logger.info(store.getClass());
                        logger.info("Calculating stats for '" + store.getName() + "'...");
                        DataSetStats curr = calculateStats(store);
                        names.add(store.getName());
                        stats.add(curr);
                        totals.add(curr);
                    }
                    for(int i = 0; i < names.size(); i++)
                        logger.info("\n\nData statistics for store '" + names.get(i) + "':\n"
                                    + stats.get(i) + "\n\n");
                    logger.info("Totals: \n " + totals + "\n\n");
                } catch(Exception e) {
                    logger.error("Error in thread: ", e);
                }
            }
        });

    }

    private DataSetStats calculateStats(StorageEngine<ByteArray, byte[], byte[]> store) {
        DataSetStats stats = new DataSetStats();
        ClosableIterator<Pair<ByteArray, Versioned<byte[]>>> iter = store.entries();
        try {
            int count = 0;
            while(iter.hasNext()) {
                Pair<ByteArray, Versioned<byte[]>> pair = iter.next();
                VectorClock clock = (VectorClock) pair.getSecond().getVersion();
                stats.countEntry(pair.getFirst().length(), pair.getSecond().getValue().length
                                                           + clock.sizeInBytes());
                if(count % 10000 == 0)
                    logger.debug("Processing key " + count);
                count++;
            }
        } finally {
            iter.close();
        }
        return stats;
    }

    public SocketStoreFactory getSocketStoreFactory() {
        return storeFactory;
    }

}
>>>>>>> 06be27c2
<|MERGE_RESOLUTION|>--- conflicted
+++ resolved
@@ -1,1378 +1,705 @@
-<<<<<<< HEAD
-/*
- * Copyright 2008-2010 LinkedIn, Inc
- * 
- * Licensed under the Apache License, Version 2.0 (the "License"); you may not
- * use this file except in compliance with the License. You may obtain a copy of
- * the License at
- * 
- * http://www.apache.org/licenses/LICENSE-2.0
- * 
- * Unless required by applicable law or agreed to in writing, software
- * distributed under the License is distributed on an "AS IS" BASIS, WITHOUT
- * WARRANTIES OR CONDITIONS OF ANY KIND, either express or implied. See the
- * License for the specific language governing permissions and limitations under
- * the License.
- */
-
-package voldemort.server.storage;
-
-import static voldemort.cluster.failuredetector.FailureDetectorUtils.create;
-
-import java.lang.management.ManagementFactory;
-import java.util.ArrayList;
-import java.util.Calendar;
-import java.util.Date;
-import java.util.GregorianCalendar;
-import java.util.HashMap;
-import java.util.List;
-import java.util.Map;
-import java.util.concurrent.ConcurrentHashMap;
-import java.util.concurrent.ConcurrentMap;
-import java.util.concurrent.ExecutorService;
-import java.util.concurrent.Executors;
-import java.util.concurrent.Semaphore;
-import java.util.concurrent.TimeUnit;
-
-import javax.management.MBeanOperationInfo;
-import javax.management.MBeanServer;
-import javax.management.ObjectName;
-
-import org.apache.log4j.Logger;
-
-import voldemort.VoldemortException;
-import voldemort.annotations.jmx.JmxManaged;
-import voldemort.annotations.jmx.JmxOperation;
-import voldemort.client.ClientThreadPool;
-import voldemort.cluster.Cluster;
-import voldemort.cluster.Node;
-import voldemort.cluster.failuredetector.FailureDetector;
-import voldemort.cluster.failuredetector.FailureDetectorConfig;
-import voldemort.cluster.failuredetector.ServerStoreVerifier;
-import voldemort.serialization.ByteArraySerializer;
-import voldemort.serialization.SlopSerializer;
-import voldemort.server.AbstractService;
-import voldemort.server.RequestRoutingType;
-import voldemort.server.ServiceType;
-import voldemort.server.StoreRepository;
-import voldemort.server.VoldemortConfig;
-import voldemort.server.scheduler.DataCleanupJob;
-import voldemort.server.scheduler.SchedulerService;
-import voldemort.store.StorageConfiguration;
-import voldemort.store.StorageEngine;
-import voldemort.store.Store;
-import voldemort.store.StoreDefinition;
-import voldemort.store.async.AsyncUtils;
-import voldemort.store.async.AsynchronousStore;
-import voldemort.store.distributed.DistributedStore;
-import voldemort.store.distributed.DistributedStoreFactory;
-import voldemort.store.failuredetector.FailureDetectingStore;
-import voldemort.store.invalidmetadata.InvalidMetadataCheckingStore;
-import voldemort.store.logging.LoggingStore;
-import voldemort.store.metadata.MetadataStore;
-import voldemort.store.readonly.ReadOnlyStorageEngine;
-import voldemort.store.rebalancing.RebootstrappingStore;
-import voldemort.store.rebalancing.RedirectingStore;
-import voldemort.store.routed.RoutedStore;
-import voldemort.store.routed.RoutedStoreFactory;
-import voldemort.store.serialized.SerializingStorageEngine;
-import voldemort.store.socket.SocketStore;
-import voldemort.store.socket.SocketStoreFactory;
-import voldemort.store.socket.clientrequest.ClientRequestExecutorPool;
-import voldemort.store.stats.DataSetStats;
-import voldemort.store.stats.StatTrackingStore;
-import voldemort.store.stats.StoreStats;
-import voldemort.store.stats.StoreStatsJmx;
-import voldemort.store.versioned.InconsistencyResolvingStore;
-import voldemort.store.views.ViewStorageConfiguration;
-import voldemort.store.views.ViewStorageEngine;
-import voldemort.utils.ByteArray;
-import voldemort.utils.ClosableIterator;
-import voldemort.utils.ConfigurationException;
-import voldemort.utils.EventThrottler;
-import voldemort.utils.JmxUtils;
-import voldemort.utils.Pair;
-import voldemort.utils.ReflectUtils;
-import voldemort.utils.SystemTime;
-import voldemort.utils.Time;
-import voldemort.versioning.VectorClock;
-import voldemort.versioning.VectorClockInconsistencyResolver;
-import voldemort.versioning.Versioned;
-
-/**
- * The service responsible for managing all storage types
- * 
- * 
- */
-@JmxManaged(description = "Start and stop all stores.")
-public class StorageService extends AbstractService {
-
-    private static final Logger logger = Logger.getLogger(StorageService.class.getName());
-
-    private final VoldemortConfig voldemortConfig;
-    private final StoreRepository storeRepository;
-    private final SchedulerService scheduler;
-    private final MetadataStore metadata;
-    private final Semaphore cleanupPermits;
-    private final SocketStoreFactory storeFactory;
-    private final ConcurrentMap<String, StorageConfiguration> storageConfigs;
-    private final ClientThreadPool clientThreadPool;
-    private final FailureDetector failureDetector;
-    private final StoreStats storeStats;
-    private final RoutedStoreFactory routedStoreFactory;
-
-    public StorageService(StoreRepository storeRepository,
-                          MetadataStore metadata,
-                          SchedulerService scheduler,
-                          VoldemortConfig config) {
-        super(ServiceType.STORAGE);
-        this.voldemortConfig = config;
-        this.scheduler = scheduler;
-        this.storeRepository = storeRepository;
-        this.metadata = metadata;
-        this.cleanupPermits = new Semaphore(1);
-        this.storageConfigs = new ConcurrentHashMap<String, StorageConfiguration>();
-        this.clientThreadPool = new ClientThreadPool(config.getClientMaxThreads(),
-                                                     config.getClientThreadIdleMs(),
-                                                     config.getClientMaxQueuedRequests());
-        this.storeFactory = new ClientRequestExecutorPool(config.getClientSelectors(),
-                                                          config.getClientMaxConnectionsPerNode(),
-                                                          config.getClientConnectionTimeoutMs(),
-                                                          config.getSocketTimeoutMs(),
-                                                          config.getSocketBufferSize(),
-                                                          config.getSocketKeepAlive());
-
-        FailureDetectorConfig failureDetectorConfig = new FailureDetectorConfig(voldemortConfig).setNodes(metadata.getCluster()
-                                                                                                                  .getNodes())
-                                                                                                .setStoreVerifier(new ServerStoreVerifier(storeFactory,
-                                                                                                                                          metadata,
-                                                                                                                                          config));
-        this.failureDetector = create(failureDetectorConfig, config.isJmxEnabled());
-        this.storeStats = new StoreStats();
-        this.routedStoreFactory = new RoutedStoreFactory(voldemortConfig.isPipelineRoutedStoreEnabled(),
-                                                         this.failureDetector,
-                                                         voldemortConfig.getClientRoutingTimeoutMs());
-    }
-
-    private void initStorageConfig(String configClassName) {
-        try {
-            Class<?> configClass = ReflectUtils.loadClass(configClassName);
-            StorageConfiguration configuration = (StorageConfiguration) ReflectUtils.callConstructor(configClass,
-                                                                                                     new Class<?>[] { VoldemortConfig.class },
-                                                                                                     new Object[] { voldemortConfig });
-            logger.info("Initializing " + configuration.getType() + " storage engine.");
-            storageConfigs.put(configuration.getType(), configuration);
-
-            if(voldemortConfig.isJmxEnabled())
-                JmxUtils.registerMbean(configuration.getType() + "StorageConfiguration",
-                                       configuration);
-        } catch(IllegalStateException e) {
-            logger.error("Error loading storage configuration '" + configClassName + "'.", e);
-        }
-
-        if(storageConfigs.size() == 0)
-            throw new ConfigurationException("No storage engine has been enabled!");
-    }
-
-    @Override
-    protected void startInner() {
-        registerEngine(metadata);
-
-        /* Initialize storage configurations */
-        for(String configClassName: voldemortConfig.getStorageConfigurations())
-            initStorageConfig(configClassName);
-
-        /* Initialize view storage configuration */
-        storageConfigs.put(ViewStorageConfiguration.TYPE_NAME,
-                           new ViewStorageConfiguration(voldemortConfig,
-                                                        metadata.getStoreDefList(),
-                                                        storeRepository));
-
-        /* Register slop store */
-        if(voldemortConfig.isSlopEnabled()) {
-            StorageEngine<ByteArray, byte[]> slopEngine = getStorageEngine("slop",
-                                                                           voldemortConfig.getSlopStoreType());
-            registerEngine(slopEngine);
-            storeRepository.setSlopStore(SerializingStorageEngine.wrap(slopEngine,
-                                                                       new ByteArraySerializer(),
-                                                                       new SlopSerializer()));
-        }
-        List<StoreDefinition> storeDefs = new ArrayList<StoreDefinition>(this.metadata.getStoreDefList());
-        logger.info("Initializing stores:");
-
-        // first initialize non-view stores
-        for(StoreDefinition def: storeDefs)
-            if(!def.isView())
-                openStore(def);
-
-        // now that we have all our stores, we can initialize views pointing at
-        // those stores
-        for(StoreDefinition def: storeDefs)
-            if(def.isView())
-                openStore(def);
-
-        // enable aggregate jmx statistics
-        if(voldemortConfig.isStatTrackingEnabled())
-            JmxUtils.registerMbean(new StoreStatsJmx(this.storeStats),
-                                   JmxUtils.createObjectName("voldemort.store.stats.aggregate",
-                                                             "aggregate-perf"));
-
-        logger.info("All stores initialized.");
-    }
-
-    public void openStore(StoreDefinition storeDef) {
-        logger.info("Opening store '" + storeDef.getName() + "' (" + storeDef.getType() + ").");
-        StorageEngine<ByteArray, byte[]> engine = getStorageEngine(storeDef.getName(),
-                                                                   storeDef.getType());
-
-        // openStore() should have atomic semantics
-        try {
-            registerEngine(engine);
-
-            if(voldemortConfig.isServerRoutingEnabled())
-                registerNodeStores(storeDef, metadata.getCluster(), voldemortConfig.getNodeId());
-
-            if(storeDef.hasRetentionPeriod())
-                scheduleCleanupJob(storeDef, engine);
-        } catch(Exception e) {
-            unregisterEngine(storeDef, engine);
-            throw new VoldemortException(e);
-        }
-    }
-
-    /**
-     * Unregister and remove the engine from the storage repository
-     * 
-     * @param engine Unregister the storage engine
-     */
-    public void unregisterEngine(StoreDefinition storeDef, StorageEngine<ByteArray, byte[]> engine) {
-        String engineName = engine.getName();
-        Store<ByteArray, byte[]> store = storeRepository.removeLocalStore(engineName);
-
-        if(store != null) {
-            if(voldemortConfig.isStatTrackingEnabled() && voldemortConfig.isJmxEnabled()) {
-
-                MBeanServer mbeanServer = ManagementFactory.getPlatformMBeanServer();
-                ObjectName name = JmxUtils.createObjectName(JmxUtils.getPackageName(store.getClass()),
-                                                            store.getName());
-
-                synchronized(mbeanServer) {
-                    if(mbeanServer.isRegistered(name))
-                        JmxUtils.unregisterMbean(mbeanServer, name);
-                }
-
-            }
-            if(voldemortConfig.isServerRoutingEnabled()) {
-                this.storeRepository.removeRoutedStore(engineName);
-                for(Node node: metadata.getCluster().getNodes())
-                    this.storeRepository.removeNodeStore(storeDef.getName(), node.getId());
-            }
-        }
-
-        storeRepository.removeStorageEngine(engineName);
-        if(!storeDef.isView())
-            engine.truncate();
-        engine.close();
-    }
-
-    /**
-     * Register the given engine with the storage repository
-     * 
-     * @param engine Register the storage engine
-     */
-    public void registerEngine(StorageEngine<ByteArray, byte[]> engine) {
-        Cluster cluster = this.metadata.getCluster();
-        storeRepository.addStorageEngine(engine);
-
-        /* Now add any store wrappers that are enabled */
-        Store<ByteArray, byte[]> store = engine;
-        if(voldemortConfig.isVerboseLoggingEnabled())
-            store = LoggingStore.create(store, cluster.getName());
-
-        if(voldemortConfig.isRedirectRoutingEnabled())
-            store = new RedirectingStore(store,
-                                         metadata,
-                                         storeRepository,
-                                         failureDetector,
-                                         storeFactory);
-
-        if(voldemortConfig.isMetadataCheckingEnabled())
-            store = new InvalidMetadataCheckingStore(metadata.getNodeId(), store, metadata);
-
-        if(voldemortConfig.isStatTrackingEnabled()) {
-            StatTrackingStore<ByteArray, byte[]> statStore = new StatTrackingStore<ByteArray, byte[]>(store,
-                                                                                                      this.storeStats);
-            store = statStore;
-            if(voldemortConfig.isJmxEnabled()) {
-
-                MBeanServer mbeanServer = ManagementFactory.getPlatformMBeanServer();
-                ObjectName name = JmxUtils.createObjectName(JmxUtils.getPackageName(store.getClass()),
-                                                            store.getName());
-
-                synchronized(mbeanServer) {
-                    if(mbeanServer.isRegistered(name))
-                        JmxUtils.unregisterMbean(mbeanServer, name);
-                    JmxUtils.registerMbean(mbeanServer,
-                                           JmxUtils.createModelMBean(new StoreStatsJmx(statStore.getStats())),
-                                           name);
-                }
-            }
-        }
-
-        storeRepository.addLocalStore(store);
-    }
-
-    /**
-     * For server side routing create NodeStore (socketstore) and pass it on to
-     * a {@link RebootstrappingStore}.
-     * <p>
-     * 
-     * The {@link RebootstrappingStore} handles invalid-metadata exceptions
-     * introduced due to changes in cluster.xml at different nodes.
-     * 
-     * @param def
-     * @param cluster
-     * @param localNode
-     */
-    public void registerNodeStores(StoreDefinition def, Cluster cluster, int localNode) {
-        Map<Node, AsynchronousStore<ByteArray, byte[]>> nodeStores = new HashMap<Node, AsynchronousStore<ByteArray, byte[]>>(cluster.getNumberOfNodes());
-        try {
-            for(Node node: cluster.getNodes()) {
-                Store<ByteArray, byte[]> store = getNodeStore(def.getName(), node, localNode);
-                this.storeRepository.addNodeStore(node.getId(), store);
-
-                nodeStores.put(node, AsyncUtils.asAsync(store));
-            }
-
-            DistributedStore<Node, ByteArray, byte[]> distributor = DistributedStoreFactory.create(def,
-                                                                                                   nodeStores);
-
-            Store<ByteArray, byte[]> store = routedStoreFactory.create(cluster,
-                                                                       def,
-                                                                       distributor,
-                                                                       cluster.getNodeById(localNode)
-                                                                              .getZoneId());
-
-            store = new RebootstrappingStore(metadata,
-                                             storeRepository,
-                                             voldemortConfig,
-                                             (RoutedStore) store,
-                                             storeFactory,
-                                             this.failureDetector);
-
-            store = new InconsistencyResolvingStore<ByteArray, byte[]>(store,
-                                                                       new VectorClockInconsistencyResolver<byte[]>());
-            this.storeRepository.addRoutedStore(store);
-        } catch(Exception e) {
-            // Roll back
-            for(Node node: cluster.getNodes())
-                this.storeRepository.removeNodeStore(def.getName(), node.getId());
-            throw new VoldemortException(e);
-        }
-    }
-
-    private Store<ByteArray, byte[]> getNodeStore(String storeName, Node node, int localNode) {
-        Store<ByteArray, byte[]> store;
-        if(node.getId() == localNode) {
-            store = this.storeRepository.getLocalStore(storeName);
-        } else {
-            store = createNodeStore(storeName, node);
-        }
-        return store;
-    }
-
-    private Store<ByteArray, byte[]> createNodeStore(String storeName, Node node) {
-        SocketStore store = storeFactory.create(storeName,
-                                                node.getHost(),
-                                                node.getSocketPort(),
-                                                voldemortConfig.getRequestFormatType(),
-                                                RequestRoutingType.NORMAL);
-        return AsyncUtils.asStore(FailureDetectingStore.create(node, this.failureDetector, store));
-    }
-
-    /**
-     * Schedule a data retention cleanup job for the given store
-     * 
-     * @param storeDef The store definition
-     * @param engine The storage engine to do cleanup on
-     */
-    private void scheduleCleanupJob(StoreDefinition storeDef,
-                                    StorageEngine<ByteArray, byte[]> engine) {
-        // Schedule data retention cleanup job starting next day.
-        GregorianCalendar cal = new GregorianCalendar();
-        cal.add(Calendar.DAY_OF_YEAR, 1);
-        cal.set(Calendar.HOUR_OF_DAY, voldemortConfig.getRetentionCleanupFirstStartTimeInHour());
-        cal.set(Calendar.MINUTE, 0);
-        cal.set(Calendar.SECOND, 0);
-        cal.set(Calendar.MILLISECOND, 0);
-
-        // allow only one cleanup job at a time
-        Date startTime = cal.getTime();
-
-        int maxReadRate = storeDef.hasRetentionScanThrottleRate() ? storeDef.getRetentionScanThrottleRate()
-                                                                 : Integer.MAX_VALUE;
-
-        logger.info("Scheduling data retention cleanup job for store '" + storeDef.getName()
-                    + "' at " + startTime + " with retention scan throttle rate:" + maxReadRate
-                    + " Entries/second.");
-
-        EventThrottler throttler = new EventThrottler(maxReadRate);
-
-        Runnable cleanupJob = new DataCleanupJob<ByteArray, byte[]>(engine,
-                                                                    cleanupPermits,
-                                                                    storeDef.getRetentionDays()
-                                                                            * Time.MS_PER_DAY,
-                                                                    SystemTime.INSTANCE,
-                                                                    throttler);
-
-        this.scheduler.schedule(cleanupJob,
-                                startTime,
-                                voldemortConfig.getRetentionCleanupScheduledPeriodInHour()
-                                        * Time.MS_PER_HOUR);
-
-    }
-
-    private StorageEngine<ByteArray, byte[]> getStorageEngine(String name, String type) {
-        StorageConfiguration config = storageConfigs.get(type);
-        if(config == null)
-            throw new ConfigurationException("Attempt to open store " + name + " but " + type
-                                             + " storage engine of type " + type
-                                             + " has not been enabled.");
-        return config.getStore(name);
-    }
-
-    @Override
-    protected void stopInner() {
-        /*
-         * We may end up closing a given store more than once, but that is cool
-         * because close() is idempotent
-         */
-
-        Exception lastException = null;
-        logger.info("Closing all stores.");
-        /* This will also close the node stores including local stores */
-        for(Store<ByteArray, byte[]> store: this.storeRepository.getAllRoutedStores()) {
-            logger.info("Closing routed store for " + store.getName());
-            try {
-                store.close();
-            } catch(Exception e) {
-                logger.error(e);
-                lastException = e;
-            }
-        }
-        /* This will also close the storage engines */
-        for(Store<ByteArray, byte[]> store: this.storeRepository.getAllStorageEngines()) {
-            logger.info("Closing storage engine for " + store.getName());
-            try {
-                store.close();
-            } catch(Exception e) {
-                logger.error(e);
-                lastException = e;
-            }
-        }
-        logger.info("All stores closed.");
-
-        /* Close slop store if necessary */
-        if(this.storeRepository.hasSlopStore()) {
-            try {
-                this.storeRepository.getSlopStore().close();
-            } catch(Exception e) {
-                logger.error(e);
-                lastException = e;
-            }
-        }
-
-        /* Close all storage configs */
-        logger.info("Closing storage configurations.");
-        for(StorageConfiguration config: storageConfigs.values()) {
-            logger.info("Closing " + config.getType() + " storage config.");
-            try {
-                config.close();
-            } catch(Exception e) {
-                logger.error(e);
-                lastException = e;
-            }
-        }
-
-        this.clientThreadPool.shutdown();
-
-        try {
-            if(!this.clientThreadPool.awaitTermination(10, TimeUnit.SECONDS))
-                this.clientThreadPool.shutdownNow();
-        } catch(InterruptedException e) {
-            // okay, fine, playing nice didn't work
-            this.clientThreadPool.shutdownNow();
-        }
-
-        logger.info("Closed client threadpool.");
-
-        if(this.failureDetector != null) {
-            try {
-                this.failureDetector.destroy();
-            } catch(Exception e) {
-                lastException = e;
-            }
-        }
-
-        logger.info("Closed failure detector.");
-
-        /* If there is an exception, throw it */
-        if(lastException instanceof VoldemortException)
-            throw (VoldemortException) lastException;
-        else if(lastException != null)
-            throw new VoldemortException(lastException);
-    }
-
-    public MetadataStore getMetadataStore() {
-        return this.metadata;
-    }
-
-    public StoreRepository getStoreRepository() {
-        return this.storeRepository;
-    }
-
-    @JmxOperation(description = "Force cleanup of old data based on retention policy, allows override of throttle-rate", impact = MBeanOperationInfo.ACTION)
-    public void forceCleanupOldData(String storeName) {
-        StoreDefinition storeDef = getMetadataStore().getStoreDef(storeName);
-        int throttleRate = storeDef.hasRetentionScanThrottleRate() ? storeDef.getRetentionScanThrottleRate()
-                                                                  : Integer.MAX_VALUE;
-
-        forceCleanupOldDataThrottled(storeName, throttleRate);
-    }
-
-    @JmxOperation(description = "Force cleanup of old data based on retention policy.", impact = MBeanOperationInfo.ACTION)
-    public void forceCleanupOldDataThrottled(String storeName, int entryScanThrottleRate) {
-        logger.info("forceCleanupOldData() called for store " + storeName
-                    + " with retention scan throttle rate:" + entryScanThrottleRate
-                    + " Entries/second.");
-
-        try {
-            StoreDefinition storeDef = getMetadataStore().getStoreDef(storeName);
-            StorageEngine<ByteArray, byte[]> engine = storeRepository.getStorageEngine(storeName);
-
-            if(null != engine) {
-                if(storeDef.hasRetentionPeriod()) {
-                    ExecutorService executor = Executors.newFixedThreadPool(1);
-                    try {
-                        if(cleanupPermits.availablePermits() >= 1) {
-
-                            executor.execute(new DataCleanupJob<ByteArray, byte[]>(engine,
-                                                                                   cleanupPermits,
-                                                                                   storeDef.getRetentionDays()
-                                                                                           * Time.MS_PER_DAY,
-                                                                                   SystemTime.INSTANCE,
-                                                                                   new EventThrottler(entryScanThrottleRate)));
-                        } else {
-                            logger.error("forceCleanupOldData() No permit available to run cleanJob already running multiple instance."
-                                         + engine.getName());
-                        }
-                    } finally {
-                        executor.shutdown();
-                    }
-                } else {
-                    logger.error("forceCleanupOldData() No retention policy found for " + storeName);
-                }
-            }
-        } catch(Exception e) {
-            logger.error("Error while running forceCleanupOldData()", e);
-            throw new VoldemortException(e);
-        }
-    }
-
-    @JmxOperation(description = "Print stats on a given store", impact = MBeanOperationInfo.ACTION)
-    public void logStoreStats(final String storeName) {
-        this.scheduler.scheduleNow(new Runnable() {
-
-            public void run() {
-                StorageEngine<ByteArray, byte[]> store = storeRepository.getStorageEngine(storeName);
-                if(store == null) {
-                    logger.error("Invalid store name '" + storeName + "'.");
-                    return;
-                }
-                logger.info("Data statistics for store '" + store.getName() + "':\n\n"
-                            + calculateStats(store) + "\n\n");
-            }
-        });
-
-    }
-
-    @JmxOperation(description = "Print stats on a given store", impact = MBeanOperationInfo.ACTION)
-    public void logStoreStats() {
-        this.scheduler.scheduleNow(new Runnable() {
-
-            public void run() {
-                try {
-                    DataSetStats totals = new DataSetStats();
-                    List<String> names = new ArrayList<String>();
-                    List<DataSetStats> stats = new ArrayList<DataSetStats>();
-                    for(StorageEngine<ByteArray, byte[]> store: storeRepository.getAllStorageEngines()) {
-                        if(store instanceof ReadOnlyStorageEngine
-                           || store instanceof ViewStorageEngine || store instanceof MetadataStore)
-                            continue;
-                        logger.info(store.getClass());
-                        logger.info("Calculating stats for '" + store.getName() + "'...");
-                        DataSetStats curr = calculateStats(store);
-                        names.add(store.getName());
-                        stats.add(curr);
-                        totals.add(curr);
-                    }
-                    for(int i = 0; i < names.size(); i++)
-                        logger.info("\n\nData statistics for store '" + names.get(i) + "':\n"
-                                    + stats.get(i) + "\n\n");
-                    logger.info("Totals: \n " + totals + "\n\n");
-                } catch(Exception e) {
-                    logger.error("Error in thread: ", e);
-                }
-            }
-        });
-
-    }
-
-    private DataSetStats calculateStats(StorageEngine<ByteArray, byte[]> store) {
-        DataSetStats stats = new DataSetStats();
-        ClosableIterator<Pair<ByteArray, Versioned<byte[]>>> iter = store.entries();
-        try {
-            int count = 0;
-            while(iter.hasNext()) {
-                Pair<ByteArray, Versioned<byte[]>> pair = iter.next();
-                VectorClock clock = (VectorClock) pair.getSecond().getVersion();
-                stats.countEntry(pair.getFirst().length(), pair.getSecond().getValue().length
-                                                           + clock.sizeInBytes());
-                if(count % 10000 == 0)
-                    logger.debug("Processing key " + count);
-                count++;
-            }
-        } finally {
-            iter.close();
-        }
-        return stats;
-    }
-
-    public SocketStoreFactory getSocketStoreFactory() {
-        return storeFactory;
-    }
-
-}
-=======
-/*
- * Copyright 2008-2010 LinkedIn, Inc
- * 
- * Licensed under the Apache License, Version 2.0 (the "License"); you may not
- * use this file except in compliance with the License. You may obtain a copy of
- * the License at
- * 
- * http://www.apache.org/licenses/LICENSE-2.0
- * 
- * Unless required by applicable law or agreed to in writing, software
- * distributed under the License is distributed on an "AS IS" BASIS, WITHOUT
- * WARRANTIES OR CONDITIONS OF ANY KIND, either express or implied. See the
- * License for the specific language governing permissions and limitations under
- * the License.
- */
-
-package voldemort.server.storage;
-
-import static voldemort.cluster.failuredetector.FailureDetectorUtils.create;
-
-import java.lang.management.ManagementFactory;
-import java.util.ArrayList;
-import java.util.Calendar;
-import java.util.Date;
-import java.util.GregorianCalendar;
-import java.util.HashMap;
-import java.util.List;
-import java.util.Map;
-import java.util.concurrent.ConcurrentHashMap;
-import java.util.concurrent.ConcurrentMap;
-import java.util.concurrent.ExecutorService;
-import java.util.concurrent.Executors;
-import java.util.concurrent.Semaphore;
-import java.util.concurrent.TimeUnit;
-
-import javax.management.MBeanOperationInfo;
-import javax.management.MBeanServer;
-import javax.management.ObjectName;
-
-import org.apache.log4j.Logger;
-
-import voldemort.VoldemortException;
-import voldemort.annotations.jmx.JmxManaged;
-import voldemort.annotations.jmx.JmxOperation;
-import voldemort.client.ClientThreadPool;
-import voldemort.cluster.Cluster;
-import voldemort.cluster.Node;
-import voldemort.cluster.failuredetector.FailureDetector;
-import voldemort.cluster.failuredetector.FailureDetectorConfig;
-import voldemort.cluster.failuredetector.ServerStoreVerifier;
-import voldemort.routing.RoutingStrategy;
-import voldemort.routing.RoutingStrategyFactory;
-import voldemort.serialization.ByteArraySerializer;
-import voldemort.serialization.IdentitySerializer;
-import voldemort.serialization.SlopSerializer;
-import voldemort.server.AbstractService;
-import voldemort.server.RequestRoutingType;
-import voldemort.server.ServiceType;
-import voldemort.server.StoreRepository;
-import voldemort.server.VoldemortConfig;
-import voldemort.server.scheduler.DataCleanupJob;
-import voldemort.server.scheduler.SchedulerService;
-import voldemort.server.scheduler.slop.BlockingSlopPusherJob;
-import voldemort.server.scheduler.slop.StreamingSlopPusherJob;
-import voldemort.store.StorageConfiguration;
-import voldemort.store.StorageEngine;
-import voldemort.store.Store;
-import voldemort.store.StoreDefinition;
-import voldemort.store.invalidmetadata.InvalidMetadataCheckingStore;
-import voldemort.store.logging.LoggingStore;
-import voldemort.store.metadata.MetadataStore;
-import voldemort.store.metadata.MetadataStoreListener;
-import voldemort.store.nonblockingstore.NonblockingStore;
-import voldemort.store.readonly.ReadOnlyStorageConfiguration;
-import voldemort.store.readonly.ReadOnlyStorageEngine;
-import voldemort.store.rebalancing.RebootstrappingStore;
-import voldemort.store.rebalancing.RedirectingStore;
-import voldemort.store.routed.RoutedStore;
-import voldemort.store.routed.RoutedStoreFactory;
-import voldemort.store.serialized.SerializingStorageEngine;
-import voldemort.store.slop.SlopStorageEngine;
-import voldemort.store.socket.SocketStoreFactory;
-import voldemort.store.socket.clientrequest.ClientRequestExecutorPool;
-import voldemort.store.stats.DataSetStats;
-import voldemort.store.stats.StatTrackingStore;
-import voldemort.store.stats.StoreStats;
-import voldemort.store.stats.StoreStatsJmx;
-import voldemort.store.versioned.InconsistencyResolvingStore;
-import voldemort.store.views.ViewStorageConfiguration;
-import voldemort.store.views.ViewStorageEngine;
-import voldemort.utils.ByteArray;
-import voldemort.utils.ClosableIterator;
-import voldemort.utils.ConfigurationException;
-import voldemort.utils.EventThrottler;
-import voldemort.utils.JmxUtils;
-import voldemort.utils.Pair;
-import voldemort.utils.ReflectUtils;
-import voldemort.utils.SystemTime;
-import voldemort.utils.Time;
-import voldemort.versioning.VectorClock;
-import voldemort.versioning.VectorClockInconsistencyResolver;
-import voldemort.versioning.Versioned;
-
-/**
- * The service responsible for managing all storage types
- * 
- * 
- */
-@JmxManaged(description = "Start and stop all stores.")
-public class StorageService extends AbstractService {
-
-    private static final Logger logger = Logger.getLogger(StorageService.class.getName());
-
-    private final VoldemortConfig voldemortConfig;
-    private final StoreRepository storeRepository;
-    private final SchedulerService scheduler;
-    private final MetadataStore metadata;
-    private final Semaphore cleanupPermits;
-    private final SocketStoreFactory storeFactory;
-    private final ConcurrentMap<String, StorageConfiguration> storageConfigs;
-    private final ClientThreadPool clientThreadPool;
-    private final FailureDetector failureDetector;
-    private final StoreStats storeStats;
-    private final RoutedStoreFactory routedStoreFactory;
-
-    public StorageService(StoreRepository storeRepository,
-                          MetadataStore metadata,
-                          SchedulerService scheduler,
-                          VoldemortConfig config) {
-        super(ServiceType.STORAGE);
-        this.voldemortConfig = config;
-        this.scheduler = scheduler;
-        this.storeRepository = storeRepository;
-        this.metadata = metadata;
-        this.cleanupPermits = new Semaphore(1);
-        this.storageConfigs = new ConcurrentHashMap<String, StorageConfiguration>();
-        this.clientThreadPool = new ClientThreadPool(config.getClientMaxThreads(),
-                                                     config.getClientThreadIdleMs(),
-                                                     config.getClientMaxQueuedRequests());
-        this.storeFactory = new ClientRequestExecutorPool(config.getClientSelectors(),
-                                                          config.getClientMaxConnectionsPerNode(),
-                                                          config.getClientConnectionTimeoutMs(),
-                                                          config.getSocketTimeoutMs(),
-                                                          config.getSocketBufferSize(),
-                                                          config.getSocketKeepAlive());
-
-        FailureDetectorConfig failureDetectorConfig = new FailureDetectorConfig(voldemortConfig).setNodes(metadata.getCluster()
-                                                                                                                  .getNodes())
-                                                                                                .setStoreVerifier(new ServerStoreVerifier(storeFactory,
-                                                                                                                                          metadata,
-                                                                                                                                          config));
-        this.failureDetector = create(failureDetectorConfig, config.isJmxEnabled());
-        this.storeStats = new StoreStats();
-        this.routedStoreFactory = new RoutedStoreFactory(voldemortConfig.isPipelineRoutedStoreEnabled(),
-                                                         this.clientThreadPool,
-                                                         voldemortConfig.getClientRoutingTimeoutMs());
-    }
-
-    private void initStorageConfig(String configClassName) {
-        try {
-            Class<?> configClass = ReflectUtils.loadClass(configClassName);
-            StorageConfiguration configuration = (StorageConfiguration) ReflectUtils.callConstructor(configClass,
-                                                                                                     new Class<?>[] { VoldemortConfig.class },
-                                                                                                     new Object[] { voldemortConfig });
-            logger.info("Initializing " + configuration.getType() + " storage engine.");
-            storageConfigs.put(configuration.getType(), configuration);
-
-            if(voldemortConfig.isJmxEnabled())
-                JmxUtils.registerMbean(configuration.getType() + "StorageConfiguration",
-                                       configuration);
-        } catch(IllegalStateException e) {
-            logger.error("Error loading storage configuration '" + configClassName + "'.", e);
-        }
-
-        if(storageConfigs.size() == 0)
-            throw new ConfigurationException("No storage engine has been enabled!");
-    }
-
-    @Override
-    protected void startInner() {
-        registerEngine(metadata);
-
-        /* Initialize storage configurations */
-        for(String configClassName: voldemortConfig.getStorageConfigurations())
-            initStorageConfig(configClassName);
-
-        /* Initialize view storage configuration */
-        storageConfigs.put(ViewStorageConfiguration.TYPE_NAME,
-                           new ViewStorageConfiguration(voldemortConfig,
-                                                        metadata.getStoreDefList(),
-                                                        storeRepository));
-
-        /* Register slop store */
-        if(voldemortConfig.isSlopEnabled()) {
-
-            logger.info("Initializing the slop store using " + voldemortConfig.getSlopStoreType());
-            StorageConfiguration config = storageConfigs.get(voldemortConfig.getSlopStoreType());
-            if(config == null)
-                throw new ConfigurationException("Attempt to get slop store failed");
-
-            SlopStorageEngine slopEngine = new SlopStorageEngine(config.getStore("slop"),
-                                                                 metadata.getCluster());
-            registerEngine(slopEngine);
-            storeRepository.setSlopStore(slopEngine);
-
-            // Now initialize the pusher job after some time
-            GregorianCalendar cal = new GregorianCalendar();
-            cal.add(Calendar.SECOND,
-                    (int) (voldemortConfig.getSlopFrequencyMs() / Time.MS_PER_SECOND));
-            Date nextRun = cal.getTime();
-            logger.info("Initializing slop pusher job type " + voldemortConfig.getPusherType()
-                        + " at " + nextRun);
-
-            if(voldemortConfig.getPusherType().compareTo(BlockingSlopPusherJob.TYPE_NAME) == 0) {
-                scheduler.schedule("slop",
-                                   new BlockingSlopPusherJob(storeRepository,
-                                                             metadata,
-                                                             failureDetector,
-                                                             voldemortConfig.getSlopMaxWriteBytesPerSec()),
-                                   nextRun,
-                                   voldemortConfig.getSlopFrequencyMs());
-            } else if(voldemortConfig.getPusherType().compareTo(StreamingSlopPusherJob.TYPE_NAME) == 0) {
-                scheduler.schedule("slop",
-                                   new StreamingSlopPusherJob(storeRepository,
-                                                              metadata,
-                                                              failureDetector,
-                                                              voldemortConfig),
-                                   nextRun,
-                                   voldemortConfig.getSlopFrequencyMs());
-            } else {
-                logger.error("Unsupported slop pusher job type " + voldemortConfig.getPusherType());
-            }
-
-        }
-        List<StoreDefinition> storeDefs = new ArrayList<StoreDefinition>(this.metadata.getStoreDefList());
-        logger.info("Initializing stores:");
-
-        // first initialize non-view stores
-        for(StoreDefinition def: storeDefs)
-            if(!def.isView())
-                openStore(def);
-
-        // now that we have all our stores, we can initialize views pointing at
-        // those stores
-        for(StoreDefinition def: storeDefs)
-            if(def.isView())
-                openStore(def);
-
-        // enable aggregate jmx statistics
-        if(voldemortConfig.isStatTrackingEnabled())
-            JmxUtils.registerMbean(new StoreStatsJmx(this.storeStats),
-                                   JmxUtils.createObjectName("voldemort.store.stats.aggregate",
-                                                             "aggregate-perf"));
-
-        logger.info("All stores initialized.");
-    }
-
-    public void openStore(StoreDefinition storeDef) {
-
-        logger.info("Opening store '" + storeDef.getName() + "' (" + storeDef.getType() + ").");
-
-        StorageConfiguration config = storageConfigs.get(storeDef.getType());
-        if(config == null)
-            throw new ConfigurationException("Attempt to open store " + storeDef.getName()
-                                             + " but " + storeDef.getType()
-                                             + " storage engine of type " + storeDef.getType()
-                                             + " has not been enabled.");
-
-        if(storeDef.getType().compareTo(ReadOnlyStorageConfiguration.TYPE_NAME) == 0) {
-            final RoutingStrategy routingStrategy = new RoutingStrategyFactory().updateRoutingStrategy(storeDef,
-                                                                                                       metadata.getCluster());
-            ((ReadOnlyStorageConfiguration) config).setRoutingStrategy(routingStrategy);
-        }
-
-        final StorageEngine<ByteArray, byte[], byte[]> engine = config.getStore(storeDef.getName());
-        // Update the routing strategy + add listener to metadata
-        if(storeDef.getType().compareTo(ReadOnlyStorageConfiguration.TYPE_NAME) == 0) {
-            metadata.addMetadataStoreListener(storeDef.getName(), new MetadataStoreListener() {
-
-                public void updateRoutingStrategy(RoutingStrategy updatedRoutingStrategy) {
-                    ((ReadOnlyStorageEngine) engine).setRoutingStrategy(updatedRoutingStrategy);
-                }
-            });
-        }
-
-        // openStore() should have atomic semantics
-        try {
-            registerEngine(engine);
-
-            if(voldemortConfig.isServerRoutingEnabled())
-                registerNodeStores(storeDef, metadata.getCluster(), voldemortConfig.getNodeId());
-
-            if(storeDef.hasRetentionPeriod())
-                scheduleCleanupJob(storeDef, engine);
-        } catch(Exception e) {
-            unregisterEngine(storeDef.getName(), storeDef.getType(), engine);
-            throw new VoldemortException(e);
-        }
-    }
-
-    /**
-     * Unregister and remove the engine from the storage repository
-     * 
-     * @param storeName The name of the store to remote
-     * @param storeType The storage type of the store
-     * @param engine The actual engine to remove
-     */
-    public void unregisterEngine(String storeName,
-                                 String storeType,
-                                 StorageEngine<ByteArray, byte[], byte[]> engine) {
-        String engineName = engine.getName();
-        Store<ByteArray, byte[], byte[]> store = storeRepository.removeLocalStore(engineName);
-
-        boolean isSlop = storeType.compareTo("slop") == 0;
-        boolean isView = storeType.compareTo(ViewStorageConfiguration.TYPE_NAME) == 0;
-
-        if(store != null) {
-            if(voldemortConfig.isStatTrackingEnabled() && voldemortConfig.isJmxEnabled()) {
-
-                MBeanServer mbeanServer = ManagementFactory.getPlatformMBeanServer();
-                ObjectName name = JmxUtils.createObjectName(JmxUtils.getPackageName(store.getClass()),
-                                                            store.getName());
-
-                synchronized(mbeanServer) {
-                    if(mbeanServer.isRegistered(name))
-                        JmxUtils.unregisterMbean(mbeanServer, name);
-                }
-
-            }
-            if(voldemortConfig.isServerRoutingEnabled() && !isSlop) {
-                this.storeRepository.removeRoutedStore(engineName);
-                for(Node node: metadata.getCluster().getNodes())
-                    this.storeRepository.removeNodeStore(storeName, node.getId());
-            }
-        }
-
-        storeRepository.removeStorageEngine(engineName);
-        if(!isView)
-            engine.truncate();
-        engine.close();
-    }
-
-    /**
-     * Register the given engine with the storage repository
-     * 
-     * @param engine Register the storage engine
-     */
-    public void registerEngine(StorageEngine<ByteArray, byte[], byte[]> engine) {
-        Cluster cluster = this.metadata.getCluster();
-        storeRepository.addStorageEngine(engine);
-
-        /* Now add any store wrappers that are enabled */
-        Store<ByteArray, byte[], byte[]> store = engine;
-        boolean isSlop = store.getName().compareTo("slop") == 0;
-        if(voldemortConfig.isVerboseLoggingEnabled())
-            store = new LoggingStore<ByteArray, byte[], byte[]>(store,
-                                                                cluster.getName(),
-                                                                SystemTime.INSTANCE);
-        if(!isSlop) {
-            if(voldemortConfig.isRedirectRoutingEnabled())
-                store = new RedirectingStore(store,
-                                             metadata,
-                                             storeRepository,
-                                             failureDetector,
-                                             storeFactory);
-
-            if(voldemortConfig.isMetadataCheckingEnabled())
-                store = new InvalidMetadataCheckingStore(metadata.getNodeId(), store, metadata);
-        }
-
-        if(voldemortConfig.isStatTrackingEnabled()) {
-            StatTrackingStore<ByteArray, byte[], byte[]> statStore = new StatTrackingStore<ByteArray, byte[], byte[]>(store,
-                                                                                                                      this.storeStats);
-            store = statStore;
-            if(voldemortConfig.isJmxEnabled()) {
-
-                MBeanServer mbeanServer = ManagementFactory.getPlatformMBeanServer();
-                ObjectName name = JmxUtils.createObjectName(JmxUtils.getPackageName(store.getClass()),
-                                                            store.getName());
-
-                synchronized(mbeanServer) {
-                    if(mbeanServer.isRegistered(name))
-                        JmxUtils.unregisterMbean(mbeanServer, name);
-                    JmxUtils.registerMbean(mbeanServer,
-                                           JmxUtils.createModelMBean(new StoreStatsJmx(statStore.getStats())),
-                                           name);
-                }
-            }
-        }
-
-        storeRepository.addLocalStore(store);
-    }
-
-    /**
-     * For server side routing create NodeStore (socketstore) and pass it on to
-     * a {@link RebootstrappingStore}.
-     * <p>
-     * 
-     * The {@link RebootstrappingStore} handles invalid-metadata exceptions
-     * introduced due to changes in cluster.xml at different nodes.
-     * 
-     * @param def
-     * @param cluster
-     * @param localNode
-     */
-    public void registerNodeStores(StoreDefinition def, Cluster cluster, int localNode) {
-        Map<Integer, Store<ByteArray, byte[], byte[]>> nodeStores = new HashMap<Integer, Store<ByteArray, byte[], byte[]>>(cluster.getNumberOfNodes());
-        Map<Integer, NonblockingStore> nonblockingStores = new HashMap<Integer, NonblockingStore>(cluster.getNumberOfNodes());
-        try {
-            for(Node node: cluster.getNodes()) {
-                Store<ByteArray, byte[], byte[]> store = getNodeStore(def.getName(),
-                                                                      node,
-                                                                      localNode);
-                this.storeRepository.addNodeStore(node.getId(), store);
-                nodeStores.put(node.getId(), store);
-
-                NonblockingStore nonblockingStore = routedStoreFactory.toNonblockingStore(store);
-                nonblockingStores.put(node.getId(), nonblockingStore);
-            }
-
-            Store<ByteArray, byte[], byte[]> store = routedStoreFactory.create(cluster,
-                                                                               def,
-                                                                               nodeStores,
-                                                                               nonblockingStores,
-                                                                               null,
-                                                                               null,
-                                                                               true,
-                                                                               cluster.getNodeById(localNode)
-                                                                                      .getZoneId(),
-                                                                               failureDetector);
-
-            store = new RebootstrappingStore(metadata,
-                                             storeRepository,
-                                             voldemortConfig,
-                                             (RoutedStore) store,
-                                             storeFactory);
-
-            store = new InconsistencyResolvingStore<ByteArray, byte[], byte[]>(store,
-                                                                               new VectorClockInconsistencyResolver<byte[]>());
-            this.storeRepository.addRoutedStore(store);
-        } catch(Exception e) {
-            // Roll back
-            for(Node node: cluster.getNodes())
-                this.storeRepository.removeNodeStore(def.getName(), node.getId());
-            throw new VoldemortException(e);
-        }
-    }
-
-    private Store<ByteArray, byte[], byte[]> getNodeStore(String storeName, Node node, int localNode) {
-        Store<ByteArray, byte[], byte[]> store;
-        if(node.getId() == localNode) {
-            store = this.storeRepository.getLocalStore(storeName);
-        } else {
-            store = createNodeStore(storeName, node);
-        }
-        return store;
-    }
-
-    private Store<ByteArray, byte[], byte[]> createNodeStore(String storeName, Node node) {
-        return storeFactory.create(storeName,
-                                   node.getHost(),
-                                   node.getSocketPort(),
-                                   voldemortConfig.getRequestFormatType(),
-                                   RequestRoutingType.NORMAL);
-    }
-
-    /**
-     * Schedule a data retention cleanup job for the given store
-     * 
-     * @param storeDef The store definition
-     * @param engine The storage engine to do cleanup on
-     */
-    private void scheduleCleanupJob(StoreDefinition storeDef,
-                                    StorageEngine<ByteArray, byte[], byte[]> engine) {
-        // Schedule data retention cleanup job starting next day.
-        GregorianCalendar cal = new GregorianCalendar();
-        cal.add(Calendar.DAY_OF_YEAR, 1);
-        cal.set(Calendar.HOUR_OF_DAY, voldemortConfig.getRetentionCleanupFirstStartTimeInHour());
-        cal.set(Calendar.MINUTE, 0);
-        cal.set(Calendar.SECOND, 0);
-        cal.set(Calendar.MILLISECOND, 0);
-
-        // allow only one cleanup job at a time
-        Date startTime = cal.getTime();
-
-        int maxReadRate = storeDef.hasRetentionScanThrottleRate() ? storeDef.getRetentionScanThrottleRate()
-                                                                 : Integer.MAX_VALUE;
-
-        logger.info("Scheduling data retention cleanup job for store '" + storeDef.getName()
-                    + "' at " + startTime + " with retention scan throttle rate:" + maxReadRate
-                    + " Entries/second.");
-
-        EventThrottler throttler = new EventThrottler(maxReadRate);
-
-        Runnable cleanupJob = new DataCleanupJob<ByteArray, byte[], byte[]>(engine,
-                                                                            cleanupPermits,
-                                                                            storeDef.getRetentionDays()
-                                                                                    * Time.MS_PER_DAY,
-                                                                            SystemTime.INSTANCE,
-                                                                            throttler);
-
-        this.scheduler.schedule("cleanup-" + storeDef.getName(),
-                                cleanupJob,
-                                startTime,
-                                voldemortConfig.getRetentionCleanupScheduledPeriodInHour()
-                                        * Time.MS_PER_HOUR);
-
-    }
-
-    @Override
-    protected void stopInner() {
-        /*
-         * We may end up closing a given store more than once, but that is cool
-         * because close() is idempotent
-         */
-
-        Exception lastException = null;
-        logger.info("Closing all stores.");
-        /* This will also close the node stores including local stores */
-        for(Store<ByteArray, byte[], byte[]> store: this.storeRepository.getAllRoutedStores()) {
-            logger.info("Closing routed store for " + store.getName());
-            try {
-                store.close();
-            } catch(Exception e) {
-                logger.error(e);
-                lastException = e;
-            }
-        }
-        /* This will also close the storage engines */
-        for(Store<ByteArray, byte[], byte[]> store: this.storeRepository.getAllStorageEngines()) {
-            logger.info("Closing storage engine for " + store.getName());
-            try {
-                store.close();
-            } catch(Exception e) {
-                logger.error(e);
-                lastException = e;
-            }
-        }
-        logger.info("All stores closed.");
-
-        /* Close slop store if necessary */
-        if(this.storeRepository.hasSlopStore()) {
-            try {
-                this.storeRepository.getSlopStore().close();
-            } catch(Exception e) {
-                logger.error(e);
-                lastException = e;
-            }
-        }
-
-        /* Close all storage configs */
-        logger.info("Closing storage configurations.");
-        for(StorageConfiguration config: storageConfigs.values()) {
-            logger.info("Closing " + config.getType() + " storage config.");
-            try {
-                config.close();
-            } catch(Exception e) {
-                logger.error(e);
-                lastException = e;
-            }
-        }
-
-        this.clientThreadPool.shutdown();
-
-        try {
-            if(!this.clientThreadPool.awaitTermination(10, TimeUnit.SECONDS))
-                this.clientThreadPool.shutdownNow();
-        } catch(InterruptedException e) {
-            // okay, fine, playing nice didn't work
-            this.clientThreadPool.shutdownNow();
-        }
-
-        logger.info("Closed client threadpool.");
-
-        if(this.failureDetector != null) {
-            try {
-                this.failureDetector.destroy();
-            } catch(Exception e) {
-                lastException = e;
-            }
-        }
-
-        logger.info("Closed failure detector.");
-
-        /* If there is an exception, throw it */
-        if(lastException instanceof VoldemortException)
-            throw (VoldemortException) lastException;
-        else if(lastException != null)
-            throw new VoldemortException(lastException);
-    }
-
-    public MetadataStore getMetadataStore() {
-        return this.metadata;
-    }
-
-    public StoreRepository getStoreRepository() {
-        return this.storeRepository;
-    }
-
-    @JmxOperation(description = "Force cleanup of old data based on retention policy, allows override of throttle-rate", impact = MBeanOperationInfo.ACTION)
-    public void forceCleanupOldData(String storeName) {
-        StoreDefinition storeDef = getMetadataStore().getStoreDef(storeName);
-        int throttleRate = storeDef.hasRetentionScanThrottleRate() ? storeDef.getRetentionScanThrottleRate()
-                                                                  : Integer.MAX_VALUE;
-
-        forceCleanupOldDataThrottled(storeName, throttleRate);
-    }
-
-    @JmxOperation(description = "Force cleanup of old data based on retention policy.", impact = MBeanOperationInfo.ACTION)
-    public void forceCleanupOldDataThrottled(String storeName, int entryScanThrottleRate) {
-        logger.info("forceCleanupOldData() called for store " + storeName
-                    + " with retention scan throttle rate:" + entryScanThrottleRate
-                    + " Entries/second.");
-
-        try {
-            StoreDefinition storeDef = getMetadataStore().getStoreDef(storeName);
-            StorageEngine<ByteArray, byte[], byte[]> engine = storeRepository.getStorageEngine(storeName);
-
-            if(null != engine) {
-                if(storeDef.hasRetentionPeriod()) {
-                    ExecutorService executor = Executors.newFixedThreadPool(1);
-                    try {
-                        if(cleanupPermits.availablePermits() >= 1) {
-
-                            executor.execute(new DataCleanupJob<ByteArray, byte[], byte[]>(engine,
-                                                                                           cleanupPermits,
-                                                                                           storeDef.getRetentionDays()
-                                                                                                   * Time.MS_PER_DAY,
-                                                                                           SystemTime.INSTANCE,
-                                                                                           new EventThrottler(entryScanThrottleRate)));
-                        } else {
-                            logger.error("forceCleanupOldData() No permit available to run cleanJob already running multiple instance."
-                                         + engine.getName());
-                        }
-                    } finally {
-                        executor.shutdown();
-                    }
-                } else {
-                    logger.error("forceCleanupOldData() No retention policy found for " + storeName);
-                }
-            }
-        } catch(Exception e) {
-            logger.error("Error while running forceCleanupOldData()", e);
-            throw new VoldemortException(e);
-        }
-    }
-
-    @JmxOperation(description = "Print stats on a given store", impact = MBeanOperationInfo.ACTION)
-    public void logStoreStats(final String storeName) {
-        this.scheduler.scheduleNow(new Runnable() {
-
-            public void run() {
-                StorageEngine<ByteArray, byte[], byte[]> store = storeRepository.getStorageEngine(storeName);
-                if(store == null) {
-                    logger.error("Invalid store name '" + storeName + "'.");
-                    return;
-                }
-                logger.info("Data statistics for store '" + store.getName() + "':\n\n"
-                            + calculateStats(store) + "\n\n");
-            }
-        });
-
-    }
-
-    @JmxOperation(description = "Print stats on a given store", impact = MBeanOperationInfo.ACTION)
-    public void logStoreStats() {
-        this.scheduler.scheduleNow(new Runnable() {
-
-            public void run() {
-                try {
-                    DataSetStats totals = new DataSetStats();
-                    List<String> names = new ArrayList<String>();
-                    List<DataSetStats> stats = new ArrayList<DataSetStats>();
-                    for(StorageEngine<ByteArray, byte[], byte[]> store: storeRepository.getAllStorageEngines()) {
-                        if(store instanceof ReadOnlyStorageEngine
-                           || store instanceof ViewStorageEngine || store instanceof MetadataStore)
-                            continue;
-                        logger.info(store.getClass());
-                        logger.info("Calculating stats for '" + store.getName() + "'...");
-                        DataSetStats curr = calculateStats(store);
-                        names.add(store.getName());
-                        stats.add(curr);
-                        totals.add(curr);
-                    }
-                    for(int i = 0; i < names.size(); i++)
-                        logger.info("\n\nData statistics for store '" + names.get(i) + "':\n"
-                                    + stats.get(i) + "\n\n");
-                    logger.info("Totals: \n " + totals + "\n\n");
-                } catch(Exception e) {
-                    logger.error("Error in thread: ", e);
-                }
-            }
-        });
-
-    }
-
-    private DataSetStats calculateStats(StorageEngine<ByteArray, byte[], byte[]> store) {
-        DataSetStats stats = new DataSetStats();
-        ClosableIterator<Pair<ByteArray, Versioned<byte[]>>> iter = store.entries();
-        try {
-            int count = 0;
-            while(iter.hasNext()) {
-                Pair<ByteArray, Versioned<byte[]>> pair = iter.next();
-                VectorClock clock = (VectorClock) pair.getSecond().getVersion();
-                stats.countEntry(pair.getFirst().length(), pair.getSecond().getValue().length
-                                                           + clock.sizeInBytes());
-                if(count % 10000 == 0)
-                    logger.debug("Processing key " + count);
-                count++;
-            }
-        } finally {
-            iter.close();
-        }
-        return stats;
-    }
-
-    public SocketStoreFactory getSocketStoreFactory() {
-        return storeFactory;
-    }
-
-}
->>>>>>> 06be27c2
+/*
+ * Copyright 2008-2010 LinkedIn, Inc
+ * 
+ * Licensed under the Apache License, Version 2.0 (the "License"); you may not
+ * use this file except in compliance with the License. You may obtain a copy of
+ * the License at
+ * 
+ * http://www.apache.org/licenses/LICENSE-2.0
+ * 
+ * Unless required by applicable law or agreed to in writing, software
+ * distributed under the License is distributed on an "AS IS" BASIS, WITHOUT
+ * WARRANTIES OR CONDITIONS OF ANY KIND, either express or implied. See the
+ * License for the specific language governing permissions and limitations under
+ * the License.
+ */
+
+package voldemort.server.storage;
+
+import static voldemort.cluster.failuredetector.FailureDetectorUtils.create;
+
+import java.lang.management.ManagementFactory;
+import java.util.ArrayList;
+import java.util.Calendar;
+import java.util.Date;
+import java.util.GregorianCalendar;
+import java.util.HashMap;
+import java.util.List;
+import java.util.Map;
+import java.util.concurrent.ConcurrentHashMap;
+import java.util.concurrent.ConcurrentMap;
+import java.util.concurrent.ExecutorService;
+import java.util.concurrent.Executors;
+import java.util.concurrent.Semaphore;
+
+import javax.management.MBeanOperationInfo;
+import javax.management.MBeanServer;
+import javax.management.ObjectName;
+
+import org.apache.log4j.Logger;
+
+import voldemort.VoldemortException;
+import voldemort.annotations.jmx.JmxManaged;
+import voldemort.annotations.jmx.JmxOperation;
+import voldemort.cluster.Cluster;
+import voldemort.cluster.Node;
+import voldemort.cluster.failuredetector.FailureDetector;
+import voldemort.cluster.failuredetector.FailureDetectorConfig;
+import voldemort.cluster.failuredetector.ServerStoreVerifier;
+import voldemort.routing.RoutingStrategy;
+import voldemort.routing.RoutingStrategyFactory;
+import voldemort.server.AbstractService;
+import voldemort.server.RequestRoutingType;
+import voldemort.server.ServiceType;
+import voldemort.server.StoreRepository;
+import voldemort.server.VoldemortConfig;
+import voldemort.server.scheduler.DataCleanupJob;
+import voldemort.server.scheduler.SchedulerService;
+import voldemort.server.scheduler.slop.BlockingSlopPusherJob;
+import voldemort.server.scheduler.slop.StreamingSlopPusherJob;
+import voldemort.store.StorageConfiguration;
+import voldemort.store.StorageEngine;
+import voldemort.store.Store;
+import voldemort.store.StoreDefinition;
+import voldemort.store.async.AsyncUtils;
+import voldemort.store.async.AsynchronousStore;
+import voldemort.store.distributed.DistributedStore;
+import voldemort.store.distributed.DistributedStoreFactory;
+import voldemort.store.invalidmetadata.InvalidMetadataCheckingStore;
+import voldemort.store.logging.LoggingStore;
+import voldemort.store.metadata.MetadataStore;
+import voldemort.store.metadata.MetadataStoreListener;
+import voldemort.store.readonly.ReadOnlyStorageConfiguration;
+import voldemort.store.readonly.ReadOnlyStorageEngine;
+import voldemort.store.rebalancing.RebootstrappingStore;
+import voldemort.store.rebalancing.RedirectingStore;
+import voldemort.store.routed.RoutedStore;
+import voldemort.store.routed.RoutedStoreFactory;
+import voldemort.store.slop.SlopStorageEngine;
+import voldemort.store.socket.SocketStore;
+import voldemort.store.socket.SocketStoreFactory;
+import voldemort.store.socket.clientrequest.ClientRequestExecutorPool;
+import voldemort.store.stats.DataSetStats;
+import voldemort.store.stats.StatTrackingStore;
+import voldemort.store.stats.StoreStats;
+import voldemort.store.stats.StoreStatsJmx;
+import voldemort.store.versioned.InconsistencyResolvingStore;
+import voldemort.store.views.ViewStorageConfiguration;
+import voldemort.store.views.ViewStorageEngine;
+import voldemort.utils.ByteArray;
+import voldemort.utils.ClosableIterator;
+import voldemort.utils.ConfigurationException;
+import voldemort.utils.EventThrottler;
+import voldemort.utils.JmxUtils;
+import voldemort.utils.Pair;
+import voldemort.utils.ReflectUtils;
+import voldemort.utils.SystemTime;
+import voldemort.utils.Time;
+import voldemort.versioning.VectorClock;
+import voldemort.versioning.VectorClockInconsistencyResolver;
+import voldemort.versioning.Versioned;
+
+/**
+ * The service responsible for managing all storage types
+ * 
+ * 
+ */
+@JmxManaged(description = "Start and stop all stores.")
+public class StorageService extends AbstractService {
+
+    private static final Logger logger = Logger.getLogger(StorageService.class.getName());
+
+    private final VoldemortConfig voldemortConfig;
+    private final StoreRepository storeRepository;
+    private final SchedulerService scheduler;
+    private final MetadataStore metadata;
+    private final Semaphore cleanupPermits;
+    private final SocketStoreFactory storeFactory;
+    private final ConcurrentMap<String, StorageConfiguration> storageConfigs;
+    private final FailureDetector failureDetector;
+    private final StoreStats storeStats;
+    private final RoutedStoreFactory routedStoreFactory;
+
+    public StorageService(StoreRepository storeRepository,
+                          MetadataStore metadata,
+                          SchedulerService scheduler,
+                          VoldemortConfig config) {
+        super(ServiceType.STORAGE);
+        this.voldemortConfig = config;
+        this.scheduler = scheduler;
+        this.storeRepository = storeRepository;
+        this.metadata = metadata;
+        this.cleanupPermits = new Semaphore(1);
+        this.storageConfigs = new ConcurrentHashMap<String, StorageConfiguration>();
+        this.storeFactory = new ClientRequestExecutorPool(config.getClientSelectors(),
+                                                          config.getClientMaxConnectionsPerNode(),
+                                                          config.getClientConnectionTimeoutMs(),
+                                                          config.getSocketTimeoutMs(),
+                                                          config.getSocketBufferSize(),
+                                                          config.getSocketKeepAlive());
+
+        FailureDetectorConfig failureDetectorConfig = new FailureDetectorConfig(voldemortConfig).setNodes(metadata.getCluster()
+                                                                                                                  .getNodes())
+                                                                                                .setStoreVerifier(new ServerStoreVerifier(storeFactory,
+                                                                                                                                          metadata,
+                                                                                                                                          config));
+        this.failureDetector = create(failureDetectorConfig, config.isJmxEnabled());
+        this.storeStats = new StoreStats();
+        this.routedStoreFactory = new RoutedStoreFactory(voldemortConfig.isPipelineRoutedStoreEnabled(),
+                                                         failureDetector,
+                                                         voldemortConfig.getClientRoutingTimeoutMs());
+    }
+
+    private void initStorageConfig(String configClassName) {
+        try {
+            Class<?> configClass = ReflectUtils.loadClass(configClassName);
+            StorageConfiguration configuration = (StorageConfiguration) ReflectUtils.callConstructor(configClass,
+                                                                                                     new Class<?>[] { VoldemortConfig.class },
+                                                                                                     new Object[] { voldemortConfig });
+            logger.info("Initializing " + configuration.getType() + " storage engine.");
+            storageConfigs.put(configuration.getType(), configuration);
+
+            if(voldemortConfig.isJmxEnabled())
+                JmxUtils.registerMbean(configuration.getType() + "StorageConfiguration",
+                                       configuration);
+        } catch(IllegalStateException e) {
+            logger.error("Error loading storage configuration '" + configClassName + "'.", e);
+        }
+
+        if(storageConfigs.size() == 0)
+            throw new ConfigurationException("No storage engine has been enabled!");
+    }
+
+    @Override
+    protected void startInner() {
+        registerEngine(metadata);
+
+        /* Initialize storage configurations */
+        for(String configClassName: voldemortConfig.getStorageConfigurations())
+            initStorageConfig(configClassName);
+
+        /* Initialize view storage configuration */
+        storageConfigs.put(ViewStorageConfiguration.TYPE_NAME,
+                           new ViewStorageConfiguration(voldemortConfig,
+                                                        metadata.getStoreDefList(),
+                                                        storeRepository));
+
+        /* Register slop store */
+        if(voldemortConfig.isSlopEnabled()) {
+
+            logger.info("Initializing the slop store using " + voldemortConfig.getSlopStoreType());
+            StorageConfiguration config = storageConfigs.get(voldemortConfig.getSlopStoreType());
+            if(config == null)
+                throw new ConfigurationException("Attempt to get slop store failed");
+
+            SlopStorageEngine slopEngine = new SlopStorageEngine(config.getStore("slop"),
+                                                                 metadata.getCluster());
+            registerEngine(slopEngine);
+            storeRepository.setSlopStore(slopEngine);
+
+            // Now initialize the pusher job after some time
+            GregorianCalendar cal = new GregorianCalendar();
+            cal.add(Calendar.SECOND,
+                    (int) (voldemortConfig.getSlopFrequencyMs() / Time.MS_PER_SECOND));
+            Date nextRun = cal.getTime();
+            logger.info("Initializing slop pusher job type " + voldemortConfig.getPusherType()
+                        + " at " + nextRun);
+
+            if(voldemortConfig.getPusherType().compareTo(BlockingSlopPusherJob.TYPE_NAME) == 0) {
+                scheduler.schedule("slop",
+                                   new BlockingSlopPusherJob(storeRepository,
+                                                             metadata,
+                                                             failureDetector,
+                                                             voldemortConfig.getSlopMaxWriteBytesPerSec()),
+                                   nextRun,
+                                   voldemortConfig.getSlopFrequencyMs());
+            } else if(voldemortConfig.getPusherType().compareTo(StreamingSlopPusherJob.TYPE_NAME) == 0) {
+                scheduler.schedule("slop",
+                                   new StreamingSlopPusherJob(storeRepository,
+                                                              metadata,
+                                                              failureDetector,
+                                                              voldemortConfig),
+                                   nextRun,
+                                   voldemortConfig.getSlopFrequencyMs());
+            } else {
+                logger.error("Unsupported slop pusher job type " + voldemortConfig.getPusherType());
+            }
+
+        }
+        List<StoreDefinition> storeDefs = new ArrayList<StoreDefinition>(this.metadata.getStoreDefList());
+        logger.info("Initializing stores:");
+
+        // first initialize non-view stores
+        for(StoreDefinition def: storeDefs)
+            if(!def.isView())
+                openStore(def);
+
+        // now that we have all our stores, we can initialize views pointing at
+        // those stores
+        for(StoreDefinition def: storeDefs)
+            if(def.isView())
+                openStore(def);
+
+        // enable aggregate jmx statistics
+        if(voldemortConfig.isStatTrackingEnabled())
+            JmxUtils.registerMbean(new StoreStatsJmx(this.storeStats),
+                                   JmxUtils.createObjectName("voldemort.store.stats.aggregate",
+                                                             "aggregate-perf"));
+
+        logger.info("All stores initialized.");
+    }
+
+    public void openStore(StoreDefinition storeDef) {
+
+        logger.info("Opening store '" + storeDef.getName() + "' (" + storeDef.getType() + ").");
+
+        StorageConfiguration config = storageConfigs.get(storeDef.getType());
+        if(config == null)
+            throw new ConfigurationException("Attempt to open store " + storeDef.getName()
+                                             + " but " + storeDef.getType()
+                                             + " storage engine of type " + storeDef.getType()
+                                             + " has not been enabled.");
+
+        if(storeDef.getType().compareTo(ReadOnlyStorageConfiguration.TYPE_NAME) == 0) {
+            final RoutingStrategy routingStrategy = new RoutingStrategyFactory().updateRoutingStrategy(storeDef,
+                                                                                                       metadata.getCluster());
+            ((ReadOnlyStorageConfiguration) config).setRoutingStrategy(routingStrategy);
+        }
+
+        final StorageEngine<ByteArray, byte[], byte[]> engine = config.getStore(storeDef.getName());
+        // Update the routing strategy + add listener to metadata
+        if(storeDef.getType().compareTo(ReadOnlyStorageConfiguration.TYPE_NAME) == 0) {
+            metadata.addMetadataStoreListener(storeDef.getName(), new MetadataStoreListener() {
+
+                public void updateRoutingStrategy(RoutingStrategy updatedRoutingStrategy) {
+                    ((ReadOnlyStorageEngine) engine).setRoutingStrategy(updatedRoutingStrategy);
+                }
+            });
+        }
+
+        // openStore() should have atomic semantics
+        try {
+            registerEngine(engine);
+
+            if(voldemortConfig.isServerRoutingEnabled())
+                registerNodeStores(storeDef, metadata.getCluster(), voldemortConfig.getNodeId());
+
+            if(storeDef.hasRetentionPeriod())
+                scheduleCleanupJob(storeDef, engine);
+        } catch(Exception e) {
+            unregisterEngine(storeDef.getName(), storeDef.getType(), engine);
+            throw new VoldemortException(e);
+        }
+    }
+
+    /**
+     * Unregister and remove the engine from the storage repository
+     * 
+     * @param storeName The name of the store to remote
+     * @param storeType The storage type of the store
+     * @param engine The actual engine to remove
+     */
+    public void unregisterEngine(String storeName,
+                                 String storeType,
+                                 StorageEngine<ByteArray, byte[], byte[]> engine) {
+        String engineName = engine.getName();
+        Store<ByteArray, byte[], byte[]> store = storeRepository.removeLocalStore(engineName);
+
+        boolean isSlop = storeType.compareTo("slop") == 0;
+        boolean isView = storeType.compareTo(ViewStorageConfiguration.TYPE_NAME) == 0;
+
+        if(store != null) {
+            if(voldemortConfig.isStatTrackingEnabled() && voldemortConfig.isJmxEnabled()) {
+
+                MBeanServer mbeanServer = ManagementFactory.getPlatformMBeanServer();
+                ObjectName name = JmxUtils.createObjectName(JmxUtils.getPackageName(store.getClass()),
+                                                            store.getName());
+
+                synchronized(mbeanServer) {
+                    if(mbeanServer.isRegistered(name))
+                        JmxUtils.unregisterMbean(mbeanServer, name);
+                }
+
+            }
+            if(voldemortConfig.isServerRoutingEnabled() && !isSlop) {
+                this.storeRepository.removeRoutedStore(engineName);
+                for(Node node: metadata.getCluster().getNodes())
+                    this.storeRepository.removeNodeStore(storeName, node.getId());
+            }
+        }
+
+        storeRepository.removeStorageEngine(engineName);
+        if(!isView)
+            engine.truncate();
+        engine.close();
+    }
+
+    /**
+     * Register the given engine with the storage repository
+     * 
+     * @param engine Register the storage engine
+     */
+    public void registerEngine(StorageEngine<ByteArray, byte[], byte[]> engine) {
+        Cluster cluster = this.metadata.getCluster();
+        storeRepository.addStorageEngine(engine);
+
+        /* Now add any store wrappers that are enabled */
+        Store<ByteArray, byte[], byte[]> store = engine;
+        boolean isSlop = store.getName().compareTo("slop") == 0;
+        if(voldemortConfig.isVerboseLoggingEnabled())
+            store = new LoggingStore<ByteArray, byte[], byte[]>(store,
+                                                                cluster.getName(),
+                                                                SystemTime.INSTANCE);
+        if(!isSlop) {
+            if(voldemortConfig.isRedirectRoutingEnabled())
+                store = new RedirectingStore(store,
+                                             metadata,
+                                             storeRepository,
+                                             failureDetector,
+                                             storeFactory);
+
+            if(voldemortConfig.isMetadataCheckingEnabled())
+                store = new InvalidMetadataCheckingStore(metadata.getNodeId(), store, metadata);
+        }
+
+        if(voldemortConfig.isStatTrackingEnabled()) {
+            StatTrackingStore<ByteArray, byte[], byte[]> statStore = new StatTrackingStore<ByteArray, byte[], byte[]>(store,
+                                                                                                                      this.storeStats);
+            store = statStore;
+            if(voldemortConfig.isJmxEnabled()) {
+
+                MBeanServer mbeanServer = ManagementFactory.getPlatformMBeanServer();
+                ObjectName name = JmxUtils.createObjectName(JmxUtils.getPackageName(store.getClass()),
+                                                            store.getName());
+
+                synchronized(mbeanServer) {
+                    if(mbeanServer.isRegistered(name))
+                        JmxUtils.unregisterMbean(mbeanServer, name);
+                    JmxUtils.registerMbean(mbeanServer,
+                                           JmxUtils.createModelMBean(new StoreStatsJmx(statStore.getStats())),
+                                           name);
+                }
+            }
+        }
+
+        storeRepository.addLocalStore(store);
+    }
+
+    /**
+     * For server side routing create NodeStore (socketstore) and pass it on to
+     * a {@link RebootstrappingStore}.
+     * <p>
+     * 
+     * The {@link RebootstrappingStore} handles invalid-metadata exceptions
+     * introduced due to changes in cluster.xml at different nodes.
+     * 
+     * @param def
+     * @param cluster
+     * @param localNode
+     */
+    public void registerNodeStores(StoreDefinition def, Cluster cluster, int localNode) {
+        Map<Node, AsynchronousStore<ByteArray, byte[], byte[]>> nodeStores = new HashMap<Node, AsynchronousStore<ByteArray, byte[], byte[]>>(cluster.getNumberOfNodes());
+        try {
+            for(Node node: cluster.getNodes()) {
+                Store<ByteArray, byte[], byte[]> store = getNodeStore(def.getName(),
+                                                                      node,
+                                                                      localNode);
+                this.storeRepository.addNodeStore(node.getId(), store);
+                nodeStores.put(node, AsyncUtils.asAsync(store));
+            }
+
+            DistributedStore<Node, ByteArray, byte[], byte[]> distributor = DistributedStoreFactory.create(nodeStores,
+                                                                                                           def,
+                                                                                                           cluster,
+                                                                                                           failureDetector,
+                                                                                                           cluster.getNodeById(localNode)
+                                                                                                                  .getZoneId());
+
+            Store<ByteArray, byte[], byte[]> store = routedStoreFactory.create(cluster,
+                                                                               def,
+                                                                               distributor,
+                                                                               cluster.getNodeById(localNode)
+                                                                                      .getZoneId());
+
+            store = new RebootstrappingStore(metadata,
+                                             storeRepository,
+                                             voldemortConfig,
+                                             (RoutedStore) store,
+                                             storeFactory,
+                                             failureDetector);
+
+            store = new InconsistencyResolvingStore<ByteArray, byte[], byte[]>(store,
+                                                                               new VectorClockInconsistencyResolver<byte[]>());
+            this.storeRepository.addRoutedStore(store);
+        } catch(Exception e) {
+            // Roll back
+            for(Node node: cluster.getNodes())
+                this.storeRepository.removeNodeStore(def.getName(), node.getId());
+            throw new VoldemortException(e);
+        }
+    }
+
+    private Store<ByteArray, byte[], byte[]> getNodeStore(String storeName, Node node, int localNode) {
+        Store<ByteArray, byte[], byte[]> store;
+        if(node.getId() == localNode) {
+            store = this.storeRepository.getLocalStore(storeName);
+        } else {
+            store = createNodeStore(storeName, node);
+        }
+        return store;
+    }
+
+    private Store<ByteArray, byte[], byte[]> createNodeStore(String storeName, Node node) {
+        SocketStore socketStore = storeFactory.create(storeName,
+                                                      node.getHost(),
+                                                      node.getSocketPort(),
+                                                      voldemortConfig.getRequestFormatType(),
+                                                      RequestRoutingType.NORMAL);
+        return AsyncUtils.asStore(socketStore);
+    }
+
+    /**
+     * Schedule a data retention cleanup job for the given store
+     * 
+     * @param storeDef The store definition
+     * @param engine The storage engine to do cleanup on
+     */
+    private void scheduleCleanupJob(StoreDefinition storeDef,
+                                    StorageEngine<ByteArray, byte[], byte[]> engine) {
+        // Schedule data retention cleanup job starting next day.
+        GregorianCalendar cal = new GregorianCalendar();
+        cal.add(Calendar.DAY_OF_YEAR, 1);
+        cal.set(Calendar.HOUR_OF_DAY, voldemortConfig.getRetentionCleanupFirstStartTimeInHour());
+        cal.set(Calendar.MINUTE, 0);
+        cal.set(Calendar.SECOND, 0);
+        cal.set(Calendar.MILLISECOND, 0);
+
+        // allow only one cleanup job at a time
+        Date startTime = cal.getTime();
+
+        int maxReadRate = storeDef.hasRetentionScanThrottleRate() ? storeDef.getRetentionScanThrottleRate()
+                                                                 : Integer.MAX_VALUE;
+
+        logger.info("Scheduling data retention cleanup job for store '" + storeDef.getName()
+                    + "' at " + startTime + " with retention scan throttle rate:" + maxReadRate
+                    + " Entries/second.");
+
+        EventThrottler throttler = new EventThrottler(maxReadRate);
+
+        Runnable cleanupJob = new DataCleanupJob<ByteArray, byte[], byte[]>(engine,
+                                                                            cleanupPermits,
+                                                                            storeDef.getRetentionDays()
+                                                                                    * Time.MS_PER_DAY,
+                                                                            SystemTime.INSTANCE,
+                                                                            throttler);
+
+        this.scheduler.schedule("cleanup-" + storeDef.getName(),
+                                cleanupJob,
+                                startTime,
+                                voldemortConfig.getRetentionCleanupScheduledPeriodInHour()
+                                        * Time.MS_PER_HOUR);
+
+    }
+
+    @Override
+    protected void stopInner() {
+        /*
+         * We may end up closing a given store more than once, but that is cool
+         * because close() is idempotent
+         */
+
+        Exception lastException = null;
+        logger.info("Closing all stores.");
+        /* This will also close the node stores including local stores */
+        for(Store<ByteArray, byte[], byte[]> store: this.storeRepository.getAllRoutedStores()) {
+            logger.info("Closing routed store for " + store.getName());
+            try {
+                store.close();
+            } catch(Exception e) {
+                logger.error(e);
+                lastException = e;
+            }
+        }
+        /* This will also close the storage engines */
+        for(Store<ByteArray, byte[], byte[]> store: this.storeRepository.getAllStorageEngines()) {
+            logger.info("Closing storage engine for " + store.getName());
+            try {
+                store.close();
+            } catch(Exception e) {
+                logger.error(e);
+                lastException = e;
+            }
+        }
+        logger.info("All stores closed.");
+
+        /* Close slop store if necessary */
+        if(this.storeRepository.hasSlopStore()) {
+            try {
+                this.storeRepository.getSlopStore().close();
+            } catch(Exception e) {
+                logger.error(e);
+                lastException = e;
+            }
+        }
+
+        /* Close all storage configs */
+        logger.info("Closing storage configurations.");
+        for(StorageConfiguration config: storageConfigs.values()) {
+            logger.info("Closing " + config.getType() + " storage config.");
+            try {
+                config.close();
+            } catch(Exception e) {
+                logger.error(e);
+                lastException = e;
+            }
+        }
+
+        logger.info("Closed client threadpool.");
+
+        if(this.failureDetector != null) {
+            try {
+                this.failureDetector.destroy();
+            } catch(Exception e) {
+                lastException = e;
+            }
+        }
+
+        logger.info("Closed failure detector.");
+
+        /* If there is an exception, throw it */
+        if(lastException instanceof VoldemortException)
+            throw (VoldemortException) lastException;
+        else if(lastException != null)
+            throw new VoldemortException(lastException);
+    }
+
+    public MetadataStore getMetadataStore() {
+        return this.metadata;
+    }
+
+    public StoreRepository getStoreRepository() {
+        return this.storeRepository;
+    }
+
+    @JmxOperation(description = "Force cleanup of old data based on retention policy, allows override of throttle-rate", impact = MBeanOperationInfo.ACTION)
+    public void forceCleanupOldData(String storeName) {
+        StoreDefinition storeDef = getMetadataStore().getStoreDef(storeName);
+        int throttleRate = storeDef.hasRetentionScanThrottleRate() ? storeDef.getRetentionScanThrottleRate()
+                                                                  : Integer.MAX_VALUE;
+
+        forceCleanupOldDataThrottled(storeName, throttleRate);
+    }
+
+    @JmxOperation(description = "Force cleanup of old data based on retention policy.", impact = MBeanOperationInfo.ACTION)
+    public void forceCleanupOldDataThrottled(String storeName, int entryScanThrottleRate) {
+        logger.info("forceCleanupOldData() called for store " + storeName
+                    + " with retention scan throttle rate:" + entryScanThrottleRate
+                    + " Entries/second.");
+
+        try {
+            StoreDefinition storeDef = getMetadataStore().getStoreDef(storeName);
+            StorageEngine<ByteArray, byte[], byte[]> engine = storeRepository.getStorageEngine(storeName);
+
+            if(null != engine) {
+                if(storeDef.hasRetentionPeriod()) {
+                    ExecutorService executor = Executors.newFixedThreadPool(1);
+                    try {
+                        if(cleanupPermits.availablePermits() >= 1) {
+
+                            executor.execute(new DataCleanupJob<ByteArray, byte[], byte[]>(engine,
+                                                                                           cleanupPermits,
+                                                                                           storeDef.getRetentionDays()
+                                                                                                   * Time.MS_PER_DAY,
+                                                                                           SystemTime.INSTANCE,
+                                                                                           new EventThrottler(entryScanThrottleRate)));
+                        } else {
+                            logger.error("forceCleanupOldData() No permit available to run cleanJob already running multiple instance."
+                                         + engine.getName());
+                        }
+                    } finally {
+                        executor.shutdown();
+                    }
+                } else {
+                    logger.error("forceCleanupOldData() No retention policy found for " + storeName);
+                }
+            }
+        } catch(Exception e) {
+            logger.error("Error while running forceCleanupOldData()", e);
+            throw new VoldemortException(e);
+        }
+    }
+
+    @JmxOperation(description = "Print stats on a given store", impact = MBeanOperationInfo.ACTION)
+    public void logStoreStats(final String storeName) {
+        this.scheduler.scheduleNow(new Runnable() {
+
+            public void run() {
+                StorageEngine<ByteArray, byte[], byte[]> store = storeRepository.getStorageEngine(storeName);
+                if(store == null) {
+                    logger.error("Invalid store name '" + storeName + "'.");
+                    return;
+                }
+                logger.info("Data statistics for store '" + store.getName() + "':\n\n"
+                            + calculateStats(store) + "\n\n");
+            }
+        });
+
+    }
+
+    @JmxOperation(description = "Print stats on a given store", impact = MBeanOperationInfo.ACTION)
+    public void logStoreStats() {
+        this.scheduler.scheduleNow(new Runnable() {
+
+            public void run() {
+                try {
+                    DataSetStats totals = new DataSetStats();
+                    List<String> names = new ArrayList<String>();
+                    List<DataSetStats> stats = new ArrayList<DataSetStats>();
+                    for(StorageEngine<ByteArray, byte[], byte[]> store: storeRepository.getAllStorageEngines()) {
+                        if(store instanceof ReadOnlyStorageEngine
+                           || store instanceof ViewStorageEngine || store instanceof MetadataStore)
+                            continue;
+                        logger.info(store.getClass());
+                        logger.info("Calculating stats for '" + store.getName() + "'...");
+                        DataSetStats curr = calculateStats(store);
+                        names.add(store.getName());
+                        stats.add(curr);
+                        totals.add(curr);
+                    }
+                    for(int i = 0; i < names.size(); i++)
+                        logger.info("\n\nData statistics for store '" + names.get(i) + "':\n"
+                                    + stats.get(i) + "\n\n");
+                    logger.info("Totals: \n " + totals + "\n\n");
+                } catch(Exception e) {
+                    logger.error("Error in thread: ", e);
+                }
+            }
+        });
+
+    }
+
+    private DataSetStats calculateStats(StorageEngine<ByteArray, byte[], byte[]> store) {
+        DataSetStats stats = new DataSetStats();
+        ClosableIterator<Pair<ByteArray, Versioned<byte[]>>> iter = store.entries();
+        try {
+            int count = 0;
+            while(iter.hasNext()) {
+                Pair<ByteArray, Versioned<byte[]>> pair = iter.next();
+                VectorClock clock = (VectorClock) pair.getSecond().getVersion();
+                stats.countEntry(pair.getFirst().length(), pair.getSecond().getValue().length
+                                                           + clock.sizeInBytes());
+                if(count % 10000 == 0)
+                    logger.debug("Processing key " + count);
+                count++;
+            }
+        } finally {
+            iter.close();
+        }
+        return stats;
+    }
+
+    public SocketStoreFactory getSocketStoreFactory() {
+        return storeFactory;
+    }
+
+}