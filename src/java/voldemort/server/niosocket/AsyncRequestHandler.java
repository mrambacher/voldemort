<<<<<<< HEAD
/*
 * Copyright 2009 Mustard Grain, Inc., 2009-2010 LinkedIn, Inc.
 * 
 * Licensed under the Apache License, Version 2.0 (the "License"); you may not
 * use this file except in compliance with the License. You may obtain a copy of
 * the License at
 * 
 * http://www.apache.org/licenses/LICENSE-2.0
 * 
 * Unless required by applicable law or agreed to in writing, software
 * distributed under the License is distributed on an "AS IS" BASIS, WITHOUT
 * WARRANTIES OR CONDITIONS OF ANY KIND, either express or implied. See the
 * License for the specific language governing permissions and limitations under
 * the License.
 */

package voldemort.server.niosocket;

import java.io.DataInputStream;
import java.io.DataOutputStream;
import java.io.EOFException;
import java.io.IOException;
import java.net.SocketAddress;
import java.nio.ByteBuffer;
import java.nio.channels.CancelledKeyException;
import java.nio.channels.ClosedByInterruptException;
import java.nio.channels.SocketChannel;

import org.apache.log4j.Level;
import org.apache.log4j.Logger;

import voldemort.VoldemortException;
import voldemort.client.protocol.RequestFormatType;
import voldemort.server.protocol.RequestHandler;
import voldemort.server.protocol.RequestHandlerFactory;
import voldemort.server.protocol.StreamRequestHandler;
import voldemort.server.protocol.StreamRequestHandler.StreamRequestDirection;
import voldemort.server.protocol.StreamRequestHandler.StreamRequestHandlerState;
import voldemort.utils.ByteBufferBackedInputStream;
import voldemort.utils.ByteBufferBackedOutputStream;
import voldemort.utils.ByteUtils;
import voldemort.utils.Timer;

/**
 * AsyncRequestHandler manages a Selector, SocketChannel, and RequestHandler
 * implementation. At the point that the run method is invoked, the Selector
 * with which the (socket) Channel has been registered has notified us that the
 * socket has data to read or write.
 * <p/>
 * The bulk of the complexity in this class surrounds partial reads and writes,
 * as well as determining when all the data needed for the request has been
 * read.
 * 
 * 
 * @see voldemort.server.protocol.RequestHandler
 */

public class AsyncRequestHandler {

    private Timer timer;

    private final SelectorManager manager;

    private final SocketChannel socketChannel;

    private final RequestHandlerFactory requestHandlerFactory;

    private final int socketBufferSize;

    private final int resizeThreshold;

    private final ByteBufferBackedInputStream inputStream;

    private final ByteBufferBackedOutputStream outputStream;

    private RequestHandler requestHandler;
    private long readCompletedTime;

    private StreamRequestHandler streamRequestHandler;

    private final Logger logger = Logger.getLogger(getClass());

    public AsyncRequestHandler(SelectorManager manager,
                               SocketChannel socketChannel,
                               RequestHandlerFactory requestHandlerFactory,
                               int socketBufferSize) {
        this.manager = manager;
        this.socketChannel = socketChannel;
        this.requestHandlerFactory = requestHandlerFactory;
        this.socketBufferSize = socketBufferSize;
        this.resizeThreshold = socketBufferSize * 2; // This is arbitrary...

        inputStream = new ByteBufferBackedInputStream(ByteBuffer.allocate(socketBufferSize));
        outputStream = new ByteBufferBackedOutputStream(ByteBuffer.allocate(socketBufferSize));

        if(logger.isInfoEnabled())
            logger.info("Accepting remote connection from "
                        + socketChannel.socket().getRemoteSocketAddress());
        timer = new Timer(socketChannel.socket().getRemoteSocketAddress().toString(), 1000);
    }

    @Override
    protected void finalize() throws Throwable {
        outputStream.close();
        inputStream.close();
        super.finalize();
    }

    public void reset(long time) {
        timer.reset(time);
    }

    public SocketAddress getRemoteSocketAddress() {
        return socketChannel.socket().getRemoteSocketAddress();
    }

    public long getReceivedTime() {
        return this.readCompletedTime;
    }

    public SocketChannel getSocketChannel() {
        return socketChannel;
    }

    public boolean isInitialized() {
        return requestHandler != null;
    }

    public void run() {
        try {
            StreamRequestHandlerState state = handleRequest();
            if(state == StreamRequestHandlerState.COMPLETE
               || state == StreamRequestHandlerState.WRITING) {
                state = this.write();
                if(state == StreamRequestHandlerState.WRITING) {
                    manager.markForWrite(this.socketChannel);
                } else if(state == StreamRequestHandlerState.COMPLETE) {
                    manager.markForRead(this.socketChannel);
                }
            } else if(state == StreamRequestHandlerState.READING
                      || state == StreamRequestHandlerState.INCOMPLETE_READ) {
                manager.markForRead(this.socketChannel);
            }
        } catch(ClosedByInterruptException e) {
            close();
        } catch(CancelledKeyException e) {
            close();
        } catch(EOFException e) {
            close();
        } catch(Throwable t) {
            if(logger.isEnabledFor(Level.ERROR))
                logger.error(t.getMessage(), t);
            close();
        }
    }

    public StreamRequestHandlerState read() throws IOException {
        int count = 0;

        timer.checkpoint("Reading");
        readCompletedTime = 0;
        ByteBuffer inputBuffer = inputStream.getBuffer();
        if((count = socketChannel.read(inputBuffer)) == -1)
            throw new EOFException("EOF for " + getRemoteSocketAddress());

        if(logger.isTraceEnabled())
            traceInputBufferState(inputBuffer, "Read " + count + " bytes");

        if(count == 0) {
            return StreamRequestHandlerState.INCOMPLETE_READ;
        }
        // Take note of the position after we read the bytes. We'll need it in
        // case of incomplete reads later on down the method.
        final int position = inputBuffer.position();

        // Flip the buffer, set our limit to the current position and then set
        // the position to 0 in preparation for reading in the RequestHandler.
        inputBuffer.flip();

        // We have to do this on the first request as we don't know the protocol
        // yet.
        // We have to do this on the first request.
        if(requestHandler == null) {
            this.readCompletedTime = System.currentTimeMillis();
            return StreamRequestHandlerState.READING;
        } else if(this.streamRequestHandler != null) {
            StreamRequestHandlerState state = getStreamRequestHandlerState();
            if(state != StreamRequestHandlerState.INCOMPLETE_READ) {
                this.readCompletedTime = System.currentTimeMillis();
            }
            return state;
        } else if(requestHandler.isCompleteRequest(inputBuffer)) {
            this.readCompletedTime = System.currentTimeMillis();
            return StreamRequestHandlerState.READING;
        } else {
            // Ouch - we're missing some data for a full request, so handle that
            // and return.
            handleIncompleteRequest(inputBuffer, position);
            return StreamRequestHandlerState.INCOMPLETE_READ;
        }
    }

    private StreamRequestHandlerState getStreamRequestHandlerState() {
        try {
            DataInputStream dataInputStream = new DataInputStream(inputStream);
            StreamRequestHandlerState state = streamRequestHandler.getRequestState(dataInputStream);
            return state;
        } catch(IOException e) {
            return StreamRequestHandlerState.INCOMPLETE_READ;
        }
    }

    public StreamRequestHandlerState handleRequest() {
        try {
            timer.checkpoint("Handling Request");
            if(this.requestHandler == null) {
                return initRequestHandler();
            } else if(this.streamRequestHandler != null) {
                // We're continuing an existing streaming request from our last
                // pass
                // through. So handle it and return.
                // In the case of a StreamRequestHandler, we handle that
                // separately (attempting to process multiple "segments").
                StreamRequestHandlerState state = handleStreamRequest();
                return state;
            } else {
                // If we have the full request, flip the buffer for reading
                // and execute the request
                ByteBuffer inputBuffer = inputStream.getBuffer();
                inputBuffer.rewind();

                if(logger.isDebugEnabled())
                    logger.debug("Starting execution for " + getRemoteSocketAddress());

                streamRequestHandler = requestHandler.handleRequest(new DataInputStream(inputStream),
                                                                    new DataOutputStream(outputStream));
                timer.checkpoint("Handled Request");
                if(streamRequestHandler != null) {
                    // In the case of a StreamRequestHandler, we handle that
                    // separately (attempting to process multiple "segments").
                    StreamRequestHandlerState state = handleStreamRequest();
                    return state;
                }
                if(logger.isDebugEnabled())
                    logger.debug("Finished execution for " + getRemoteSocketAddress());
                // We've written to the buffer in the handleRequest
                // invocation,so
                // we're done with the input and can reset/resize, flip the
                // output
                // buffer, and let the Selector know we're ready to write.
                resetInputBuffer();
            }
            outputStream.getBuffer().flip();
            return StreamRequestHandlerState.COMPLETE;
        } catch(Throwable t) {
            if(logger.isEnabledFor(Level.ERROR))
                logger.error(t.getMessage(), t);
            return null;
        }
    }

    public StreamRequestHandlerState write() throws IOException {
        StreamRequestHandlerState state = writeBuffer();
        if(state == StreamRequestHandlerState.COMPLETE) {
            timer.completed(logger);
            if(streamRequestHandler != null
               && streamRequestHandler.getDirection() == StreamRequestDirection.WRITING) {
                // In the case of streaming writes, it's possible we can process
                // another segment of the stream. We process streaming writes
                // this
                // way because there won't be any other notification for us to
                // do
                // work as we won't be notified via reads.
                if(logger.isTraceEnabled())
                    logger.trace("Request is streaming for " + getRemoteSocketAddress());
                StreamRequestHandlerState completed = handleStreamRequest();
                if(completed == null) {
                    // Ignore the state of the stream request (except on error)
                    // as
                    // we need to send the last bunch out
                    // on the next pass
                    return null;
                }
                state = StreamRequestHandlerState.WRITING;
            }
        }
        return state;
    }

    public StreamRequestHandlerState writeBuffer() throws IOException {
        ByteBuffer outputBuffer = outputStream.getBuffer();
        if(outputBuffer.hasRemaining()) {
            // If we have data, write what we can now...
            int count = socketChannel.write(outputBuffer);
            timer.checkpoint("Wrote " + count + " bytes");
            if(logger.isTraceEnabled()) {
                logger.trace("Wrote " + count + " bytes, remaining: " + outputBuffer.remaining()
                             + " for " + getRemoteSocketAddress());
            }
        } else if(logger.isTraceEnabled()) {
            logger.trace("Wrote no bytes for " + getRemoteSocketAddress());
        }
        // If there's more to write but we didn't write it, we'll take that to
        // mean that we're done here. We don't clear or reset anything. We leave
        // our buffer state where it is and try our luck next time.
        if(outputBuffer.hasRemaining()) {
            return StreamRequestHandlerState.WRITING;
        } else {
            // If we don't have anything else to write, that means we're done
            // with the request! So clear the buffers (resizing if necessary).
            if(outputBuffer.capacity() >= resizeThreshold) {
                outputStream.setBuffer(ByteBuffer.allocate(socketBufferSize));
            } else {
                outputBuffer.clear();
            }
            return StreamRequestHandlerState.COMPLETE;
        }
    }

    private StreamRequestHandlerState handleStreamRequest() throws IOException {
        // You are not expected to understand this.
        DataInputStream dataInputStream = new DataInputStream(inputStream);
        DataOutputStream dataOutputStream = new DataOutputStream(outputStream);

        // We need to keep track of the last known starting index *before* we
        // attempt to service the next segment. This is needed in case of
        // partial reads so that we can revert back to this point.
        int preRequestPosition = inputStream.getBuffer().position();

        StreamRequestHandlerState state = handleStreamRequestInternal(dataInputStream,
                                                                      dataOutputStream);

        if(state == StreamRequestHandlerState.READING) {
            // We've read our request and handled one segment, but we aren't
            // ready to write anything just yet as we're streaming reads from
            // the client. So let's keep executing segments as much as we can
            // until we're no longer reading anything.
            do {
                preRequestPosition = inputStream.getBuffer().position();
                state = handleStreamRequestInternal(dataInputStream, dataOutputStream);
            } while(state == StreamRequestHandlerState.READING);
        } else if(state == StreamRequestHandlerState.WRITING) {
            // We've read our request and written one segment, but we're still
            // ready to stream writes to the client. So let's keep executing
            // segments as much as we can until we're there's nothing more to do
            // or until we blow past our buffer.
            do {
                state = handleStreamRequestInternal(dataInputStream, dataOutputStream);
            } while(state == StreamRequestHandlerState.WRITING && !outputStream.wasExpanded());

            if(state != StreamRequestHandlerState.COMPLETE) {
                // We've read our request and are ready to start streaming
                // writes to the client.
                prepareOutputBuffer();
            }
        }

        if(state == null) {
            // We got an error...
        } else if(state == StreamRequestHandlerState.INCOMPLETE_READ) {
            ByteBuffer inputBuffer = inputStream.getBuffer();
            // We need the data that's in there so far and aren't ready to write
            // anything out yet, so don't clear the input buffer or signal that
            // we're ready to write. But we do want to compact the buffer as we
            // don't want it to trigger an increase in the buffer if we don't
            // need to do so.

            // We need to do the following steps...
            //
            // a) ...figure out where we are in the buffer...
            int currentPosition = inputBuffer.position();

            // b) ...position ourselves at the start of the incomplete
            // "segment"...
            inputBuffer.position(preRequestPosition);

            // c) ...then copy the data starting from preRequestPosition's data
            // is at index 0...
            inputBuffer.compact();

            // d) ...and reset the position to be ready for the rest of the
            // reads and the limit to allow more data.
            handleIncompleteRequest(inputBuffer, currentPosition - preRequestPosition);
        } else if(state == StreamRequestHandlerState.COMPLETE) {
            streamRequestHandler.close(dataOutputStream);
            streamRequestHandler = null;

            // Treat this as a normal request. Assume that all completed
            // requests want to write something back to the client.
            prepareOutputBuffer();
        }
        return state;
    }

    private StreamRequestHandlerState handleStreamRequestInternal(DataInputStream dataInputStream,
                                                                  DataOutputStream dataOutputStream)
            throws IOException {
        StreamRequestHandlerState state = null;

        try {
            if(logger.isTraceEnabled())
                traceInputBufferState(inputStream.getBuffer(), "Before streaming request handler");

            state = streamRequestHandler.handleRequest(dataInputStream, dataOutputStream);

            if(logger.isTraceEnabled())
                traceInputBufferState(inputStream.getBuffer(), "After streaming request handler");
        } catch(Exception e) {
            if(logger.isEnabledFor(Level.WARN))
                logger.warn(e.getMessage(), e);

            VoldemortException error = (e instanceof VoldemortException) ? (VoldemortException) e
                                                                        : new VoldemortException(e);
            streamRequestHandler.handleError(dataOutputStream, error);
            streamRequestHandler.close(dataOutputStream);
            streamRequestHandler = null;

            resetInputBuffer();
            close();
        }

        return state;
    }

    private void resetInputBuffer() {
        ByteBuffer inputBuffer = inputStream.getBuffer();
        if(logger.isTraceEnabled())
            traceInputBufferState(inputBuffer, "About to clear read buffer");

        if(inputBuffer.capacity() >= resizeThreshold) {
            inputStream.setBuffer(ByteBuffer.allocate(socketBufferSize));
        } else {
            inputBuffer.clear();
        }
    }

    /**
     * Flips the output buffer, and lets the Selector know we're ready to write.
     * 
     * @param selectionKey
     */
    private void prepareOutputBuffer() {
        resetInputBuffer();

        outputStream.getBuffer().flip();
    }

    private void handleIncompleteRequest(ByteBuffer inputBuffer, int newPosition) {
        if(logger.isTraceEnabled())
            traceInputBufferState(inputBuffer, "Incomplete read request detected, before update");

        inputBuffer.position(newPosition);
        inputBuffer.limit(inputBuffer.capacity());

        if(logger.isTraceEnabled())
            traceInputBufferState(inputBuffer, "Incomplete read request detected, after update");

        if(!inputBuffer.hasRemaining()) {
            // We haven't read all the data needed for the request AND we
            // don't have enough data in our buffer. So expand it. Note:
            // doubling the current buffer size is arbitrary.
            inputStream.setBuffer(ByteUtils.expand(inputBuffer, inputBuffer.capacity() * 2));

            if(logger.isTraceEnabled())
                traceInputBufferState(inputStream.getBuffer(), "Expanded input buffer");
        }
    }

    public void close() {
        manager.markForClose(socketChannel);
        if(logger.isInfoEnabled())
            logger.info("Closing remote connection from "
                        + socketChannel.socket().getRemoteSocketAddress());

        try {
            socketChannel.socket().close();
        } catch(IOException e) {
            if(logger.isEnabledFor(Level.WARN))
                logger.warn(e.getMessage(), e);
        }

        try {
            socketChannel.close();
        } catch(IOException e) {
            if(logger.isEnabledFor(Level.WARN))
                logger.warn(e.getMessage(), e);
        }

    }

    /**
     * Returns true if the request should continue.
     * 
     * @return
     */
    private StreamRequestHandlerState initRequestHandler() {
        ByteBuffer inputBuffer = inputStream.getBuffer();
        int remaining = inputBuffer.remaining();

        // Don't have enough bytes to determine the protocol yet...
        if(remaining < 3)
            return StreamRequestHandlerState.INCOMPLETE_READ;

        byte[] protoBytes = { inputBuffer.get(0), inputBuffer.get(1) };
        byte[] versionBytes = { inputBuffer.get(2) };

        try {
            String proto = ByteUtils.getString(protoBytes, "UTF-8");
            int version = Integer.parseInt(ByteUtils.getString(versionBytes, "UTF-8"));
            RequestFormatType requestFormatType = RequestFormatType.fromCode(proto, version);
            requestHandler = requestHandlerFactory.getRequestHandler(requestFormatType);

            if(logger.isInfoEnabled())
                logger.info("Protocol negotiated for " + getRemoteSocketAddress() + ": "
                            + requestFormatType.getDisplayName());

            // The protocol negotiation is the first request, so respond by
            // sticking the bytes in the output buffer, signaling the Selector,
            // and returning false to denote no further processing is needed.
            if(requestFormatType.getVersion() == version) {
                outputStream.getBuffer().put(ByteUtils.getBytes("ok", "UTF-8"));
            } else {
                outputStream.getBuffer()
                            .put(ByteUtils.getBytes(requestFormatType.getVersionAsString(), "UTF-8"));
            }
            prepareOutputBuffer();

            return StreamRequestHandlerState.COMPLETE;
        } catch(IllegalArgumentException e) {
            outputStream.getBuffer().put(ByteUtils.getBytes("no", "UTF-8"));
            prepareOutputBuffer();
            return StreamRequestHandlerState.COMPLETE;
        }
    }

    private void traceInputBufferState(ByteBuffer buffer, String preamble) {
        logger.trace(preamble + " - position: " + buffer.position() + ", limit: " + buffer.limit()
                     + ", remaining: " + buffer.remaining() + ", capacity: " + buffer.capacity()
                     + " - for " + getRemoteSocketAddress());
    }
}
=======
/*
 * Copyright 2009 Mustard Grain, Inc., 2009-2010 LinkedIn, Inc.
 * 
 * Licensed under the Apache License, Version 2.0 (the "License"); you may not
 * use this file except in compliance with the License. You may obtain a copy of
 * the License at
 * 
 * http://www.apache.org/licenses/LICENSE-2.0
 * 
 * Unless required by applicable law or agreed to in writing, software
 * distributed under the License is distributed on an "AS IS" BASIS, WITHOUT
 * WARRANTIES OR CONDITIONS OF ANY KIND, either express or implied. See the
 * License for the specific language governing permissions and limitations under
 * the License.
 */

package voldemort.server.niosocket;

import java.io.DataInputStream;
import java.io.DataOutputStream;
import java.io.EOFException;
import java.io.IOException;
import java.nio.ByteBuffer;
import java.nio.channels.SelectionKey;
import java.nio.channels.Selector;
import java.nio.channels.SocketChannel;

import org.apache.log4j.Level;

import voldemort.VoldemortException;
import voldemort.client.protocol.RequestFormatType;
import voldemort.server.protocol.RequestHandler;
import voldemort.server.protocol.RequestHandlerFactory;
import voldemort.server.protocol.StreamRequestHandler;
import voldemort.server.protocol.StreamRequestHandler.StreamRequestDirection;
import voldemort.server.protocol.StreamRequestHandler.StreamRequestHandlerState;
import voldemort.utils.ByteUtils;
import voldemort.utils.SelectorManagerWorker;

/**
 * AsyncRequestHandler manages a Selector, SocketChannel, and RequestHandler
 * implementation. At the point that the run method is invoked, the Selector
 * with which the (socket) Channel has been registered has notified us that the
 * socket has data to read or write.
 * <p/>
 * The bulk of the complexity in this class surrounds partial reads and writes,
 * as well as determining when all the data needed for the request has been
 * read.
 * 
 * 
 * @see voldemort.server.protocol.RequestHandler
 */

public class AsyncRequestHandler extends SelectorManagerWorker {

    private final RequestHandlerFactory requestHandlerFactory;

    private RequestHandler requestHandler;

    private StreamRequestHandler streamRequestHandler;

    public AsyncRequestHandler(Selector selector,
                               SocketChannel socketChannel,
                               RequestHandlerFactory requestHandlerFactory,
                               int socketBufferSize) {
        super(selector, socketChannel, socketBufferSize);
        this.requestHandlerFactory = requestHandlerFactory;
    }

    @Override
    protected void read(SelectionKey selectionKey) throws IOException {
        int count = 0;

        if((count = socketChannel.read(inputStream.getBuffer())) == -1)
            throw new EOFException("EOF for " + socketChannel.socket());

        if(logger.isTraceEnabled())
            traceInputBufferState("Read " + count + " bytes");

        if(count == 0)
            return;

        // Take note of the position after we read the bytes. We'll need it in
        // case of incomplete reads later on down the method.
        final int position = inputStream.getBuffer().position();

        // Flip the buffer, set our limit to the current position and then set
        // the position to 0 in preparation for reading in the RequestHandler.
        inputStream.getBuffer().flip();

        // We have to do this on the first request as we don't know the protocol
        // yet.
        if(requestHandler == null) {
            if(!initRequestHandler(selectionKey)) {
                return;
            }
        }

        if(streamRequestHandler != null) {
            // We're continuing an existing streaming request from our last pass
            // through. So handle it and return.
            handleStreamRequest(selectionKey);
            return;
        }

        if(!requestHandler.isCompleteRequest(inputStream.getBuffer())) {
            // Ouch - we're missing some data for a full request, so handle that
            // and return.
            handleIncompleteRequest(position);
            return;
        }

        // At this point we have the full request (and it's not streaming), so
        // rewind the buffer for reading and execute the request.
        inputStream.getBuffer().rewind();

        if(logger.isTraceEnabled())
            logger.trace("Starting execution for " + socketChannel.socket());

        streamRequestHandler = requestHandler.handleRequest(new DataInputStream(inputStream),
                                                            new DataOutputStream(outputStream));

        if(streamRequestHandler != null) {
            // In the case of a StreamRequestHandler, we handle that separately
            // (attempting to process multiple "segments").
            handleStreamRequest(selectionKey);
            return;
        }

        // At this point we've completed a full stand-alone request. So clear
        // our input buffer and prepare for outputting back to the client.
        if(logger.isTraceEnabled())
            logger.trace("Finished execution for " + socketChannel.socket());

        prepForWrite(selectionKey);
    }

    @Override
    protected void write(SelectionKey selectionKey) throws IOException {
        if(outputStream.getBuffer().hasRemaining()) {
            // If we have data, write what we can now...
            int count = socketChannel.write(outputStream.getBuffer());

            if(logger.isTraceEnabled())
                logger.trace("Wrote " + count + " bytes, remaining: "
                             + outputStream.getBuffer().remaining() + " for "
                             + socketChannel.socket());
        } else {
            if(logger.isTraceEnabled())
                logger.trace("Wrote no bytes for " + socketChannel.socket());
        }

        // If there's more to write but we didn't write it, we'll take that to
        // mean that we're done here. We don't clear or reset anything. We leave
        // our buffer state where it is and try our luck next time.
        if(outputStream.getBuffer().hasRemaining())
            return;

        // If we don't have anything else to write, that means we're done with
        // the request! So clear the buffers (resizing if necessary).
        if(outputStream.getBuffer().capacity() >= resizeThreshold)
            outputStream.setBuffer(ByteBuffer.allocate(socketBufferSize));
        else
            outputStream.getBuffer().clear();

        if(streamRequestHandler != null
           && streamRequestHandler.getDirection() == StreamRequestDirection.WRITING) {
            // In the case of streaming writes, it's possible we can process
            // another segment of the stream. We process streaming writes this
            // way because there won't be any other notification for us to do
            // work as we won't be notified via reads.
            if(logger.isTraceEnabled())
                logger.trace("Request is streaming for " + socketChannel.socket());

            handleStreamRequest(selectionKey);
        } else {
            // If we're not streaming writes, signal the Selector that we're
            // ready to read the next request.
            selectionKey.interestOps(SelectionKey.OP_READ);
        }
    }

    private void handleStreamRequest(SelectionKey selectionKey) throws IOException {
        // You are not expected to understand this.
        DataInputStream dataInputStream = new DataInputStream(inputStream);
        DataOutputStream dataOutputStream = new DataOutputStream(outputStream);

        // We need to keep track of the last known starting index *before* we
        // attempt to service the next segment. This is needed in case of
        // partial reads so that we can revert back to this point.
        int preRequestPosition = inputStream.getBuffer().position();

        StreamRequestHandlerState state = handleStreamRequestInternal(selectionKey,
                                                                      dataInputStream,
                                                                      dataOutputStream);

        if(state == StreamRequestHandlerState.READING) {
            // We've read our request and handled one segment, but we aren't
            // ready to write anything just yet as we're streaming reads from
            // the client. So let's keep executing segments as much as we can
            // until we're no longer reading anything.
            do {
                preRequestPosition = inputStream.getBuffer().position();
                state = handleStreamRequestInternal(selectionKey, dataInputStream, dataOutputStream);
            } while(state == StreamRequestHandlerState.READING);
        } else if(state == StreamRequestHandlerState.WRITING) {
            // We've read our request and written one segment, but we're still
            // ready to stream writes to the client. So let's keep executing
            // segments as much as we can until we're there's nothing more to do
            // or until we blow past our buffer.
            do {
                state = handleStreamRequestInternal(selectionKey, dataInputStream, dataOutputStream);
            } while(state == StreamRequestHandlerState.WRITING && !outputStream.wasExpanded());

            if(state != StreamRequestHandlerState.COMPLETE) {
                // We've read our request and are ready to start streaming
                // writes to the client.
                prepForWrite(selectionKey);
            }
        }

        if(state == null) {
            // We got an error...
            return;
        }

        if(state == StreamRequestHandlerState.INCOMPLETE_READ) {
            // We need the data that's in there so far and aren't ready to write
            // anything out yet, so don't clear the input buffer or signal that
            // we're ready to write. But we do want to compact the buffer as we
            // don't want it to trigger an increase in the buffer if we don't
            // need to do so.

            // We need to do the following steps...
            //
            // a) ...figure out where we are in the buffer...
            int currentPosition = inputStream.getBuffer().position();

            // b) ...position ourselves at the start of the incomplete
            // "segment"...
            inputStream.getBuffer().position(preRequestPosition);

            // c) ...then copy the data starting from preRequestPosition's data
            // is at index 0...
            inputStream.getBuffer().compact();

            // d) ...and reset the position to be ready for the rest of the
            // reads and the limit to allow more data.
            handleIncompleteRequest(currentPosition - preRequestPosition);
        } else if(state == StreamRequestHandlerState.COMPLETE) {
            streamRequestHandler.close(dataOutputStream);
            streamRequestHandler = null;

            // Treat this as a normal request. Assume that all completed
            // requests want to write something back to the client.
            prepForWrite(selectionKey);
        }
    }

    private StreamRequestHandlerState handleStreamRequestInternal(SelectionKey selectionKey,
                                                                  DataInputStream dataInputStream,
                                                                  DataOutputStream dataOutputStream)
            throws IOException {
        StreamRequestHandlerState state = null;

        try {
            if(logger.isTraceEnabled())
                traceInputBufferState("Before streaming request handler");

            state = streamRequestHandler.handleRequest(dataInputStream, dataOutputStream);

            if(logger.isTraceEnabled())
                traceInputBufferState("After streaming request handler");
        } catch(Exception e) {
            if(logger.isEnabledFor(Level.WARN))
                logger.warn(e.getMessage(), e);

            VoldemortException error = e instanceof VoldemortException ? (VoldemortException) e
                                                                      : new VoldemortException(e);
            streamRequestHandler.handleError(dataOutputStream, error);
            streamRequestHandler.close(dataOutputStream);
            streamRequestHandler = null;

            prepForWrite(selectionKey);

            close();
        }

        return state;
    }

    /**
     * Returns true if the request should continue.
     * 
     * @return
     */

    private boolean initRequestHandler(SelectionKey selectionKey) {
        ByteBuffer inputBuffer = inputStream.getBuffer();
        int remaining = inputBuffer.remaining();

        // Don't have enough bytes to determine the protocol yet...
        if(remaining < 3)
            return true;

        byte[] protoBytes = { inputBuffer.get(0), inputBuffer.get(1), inputBuffer.get(2) };

        try {
            String proto = ByteUtils.getString(protoBytes, "UTF-8");
            RequestFormatType requestFormatType = RequestFormatType.fromCode(proto);
            requestHandler = requestHandlerFactory.getRequestHandler(requestFormatType);

            if(logger.isInfoEnabled())
                logger.info("Protocol negotiated for " + socketChannel.socket() + ": "
                            + requestFormatType.getDisplayName());

            // The protocol negotiation is the first request, so respond by
            // sticking the bytes in the output buffer, signaling the Selector,
            // and returning false to denote no further processing is needed.
            outputStream.getBuffer().put(ByteUtils.getBytes("ok", "UTF-8"));
            prepForWrite(selectionKey);

            return false;
        } catch(IllegalArgumentException e) {
            // okay we got some nonsense. For backwards compatibility,
            // assume this is an old client who does not know how to negotiate
            RequestFormatType requestFormatType = RequestFormatType.VOLDEMORT_V0;
            requestHandler = requestHandlerFactory.getRequestHandler(requestFormatType);

            if(logger.isInfoEnabled())
                logger.info("No protocol proposal given for " + socketChannel.socket()
                            + ", assuming " + requestFormatType.getDisplayName());

            return true;
        }
    }

}
>>>>>>> a24eb465
<|MERGE_RESOLUTION|>--- conflicted
+++ resolved
@@ -1,546 +1,3 @@
-<<<<<<< HEAD
-/*
- * Copyright 2009 Mustard Grain, Inc., 2009-2010 LinkedIn, Inc.
- * 
- * Licensed under the Apache License, Version 2.0 (the "License"); you may not
- * use this file except in compliance with the License. You may obtain a copy of
- * the License at
- * 
- * http://www.apache.org/licenses/LICENSE-2.0
- * 
- * Unless required by applicable law or agreed to in writing, software
- * distributed under the License is distributed on an "AS IS" BASIS, WITHOUT
- * WARRANTIES OR CONDITIONS OF ANY KIND, either express or implied. See the
- * License for the specific language governing permissions and limitations under
- * the License.
- */
-
-package voldemort.server.niosocket;
-
-import java.io.DataInputStream;
-import java.io.DataOutputStream;
-import java.io.EOFException;
-import java.io.IOException;
-import java.net.SocketAddress;
-import java.nio.ByteBuffer;
-import java.nio.channels.CancelledKeyException;
-import java.nio.channels.ClosedByInterruptException;
-import java.nio.channels.SocketChannel;
-
-import org.apache.log4j.Level;
-import org.apache.log4j.Logger;
-
-import voldemort.VoldemortException;
-import voldemort.client.protocol.RequestFormatType;
-import voldemort.server.protocol.RequestHandler;
-import voldemort.server.protocol.RequestHandlerFactory;
-import voldemort.server.protocol.StreamRequestHandler;
-import voldemort.server.protocol.StreamRequestHandler.StreamRequestDirection;
-import voldemort.server.protocol.StreamRequestHandler.StreamRequestHandlerState;
-import voldemort.utils.ByteBufferBackedInputStream;
-import voldemort.utils.ByteBufferBackedOutputStream;
-import voldemort.utils.ByteUtils;
-import voldemort.utils.Timer;
-
-/**
- * AsyncRequestHandler manages a Selector, SocketChannel, and RequestHandler
- * implementation. At the point that the run method is invoked, the Selector
- * with which the (socket) Channel has been registered has notified us that the
- * socket has data to read or write.
- * <p/>
- * The bulk of the complexity in this class surrounds partial reads and writes,
- * as well as determining when all the data needed for the request has been
- * read.
- * 
- * 
- * @see voldemort.server.protocol.RequestHandler
- */
-
-public class AsyncRequestHandler {
-
-    private Timer timer;
-
-    private final SelectorManager manager;
-
-    private final SocketChannel socketChannel;
-
-    private final RequestHandlerFactory requestHandlerFactory;
-
-    private final int socketBufferSize;
-
-    private final int resizeThreshold;
-
-    private final ByteBufferBackedInputStream inputStream;
-
-    private final ByteBufferBackedOutputStream outputStream;
-
-    private RequestHandler requestHandler;
-    private long readCompletedTime;
-
-    private StreamRequestHandler streamRequestHandler;
-
-    private final Logger logger = Logger.getLogger(getClass());
-
-    public AsyncRequestHandler(SelectorManager manager,
-                               SocketChannel socketChannel,
-                               RequestHandlerFactory requestHandlerFactory,
-                               int socketBufferSize) {
-        this.manager = manager;
-        this.socketChannel = socketChannel;
-        this.requestHandlerFactory = requestHandlerFactory;
-        this.socketBufferSize = socketBufferSize;
-        this.resizeThreshold = socketBufferSize * 2; // This is arbitrary...
-
-        inputStream = new ByteBufferBackedInputStream(ByteBuffer.allocate(socketBufferSize));
-        outputStream = new ByteBufferBackedOutputStream(ByteBuffer.allocate(socketBufferSize));
-
-        if(logger.isInfoEnabled())
-            logger.info("Accepting remote connection from "
-                        + socketChannel.socket().getRemoteSocketAddress());
-        timer = new Timer(socketChannel.socket().getRemoteSocketAddress().toString(), 1000);
-    }
-
-    @Override
-    protected void finalize() throws Throwable {
-        outputStream.close();
-        inputStream.close();
-        super.finalize();
-    }
-
-    public void reset(long time) {
-        timer.reset(time);
-    }
-
-    public SocketAddress getRemoteSocketAddress() {
-        return socketChannel.socket().getRemoteSocketAddress();
-    }
-
-    public long getReceivedTime() {
-        return this.readCompletedTime;
-    }
-
-    public SocketChannel getSocketChannel() {
-        return socketChannel;
-    }
-
-    public boolean isInitialized() {
-        return requestHandler != null;
-    }
-
-    public void run() {
-        try {
-            StreamRequestHandlerState state = handleRequest();
-            if(state == StreamRequestHandlerState.COMPLETE
-               || state == StreamRequestHandlerState.WRITING) {
-                state = this.write();
-                if(state == StreamRequestHandlerState.WRITING) {
-                    manager.markForWrite(this.socketChannel);
-                } else if(state == StreamRequestHandlerState.COMPLETE) {
-                    manager.markForRead(this.socketChannel);
-                }
-            } else if(state == StreamRequestHandlerState.READING
-                      || state == StreamRequestHandlerState.INCOMPLETE_READ) {
-                manager.markForRead(this.socketChannel);
-            }
-        } catch(ClosedByInterruptException e) {
-            close();
-        } catch(CancelledKeyException e) {
-            close();
-        } catch(EOFException e) {
-            close();
-        } catch(Throwable t) {
-            if(logger.isEnabledFor(Level.ERROR))
-                logger.error(t.getMessage(), t);
-            close();
-        }
-    }
-
-    public StreamRequestHandlerState read() throws IOException {
-        int count = 0;
-
-        timer.checkpoint("Reading");
-        readCompletedTime = 0;
-        ByteBuffer inputBuffer = inputStream.getBuffer();
-        if((count = socketChannel.read(inputBuffer)) == -1)
-            throw new EOFException("EOF for " + getRemoteSocketAddress());
-
-        if(logger.isTraceEnabled())
-            traceInputBufferState(inputBuffer, "Read " + count + " bytes");
-
-        if(count == 0) {
-            return StreamRequestHandlerState.INCOMPLETE_READ;
-        }
-        // Take note of the position after we read the bytes. We'll need it in
-        // case of incomplete reads later on down the method.
-        final int position = inputBuffer.position();
-
-        // Flip the buffer, set our limit to the current position and then set
-        // the position to 0 in preparation for reading in the RequestHandler.
-        inputBuffer.flip();
-
-        // We have to do this on the first request as we don't know the protocol
-        // yet.
-        // We have to do this on the first request.
-        if(requestHandler == null) {
-            this.readCompletedTime = System.currentTimeMillis();
-            return StreamRequestHandlerState.READING;
-        } else if(this.streamRequestHandler != null) {
-            StreamRequestHandlerState state = getStreamRequestHandlerState();
-            if(state != StreamRequestHandlerState.INCOMPLETE_READ) {
-                this.readCompletedTime = System.currentTimeMillis();
-            }
-            return state;
-        } else if(requestHandler.isCompleteRequest(inputBuffer)) {
-            this.readCompletedTime = System.currentTimeMillis();
-            return StreamRequestHandlerState.READING;
-        } else {
-            // Ouch - we're missing some data for a full request, so handle that
-            // and return.
-            handleIncompleteRequest(inputBuffer, position);
-            return StreamRequestHandlerState.INCOMPLETE_READ;
-        }
-    }
-
-    private StreamRequestHandlerState getStreamRequestHandlerState() {
-        try {
-            DataInputStream dataInputStream = new DataInputStream(inputStream);
-            StreamRequestHandlerState state = streamRequestHandler.getRequestState(dataInputStream);
-            return state;
-        } catch(IOException e) {
-            return StreamRequestHandlerState.INCOMPLETE_READ;
-        }
-    }
-
-    public StreamRequestHandlerState handleRequest() {
-        try {
-            timer.checkpoint("Handling Request");
-            if(this.requestHandler == null) {
-                return initRequestHandler();
-            } else if(this.streamRequestHandler != null) {
-                // We're continuing an existing streaming request from our last
-                // pass
-                // through. So handle it and return.
-                // In the case of a StreamRequestHandler, we handle that
-                // separately (attempting to process multiple "segments").
-                StreamRequestHandlerState state = handleStreamRequest();
-                return state;
-            } else {
-                // If we have the full request, flip the buffer for reading
-                // and execute the request
-                ByteBuffer inputBuffer = inputStream.getBuffer();
-                inputBuffer.rewind();
-
-                if(logger.isDebugEnabled())
-                    logger.debug("Starting execution for " + getRemoteSocketAddress());
-
-                streamRequestHandler = requestHandler.handleRequest(new DataInputStream(inputStream),
-                                                                    new DataOutputStream(outputStream));
-                timer.checkpoint("Handled Request");
-                if(streamRequestHandler != null) {
-                    // In the case of a StreamRequestHandler, we handle that
-                    // separately (attempting to process multiple "segments").
-                    StreamRequestHandlerState state = handleStreamRequest();
-                    return state;
-                }
-                if(logger.isDebugEnabled())
-                    logger.debug("Finished execution for " + getRemoteSocketAddress());
-                // We've written to the buffer in the handleRequest
-                // invocation,so
-                // we're done with the input and can reset/resize, flip the
-                // output
-                // buffer, and let the Selector know we're ready to write.
-                resetInputBuffer();
-            }
-            outputStream.getBuffer().flip();
-            return StreamRequestHandlerState.COMPLETE;
-        } catch(Throwable t) {
-            if(logger.isEnabledFor(Level.ERROR))
-                logger.error(t.getMessage(), t);
-            return null;
-        }
-    }
-
-    public StreamRequestHandlerState write() throws IOException {
-        StreamRequestHandlerState state = writeBuffer();
-        if(state == StreamRequestHandlerState.COMPLETE) {
-            timer.completed(logger);
-            if(streamRequestHandler != null
-               && streamRequestHandler.getDirection() == StreamRequestDirection.WRITING) {
-                // In the case of streaming writes, it's possible we can process
-                // another segment of the stream. We process streaming writes
-                // this
-                // way because there won't be any other notification for us to
-                // do
-                // work as we won't be notified via reads.
-                if(logger.isTraceEnabled())
-                    logger.trace("Request is streaming for " + getRemoteSocketAddress());
-                StreamRequestHandlerState completed = handleStreamRequest();
-                if(completed == null) {
-                    // Ignore the state of the stream request (except on error)
-                    // as
-                    // we need to send the last bunch out
-                    // on the next pass
-                    return null;
-                }
-                state = StreamRequestHandlerState.WRITING;
-            }
-        }
-        return state;
-    }
-
-    public StreamRequestHandlerState writeBuffer() throws IOException {
-        ByteBuffer outputBuffer = outputStream.getBuffer();
-        if(outputBuffer.hasRemaining()) {
-            // If we have data, write what we can now...
-            int count = socketChannel.write(outputBuffer);
-            timer.checkpoint("Wrote " + count + " bytes");
-            if(logger.isTraceEnabled()) {
-                logger.trace("Wrote " + count + " bytes, remaining: " + outputBuffer.remaining()
-                             + " for " + getRemoteSocketAddress());
-            }
-        } else if(logger.isTraceEnabled()) {
-            logger.trace("Wrote no bytes for " + getRemoteSocketAddress());
-        }
-        // If there's more to write but we didn't write it, we'll take that to
-        // mean that we're done here. We don't clear or reset anything. We leave
-        // our buffer state where it is and try our luck next time.
-        if(outputBuffer.hasRemaining()) {
-            return StreamRequestHandlerState.WRITING;
-        } else {
-            // If we don't have anything else to write, that means we're done
-            // with the request! So clear the buffers (resizing if necessary).
-            if(outputBuffer.capacity() >= resizeThreshold) {
-                outputStream.setBuffer(ByteBuffer.allocate(socketBufferSize));
-            } else {
-                outputBuffer.clear();
-            }
-            return StreamRequestHandlerState.COMPLETE;
-        }
-    }
-
-    private StreamRequestHandlerState handleStreamRequest() throws IOException {
-        // You are not expected to understand this.
-        DataInputStream dataInputStream = new DataInputStream(inputStream);
-        DataOutputStream dataOutputStream = new DataOutputStream(outputStream);
-
-        // We need to keep track of the last known starting index *before* we
-        // attempt to service the next segment. This is needed in case of
-        // partial reads so that we can revert back to this point.
-        int preRequestPosition = inputStream.getBuffer().position();
-
-        StreamRequestHandlerState state = handleStreamRequestInternal(dataInputStream,
-                                                                      dataOutputStream);
-
-        if(state == StreamRequestHandlerState.READING) {
-            // We've read our request and handled one segment, but we aren't
-            // ready to write anything just yet as we're streaming reads from
-            // the client. So let's keep executing segments as much as we can
-            // until we're no longer reading anything.
-            do {
-                preRequestPosition = inputStream.getBuffer().position();
-                state = handleStreamRequestInternal(dataInputStream, dataOutputStream);
-            } while(state == StreamRequestHandlerState.READING);
-        } else if(state == StreamRequestHandlerState.WRITING) {
-            // We've read our request and written one segment, but we're still
-            // ready to stream writes to the client. So let's keep executing
-            // segments as much as we can until we're there's nothing more to do
-            // or until we blow past our buffer.
-            do {
-                state = handleStreamRequestInternal(dataInputStream, dataOutputStream);
-            } while(state == StreamRequestHandlerState.WRITING && !outputStream.wasExpanded());
-
-            if(state != StreamRequestHandlerState.COMPLETE) {
-                // We've read our request and are ready to start streaming
-                // writes to the client.
-                prepareOutputBuffer();
-            }
-        }
-
-        if(state == null) {
-            // We got an error...
-        } else if(state == StreamRequestHandlerState.INCOMPLETE_READ) {
-            ByteBuffer inputBuffer = inputStream.getBuffer();
-            // We need the data that's in there so far and aren't ready to write
-            // anything out yet, so don't clear the input buffer or signal that
-            // we're ready to write. But we do want to compact the buffer as we
-            // don't want it to trigger an increase in the buffer if we don't
-            // need to do so.
-
-            // We need to do the following steps...
-            //
-            // a) ...figure out where we are in the buffer...
-            int currentPosition = inputBuffer.position();
-
-            // b) ...position ourselves at the start of the incomplete
-            // "segment"...
-            inputBuffer.position(preRequestPosition);
-
-            // c) ...then copy the data starting from preRequestPosition's data
-            // is at index 0...
-            inputBuffer.compact();
-
-            // d) ...and reset the position to be ready for the rest of the
-            // reads and the limit to allow more data.
-            handleIncompleteRequest(inputBuffer, currentPosition - preRequestPosition);
-        } else if(state == StreamRequestHandlerState.COMPLETE) {
-            streamRequestHandler.close(dataOutputStream);
-            streamRequestHandler = null;
-
-            // Treat this as a normal request. Assume that all completed
-            // requests want to write something back to the client.
-            prepareOutputBuffer();
-        }
-        return state;
-    }
-
-    private StreamRequestHandlerState handleStreamRequestInternal(DataInputStream dataInputStream,
-                                                                  DataOutputStream dataOutputStream)
-            throws IOException {
-        StreamRequestHandlerState state = null;
-
-        try {
-            if(logger.isTraceEnabled())
-                traceInputBufferState(inputStream.getBuffer(), "Before streaming request handler");
-
-            state = streamRequestHandler.handleRequest(dataInputStream, dataOutputStream);
-
-            if(logger.isTraceEnabled())
-                traceInputBufferState(inputStream.getBuffer(), "After streaming request handler");
-        } catch(Exception e) {
-            if(logger.isEnabledFor(Level.WARN))
-                logger.warn(e.getMessage(), e);
-
-            VoldemortException error = (e instanceof VoldemortException) ? (VoldemortException) e
-                                                                        : new VoldemortException(e);
-            streamRequestHandler.handleError(dataOutputStream, error);
-            streamRequestHandler.close(dataOutputStream);
-            streamRequestHandler = null;
-
-            resetInputBuffer();
-            close();
-        }
-
-        return state;
-    }
-
-    private void resetInputBuffer() {
-        ByteBuffer inputBuffer = inputStream.getBuffer();
-        if(logger.isTraceEnabled())
-            traceInputBufferState(inputBuffer, "About to clear read buffer");
-
-        if(inputBuffer.capacity() >= resizeThreshold) {
-            inputStream.setBuffer(ByteBuffer.allocate(socketBufferSize));
-        } else {
-            inputBuffer.clear();
-        }
-    }
-
-    /**
-     * Flips the output buffer, and lets the Selector know we're ready to write.
-     * 
-     * @param selectionKey
-     */
-    private void prepareOutputBuffer() {
-        resetInputBuffer();
-
-        outputStream.getBuffer().flip();
-    }
-
-    private void handleIncompleteRequest(ByteBuffer inputBuffer, int newPosition) {
-        if(logger.isTraceEnabled())
-            traceInputBufferState(inputBuffer, "Incomplete read request detected, before update");
-
-        inputBuffer.position(newPosition);
-        inputBuffer.limit(inputBuffer.capacity());
-
-        if(logger.isTraceEnabled())
-            traceInputBufferState(inputBuffer, "Incomplete read request detected, after update");
-
-        if(!inputBuffer.hasRemaining()) {
-            // We haven't read all the data needed for the request AND we
-            // don't have enough data in our buffer. So expand it. Note:
-            // doubling the current buffer size is arbitrary.
-            inputStream.setBuffer(ByteUtils.expand(inputBuffer, inputBuffer.capacity() * 2));
-
-            if(logger.isTraceEnabled())
-                traceInputBufferState(inputStream.getBuffer(), "Expanded input buffer");
-        }
-    }
-
-    public void close() {
-        manager.markForClose(socketChannel);
-        if(logger.isInfoEnabled())
-            logger.info("Closing remote connection from "
-                        + socketChannel.socket().getRemoteSocketAddress());
-
-        try {
-            socketChannel.socket().close();
-        } catch(IOException e) {
-            if(logger.isEnabledFor(Level.WARN))
-                logger.warn(e.getMessage(), e);
-        }
-
-        try {
-            socketChannel.close();
-        } catch(IOException e) {
-            if(logger.isEnabledFor(Level.WARN))
-                logger.warn(e.getMessage(), e);
-        }
-
-    }
-
-    /**
-     * Returns true if the request should continue.
-     * 
-     * @return
-     */
-    private StreamRequestHandlerState initRequestHandler() {
-        ByteBuffer inputBuffer = inputStream.getBuffer();
-        int remaining = inputBuffer.remaining();
-
-        // Don't have enough bytes to determine the protocol yet...
-        if(remaining < 3)
-            return StreamRequestHandlerState.INCOMPLETE_READ;
-
-        byte[] protoBytes = { inputBuffer.get(0), inputBuffer.get(1) };
-        byte[] versionBytes = { inputBuffer.get(2) };
-
-        try {
-            String proto = ByteUtils.getString(protoBytes, "UTF-8");
-            int version = Integer.parseInt(ByteUtils.getString(versionBytes, "UTF-8"));
-            RequestFormatType requestFormatType = RequestFormatType.fromCode(proto, version);
-            requestHandler = requestHandlerFactory.getRequestHandler(requestFormatType);
-
-            if(logger.isInfoEnabled())
-                logger.info("Protocol negotiated for " + getRemoteSocketAddress() + ": "
-                            + requestFormatType.getDisplayName());
-
-            // The protocol negotiation is the first request, so respond by
-            // sticking the bytes in the output buffer, signaling the Selector,
-            // and returning false to denote no further processing is needed.
-            if(requestFormatType.getVersion() == version) {
-                outputStream.getBuffer().put(ByteUtils.getBytes("ok", "UTF-8"));
-            } else {
-                outputStream.getBuffer()
-                            .put(ByteUtils.getBytes(requestFormatType.getVersionAsString(), "UTF-8"));
-            }
-            prepareOutputBuffer();
-
-            return StreamRequestHandlerState.COMPLETE;
-        } catch(IllegalArgumentException e) {
-            outputStream.getBuffer().put(ByteUtils.getBytes("no", "UTF-8"));
-            prepareOutputBuffer();
-            return StreamRequestHandlerState.COMPLETE;
-        }
-    }
-
-    private void traceInputBufferState(ByteBuffer buffer, String preamble) {
-        logger.trace(preamble + " - position: " + buffer.position() + ", limit: " + buffer.limit()
-                     + ", remaining: " + buffer.remaining() + ", capacity: " + buffer.capacity()
-                     + " - for " + getRemoteSocketAddress());
-    }
-}
-=======
 /*
  * Copyright 2009 Mustard Grain, Inc., 2009-2010 LinkedIn, Inc.
  * 
@@ -878,5 +335,4 @@
         }
     }
 
-}
->>>>>>> a24eb465
+}