<<<<<<< HEAD
/*
 * Copyright 2009-2010 Mustard Grain, Inc., LinkedIn, Inc.
 * 
 * Licensed under the Apache License, Version 2.0 (the "License"); you may not
 * use this file except in compliance with the License. You may obtain a copy of
 * the License at
 * 
 * http://www.apache.org/licenses/LICENSE-2.0
 * 
 * Unless required by applicable law or agreed to in writing, software
 * distributed under the License is distributed on an "AS IS" BASIS, WITHOUT
 * WARRANTIES OR CONDITIONS OF ANY KIND, either express or implied. See the
 * License for the specific language governing permissions and limitations under
 * the License.
 */

package voldemort.cluster.failuredetector;

import java.util.HashMap;
import java.util.Map;

import voldemort.VoldemortException;
import voldemort.cluster.Node;
import voldemort.server.RequestRoutingType;
import voldemort.server.StoreRepository;
import voldemort.server.VoldemortConfig;
import voldemort.store.Store;
import voldemort.store.UnreachableStoreException;
import voldemort.store.async.AsyncUtils;
import voldemort.store.metadata.MetadataStore;
import voldemort.store.socket.SocketStore;
import voldemort.store.socket.SocketStoreFactory;
import voldemort.utils.ByteArray;
import voldemort.utils.Utils;

/**
 * ServerStoreVerifier is used to verify store connectivity for a server
 * environment. The node->store mapping is not known at the early point in the
 * client lifecycle that it can be provided, so it is performed on demand using
 * the {@link StoreRepository}.
 */

public class ServerStoreVerifier implements StoreVerifier {

    private final SocketStoreFactory storeFactory;

    private final MetadataStore metadataStore;

    private final VoldemortConfig voldemortConfig;

    private final Map<Integer, Store<ByteArray, byte[]>> stores;

    public ServerStoreVerifier(SocketStoreFactory storeFactory,
                               MetadataStore metadataStore,
                               VoldemortConfig voldemortConfig) {
        this.storeFactory = Utils.notNull(storeFactory);
        this.metadataStore = Utils.notNull(metadataStore);
        this.voldemortConfig = Utils.notNull(voldemortConfig);
        stores = new HashMap<Integer, Store<ByteArray, byte[]>>();
    }

    public void verifyStore(Node node) throws UnreachableStoreException, VoldemortException {
        Store<ByteArray, byte[]> store = null;

        if(node.getId() == voldemortConfig.getNodeId()) {
            store = metadataStore;
        } else {
            synchronized(stores) {
                store = stores.get(node.getId());

                if(store == null) {
                    SocketStore socketStore = storeFactory.create(MetadataStore.METADATA_STORE_NAME,
                                                                  node.getHost(),
                                                                  node.getSocketPort(),
                                                                  voldemortConfig.getRequestFormatType(),
                                                                  RequestRoutingType.NORMAL);
                    store = AsyncUtils.asStore(socketStore);
                    stores.put(node.getId(), store);
                }
            }
        }

        store.get(KEY);
    }

}
=======
/*
 * Copyright 2009-2010 Mustard Grain, Inc., LinkedIn, Inc.
 * 
 * Licensed under the Apache License, Version 2.0 (the "License"); you may not
 * use this file except in compliance with the License. You may obtain a copy of
 * the License at
 * 
 * http://www.apache.org/licenses/LICENSE-2.0
 * 
 * Unless required by applicable law or agreed to in writing, software
 * distributed under the License is distributed on an "AS IS" BASIS, WITHOUT
 * WARRANTIES OR CONDITIONS OF ANY KIND, either express or implied. See the
 * License for the specific language governing permissions and limitations under
 * the License.
 */

package voldemort.cluster.failuredetector;

import java.util.HashMap;
import java.util.Map;

import voldemort.VoldemortException;
import voldemort.cluster.Node;
import voldemort.server.RequestRoutingType;
import voldemort.server.StoreRepository;
import voldemort.server.VoldemortConfig;
import voldemort.store.Store;
import voldemort.store.UnreachableStoreException;
import voldemort.store.metadata.MetadataStore;
import voldemort.store.socket.SocketStoreFactory;
import voldemort.utils.ByteArray;
import voldemort.utils.Utils;

/**
 * ServerStoreVerifier is used to verify store connectivity for a server
 * environment. The node->store mapping is not known at the early point in the
 * client lifecycle that it can be provided, so it is performed on demand using
 * the {@link StoreRepository}.
 */

public class ServerStoreVerifier implements StoreVerifier {

    private final SocketStoreFactory storeFactory;

    private final MetadataStore metadataStore;

    private final VoldemortConfig voldemortConfig;

    private final Map<Integer, Store<ByteArray, byte[], byte[]>> stores;

    public ServerStoreVerifier(SocketStoreFactory storeFactory,
                               MetadataStore metadataStore,
                               VoldemortConfig voldemortConfig) {
        this.storeFactory = Utils.notNull(storeFactory);
        this.metadataStore = Utils.notNull(metadataStore);
        this.voldemortConfig = Utils.notNull(voldemortConfig);
        stores = new HashMap<Integer, Store<ByteArray, byte[], byte[]>>();
    }

    public void verifyStore(Node node) throws UnreachableStoreException, VoldemortException {
        Store<ByteArray, byte[], byte[]> store = null;

        if(node.getId() == voldemortConfig.getNodeId()) {
            store = metadataStore;
        } else {
            synchronized(stores) {
                store = stores.get(node.getId());

                if(store == null) {
                    store = storeFactory.create(MetadataStore.METADATA_STORE_NAME,
                                                node.getHost(),
                                                node.getSocketPort(),
                                                voldemortConfig.getRequestFormatType(),
                                                RequestRoutingType.NORMAL);
                    stores.put(node.getId(), store);
                }
            }
        }

        store.get(KEY, null);
    }

}
>>>>>>> 06be27c2
<|MERGE_RESOLUTION|>--- conflicted
+++ resolved
@@ -1,172 +1,85 @@
-<<<<<<< HEAD
-/*
- * Copyright 2009-2010 Mustard Grain, Inc., LinkedIn, Inc.
- * 
- * Licensed under the Apache License, Version 2.0 (the "License"); you may not
- * use this file except in compliance with the License. You may obtain a copy of
- * the License at
- * 
- * http://www.apache.org/licenses/LICENSE-2.0
- * 
- * Unless required by applicable law or agreed to in writing, software
- * distributed under the License is distributed on an "AS IS" BASIS, WITHOUT
- * WARRANTIES OR CONDITIONS OF ANY KIND, either express or implied. See the
- * License for the specific language governing permissions and limitations under
- * the License.
- */
-
-package voldemort.cluster.failuredetector;
-
-import java.util.HashMap;
-import java.util.Map;
-
-import voldemort.VoldemortException;
-import voldemort.cluster.Node;
-import voldemort.server.RequestRoutingType;
-import voldemort.server.StoreRepository;
-import voldemort.server.VoldemortConfig;
-import voldemort.store.Store;
-import voldemort.store.UnreachableStoreException;
-import voldemort.store.async.AsyncUtils;
-import voldemort.store.metadata.MetadataStore;
-import voldemort.store.socket.SocketStore;
-import voldemort.store.socket.SocketStoreFactory;
-import voldemort.utils.ByteArray;
-import voldemort.utils.Utils;
-
-/**
- * ServerStoreVerifier is used to verify store connectivity for a server
- * environment. The node->store mapping is not known at the early point in the
- * client lifecycle that it can be provided, so it is performed on demand using
- * the {@link StoreRepository}.
- */
-
-public class ServerStoreVerifier implements StoreVerifier {
-
-    private final SocketStoreFactory storeFactory;
-
-    private final MetadataStore metadataStore;
-
-    private final VoldemortConfig voldemortConfig;
-
-    private final Map<Integer, Store<ByteArray, byte[]>> stores;
-
-    public ServerStoreVerifier(SocketStoreFactory storeFactory,
-                               MetadataStore metadataStore,
-                               VoldemortConfig voldemortConfig) {
-        this.storeFactory = Utils.notNull(storeFactory);
-        this.metadataStore = Utils.notNull(metadataStore);
-        this.voldemortConfig = Utils.notNull(voldemortConfig);
-        stores = new HashMap<Integer, Store<ByteArray, byte[]>>();
-    }
-
-    public void verifyStore(Node node) throws UnreachableStoreException, VoldemortException {
-        Store<ByteArray, byte[]> store = null;
-
-        if(node.getId() == voldemortConfig.getNodeId()) {
-            store = metadataStore;
-        } else {
-            synchronized(stores) {
-                store = stores.get(node.getId());
-
-                if(store == null) {
-                    SocketStore socketStore = storeFactory.create(MetadataStore.METADATA_STORE_NAME,
-                                                                  node.getHost(),
-                                                                  node.getSocketPort(),
-                                                                  voldemortConfig.getRequestFormatType(),
-                                                                  RequestRoutingType.NORMAL);
-                    store = AsyncUtils.asStore(socketStore);
-                    stores.put(node.getId(), store);
-                }
-            }
-        }
-
-        store.get(KEY);
-    }
-
-}
-=======
-/*
- * Copyright 2009-2010 Mustard Grain, Inc., LinkedIn, Inc.
- * 
- * Licensed under the Apache License, Version 2.0 (the "License"); you may not
- * use this file except in compliance with the License. You may obtain a copy of
- * the License at
- * 
- * http://www.apache.org/licenses/LICENSE-2.0
- * 
- * Unless required by applicable law or agreed to in writing, software
- * distributed under the License is distributed on an "AS IS" BASIS, WITHOUT
- * WARRANTIES OR CONDITIONS OF ANY KIND, either express or implied. See the
- * License for the specific language governing permissions and limitations under
- * the License.
- */
-
-package voldemort.cluster.failuredetector;
-
-import java.util.HashMap;
-import java.util.Map;
-
-import voldemort.VoldemortException;
-import voldemort.cluster.Node;
-import voldemort.server.RequestRoutingType;
-import voldemort.server.StoreRepository;
-import voldemort.server.VoldemortConfig;
-import voldemort.store.Store;
-import voldemort.store.UnreachableStoreException;
-import voldemort.store.metadata.MetadataStore;
-import voldemort.store.socket.SocketStoreFactory;
-import voldemort.utils.ByteArray;
-import voldemort.utils.Utils;
-
-/**
- * ServerStoreVerifier is used to verify store connectivity for a server
- * environment. The node->store mapping is not known at the early point in the
- * client lifecycle that it can be provided, so it is performed on demand using
- * the {@link StoreRepository}.
- */
-
-public class ServerStoreVerifier implements StoreVerifier {
-
-    private final SocketStoreFactory storeFactory;
-
-    private final MetadataStore metadataStore;
-
-    private final VoldemortConfig voldemortConfig;
-
-    private final Map<Integer, Store<ByteArray, byte[], byte[]>> stores;
-
-    public ServerStoreVerifier(SocketStoreFactory storeFactory,
-                               MetadataStore metadataStore,
-                               VoldemortConfig voldemortConfig) {
-        this.storeFactory = Utils.notNull(storeFactory);
-        this.metadataStore = Utils.notNull(metadataStore);
-        this.voldemortConfig = Utils.notNull(voldemortConfig);
-        stores = new HashMap<Integer, Store<ByteArray, byte[], byte[]>>();
-    }
-
-    public void verifyStore(Node node) throws UnreachableStoreException, VoldemortException {
-        Store<ByteArray, byte[], byte[]> store = null;
-
-        if(node.getId() == voldemortConfig.getNodeId()) {
-            store = metadataStore;
-        } else {
-            synchronized(stores) {
-                store = stores.get(node.getId());
-
-                if(store == null) {
-                    store = storeFactory.create(MetadataStore.METADATA_STORE_NAME,
-                                                node.getHost(),
-                                                node.getSocketPort(),
-                                                voldemortConfig.getRequestFormatType(),
-                                                RequestRoutingType.NORMAL);
-                    stores.put(node.getId(), store);
-                }
-            }
-        }
-
-        store.get(KEY, null);
-    }
-
-}
->>>>>>> 06be27c2
+/*
+ * Copyright 2009-2010 Mustard Grain, Inc., LinkedIn, Inc.
+ * 
+ * Licensed under the Apache License, Version 2.0 (the "License"); you may not
+ * use this file except in compliance with the License. You may obtain a copy of
+ * the License at
+ * 
+ * http://www.apache.org/licenses/LICENSE-2.0
+ * 
+ * Unless required by applicable law or agreed to in writing, software
+ * distributed under the License is distributed on an "AS IS" BASIS, WITHOUT
+ * WARRANTIES OR CONDITIONS OF ANY KIND, either express or implied. See the
+ * License for the specific language governing permissions and limitations under
+ * the License.
+ */
+
+package voldemort.cluster.failuredetector;
+
+import java.util.HashMap;
+import java.util.Map;
+
+import voldemort.VoldemortException;
+import voldemort.cluster.Node;
+import voldemort.server.RequestRoutingType;
+import voldemort.server.StoreRepository;
+import voldemort.server.VoldemortConfig;
+import voldemort.store.Store;
+import voldemort.store.UnreachableStoreException;
+import voldemort.store.async.AsyncUtils;
+import voldemort.store.metadata.MetadataStore;
+import voldemort.store.socket.SocketStore;
+import voldemort.store.socket.SocketStoreFactory;
+import voldemort.utils.ByteArray;
+import voldemort.utils.Utils;
+
+/**
+ * ServerStoreVerifier is used to verify store connectivity for a server
+ * environment. The node->store mapping is not known at the early point in the
+ * client lifecycle that it can be provided, so it is performed on demand using
+ * the {@link StoreRepository}.
+ */
+
+public class ServerStoreVerifier implements StoreVerifier {
+
+    private final SocketStoreFactory storeFactory;
+
+    private final MetadataStore metadataStore;
+
+    private final VoldemortConfig voldemortConfig;
+
+    private final Map<Integer, Store<ByteArray, byte[], byte[]>> stores;
+
+    public ServerStoreVerifier(SocketStoreFactory storeFactory,
+                               MetadataStore metadataStore,
+                               VoldemortConfig voldemortConfig) {
+        this.storeFactory = Utils.notNull(storeFactory);
+        this.metadataStore = Utils.notNull(metadataStore);
+        this.voldemortConfig = Utils.notNull(voldemortConfig);
+        stores = new HashMap<Integer, Store<ByteArray, byte[], byte[]>>();
+    }
+
+    public void verifyStore(Node node) throws UnreachableStoreException, VoldemortException {
+        Store<ByteArray, byte[], byte[]> store = null;
+
+        if(node.getId() == voldemortConfig.getNodeId()) {
+            store = metadataStore;
+        } else {
+            synchronized(stores) {
+                store = stores.get(node.getId());
+
+                if(store == null) {
+                    SocketStore socketStore = storeFactory.create(MetadataStore.METADATA_STORE_NAME,
+                                                                  node.getHost(),
+                                                                  node.getSocketPort(),
+                                                                  voldemortConfig.getRequestFormatType(),
+                                                                  RequestRoutingType.NORMAL);
+                    store = AsyncUtils.asStore(socketStore);
+                    stores.put(node.getId(), store);
+                }
+            }
+        }
+
+        store.get(KEY, null);
+    }
+}