--- conflicted
+++ resolved
@@ -1,113 +1,55 @@
-<<<<<<< HEAD
-/*
- * Copyright 2009 Mustard Grain, Inc.
- * 
- * Licensed under the Apache License, Version 2.0 (the "License"); you may not
- * use this file except in compliance with the License. You may obtain a copy of
- * the License at
- * 
- * http://www.apache.org/licenses/LICENSE-2.0
- * 
- * Unless required by applicable law or agreed to in writing, software
- * distributed under the License is distributed on an "AS IS" BASIS, WITHOUT
- * WARRANTIES OR CONDITIONS OF ANY KIND, either express or implied. See the
- * License for the specific language governing permissions and limitations under
- * the License.
- */
-
-package voldemort.cluster.failuredetector;
-
-import java.util.Map;
-
-import voldemort.VoldemortException;
-import voldemort.cluster.Node;
-import voldemort.store.Store;
-import voldemort.store.UnreachableStoreException;
-
-/**
- * BasicStoreVerifier is used to test Node->Store mappings when the mappings are
- * already present at the time of FailureDetector implementation creation. This
- * is usually (always) in the case of tests rather than running "live."
- * 
- */
-
-public class BasicStoreVerifier<K, V> implements StoreVerifier {
-
-    private final Map<Integer, Store<K, V>> stores;
-
-    private final K key;
-
-    public BasicStoreVerifier(Map<Integer, Store<K, V>> stores, K key) {
-        this.stores = stores;
-        this.key = key;
-    }
-
-    public void verifyStore(Node node) throws UnreachableStoreException, VoldemortException {
-        Store<K, V> store = stores.get(node.getId());
-
-        if(store == null)
-            throw new VoldemortException("Node " + node.getId()
-                                         + " store is null; cannot determine node availability");
-
-        // This is our test.
-        store.get(key);
-    }
-
-}
-=======
-/*
- * Copyright 2009 Mustard Grain, Inc.
- * 
- * Licensed under the Apache License, Version 2.0 (the "License"); you may not
- * use this file except in compliance with the License. You may obtain a copy of
- * the License at
- * 
- * http://www.apache.org/licenses/LICENSE-2.0
- * 
- * Unless required by applicable law or agreed to in writing, software
- * distributed under the License is distributed on an "AS IS" BASIS, WITHOUT
- * WARRANTIES OR CONDITIONS OF ANY KIND, either express or implied. See the
- * License for the specific language governing permissions and limitations under
- * the License.
- */
-
-package voldemort.cluster.failuredetector;
-
-import java.util.Map;
-
-import voldemort.VoldemortException;
-import voldemort.cluster.Node;
-import voldemort.store.Store;
-import voldemort.store.UnreachableStoreException;
-
-/**
- * BasicStoreVerifier is used to test Node->Store mappings when the mappings are
- * already present at the time of FailureDetector implementation creation. This
- * is usually (always) in the case of tests rather than running "live."
- * 
- */
-
-public class BasicStoreVerifier<K, V, T> implements StoreVerifier {
-
-    private final Map<Integer, Store<K, V, T>> stores;
-
-    private final K key;
-
-    public BasicStoreVerifier(Map<Integer, Store<K, V, T>> stores, K key) {
-        this.stores = stores;
-        this.key = key;
-    }
-
-    public void verifyStore(Node node) throws UnreachableStoreException, VoldemortException {
-        Store<K, V, T> store = stores.get(node.getId());
-
-        if(store == null)
-            throw new VoldemortException("Node " + node.getId()
-                                         + " store is null; cannot determine node availability");
-
-        // This is our test.
-        store.get(key, null);
-    }
-
-}
->>>>>>> 06be27c2
+/*
+ * Copyright 2009 Mustard Grain, Inc.
+ * 
+ * Licensed under the Apache License, Version 2.0 (the "License"); you may not
+ * use this file except in compliance with the License. You may obtain a copy of
+ * the License at
+ * 
+ * http://www.apache.org/licenses/LICENSE-2.0
+ * 
+ * Unless required by applicable law or agreed to in writing, software
+ * distributed under the License is distributed on an "AS IS" BASIS, WITHOUT
+ * WARRANTIES OR CONDITIONS OF ANY KIND, either express or implied. See the
+ * License for the specific language governing permissions and limitations under
+ * the License.
+ */
+
+package voldemort.cluster.failuredetector;
+
+import java.util.Map;
+
+import voldemort.VoldemortException;
+import voldemort.cluster.Node;
+import voldemort.store.Store;
+import voldemort.store.UnreachableStoreException;
+
+/**
+ * BasicStoreVerifier is used to test Node->Store mappings when the mappings are
+ * already present at the time of FailureDetector implementation creation. This
+ * is usually (always) in the case of tests rather than running "live."
+ * 
+ */
+
+public class BasicStoreVerifier<K, V, T> implements StoreVerifier {
+
+    private final Map<Integer, ? extends Store<K, V, T>> stores;
+
+    private final K key;
+
+    public BasicStoreVerifier(Map<Integer, ? extends Store<K, V, T>> stores, K key) {
+        this.stores = stores;
+        this.key = key;
+    }
+
+    public void verifyStore(Node node) throws UnreachableStoreException, VoldemortException {
+        Store<K, V, T> store = stores.get(node.getId());
+
+        if(store == null)
+            throw new VoldemortException("Node " + node.getId()
+                                         + " store is null; cannot determine node availability");
+
+        // This is our test.
+        store.get(key, null);
+    }
+
+}