<<<<<<< HEAD
/*
 * Copyright 2009 Mustard Grain, Inc.
 * 
 * Licensed under the Apache License, Version 2.0 (the "License"); you may not
 * use this file except in compliance with the License. You may obtain a copy of
 * the License at
 * 
 * http://www.apache.org/licenses/LICENSE-2.0
 * 
 * Unless required by applicable law or agreed to in writing, software
 * distributed under the License is distributed on an "AS IS" BASIS, WITHOUT
 * WARRANTIES OR CONDITIONS OF ANY KIND, either express or implied. See the
 * License for the specific language governing permissions and limitations under
 * the License.
 */

package voldemort.cluster.failuredetector;

import java.util.HashMap;
import java.util.Map;

import voldemort.VoldemortException;
import voldemort.client.HttpStoreClientFactory;
import voldemort.client.SocketStoreClientFactory;
import voldemort.cluster.Node;
import voldemort.store.Store;
import voldemort.store.UnreachableStoreException;
import voldemort.utils.ByteArray;

/**
 * ClientStoreVerifier is used to test stores in a client environment. The
 * node->store mapping is not known at the early point in the client lifecycle
 * that it can be provided, so it is performed on demand. This class is abstract
 * due to needing to be implemented differently by the known store client
 * implementations {@link SocketStoreClientFactory} and
 * {@link HttpStoreClientFactory}.
 */

public abstract class ClientStoreVerifier implements StoreVerifier {

    private final Map<Integer, Store<ByteArray, byte[]>> stores;

    protected ClientStoreVerifier() {
        stores = new HashMap<Integer, Store<ByteArray, byte[]>>();
    }

    public void verifyStore(Node node) throws UnreachableStoreException, VoldemortException {
        Store<ByteArray, byte[]> store = null;

        synchronized(stores) {
            store = stores.get(node.getId());

            if(store == null) {
                store = getStoreInternal(node);
                stores.put(node.getId(), store);
            }
        }

        store.get(KEY);
    }

    protected abstract Store<ByteArray, byte[]> getStoreInternal(Node node);

}
=======
/*
 * Copyright 2009 Mustard Grain, Inc.
 * 
 * Licensed under the Apache License, Version 2.0 (the "License"); you may not
 * use this file except in compliance with the License. You may obtain a copy of
 * the License at
 * 
 * http://www.apache.org/licenses/LICENSE-2.0
 * 
 * Unless required by applicable law or agreed to in writing, software
 * distributed under the License is distributed on an "AS IS" BASIS, WITHOUT
 * WARRANTIES OR CONDITIONS OF ANY KIND, either express or implied. See the
 * License for the specific language governing permissions and limitations under
 * the License.
 */

package voldemort.cluster.failuredetector;

import java.util.HashMap;
import java.util.Map;

import voldemort.VoldemortException;
import voldemort.client.HttpStoreClientFactory;
import voldemort.client.SocketStoreClientFactory;
import voldemort.cluster.Node;
import voldemort.store.Store;
import voldemort.store.UnreachableStoreException;
import voldemort.utils.ByteArray;

/**
 * ClientStoreVerifier is used to test stores in a client environment. The
 * node->store mapping is not known at the early point in the client lifecycle
 * that it can be provided, so it is performed on demand. This class is abstract
 * due to needing to be implemented differently by the known store client
 * implementations {@link SocketStoreClientFactory} and
 * {@link HttpStoreClientFactory}.
 */

public abstract class ClientStoreVerifier implements StoreVerifier {

    private final Map<Integer, Store<ByteArray, byte[], byte[]>> stores;

    protected ClientStoreVerifier() {
        stores = new HashMap<Integer, Store<ByteArray, byte[], byte[]>>();
    }

    public void verifyStore(Node node) throws UnreachableStoreException, VoldemortException {
        Store<ByteArray, byte[], byte[]> store = null;

        synchronized(stores) {
            store = stores.get(node.getId());

            if(store == null) {
                store = getStoreInternal(node);
                stores.put(node.getId(), store);
            }
        }

        store.get(KEY, null);
    }

    protected abstract Store<ByteArray, byte[], byte[]> getStoreInternal(Node node);

}
>>>>>>> 06be27c2
<|MERGE_RESOLUTION|>--- conflicted
+++ resolved
@@ -1,131 +1,64 @@
-<<<<<<< HEAD
-/*
- * Copyright 2009 Mustard Grain, Inc.
- * 
- * Licensed under the Apache License, Version 2.0 (the "License"); you may not
- * use this file except in compliance with the License. You may obtain a copy of
- * the License at
- * 
- * http://www.apache.org/licenses/LICENSE-2.0
- * 
- * Unless required by applicable law or agreed to in writing, software
- * distributed under the License is distributed on an "AS IS" BASIS, WITHOUT
- * WARRANTIES OR CONDITIONS OF ANY KIND, either express or implied. See the
- * License for the specific language governing permissions and limitations under
- * the License.
- */
-
-package voldemort.cluster.failuredetector;
-
-import java.util.HashMap;
-import java.util.Map;
-
-import voldemort.VoldemortException;
-import voldemort.client.HttpStoreClientFactory;
-import voldemort.client.SocketStoreClientFactory;
-import voldemort.cluster.Node;
-import voldemort.store.Store;
-import voldemort.store.UnreachableStoreException;
-import voldemort.utils.ByteArray;
-
-/**
- * ClientStoreVerifier is used to test stores in a client environment. The
- * node->store mapping is not known at the early point in the client lifecycle
- * that it can be provided, so it is performed on demand. This class is abstract
- * due to needing to be implemented differently by the known store client
- * implementations {@link SocketStoreClientFactory} and
- * {@link HttpStoreClientFactory}.
- */
-
-public abstract class ClientStoreVerifier implements StoreVerifier {
-
-    private final Map<Integer, Store<ByteArray, byte[]>> stores;
-
-    protected ClientStoreVerifier() {
-        stores = new HashMap<Integer, Store<ByteArray, byte[]>>();
-    }
-
-    public void verifyStore(Node node) throws UnreachableStoreException, VoldemortException {
-        Store<ByteArray, byte[]> store = null;
-
-        synchronized(stores) {
-            store = stores.get(node.getId());
-
-            if(store == null) {
-                store = getStoreInternal(node);
-                stores.put(node.getId(), store);
-            }
-        }
-
-        store.get(KEY);
-    }
-
-    protected abstract Store<ByteArray, byte[]> getStoreInternal(Node node);
-
-}
-=======
-/*
- * Copyright 2009 Mustard Grain, Inc.
- * 
- * Licensed under the Apache License, Version 2.0 (the "License"); you may not
- * use this file except in compliance with the License. You may obtain a copy of
- * the License at
- * 
- * http://www.apache.org/licenses/LICENSE-2.0
- * 
- * Unless required by applicable law or agreed to in writing, software
- * distributed under the License is distributed on an "AS IS" BASIS, WITHOUT
- * WARRANTIES OR CONDITIONS OF ANY KIND, either express or implied. See the
- * License for the specific language governing permissions and limitations under
- * the License.
- */
-
-package voldemort.cluster.failuredetector;
-
-import java.util.HashMap;
-import java.util.Map;
-
-import voldemort.VoldemortException;
-import voldemort.client.HttpStoreClientFactory;
-import voldemort.client.SocketStoreClientFactory;
-import voldemort.cluster.Node;
-import voldemort.store.Store;
-import voldemort.store.UnreachableStoreException;
-import voldemort.utils.ByteArray;
-
-/**
- * ClientStoreVerifier is used to test stores in a client environment. The
- * node->store mapping is not known at the early point in the client lifecycle
- * that it can be provided, so it is performed on demand. This class is abstract
- * due to needing to be implemented differently by the known store client
- * implementations {@link SocketStoreClientFactory} and
- * {@link HttpStoreClientFactory}.
- */
-
-public abstract class ClientStoreVerifier implements StoreVerifier {
-
-    private final Map<Integer, Store<ByteArray, byte[], byte[]>> stores;
-
-    protected ClientStoreVerifier() {
-        stores = new HashMap<Integer, Store<ByteArray, byte[], byte[]>>();
-    }
-
-    public void verifyStore(Node node) throws UnreachableStoreException, VoldemortException {
-        Store<ByteArray, byte[], byte[]> store = null;
-
-        synchronized(stores) {
-            store = stores.get(node.getId());
-
-            if(store == null) {
-                store = getStoreInternal(node);
-                stores.put(node.getId(), store);
-            }
-        }
-
-        store.get(KEY, null);
-    }
-
-    protected abstract Store<ByteArray, byte[], byte[]> getStoreInternal(Node node);
-
-}
->>>>>>> 06be27c2
+/*
+ * Copyright 2009 Mustard Grain, Inc.
+ * 
+ * Licensed under the Apache License, Version 2.0 (the "License"); you may not
+ * use this file except in compliance with the License. You may obtain a copy of
+ * the License at
+ * 
+ * http://www.apache.org/licenses/LICENSE-2.0
+ * 
+ * Unless required by applicable law or agreed to in writing, software
+ * distributed under the License is distributed on an "AS IS" BASIS, WITHOUT
+ * WARRANTIES OR CONDITIONS OF ANY KIND, either express or implied. See the
+ * License for the specific language governing permissions and limitations under
+ * the License.
+ */
+
+package voldemort.cluster.failuredetector;
+
+import java.util.HashMap;
+import java.util.Map;
+
+import voldemort.VoldemortException;
+import voldemort.client.HttpStoreClientFactory;
+import voldemort.client.SocketStoreClientFactory;
+import voldemort.cluster.Node;
+import voldemort.store.Store;
+import voldemort.store.UnreachableStoreException;
+import voldemort.utils.ByteArray;
+
+/**
+ * ClientStoreVerifier is used to test stores in a client environment. The
+ * node->store mapping is not known at the early point in the client lifecycle
+ * that it can be provided, so it is performed on demand. This class is abstract
+ * due to needing to be implemented differently by the known store client
+ * implementations {@link SocketStoreClientFactory} and
+ * {@link HttpStoreClientFactory}.
+ */
+
+public abstract class ClientStoreVerifier implements StoreVerifier {
+
+    private final Map<Integer, Store<ByteArray, byte[], byte[]>> stores;
+
+    protected ClientStoreVerifier() {
+        stores = new HashMap<Integer, Store<ByteArray, byte[], byte[]>>();
+    }
+
+    public void verifyStore(Node node) throws UnreachableStoreException, VoldemortException {
+        Store<ByteArray, byte[], byte[]> store = null;
+
+        synchronized(stores) {
+            store = stores.get(node.getId());
+
+            if(store == null) {
+                store = getStoreInternal(node);
+                stores.put(node.getId(), store);
+            }
+        }
+
+        store.get(KEY, null);
+    }
+
+    protected abstract Store<ByteArray, byte[], byte[]> getStoreInternal(Node node);
+
+}