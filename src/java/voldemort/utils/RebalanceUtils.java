--- conflicted
+++ resolved
@@ -1,4 +1,19 @@
-<<<<<<< HEAD
+/*
+ * Copyright 2008-2010 LinkedIn, Inc
+ * 
+ * Licensed under the Apache License, Version 2.0 (the "License"); you may not
+ * use this file except in compliance with the License. You may obtain a copy of
+ * the License at
+ * 
+ * http://www.apache.org/licenses/LICENSE-2.0
+ * 
+ * Unless required by applicable law or agreed to in writing, software
+ * distributed under the License is distributed on an "AS IS" BASIS, WITHOUT
+ * WARRANTIES OR CONDITIONS OF ANY KIND, either express or implied. See the
+ * License for the specific language governing permissions and limitations under
+ * the License.
+ */
+
 package voldemort.utils;
 
 import java.util.ArrayList;
@@ -62,6 +77,11 @@
         List<Integer> stealerPartitionList = new ArrayList<Integer>(stealerNode.getPartitionIds());
         List<Integer> donorPartitionList = new ArrayList<Integer>(donorNode.getPartitionIds());
 
+        for(int p: cluster.getNodeById(stealerNode.getId()).getPartitionIds()) {
+            if(!stealerPartitionList.contains(p))
+                stealerPartitionList.add(p);
+        }
+
         for(int p: partitionList) {
             removePartition(donorPartitionList, p);
             if(!stealerPartitionList.contains(p))
@@ -71,6 +91,11 @@
         // sort both list
         Collections.sort(stealerPartitionList);
         Collections.sort(donorPartitionList);
+
+        logger.debug("stealerNode: " + stealerNode);
+        logger.debug("donorNode: " + donorNode);
+        logger.debug("stealerPartitionList: " + stealerPartitionList);
+        logger.debug("donorPartitionList: " + donorPartitionList);
 
         // update both nodes
         stealerNode = updateNode(stealerNode, stealerPartitionList);
@@ -166,7 +191,7 @@
         return latestCluster;
     }
 
-    private static void checkNotConcurrent(ArrayList<Versioned<Cluster>> clockList, Version newClock) {
+    public static void checkNotConcurrent(ArrayList<Versioned<Cluster>> clockList, Version newClock) {
         for(Versioned<Cluster> versionedCluster: clockList) {
             Version clock = versionedCluster.getVersion();
             if(Occured.CONCURRENTLY.equals(clock.compare(newClock)))
@@ -178,37 +203,39 @@
 
     /**
      * Attempt to propagate cluster definition to all nodes in the cluster.
-     *
-     * @throws VoldemortException If we can't propagate to a list of require nodes.
-     * @param adminClient {@link voldemort.client.protocol.admin.AdminClient} instance to use
+     * 
+     * @throws VoldemortException If we can't propagate to a list of require
+     *         nodes.
+     * @param adminClient {@link voldemort.client.protocol.admin.AdminClient}
+     *        instance to use
      * @param cluster Cluster definition we wish to propagate
      * @param clock Vector clock to attach to the cluster definition
-     * @param requireNodeIds If we can't propagate to these node ids, roll back and throw an exception
+     * @param requireNodeIds If we can't propagate to these node ids, roll back
+     *        and throw an exception
      */
     public static void propagateCluster(AdminClient adminClient,
                                         Cluster cluster,
                                         Version clock,
-                                        List<Integer> requiredNodeIds) {
+                                        List<Integer> requireNodeIds) {
         List<Integer> allNodeIds = new ArrayList<Integer>();
-        for (Node node: cluster.getNodes()) {
+        for(Node node: cluster.getNodes()) {
             allNodeIds.add(node.getId());
         }
-        propagateCluster(adminClient,
-                         cluster,
-                         clock,
-                         allNodeIds,
-                         requiredNodeIds);
+        propagateCluster(adminClient, cluster, clock, allNodeIds, requireNodeIds);
     }
 
     /**
      * Attempt to propagate a cluster definition to specified nodes.
-     *
-     * @throws VoldemortException If we can't propagate to a list of require nodes.
-     * @param adminClient {@link voldemort.client.protocol.admin.AdminClient} instance to use.
+     * 
+     * @throws VoldemortException If we can't propagate to a list of require
+     *         nodes.
+     * @param adminClient {@link voldemort.client.protocol.admin.AdminClient}
+     *        instance to use.
      * @param cluster Cluster definition we wish to propagate
      * @param clock Vector clock to attach to the cluster definition
      * @param attemptNodeIds Attempt to propagate to these node ids
-     * @param requiredNodeIds If we can't propagate can't propagate to these node ids, roll back and throw an exception
+     * @param requiredNodeIds If we can't propagate can't propagate to these
+     *        node ids, roll back and throw an exception
      */
     public static void propagateCluster(AdminClient adminClient,
                                         Cluster cluster,
@@ -265,9 +292,9 @@
         for(Node node: cluster.getNodes()) {
             try {
                 List<StoreDefinition> storeDefList = adminClient.getRemoteStoreDefList(node.getId())
-                               .getValue();
+                                                                .getValue();
                 return getWritableStores(storeDefList);
-            } catch (VoldemortException e) {
+            } catch(VoldemortException e) {
                 logger.warn(e);
             }
         }
@@ -312,347 +339,4 @@
         }
         return storeList;
     }
-}
-=======
-/*
- * Copyright 2008-2010 LinkedIn, Inc
- *
- * Licensed under the Apache License, Version 2.0 (the "License"); you may not
- * use this file except in compliance with the License. You may obtain a copy of
- * the License at
- *
- * http://www.apache.org/licenses/LICENSE-2.0
- *
- * Unless required by applicable law or agreed to in writing, software
- * distributed under the License is distributed on an "AS IS" BASIS, WITHOUT
- * WARRANTIES OR CONDITIONS OF ANY KIND, either express or implied. See the
- * License for the specific language governing permissions and limitations under
- * the License.
- */
-
-package voldemort.utils;
-
-import java.util.ArrayList;
-import java.util.Arrays;
-import java.util.Collections;
-import java.util.HashMap;
-import java.util.List;
-import java.util.Map;
-
-import org.apache.log4j.Logger;
-
-import voldemort.VoldemortException;
-import voldemort.client.protocol.admin.AdminClient;
-import voldemort.client.protocol.admin.AdminClientConfig;
-import voldemort.cluster.Cluster;
-import voldemort.cluster.Node;
-import voldemort.server.VoldemortConfig;
-import voldemort.store.StoreDefinition;
-import voldemort.versioning.Occured;
-import voldemort.versioning.VectorClock;
-import voldemort.versioning.Versioned;
-
-/**
- * RebalanceUtils provide basic functionality for rebalancing. Some of these
- * functions are not utils function but are forced move here to allow more
- * granular unit testing.
- * 
- * 
- */
-public class RebalanceUtils {
-
-    private static Logger logger = Logger.getLogger(RebalanceUtils.class);
-
-    public static List<String> rebalancingStoreEngineBlackList = Arrays.asList("read-only");
-
-    public static boolean containsNode(Cluster cluster, int nodeId) {
-        try {
-            cluster.getNodeById(nodeId);
-            return true;
-        } catch(VoldemortException e) {
-            return false;
-        }
-    }
-
-    /**
-     * Update the cluster with desired changes as marked in rebalanceNodeInfo
-     * rebalanceNodeInfo.getFirst() is the stealerNode (destinationNode) <br>
-     * rebalanceNodeInfo.getSecond() is the rebalance steal info contatining
-     * donorId, partitionList<br>
-     * Creates a new cluster Object with above partition list changes.<br>
-     * Propagates the new cluster on all nodes
-     * 
-     * @param adminClient
-     * @param rebalanceNodeInfo
-     * @return
-     */
-    public static Cluster createUpdatedCluster(Cluster cluster,
-                                               Node stealerNode,
-                                               Node donorNode,
-                                               List<Integer> partitionList) {
-        List<Integer> stealerPartitionList = new ArrayList<Integer>(stealerNode.getPartitionIds());
-        List<Integer> donorPartitionList = new ArrayList<Integer>(donorNode.getPartitionIds());
-
-        for (int p: cluster.getNodeById(stealerNode.getId()).getPartitionIds()) {
-            if (!stealerPartitionList.contains(p))
-                stealerPartitionList.add(p);
-        }
-
-        for(int p: partitionList) {
-            removePartition(donorPartitionList, p);
-            if(!stealerPartitionList.contains(p))
-                stealerPartitionList.add(p);
-        }
-
-        // sort both list
-        Collections.sort(stealerPartitionList);
-        Collections.sort(donorPartitionList);
-
-        logger.debug("stealerNode: " + stealerNode);
-        logger.debug("donorNode: " + donorNode);
-        logger.debug("stealerPartitionList: " + stealerPartitionList);
-        logger.debug("donorPartitionList: " + donorPartitionList);
-        
-        // update both nodes
-        stealerNode = updateNode(stealerNode, stealerPartitionList);
-        donorNode = updateNode(donorNode, donorPartitionList);
-
-        Cluster updatedCluster = updateCluster(cluster, Arrays.asList(stealerNode, donorNode));
-        logger.debug("currentCluster: " + cluster + " updatedCluster:" + updatedCluster);
-        return updatedCluster;
-    }
-
-    private static void removePartition(List<Integer> donorPartitionList, int partition) {
-        for(int i = 0; i < donorPartitionList.size(); i++) {
-            if(partition == donorPartitionList.get(i)) {
-                donorPartitionList.remove(i);
-            }
-        }
-    }
-
-    public static Cluster updateCluster(Cluster currentCluster, List<Node> updatedNodeList) {
-        List<Node> newNodeList = new ArrayList<Node>(updatedNodeList);
-        for(Node currentNode: currentCluster.getNodes()) {
-            if(!updatedNodeList.contains(currentNode))
-                newNodeList.add(currentNode);
-        }
-
-        Collections.sort(newNodeList);
-        return new Cluster(currentCluster.getName(), newNodeList);
-    }
-
-    public static Node updateNode(Node node, List<Integer> partitionsList) {
-        return new Node(node.getId(),
-                        node.getHost(),
-                        node.getHttpPort(),
-                        node.getSocketPort(),
-                        node.getAdminPort(),
-                        partitionsList);
-    }
-
-    public static Map<Integer, Integer> getCurrentPartitionMapping(Cluster currentCluster) {
-        Map<Integer, Integer> partitionToNode = new HashMap<Integer, Integer>();
-
-        for(Node n: currentCluster.getNodes()) {
-            for(Integer partition: n.getPartitionIds()) {
-                partitionToNode.put(partition, n.getId());
-            }
-        }
-
-        return partitionToNode;
-    }
-
-    /**
-     * Get the latest cluster from all available nodes in the cluster<br>
-     * Throws exception if:<br>
-     * any node in the RequiredNode list fails to respond.<br>
-     * Cluster is in inconsistent state with concurrent versions for cluster
-     * metadata on any two nodes.<br>
-     * 
-     * @param stealerId
-     * @param donorId
-     * @return
-     */
-    public static Versioned<Cluster> getLatestCluster(List<Integer> requiredNodes,
-                                                      AdminClient adminClient) {
-        Versioned<Cluster> latestCluster = new Versioned<Cluster>(adminClient.getAdminClientCluster());
-        ArrayList<Versioned<Cluster>> clusterList = new ArrayList<Versioned<Cluster>>();
-
-        clusterList.add(latestCluster);
-        for(Node node: adminClient.getAdminClientCluster().getNodes()) {
-            try {
-                Versioned<Cluster> versionedCluster = adminClient.getRemoteCluster(node.getId());
-                VectorClock newClock = (VectorClock) versionedCluster.getVersion();
-                if(null != newClock && !clusterList.contains(versionedCluster)) {
-                    // check no two clocks are concurrent.
-                    checkNotConcurrent(clusterList, newClock);
-
-                    // add to clock list
-                    clusterList.add(versionedCluster);
-
-                    // update latestClock
-                    Occured occured = newClock.compare(latestCluster.getVersion());
-                    if(Occured.AFTER.equals(occured))
-                        latestCluster = versionedCluster;
-                }
-            } catch(Exception e) {
-                if(null != requiredNodes && requiredNodes.contains(node.getId()))
-                    throw new VoldemortException("Failed to get Cluster version from node:" + node,
-                                                 e);
-                else
-                    logger.info("Failed to get Cluster version from node:" + node, e);
-            }
-        }
-
-        return latestCluster;
-    }
-
-    public static void checkNotConcurrent(ArrayList<Versioned<Cluster>> clockList,
-                                           VectorClock newClock) {
-        for(Versioned<Cluster> versionedCluster: clockList) {
-            VectorClock clock = (VectorClock) versionedCluster.getVersion();
-            if(Occured.CONCURRENTLY.equals(clock.compare(newClock)))
-                throw new VoldemortException("Cluster is in inconsistent state got conflicting clocks "
-                                             + clock + " and " + newClock);
-
-        }
-    }
-
-    /**
-     * Attempt to propagate cluster definition to all nodes in the cluster.
-     *
-     * @throws VoldemortException If we can't propagate to a list of require nodes.
-     * @param adminClient {@link voldemort.client.protocol.admin.AdminClient} instance to use
-     * @param cluster Cluster definition we wish to propagate
-     * @param clock Vector clock to attach to the cluster definition
-     * @param requireNodeIds If we can't propagate to these node ids, roll back and throw an exception
-     */
-    public static void propagateCluster(AdminClient adminClient,
-                                        Cluster cluster,
-                                        VectorClock clock,
-                                        List<Integer> requireNodeIds) {
-        List<Integer> allNodeIds = new ArrayList<Integer>();
-        for (Node node: cluster.getNodes()) {
-            allNodeIds.add(node.getId());
-        }
-        propagateCluster(adminClient,
-                         cluster,
-                         clock,
-                         allNodeIds,
-                         requireNodeIds);
-    }
-
-    /**
-     * Attempt to propagate a cluster definition to specified nodes.
-     *
-     * @throws VoldemortException If we can't propagate to a list of require nodes.
-     * @param adminClient {@link voldemort.client.protocol.admin.AdminClient} instance to use.
-     * @param cluster Cluster definition we wish to propagate
-     * @param clock Vector clock to attach to the cluster definition
-     * @param attemptNodeIds Attempt to propagate to these node ids
-     * @param requiredNodeIds If we can't propagate can't propagate to these node ids, roll back and throw an exception
-     */
-    public static void propagateCluster(AdminClient adminClient,
-                                        Cluster cluster,
-                                        VectorClock clock,
-                                        List<Integer> attemptNodeIds,
-                                        List<Integer> requiredNodeIds) {
-        List<Integer> failures = new ArrayList<Integer>();
-
-        // copy everywhere else first
-        for(int nodeId: attemptNodeIds) {
-            if(!requiredNodeIds.contains(nodeId)) {
-                try {
-                    adminClient.updateRemoteCluster(nodeId, cluster, clock);
-                } catch(VoldemortException e) {
-                    // ignore these
-                    logger.debug("Failed to copy new cluster.xml(" + cluster
-                                 + ") on non-required node:" + nodeId, e);
-                }
-            }
-        }
-
-        // attempt copying on all required nodes.
-        for(int nodeId: requiredNodeIds) {
-            Node node = cluster.getNodeById(nodeId);
-            try {
-                logger.debug("Updating remote node:" + nodeId + " with cluster:" + cluster);
-                adminClient.updateRemoteCluster(node.getId(), cluster, clock);
-            } catch(Exception e) {
-                failures.add(node.getId());
-                logger.debug(e);
-            }
-        }
-
-        if(failures.size() > 0) {
-            throw new VoldemortException("Failed to copy updated cluster.xml:" + cluster
-                                         + " on required nodes:" + failures);
-        }
-    }
-
-    public static AdminClient createTempAdminClient(VoldemortConfig voldemortConfig,
-                                                    Cluster cluster,
-                                                    int numThreads,
-                                                    int numConnPerNode) {
-        AdminClientConfig config = new AdminClientConfig().setMaxConnectionsPerNode(numConnPerNode)
-                                                          .setMaxThreads(numThreads)
-                                                          .setAdminConnectionTimeoutSec(voldemortConfig.getAdminConnectionTimeout())
-                                                          .setAdminSocketTimeoutSec(voldemortConfig.getAdminSocketTimeout())
-                                                          .setAdminSocketBufferSize(voldemortConfig.getAdminSocketBufferSize());
-
-        return new AdminClient(cluster, config);
-    }
-
-    public static List<StoreDefinition> getStoreNameList(Cluster cluster, AdminClient adminClient) {
-        for(Node node: cluster.getNodes()) {
-            try {
-                List<StoreDefinition> storeDefList = adminClient.getRemoteStoreDefList(node.getId())
-                               .getValue();
-                return getWritableStores(storeDefList);
-            } catch (VoldemortException e) {
-                logger.warn(e);
-            }
-        }
-
-        throw new VoldemortException("Unable to get StoreDefList from any node for cluster:"
-                                     + cluster);
-    }
-
-    public static List<StoreDefinition> getWritableStores(List<StoreDefinition> storeDefList) {
-        List<StoreDefinition> storeNameList = new ArrayList<StoreDefinition>(storeDefList.size());
-
-        for(StoreDefinition def: storeDefList) {
-            if(!def.isView() && !rebalancingStoreEngineBlackList.contains(def.getName())) {
-                storeNameList.add(def);
-            }
-            if(rebalancingStoreEngineBlackList.contains(def.getType())) {
-
-            } else {
-                logger.debug("ignoring store " + def.getName() + " for rebalancing");
-            }
-        }
-        return storeNameList;
-    }
-
-    public static StoreDefinition getMaxReplicationStore(List<StoreDefinition> storeDefList) {
-        int maxReplication = 0;
-        StoreDefinition maxStore = null;
-        for(StoreDefinition def: storeDefList) {
-            if(maxReplication < def.getReplicationFactor()) {
-                maxReplication = def.getReplicationFactor();
-                maxStore = def;
-            }
-        }
-
-        return maxStore;
-    }
-
-    public static List<String> getStoreNames(List<StoreDefinition> storeDefList) {
-        List<String> storeList = new ArrayList<String>(storeDefList.size());
-        for(StoreDefinition def: storeDefList) {
-            storeList.add(def.getName());
-        }
-        return storeList;
-    }
-}
->>>>>>> a24eb465
+}