--- conflicted
+++ resolved
@@ -1,187 +1,92 @@
-<<<<<<< HEAD
-/*
- * Copyright 2008-2009 LinkedIn, Inc
- * 
- * Licensed under the Apache License, Version 2.0 (the "License"); you may not
- * use this file except in compliance with the License. You may obtain a copy of
- * the License at
- * 
- * http://www.apache.org/licenses/LICENSE-2.0
- * 
- * Unless required by applicable law or agreed to in writing, software
- * distributed under the License is distributed on an "AS IS" BASIS, WITHOUT
- * WARRANTIES OR CONDITIONS OF ANY KIND, either express or implied. See the
- * License for the specific language governing permissions and limitations under
- * the License.
- */
-
-package voldemort.store.routed;
-
-import java.io.Serializable;
-
-import voldemort.versioning.Version;
-import voldemort.versioning.Versioned;
-
-import com.google.common.base.Objects;
-import com.google.common.base.Preconditions;
-
-/**
- * A wrapper around a node id, key and value. This class represents one
- * key/value as fetched from a single server.
- * 
- * 
- * @param <K> The type of the key
- * @param <V> The type of the value
- * 
- */
-final class NodeValue<N, K, V> implements Serializable, Cloneable {
-
-    private static final long serialVersionUID = 1;
-
-    private final N node;
-    private final K key;
-    private final Versioned<V> value;
-
-    public NodeValue(N node, K key, Versioned<V> value) {
-        this.node = node;
-        this.key = Preconditions.checkNotNull(key);
-        this.value = Preconditions.checkNotNull(value);
-    }
-
-    public N getNode() {
-        return node;
-    }
-
-    public K getKey() {
-        return key;
-    }
-
-    public Versioned<V> getVersioned() {
-        return value;
-    }
-
-    public Version getVersion() {
-        return value.getVersion();
-    }
-
-    @Override
-    public NodeValue<N, K, V> clone() {
-        return new NodeValue<N, K, V>(node, key, value);
-    }
-
-    @Override
-    public String toString() {
-        return "NodeValue(id=" + node + ", key=" + key + ", versioned= " + value + ")";
-    }
-
-    @Override
-    public int hashCode() {
-        return Objects.hashCode(node, key, value.getVersion());
-    }
-
-    @Override
-    public boolean equals(Object o) {
-        if(o == this)
-            return true;
-        if(!(o instanceof NodeValue<?, ?, ?>))
-            return false;
-
-        NodeValue<?, ?, ?> v = (NodeValue<?, ?, ?>) o;
-        return Objects.equal(getNode(), v.getNode()) && Objects.equal(getKey(), v.getKey())
-               && Objects.equal(getVersion(), v.getVersion());
-    }
-}
-=======
-/*
- * Copyright 2008-2009 LinkedIn, Inc
- * 
- * Licensed under the Apache License, Version 2.0 (the "License"); you may not
- * use this file except in compliance with the License. You may obtain a copy of
- * the License at
- * 
- * http://www.apache.org/licenses/LICENSE-2.0
- * 
- * Unless required by applicable law or agreed to in writing, software
- * distributed under the License is distributed on an "AS IS" BASIS, WITHOUT
- * WARRANTIES OR CONDITIONS OF ANY KIND, either express or implied. See the
- * License for the specific language governing permissions and limitations under
- * the License.
- */
-
-package voldemort.store.routed;
-
-import java.io.Serializable;
-
-import voldemort.versioning.Version;
-import voldemort.versioning.Versioned;
-
-import com.google.common.base.Objects;
-import com.google.common.base.Preconditions;
-
-/**
- * A wrapper around a node id, key and value. This class represents one
- * key/value as fetched from a single server.
- * 
- * 
- * @param <K> The type of the key
- * @param <V> The type of the value
- * 
- */
-public final class NodeValue<K, V> implements Serializable, Cloneable {
-
-    private static final long serialVersionUID = 1;
-
-    private final int nodeId;
-    private final K key;
-    private final Versioned<V> value;
-
-    public NodeValue(int nodeId, K key, Versioned<V> value) {
-        this.nodeId = nodeId;
-        this.key = Preconditions.checkNotNull(key);
-        this.value = Preconditions.checkNotNull(value);
-    }
-
-    public int getNodeId() {
-        return nodeId;
-    }
-
-    public K getKey() {
-        return key;
-    }
-
-    public Versioned<V> getVersioned() {
-        return value;
-    }
-
-    public Version getVersion() {
-        return value.getVersion();
-    }
-
-    @Override
-    public NodeValue<K, V> clone() {
-        return new NodeValue<K, V>(nodeId, key, value);
-    }
-
-    @Override
-    public String toString() {
-        return "NodeValue(id=" + nodeId + ", key=" + key + ", versioned= " + value + ")";
-    }
-
-    @Override
-    public int hashCode() {
-        return Objects.hashCode(nodeId, key, value.getVersion());
-    }
-
-    @Override
-    public boolean equals(Object o) {
-        if(o == this)
-            return true;
-        if(!(o instanceof NodeValue<?, ?>))
-            return false;
-
-        NodeValue<?, ?> v = (NodeValue<?, ?>) o;
-        return getNodeId() == v.getNodeId() && Objects.equal(getKey(), v.getKey())
-               && Objects.equal(getVersion(), v.getVersion());
-    }
-}
->>>>>>> a24eb465
+/*
+ * Copyright 2008-2009 LinkedIn, Inc
+ * 
+ * Licensed under the Apache License, Version 2.0 (the "License"); you may not
+ * use this file except in compliance with the License. You may obtain a copy of
+ * the License at
+ * 
+ * http://www.apache.org/licenses/LICENSE-2.0
+ * 
+ * Unless required by applicable law or agreed to in writing, software
+ * distributed under the License is distributed on an "AS IS" BASIS, WITHOUT
+ * WARRANTIES OR CONDITIONS OF ANY KIND, either express or implied. See the
+ * License for the specific language governing permissions and limitations under
+ * the License.
+ */
+
+package voldemort.store.routed;
+
+import java.io.Serializable;
+
+import voldemort.versioning.Version;
+import voldemort.versioning.Versioned;
+
+import com.google.common.base.Objects;
+import com.google.common.base.Preconditions;
+
+/**
+ * A wrapper around a node id, key and value. This class represents one
+ * key/value as fetched from a single server.
+ * 
+ * 
+ * @param <K> The type of the key
+ * @param <V> The type of the value
+ * 
+ */
+final public class NodeValue<N, K, V> implements Serializable, Cloneable {
+
+    private static final long serialVersionUID = 1;
+
+    private final N node;
+    private final K key;
+    private final Versioned<V> value;
+
+    public NodeValue(N node, K key, Versioned<V> value) {
+        this.node = node;
+        this.key = Preconditions.checkNotNull(key);
+        this.value = Preconditions.checkNotNull(value);
+    }
+
+    public N getNode() {
+        return node;
+    }
+
+    public K getKey() {
+        return key;
+    }
+
+    public Versioned<V> getVersioned() {
+        return value;
+    }
+
+    public Version getVersion() {
+        return value.getVersion();
+    }
+
+    @Override
+    public NodeValue<N, K, V> clone() {
+        return new NodeValue<N, K, V>(node, key, value);
+    }
+
+    @Override
+    public String toString() {
+        return "NodeValue(id=" + node + ", key=" + key + ", versioned= " + value + ")";
+    }
+
+    @Override
+    public int hashCode() {
+        return Objects.hashCode(node, key, value.getVersion());
+    }
+
+    @Override
+    public boolean equals(Object o) {
+        if(o == this)
+            return true;
+        if(!(o instanceof NodeValue<?, ?, ?>))
+            return false;
+
+        NodeValue<?, ?, ?> v = (NodeValue<?, ?, ?>) o;
+        return Objects.equal(getNode(), v.getNode()) && Objects.equal(getKey(), v.getKey())
+               && Objects.equal(getVersion(), v.getVersion());
+    }
+}