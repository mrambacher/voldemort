/*
 * Copyright 2010 LinkedIn, Inc
 * 
 * Licensed under the Apache License, Version 2.0 (the "License"); you may not
 * use this file except in compliance with the License. You may obtain a copy of
 * the License at
 * 
 * http://www.apache.org/licenses/LICENSE-2.0
 * 
 * Unless required by applicable law or agreed to in writing, software
 * distributed under the License is distributed on an "AS IS" BASIS, WITHOUT
 * WARRANTIES OR CONDITIONS OF ANY KIND, either express or implied. See the
 * License for the specific language governing permissions and limitations under
 * the License.
 */

package voldemort.store.routed.action;

import java.util.List;
import java.util.Map;
import java.util.concurrent.TimeUnit;

import voldemort.VoldemortApplicationException;
import voldemort.cluster.Node;
import voldemort.store.distributed.DistributedFuture;
import voldemort.store.distributed.DistributedStore;
import voldemort.store.routed.GetAllPipelineData;
import voldemort.store.routed.Pipeline;
import voldemort.store.routed.Pipeline.Event;
import voldemort.utils.ByteArray;
import voldemort.versioning.Versioned;

public class PerformParallelGetAllRequests
        extends
        AbstractAction<Iterable<ByteArray>, Map<ByteArray, List<Versioned<byte[]>>>, GetAllPipelineData> {

    private final int preferred;

    private final int required;

    private final long timeoutMs;

    private final DistributedStore<Node, ByteArray, byte[]> distributor;

    public PerformParallelGetAllRequests(GetAllPipelineData pipelineData,
                                         Event completeEvent,
                                         int preferred,
                                         int required,
                                         long timeoutMs,
                                         DistributedStore<Node, ByteArray, byte[]> distributor) {
        super(pipelineData, completeEvent);
        this.preferred = preferred;
        this.required = required;
        this.timeoutMs = timeoutMs;
        this.distributor = distributor;
    }

    public void execute(final Pipeline pipeline) {
        Map<Node, List<ByteArray>> nodesToKeys = pipelineData.getNodeToKeysMap();
        int attempts = nodesToKeys.size();

        if(logger.isTraceEnabled())
            logger.trace("Attempting " + attempts + " " + pipeline.getOperation().getSimpleName()
                         + " operations in parallel");

<<<<<<< HEAD
        DistributedFuture<Node, Map<ByteArray, List<Versioned<byte[]>>>> future = distributor.submitGetAll(nodesToKeys,
                                                                                                           attempts,
                                                                                                           required);
=======
        Map<ByteArray, byte[]> transforms = pipelineData.getTransforms();

        for(Map.Entry<Node, List<ByteArray>> entry: pipelineData.getNodeToKeysMap().entrySet()) {
            final Node node = entry.getKey();
            final Collection<ByteArray> keys = entry.getValue();

            NonblockingStoreCallback callback = new NonblockingStoreCallback() {

                public void requestComplete(Object result, long requestTime) {
                    if(logger.isTraceEnabled())
                        logger.trace(pipeline.getOperation().getSimpleName()
                                     + " response received (" + requestTime + " ms.) from node "
                                     + node.getId());

                    Response<Iterable<ByteArray>, Object> response = new Response<Iterable<ByteArray>, Object>(node,
                                                                                                               keys,
                                                                                                               result,
                                                                                                               requestTime);
                    responses.put(node.getId(), response);
                    latch.countDown();

                    // Note errors that come in after the pipeline has finished.
                    // These will *not* get a chance to be called in the loop of
                    // responses below.
                    if(pipeline.isFinished() && response.getValue() instanceof Exception)
                        handleResponseError(response, pipeline, failureDetector);
                }

            };

            if(logger.isTraceEnabled())
                logger.trace("Submitting " + pipeline.getOperation().getSimpleName()
                             + " request on node " + node.getId());

            NonblockingStore store = nonblockingStores.get(node.getId());
            store.submitGetAllRequest(keys, transforms, callback, timeoutMs);
        }
>>>>>>> 06be27c2

        try {
            Map<ByteArray, List<Versioned<byte[]>>> results = future.get(timeoutMs * 3,
                                                                         TimeUnit.MILLISECONDS);
            pipelineData.getResult().putAll(results);
        } catch(VoldemortApplicationException e) {
            pipelineData.setFatalError(e);
            pipeline.addEvent(Event.ERROR);
            return;
        }
        pipeline.addEvent(completeEvent);
    }
}<|MERGE_RESOLUTION|>--- conflicted
+++ resolved
@@ -40,14 +40,14 @@
 
     private final long timeoutMs;
 
-    private final DistributedStore<Node, ByteArray, byte[]> distributor;
+    private final DistributedStore<Node, ByteArray, byte[], byte[]> distributor;
 
     public PerformParallelGetAllRequests(GetAllPipelineData pipelineData,
                                          Event completeEvent,
                                          int preferred,
                                          int required,
                                          long timeoutMs,
-                                         DistributedStore<Node, ByteArray, byte[]> distributor) {
+                                         DistributedStore<Node, ByteArray, byte[], byte[]> distributor) {
         super(pipelineData, completeEvent);
         this.preferred = preferred;
         this.required = required;
@@ -62,50 +62,11 @@
         if(logger.isTraceEnabled())
             logger.trace("Attempting " + attempts + " " + pipeline.getOperation().getSimpleName()
                          + " operations in parallel");
-
-<<<<<<< HEAD
+        Map<ByteArray, byte[]> transforms = pipelineData.getTransforms();
         DistributedFuture<Node, Map<ByteArray, List<Versioned<byte[]>>>> future = distributor.submitGetAll(nodesToKeys,
+                                                                                                           transforms,
                                                                                                            attempts,
                                                                                                            required);
-=======
-        Map<ByteArray, byte[]> transforms = pipelineData.getTransforms();
-
-        for(Map.Entry<Node, List<ByteArray>> entry: pipelineData.getNodeToKeysMap().entrySet()) {
-            final Node node = entry.getKey();
-            final Collection<ByteArray> keys = entry.getValue();
-
-            NonblockingStoreCallback callback = new NonblockingStoreCallback() {
-
-                public void requestComplete(Object result, long requestTime) {
-                    if(logger.isTraceEnabled())
-                        logger.trace(pipeline.getOperation().getSimpleName()
-                                     + " response received (" + requestTime + " ms.) from node "
-                                     + node.getId());
-
-                    Response<Iterable<ByteArray>, Object> response = new Response<Iterable<ByteArray>, Object>(node,
-                                                                                                               keys,
-                                                                                                               result,
-                                                                                                               requestTime);
-                    responses.put(node.getId(), response);
-                    latch.countDown();
-
-                    // Note errors that come in after the pipeline has finished.
-                    // These will *not* get a chance to be called in the loop of
-                    // responses below.
-                    if(pipeline.isFinished() && response.getValue() instanceof Exception)
-                        handleResponseError(response, pipeline, failureDetector);
-                }
-
-            };
-
-            if(logger.isTraceEnabled())
-                logger.trace("Submitting " + pipeline.getOperation().getSimpleName()
-                             + " request on node " + node.getId());
-
-            NonblockingStore store = nonblockingStores.get(node.getId());
-            store.submitGetAllRequest(keys, transforms, callback, timeoutMs);
-        }
->>>>>>> 06be27c2
 
         try {
             Map<ByteArray, List<Versioned<byte[]>>> results = future.get(timeoutMs * 3,
