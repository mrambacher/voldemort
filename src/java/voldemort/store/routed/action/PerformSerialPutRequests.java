--- conflicted
+++ resolved
@@ -38,14 +38,9 @@
         AbstractKeyBasedAction<ByteArray, Version, PutPipelineData> {
 
     private final int required;
-
-<<<<<<< HEAD
     private final long timeoutMs;
 
-    private final DistributedStore<Node, ByteArray, byte[]> distributor;
-=======
-    private final Map<Integer, Store<ByteArray, byte[], byte[]>> stores;
->>>>>>> 06be27c2
+    private final DistributedStore<Node, ByteArray, byte[], byte[]> distributor;
 
     private final Versioned<byte[]> versioned;
 
@@ -58,16 +53,10 @@
     public PerformSerialPutRequests(PutPipelineData pipelineData,
                                     Event completeEvent,
                                     ByteArray key,
-<<<<<<< HEAD
-=======
+                                    Versioned<byte[]> versioned,
                                     byte[] transforms,
-                                    FailureDetector failureDetector,
-                                    Map<Integer, Store<ByteArray, byte[], byte[]>> stores,
-                                    int required,
->>>>>>> 06be27c2
-                                    Versioned<byte[]> versioned,
                                     long timeoutMs,
-                                    DistributedStore<Node, ByteArray, byte[]> distributor,
+                                    DistributedStore<Node, ByteArray, byte[], byte[]> distributor,
                                     int required,
                                     Time time,
                                     Event masterDeterminedEvent) {
@@ -125,14 +114,9 @@
                              + node.getId() + ")");
 
             try {
-<<<<<<< HEAD
-                AsynchronousStore<ByteArray, byte[]> async = distributor.getNodeStore(node);
-                StoreFuture<Version> future = async.submitPut(key, versionedCopy);
+                AsynchronousStore<ByteArray, byte[], byte[]> async = distributor.getNodeStore(node);
+                StoreFuture<Version> future = async.submitPut(key, versionedCopy, this.transforms);
                 future.get(this.timeoutMs, TimeUnit.MILLISECONDS);
-=======
-                stores.get(node.getId()).put(key, versionedCopy, transforms);
-                long requestTime = (System.nanoTime() - start) / Time.NS_PER_MS;
->>>>>>> 06be27c2
                 pipelineData.incrementSuccesses();
 
                 if(logger.isTraceEnabled())
@@ -151,15 +135,10 @@
             List<Exception> failures = pipelineData.getFailures();
             pipelineData.setFatalError(new InsufficientOperationalNodesException("No master node succeeded!",
                                                                                  failures.size() > 0 ? failures.get(0)
-<<<<<<< HEAD
                                                                                                     : null,
                                                                                  0,
                                                                                  required));
-            pipeline.addEvent(Event.ERROR);
-=======
-                                                                                                    : null));
             pipeline.abort();
->>>>>>> 06be27c2
             return;
         }
 
@@ -175,15 +154,10 @@
                                                                                              + "s required, but only "
                                                                                              + pipelineData.getSuccesses()
                                                                                              + " succeeded",
-<<<<<<< HEAD
                                                                                      pipelineData.getFailures(),
                                                                                      0,
                                                                                      required));
-                pipeline.addEvent(Event.ERROR);
-=======
-                                                                                     pipelineData.getFailures()));
                 pipeline.abort();
->>>>>>> 06be27c2
             } else {
                 if(pipelineData.getZonesRequired() != null) {
 
