<<<<<<< HEAD
/*
 * Copyright 2008-2010 LinkedIn, Inc
 * 
 * Licensed under the Apache License, Version 2.0 (the "License"); you may not
 * use this file except in compliance with the License. You may obtain a copy of
 * the License at
 * 
 * http://www.apache.org/licenses/LICENSE-2.0
 * 
 * Unless required by applicable law or agreed to in writing, software
 * distributed under the License is distributed on an "AS IS" BASIS, WITHOUT
 * WARRANTIES OR CONDITIONS OF ANY KIND, either express or implied. See the
 * License for the specific language governing permissions and limitations under
 * the License.
 */

package voldemort.store.routed;

import java.util.Map;

import org.apache.log4j.Logger;

import voldemort.cluster.Cluster;
import voldemort.cluster.Node;
import voldemort.routing.RoutingStrategy;
import voldemort.routing.RoutingStrategyFactory;
import voldemort.store.InsufficientOperationalNodesException;
import voldemort.store.Store;
import voldemort.store.StoreCapabilityType;
import voldemort.store.StoreDefinition;
import voldemort.store.async.AsynchronousStore;
import voldemort.store.distributed.DistributedStore;
import voldemort.utils.ByteArray;
import voldemort.utils.Time;
import voldemort.utils.Utils;

/**
 * A Store which multiplexes requests to different internal Stores
 * 
 * 
 */
public abstract class RoutedStore implements Store<ByteArray, byte[]> {

    protected final String name;
    protected final DistributedStore<Node, ByteArray, byte[]> distributor;
    protected final long timeoutMs;
    protected final Time time;
    protected final StoreDefinition storeDef;
    protected volatile RoutingStrategy routingStrategy;
    protected final Logger logger = Logger.getLogger(getClass());

    protected RoutedStore(String name,
                          DistributedStore<Node, ByteArray, byte[]> distributor,
                          Cluster cluster,
                          StoreDefinition storeDef,
                          long timeoutMs,
                          Time time) {
        this.name = name;
        this.distributor = distributor;
        this.timeoutMs = timeoutMs;
        this.time = Utils.notNull(time);
        this.storeDef = storeDef;
        this.routingStrategy = new RoutingStrategyFactory().updateRoutingStrategy(storeDef, cluster);
    }

    public void updateRoutingStrategy(RoutingStrategy routingStrategy) {
        logger.info("Updating routing strategy for RoutedStore:" + getName());
        this.routingStrategy = routingStrategy;
    }

    public String getName() {
        return this.name;
    }

    public void close() {
        distributor.close();
    }

    protected void checkRequiredReads(final int numNodes)
            throws InsufficientOperationalNodesException {
        int requiredReads = storeDef.getRequiredReads();
        if(numNodes < requiredReads) {
            if(logger.isDebugEnabled()) {
                logger.debug("Quorom exception - not enough nodes required: " + requiredReads
                             + ", found: " + numNodes);
            }

            throw new InsufficientOperationalNodesException("Only "
                                                                    + numNodes
                                                                    + " nodes in preference list, but "
                                                                    + requiredReads
                                                                    + " reads required.",
                                                            numNodes,
                                                            requiredReads);
        }
    }

    protected void checkRequiredWrites(final int numNodes)
            throws InsufficientOperationalNodesException {
        int requiredWrites = storeDef.getRequiredWrites();
        if(numNodes < requiredWrites) {
            if(logger.isDebugEnabled()) {
                logger.debug("Quorom exception - not enough nodes required: " + requiredWrites
                             + ", found: " + numNodes);
            }

            throw new InsufficientOperationalNodesException("Only "
                                                                    + numNodes
                                                                    + " nodes in preference list, but "
                                                                    + requiredWrites
                                                                    + " writes required.",
                                                            numNodes,
                                                            requiredWrites);
        }
    }

    public Map<Node, AsynchronousStore<ByteArray, byte[]>> getNodeStores() {
        return this.distributor.getNodeStores();
    }

    public Object getCapability(StoreCapabilityType capability) {
        switch(capability) {
            case ROUTING_STRATEGY:
                return this.routingStrategy;
            case VERSION_INCREMENTING:
                return true;
            default:
                return distributor.getCapability(capability);
        }
    }

}
=======
/*
 * Copyright 2008-2010 LinkedIn, Inc
 * 
 * Licensed under the Apache License, Version 2.0 (the "License"); you may not
 * use this file except in compliance with the License. You may obtain a copy of
 * the License at
 * 
 * http://www.apache.org/licenses/LICENSE-2.0
 * 
 * Unless required by applicable law or agreed to in writing, software
 * distributed under the License is distributed on an "AS IS" BASIS, WITHOUT
 * WARRANTIES OR CONDITIONS OF ANY KIND, either express or implied. See the
 * License for the specific language governing permissions and limitations under
 * the License.
 */

package voldemort.store.routed;

import java.util.Map;
import java.util.concurrent.ConcurrentHashMap;

import org.apache.log4j.Logger;

import voldemort.VoldemortException;
import voldemort.cluster.Cluster;
import voldemort.cluster.failuredetector.FailureDetector;
import voldemort.routing.RoutingStrategy;
import voldemort.routing.RoutingStrategyFactory;
import voldemort.store.NoSuchCapabilityException;
import voldemort.store.Store;
import voldemort.store.StoreCapabilityType;
import voldemort.store.StoreDefinition;
import voldemort.utils.ByteArray;
import voldemort.utils.Time;
import voldemort.utils.Utils;

/**
 * A Store which multiplexes requests to different internal Stores
 * 
 * 
 */
public abstract class RoutedStore implements Store<ByteArray, byte[], byte[]> {

    protected final String name;
    protected final Map<Integer, Store<ByteArray, byte[], byte[]>> innerStores;
    protected final boolean repairReads;
    protected final ReadRepairer<ByteArray, byte[]> readRepairer;
    protected final long timeoutMs;
    protected final Time time;
    protected final StoreDefinition storeDef;
    protected final FailureDetector failureDetector;
    protected volatile RoutingStrategy routingStrategy;
    protected final Logger logger = Logger.getLogger(getClass());

    protected RoutedStore(String name,
                          Map<Integer, Store<ByteArray, byte[], byte[]>> innerStores,
                          Cluster cluster,
                          StoreDefinition storeDef,
                          boolean repairReads,
                          long timeoutMs,
                          FailureDetector failureDetector,
                          Time time) {
        if(storeDef.getRequiredReads() < 1)
            throw new IllegalArgumentException("Cannot have a storeDef.getRequiredReads() number less than 1.");
        if(storeDef.getRequiredWrites() < 1)
            throw new IllegalArgumentException("Cannot have a storeDef.getRequiredWrites() number less than 1.");
        if(storeDef.getPreferredReads() < storeDef.getRequiredReads())
            throw new IllegalArgumentException("storeDef.getPreferredReads() must be greater or equal to storeDef.getRequiredReads().");
        if(storeDef.getPreferredWrites() < storeDef.getRequiredWrites())
            throw new IllegalArgumentException("storeDef.getPreferredWrites() must be greater or equal to storeDef.getRequiredWrites().");
        if(storeDef.getPreferredReads() > innerStores.size())
            throw new IllegalArgumentException("storeDef.getPreferredReads() is larger than the total number of nodes!");
        if(storeDef.getPreferredWrites() > innerStores.size())
            throw new IllegalArgumentException("storeDef.getPreferredWrites() is larger than the total number of nodes!");

        this.name = name;
        this.innerStores = new ConcurrentHashMap<Integer, Store<ByteArray, byte[], byte[]>>(innerStores);
        this.repairReads = repairReads;
        this.readRepairer = new ReadRepairer<ByteArray, byte[]>();
        this.timeoutMs = timeoutMs;
        this.time = Utils.notNull(time);
        this.storeDef = storeDef;
        this.failureDetector = failureDetector;
        this.routingStrategy = new RoutingStrategyFactory().updateRoutingStrategy(storeDef, cluster);
    }

    public void updateRoutingStrategy(RoutingStrategy routingStrategy) {
        logger.info("Updating routing strategy for RoutedStore:" + getName());
        this.routingStrategy = routingStrategy;
    }

    public String getName() {
        return this.name;
    }

    public void close() {
        VoldemortException exception = null;

        for(Store<?, ?, ?> store: innerStores.values()) {
            try {
                store.close();
            } catch(VoldemortException e) {
                exception = e;
            }
        }

        if(exception != null)
            throw exception;
    }

    public Map<Integer, Store<ByteArray, byte[], byte[]>> getInnerStores() {
        return this.innerStores;
    }

    public Object getCapability(StoreCapabilityType capability) {
        switch(capability) {
            case ROUTING_STRATEGY:
                return this.routingStrategy;
            case READ_REPAIRER:
                return this.readRepairer;
            case VERSION_INCREMENTING:
                return true;
            default:
                throw new NoSuchCapabilityException(capability, getName());
        }
    }

}
>>>>>>> 06be27c2
<|MERGE_RESOLUTION|>--- conflicted
+++ resolved
@@ -1,263 +1,132 @@
-<<<<<<< HEAD
-/*
- * Copyright 2008-2010 LinkedIn, Inc
- * 
- * Licensed under the Apache License, Version 2.0 (the "License"); you may not
- * use this file except in compliance with the License. You may obtain a copy of
- * the License at
- * 
- * http://www.apache.org/licenses/LICENSE-2.0
- * 
- * Unless required by applicable law or agreed to in writing, software
- * distributed under the License is distributed on an "AS IS" BASIS, WITHOUT
- * WARRANTIES OR CONDITIONS OF ANY KIND, either express or implied. See the
- * License for the specific language governing permissions and limitations under
- * the License.
- */
-
-package voldemort.store.routed;
-
-import java.util.Map;
-
-import org.apache.log4j.Logger;
-
-import voldemort.cluster.Cluster;
-import voldemort.cluster.Node;
-import voldemort.routing.RoutingStrategy;
-import voldemort.routing.RoutingStrategyFactory;
-import voldemort.store.InsufficientOperationalNodesException;
-import voldemort.store.Store;
-import voldemort.store.StoreCapabilityType;
-import voldemort.store.StoreDefinition;
-import voldemort.store.async.AsynchronousStore;
-import voldemort.store.distributed.DistributedStore;
-import voldemort.utils.ByteArray;
-import voldemort.utils.Time;
-import voldemort.utils.Utils;
-
-/**
- * A Store which multiplexes requests to different internal Stores
- * 
- * 
- */
-public abstract class RoutedStore implements Store<ByteArray, byte[]> {
-
-    protected final String name;
-    protected final DistributedStore<Node, ByteArray, byte[]> distributor;
-    protected final long timeoutMs;
-    protected final Time time;
-    protected final StoreDefinition storeDef;
-    protected volatile RoutingStrategy routingStrategy;
-    protected final Logger logger = Logger.getLogger(getClass());
-
-    protected RoutedStore(String name,
-                          DistributedStore<Node, ByteArray, byte[]> distributor,
-                          Cluster cluster,
-                          StoreDefinition storeDef,
-                          long timeoutMs,
-                          Time time) {
-        this.name = name;
-        this.distributor = distributor;
-        this.timeoutMs = timeoutMs;
-        this.time = Utils.notNull(time);
-        this.storeDef = storeDef;
-        this.routingStrategy = new RoutingStrategyFactory().updateRoutingStrategy(storeDef, cluster);
-    }
-
-    public void updateRoutingStrategy(RoutingStrategy routingStrategy) {
-        logger.info("Updating routing strategy for RoutedStore:" + getName());
-        this.routingStrategy = routingStrategy;
-    }
-
-    public String getName() {
-        return this.name;
-    }
-
-    public void close() {
-        distributor.close();
-    }
-
-    protected void checkRequiredReads(final int numNodes)
-            throws InsufficientOperationalNodesException {
-        int requiredReads = storeDef.getRequiredReads();
-        if(numNodes < requiredReads) {
-            if(logger.isDebugEnabled()) {
-                logger.debug("Quorom exception - not enough nodes required: " + requiredReads
-                             + ", found: " + numNodes);
-            }
-
-            throw new InsufficientOperationalNodesException("Only "
-                                                                    + numNodes
-                                                                    + " nodes in preference list, but "
-                                                                    + requiredReads
-                                                                    + " reads required.",
-                                                            numNodes,
-                                                            requiredReads);
-        }
-    }
-
-    protected void checkRequiredWrites(final int numNodes)
-            throws InsufficientOperationalNodesException {
-        int requiredWrites = storeDef.getRequiredWrites();
-        if(numNodes < requiredWrites) {
-            if(logger.isDebugEnabled()) {
-                logger.debug("Quorom exception - not enough nodes required: " + requiredWrites
-                             + ", found: " + numNodes);
-            }
-
-            throw new InsufficientOperationalNodesException("Only "
-                                                                    + numNodes
-                                                                    + " nodes in preference list, but "
-                                                                    + requiredWrites
-                                                                    + " writes required.",
-                                                            numNodes,
-                                                            requiredWrites);
-        }
-    }
-
-    public Map<Node, AsynchronousStore<ByteArray, byte[]>> getNodeStores() {
-        return this.distributor.getNodeStores();
-    }
-
-    public Object getCapability(StoreCapabilityType capability) {
-        switch(capability) {
-            case ROUTING_STRATEGY:
-                return this.routingStrategy;
-            case VERSION_INCREMENTING:
-                return true;
-            default:
-                return distributor.getCapability(capability);
-        }
-    }
-
-}
-=======
-/*
- * Copyright 2008-2010 LinkedIn, Inc
- * 
- * Licensed under the Apache License, Version 2.0 (the "License"); you may not
- * use this file except in compliance with the License. You may obtain a copy of
- * the License at
- * 
- * http://www.apache.org/licenses/LICENSE-2.0
- * 
- * Unless required by applicable law or agreed to in writing, software
- * distributed under the License is distributed on an "AS IS" BASIS, WITHOUT
- * WARRANTIES OR CONDITIONS OF ANY KIND, either express or implied. See the
- * License for the specific language governing permissions and limitations under
- * the License.
- */
-
-package voldemort.store.routed;
-
-import java.util.Map;
-import java.util.concurrent.ConcurrentHashMap;
-
-import org.apache.log4j.Logger;
-
-import voldemort.VoldemortException;
-import voldemort.cluster.Cluster;
-import voldemort.cluster.failuredetector.FailureDetector;
-import voldemort.routing.RoutingStrategy;
-import voldemort.routing.RoutingStrategyFactory;
-import voldemort.store.NoSuchCapabilityException;
-import voldemort.store.Store;
-import voldemort.store.StoreCapabilityType;
-import voldemort.store.StoreDefinition;
-import voldemort.utils.ByteArray;
-import voldemort.utils.Time;
-import voldemort.utils.Utils;
-
-/**
- * A Store which multiplexes requests to different internal Stores
- * 
- * 
- */
-public abstract class RoutedStore implements Store<ByteArray, byte[], byte[]> {
-
-    protected final String name;
-    protected final Map<Integer, Store<ByteArray, byte[], byte[]>> innerStores;
-    protected final boolean repairReads;
-    protected final ReadRepairer<ByteArray, byte[]> readRepairer;
-    protected final long timeoutMs;
-    protected final Time time;
-    protected final StoreDefinition storeDef;
-    protected final FailureDetector failureDetector;
-    protected volatile RoutingStrategy routingStrategy;
-    protected final Logger logger = Logger.getLogger(getClass());
-
-    protected RoutedStore(String name,
-                          Map<Integer, Store<ByteArray, byte[], byte[]>> innerStores,
-                          Cluster cluster,
-                          StoreDefinition storeDef,
-                          boolean repairReads,
-                          long timeoutMs,
-                          FailureDetector failureDetector,
-                          Time time) {
-        if(storeDef.getRequiredReads() < 1)
-            throw new IllegalArgumentException("Cannot have a storeDef.getRequiredReads() number less than 1.");
-        if(storeDef.getRequiredWrites() < 1)
-            throw new IllegalArgumentException("Cannot have a storeDef.getRequiredWrites() number less than 1.");
-        if(storeDef.getPreferredReads() < storeDef.getRequiredReads())
-            throw new IllegalArgumentException("storeDef.getPreferredReads() must be greater or equal to storeDef.getRequiredReads().");
-        if(storeDef.getPreferredWrites() < storeDef.getRequiredWrites())
-            throw new IllegalArgumentException("storeDef.getPreferredWrites() must be greater or equal to storeDef.getRequiredWrites().");
-        if(storeDef.getPreferredReads() > innerStores.size())
-            throw new IllegalArgumentException("storeDef.getPreferredReads() is larger than the total number of nodes!");
-        if(storeDef.getPreferredWrites() > innerStores.size())
-            throw new IllegalArgumentException("storeDef.getPreferredWrites() is larger than the total number of nodes!");
-
-        this.name = name;
-        this.innerStores = new ConcurrentHashMap<Integer, Store<ByteArray, byte[], byte[]>>(innerStores);
-        this.repairReads = repairReads;
-        this.readRepairer = new ReadRepairer<ByteArray, byte[]>();
-        this.timeoutMs = timeoutMs;
-        this.time = Utils.notNull(time);
-        this.storeDef = storeDef;
-        this.failureDetector = failureDetector;
-        this.routingStrategy = new RoutingStrategyFactory().updateRoutingStrategy(storeDef, cluster);
-    }
-
-    public void updateRoutingStrategy(RoutingStrategy routingStrategy) {
-        logger.info("Updating routing strategy for RoutedStore:" + getName());
-        this.routingStrategy = routingStrategy;
-    }
-
-    public String getName() {
-        return this.name;
-    }
-
-    public void close() {
-        VoldemortException exception = null;
-
-        for(Store<?, ?, ?> store: innerStores.values()) {
-            try {
-                store.close();
-            } catch(VoldemortException e) {
-                exception = e;
-            }
-        }
-
-        if(exception != null)
-            throw exception;
-    }
-
-    public Map<Integer, Store<ByteArray, byte[], byte[]>> getInnerStores() {
-        return this.innerStores;
-    }
-
-    public Object getCapability(StoreCapabilityType capability) {
-        switch(capability) {
-            case ROUTING_STRATEGY:
-                return this.routingStrategy;
-            case READ_REPAIRER:
-                return this.readRepairer;
-            case VERSION_INCREMENTING:
-                return true;
-            default:
-                throw new NoSuchCapabilityException(capability, getName());
-        }
-    }
-
-}
->>>>>>> 06be27c2
+/*
+ * Copyright 2008-2010 LinkedIn, Inc
+ * 
+ * Licensed under the Apache License, Version 2.0 (the "License"); you may not
+ * use this file except in compliance with the License. You may obtain a copy of
+ * the License at
+ * 
+ * http://www.apache.org/licenses/LICENSE-2.0
+ * 
+ * Unless required by applicable law or agreed to in writing, software
+ * distributed under the License is distributed on an "AS IS" BASIS, WITHOUT
+ * WARRANTIES OR CONDITIONS OF ANY KIND, either express or implied. See the
+ * License for the specific language governing permissions and limitations under
+ * the License.
+ */
+
+package voldemort.store.routed;
+
+import java.util.Map;
+
+import org.apache.log4j.Logger;
+
+import voldemort.cluster.Cluster;
+import voldemort.cluster.Node;
+import voldemort.routing.RoutingStrategy;
+import voldemort.routing.RoutingStrategyFactory;
+import voldemort.store.InsufficientOperationalNodesException;
+import voldemort.store.Store;
+import voldemort.store.StoreCapabilityType;
+import voldemort.store.StoreDefinition;
+import voldemort.store.async.AsynchronousStore;
+import voldemort.store.distributed.DistributedStore;
+import voldemort.utils.ByteArray;
+import voldemort.utils.Time;
+import voldemort.utils.Utils;
+
+/**
+ * A Store which multiplexes requests to different internal Stores
+ * 
+ * 
+ */
+public abstract class RoutedStore implements Store<ByteArray, byte[], byte[]> {
+
+    protected final String name;
+    protected final DistributedStore<Node, ByteArray, byte[], byte[]> distributor;
+    protected final long timeoutMs;
+    protected final Time time;
+    protected final StoreDefinition storeDef;
+    protected volatile RoutingStrategy routingStrategy;
+    protected final Logger logger = Logger.getLogger(getClass());
+
+    protected RoutedStore(String name,
+                          DistributedStore<Node, ByteArray, byte[], byte[]> distributor,
+                          Cluster cluster,
+                          StoreDefinition storeDef,
+                          long timeoutMs,
+                          Time time) {
+        this.name = name;
+        this.distributor = distributor;
+        this.timeoutMs = timeoutMs;
+        this.time = Utils.notNull(time);
+        this.storeDef = storeDef;
+        this.routingStrategy = new RoutingStrategyFactory().updateRoutingStrategy(storeDef, cluster);
+    }
+
+    public void updateRoutingStrategy(RoutingStrategy routingStrategy) {
+        logger.info("Updating routing strategy for RoutedStore:" + getName());
+        this.routingStrategy = routingStrategy;
+    }
+
+    public String getName() {
+        return this.name;
+    }
+
+    public void close() {
+        distributor.close();
+    }
+
+    protected void checkRequiredReads(final int numNodes)
+            throws InsufficientOperationalNodesException {
+        int requiredReads = storeDef.getRequiredReads();
+        if(numNodes < requiredReads) {
+            if(logger.isDebugEnabled()) {
+                logger.debug("Quorom exception - not enough nodes required: " + requiredReads
+                             + ", found: " + numNodes);
+            }
+
+            throw new InsufficientOperationalNodesException("Only "
+                                                                    + numNodes
+                                                                    + " nodes in preference list, but "
+                                                                    + requiredReads
+                                                                    + " reads required.",
+                                                            numNodes,
+                                                            requiredReads);
+        }
+    }
+
+    protected void checkRequiredWrites(final int numNodes)
+            throws InsufficientOperationalNodesException {
+        int requiredWrites = storeDef.getRequiredWrites();
+        if(numNodes < requiredWrites) {
+            if(logger.isDebugEnabled()) {
+                logger.debug("Quorom exception - not enough nodes required: " + requiredWrites
+                             + ", found: " + numNodes);
+            }
+
+            throw new InsufficientOperationalNodesException("Only "
+                                                                    + numNodes
+                                                                    + " nodes in preference list, but "
+                                                                    + requiredWrites
+                                                                    + " writes required.",
+                                                            numNodes,
+                                                            requiredWrites);
+        }
+    }
+
+    public Map<Node, AsynchronousStore<ByteArray, byte[], byte[]>> getNodeStores() {
+        return this.distributor.getNodeStores();
+    }
+
+    public Object getCapability(StoreCapabilityType capability) {
+        switch(capability) {
+            case ROUTING_STRATEGY:
+                return this.routingStrategy;
+            case VERSION_INCREMENTING:
+                return true;
+            default:
+                return distributor.getCapability(capability);
+        }
+    }
+
+}