/*
 * Copyright 2008-2009 LinkedIn, Inc
 * 
 * Licensed under the Apache License, Version 2.0 (the "License"); you may not
 * use this file except in compliance with the License. You may obtain a copy of
 * the License at
 * 
 * http://www.apache.org/licenses/LICENSE-2.0
 * 
 * Unless required by applicable law or agreed to in writing, software
 * distributed under the License is distributed on an "AS IS" BASIS, WITHOUT
 * WARRANTIES OR CONDITIONS OF ANY KIND, either express or implied. See the
 * License for the specific language governing permissions and limitations under
 * the License.
 */

package voldemort.store.http;

import java.io.ByteArrayOutputStream;
import java.io.DataInputStream;
import java.io.DataOutputStream;
import java.io.IOException;
import java.net.HttpURLConnection;
import java.util.List;
import java.util.Map;

import org.apache.commons.httpclient.HttpClient;
import org.apache.commons.httpclient.HttpException;
import org.apache.commons.httpclient.methods.ByteArrayRequestEntity;
import org.apache.commons.httpclient.methods.PostMethod;

import voldemort.VoldemortException;
import voldemort.client.protocol.RequestFormat;
import voldemort.server.RequestRoutingType;
import voldemort.store.NoSuchCapabilityException;
import voldemort.store.Store;
import voldemort.store.StoreCapabilityType;
import voldemort.store.StoreUtils;
import voldemort.store.UnreachableStoreException;
import voldemort.utils.ByteArray;
import voldemort.versioning.VectorClock;
import voldemort.versioning.Version;
import voldemort.versioning.Versioned;

/**
 * A remote store client that transmits operations via HTTP and interacts with
 * the VoldemortHttpServer.
 * 
 */
public class HttpStore implements Store<ByteArray, byte[], byte[]> {

    private final String storeName;
    private final HttpClient httpClient;
    private final RequestFormat requestFormat;
    private final RequestRoutingType reroute;
    private final String storeUrl;

    public HttpStore(String storeName,
                     String host,
                     int port,
                     HttpClient client,
                     RequestFormat format,
                     boolean reroute) {
        this.storeName = storeName;
        this.httpClient = client;
        this.requestFormat = format;
        this.reroute = RequestRoutingType.getRequestRoutingType(reroute, false);
        this.storeUrl = "http://" + host + ":" + port + "/stores";
    }

    public boolean delete(ByteArray key, Version version) throws VoldemortException {
        StoreUtils.assertValidKey(key);
        PostMethod method = null;
        try {
            method = new PostMethod(this.storeUrl);
            ByteArrayOutputStream outputBytes = new ByteArrayOutputStream();
            requestFormat.writeDeleteRequest(new DataOutputStream(outputBytes),
                                             storeName,
                                             key,
                                             (VectorClock) version,
                                             reroute);
            DataInputStream input = executeRequest(method, outputBytes);
            return requestFormat.readDeleteResponse(input);
        } catch(IOException e) {
            throw new UnreachableStoreException("Could not connect to " + storeUrl + " for "
                                                + storeName, e);
        } finally {
            if(method != null)
                method.releaseConnection();
        }
    }

    public List<Versioned<byte[]>> get(ByteArray key, byte[] transforms) throws VoldemortException {
        StoreUtils.assertValidKey(key);
        PostMethod method = null;
        try {
            method = new PostMethod(this.storeUrl);
            ByteArrayOutputStream outputBytes = new ByteArrayOutputStream();
            requestFormat.writeGetRequest(new DataOutputStream(outputBytes),
                                          storeName,
                                          key,
                                          transforms,
                                          reroute);
            DataInputStream input = executeRequest(method, outputBytes);
            return requestFormat.readGetResponse(input);
        } catch(IOException e) {
            throw new UnreachableStoreException("Could not connect to " + storeUrl + " for "
                                                + storeName, e);
        } finally {
            if(method != null)
                method.releaseConnection();
        }
    }

    public Map<ByteArray, List<Versioned<byte[]>>> getAll(Iterable<ByteArray> keys,
                                                          Map<ByteArray, byte[]> transforms)
            throws VoldemortException {
        StoreUtils.assertValidKeys(keys);
        PostMethod method = null;
        try {
            method = new PostMethod(this.storeUrl);
            ByteArrayOutputStream outputBytes = new ByteArrayOutputStream();
            requestFormat.writeGetAllRequest(new DataOutputStream(outputBytes),
                                             storeName,
                                             keys,
                                             transforms,
                                             reroute);
            DataInputStream input = executeRequest(method, outputBytes);
            return requestFormat.readGetAllResponse(input);
        } catch(IOException e) {
            throw new UnreachableStoreException("Could not connect to " + storeUrl + " for "
                                                + storeName, e);
        } finally {
            if(method != null)
                method.releaseConnection();
        }
    }

<<<<<<< HEAD
    public Version put(ByteArray key, Versioned<byte[]> versioned) throws VoldemortException {
=======
    public void put(ByteArray key, Versioned<byte[]> versioned, byte[] transforms)
            throws VoldemortException {
>>>>>>> 06be27c2
        StoreUtils.assertValidKey(key);
        PostMethod method = null;
        try {
            method = new PostMethod(this.storeUrl);
            ByteArrayOutputStream outputBytes = new ByteArrayOutputStream();
            requestFormat.writePutRequest(new DataOutputStream(outputBytes),
                                          storeName,
                                          key,
<<<<<<< HEAD
                                          versioned,
=======
                                          versioned.getValue(),
                                          transforms,
                                          (VectorClock) versioned.getVersion(),
>>>>>>> 06be27c2
                                          reroute);
            DataInputStream input = executeRequest(method, outputBytes);
            Version version = requestFormat.readPutResponse(input);
            if(version != null) {
                return version;
            } else {
                return versioned.getVersion();
            }
        } catch(IOException e) {
            throw new UnreachableStoreException("Could not connect to " + storeUrl + " for "
                                                + storeName, e);
        } finally {
            if(method != null)
                method.releaseConnection();
        }
    }

    private DataInputStream executeRequest(PostMethod method, ByteArrayOutputStream output) {
        try {
            method.setRequestEntity(new ByteArrayRequestEntity(output.toByteArray()));
            int response = httpClient.executeMethod(method);
            if(response != HttpURLConnection.HTTP_OK)
                throw new UnreachableStoreException("HTTP request to store " + storeName
                                                    + " returned status code " + response + " "
                                                    + method.getStatusText());
            return new DataInputStream(method.getResponseBodyAsStream());
        } catch(HttpException e) {
            throw new VoldemortException(e);
        } catch(IOException e) {
            throw new UnreachableStoreException("Could not connect to " + storeUrl + " for "
                                                + storeName, e);
        }
    }

    public void close() {}

    public String getName() {
        return storeName;
    }

    public Object getCapability(StoreCapabilityType capability) {
        throw new NoSuchCapabilityException(capability, getName());
    }

    public List<Version> getVersions(ByteArray key) {
        StoreUtils.assertValidKey(key);
        PostMethod method = null;
        try {
            method = new PostMethod(this.storeUrl);
            ByteArrayOutputStream outputBytes = new ByteArrayOutputStream();
            requestFormat.writeGetVersionRequest(new DataOutputStream(outputBytes),
                                                 storeName,
                                                 key,
                                                 reroute);
            DataInputStream input = executeRequest(method, outputBytes);
            return requestFormat.readGetVersionResponse(input);
        } catch(IOException e) {
            throw new UnreachableStoreException("Could not connect to " + storeUrl + " for "
                                                + storeName, e);
        } finally {
            if(method != null)
                method.releaseConnection();
        }
    }
}<|MERGE_RESOLUTION|>--- conflicted
+++ resolved
@@ -1,224 +1,215 @@
-/*
- * Copyright 2008-2009 LinkedIn, Inc
- * 
- * Licensed under the Apache License, Version 2.0 (the "License"); you may not
- * use this file except in compliance with the License. You may obtain a copy of
- * the License at
- * 
- * http://www.apache.org/licenses/LICENSE-2.0
- * 
- * Unless required by applicable law or agreed to in writing, software
- * distributed under the License is distributed on an "AS IS" BASIS, WITHOUT
- * WARRANTIES OR CONDITIONS OF ANY KIND, either express or implied. See the
- * License for the specific language governing permissions and limitations under
- * the License.
- */
-
-package voldemort.store.http;
-
-import java.io.ByteArrayOutputStream;
-import java.io.DataInputStream;
-import java.io.DataOutputStream;
-import java.io.IOException;
-import java.net.HttpURLConnection;
-import java.util.List;
-import java.util.Map;
-
-import org.apache.commons.httpclient.HttpClient;
-import org.apache.commons.httpclient.HttpException;
-import org.apache.commons.httpclient.methods.ByteArrayRequestEntity;
-import org.apache.commons.httpclient.methods.PostMethod;
-
-import voldemort.VoldemortException;
-import voldemort.client.protocol.RequestFormat;
-import voldemort.server.RequestRoutingType;
-import voldemort.store.NoSuchCapabilityException;
-import voldemort.store.Store;
-import voldemort.store.StoreCapabilityType;
-import voldemort.store.StoreUtils;
-import voldemort.store.UnreachableStoreException;
-import voldemort.utils.ByteArray;
-import voldemort.versioning.VectorClock;
-import voldemort.versioning.Version;
-import voldemort.versioning.Versioned;
-
-/**
- * A remote store client that transmits operations via HTTP and interacts with
- * the VoldemortHttpServer.
- * 
- */
-public class HttpStore implements Store<ByteArray, byte[], byte[]> {
-
-    private final String storeName;
-    private final HttpClient httpClient;
-    private final RequestFormat requestFormat;
-    private final RequestRoutingType reroute;
-    private final String storeUrl;
-
-    public HttpStore(String storeName,
-                     String host,
-                     int port,
-                     HttpClient client,
-                     RequestFormat format,
-                     boolean reroute) {
-        this.storeName = storeName;
-        this.httpClient = client;
-        this.requestFormat = format;
-        this.reroute = RequestRoutingType.getRequestRoutingType(reroute, false);
-        this.storeUrl = "http://" + host + ":" + port + "/stores";
-    }
-
-    public boolean delete(ByteArray key, Version version) throws VoldemortException {
-        StoreUtils.assertValidKey(key);
-        PostMethod method = null;
-        try {
-            method = new PostMethod(this.storeUrl);
-            ByteArrayOutputStream outputBytes = new ByteArrayOutputStream();
-            requestFormat.writeDeleteRequest(new DataOutputStream(outputBytes),
-                                             storeName,
-                                             key,
-                                             (VectorClock) version,
-                                             reroute);
-            DataInputStream input = executeRequest(method, outputBytes);
-            return requestFormat.readDeleteResponse(input);
-        } catch(IOException e) {
-            throw new UnreachableStoreException("Could not connect to " + storeUrl + " for "
-                                                + storeName, e);
-        } finally {
-            if(method != null)
-                method.releaseConnection();
-        }
-    }
-
-    public List<Versioned<byte[]>> get(ByteArray key, byte[] transforms) throws VoldemortException {
-        StoreUtils.assertValidKey(key);
-        PostMethod method = null;
-        try {
-            method = new PostMethod(this.storeUrl);
-            ByteArrayOutputStream outputBytes = new ByteArrayOutputStream();
-            requestFormat.writeGetRequest(new DataOutputStream(outputBytes),
-                                          storeName,
-                                          key,
-                                          transforms,
-                                          reroute);
-            DataInputStream input = executeRequest(method, outputBytes);
-            return requestFormat.readGetResponse(input);
-        } catch(IOException e) {
-            throw new UnreachableStoreException("Could not connect to " + storeUrl + " for "
-                                                + storeName, e);
-        } finally {
-            if(method != null)
-                method.releaseConnection();
-        }
-    }
-
-    public Map<ByteArray, List<Versioned<byte[]>>> getAll(Iterable<ByteArray> keys,
-                                                          Map<ByteArray, byte[]> transforms)
-            throws VoldemortException {
-        StoreUtils.assertValidKeys(keys);
-        PostMethod method = null;
-        try {
-            method = new PostMethod(this.storeUrl);
-            ByteArrayOutputStream outputBytes = new ByteArrayOutputStream();
-            requestFormat.writeGetAllRequest(new DataOutputStream(outputBytes),
-                                             storeName,
-                                             keys,
-                                             transforms,
-                                             reroute);
-            DataInputStream input = executeRequest(method, outputBytes);
-            return requestFormat.readGetAllResponse(input);
-        } catch(IOException e) {
-            throw new UnreachableStoreException("Could not connect to " + storeUrl + " for "
-                                                + storeName, e);
-        } finally {
-            if(method != null)
-                method.releaseConnection();
-        }
-    }
-
-<<<<<<< HEAD
-    public Version put(ByteArray key, Versioned<byte[]> versioned) throws VoldemortException {
-=======
-    public void put(ByteArray key, Versioned<byte[]> versioned, byte[] transforms)
-            throws VoldemortException {
->>>>>>> 06be27c2
-        StoreUtils.assertValidKey(key);
-        PostMethod method = null;
-        try {
-            method = new PostMethod(this.storeUrl);
-            ByteArrayOutputStream outputBytes = new ByteArrayOutputStream();
-            requestFormat.writePutRequest(new DataOutputStream(outputBytes),
-                                          storeName,
-                                          key,
-<<<<<<< HEAD
-                                          versioned,
-=======
-                                          versioned.getValue(),
-                                          transforms,
-                                          (VectorClock) versioned.getVersion(),
->>>>>>> 06be27c2
-                                          reroute);
-            DataInputStream input = executeRequest(method, outputBytes);
-            Version version = requestFormat.readPutResponse(input);
-            if(version != null) {
-                return version;
-            } else {
-                return versioned.getVersion();
-            }
-        } catch(IOException e) {
-            throw new UnreachableStoreException("Could not connect to " + storeUrl + " for "
-                                                + storeName, e);
-        } finally {
-            if(method != null)
-                method.releaseConnection();
-        }
-    }
-
-    private DataInputStream executeRequest(PostMethod method, ByteArrayOutputStream output) {
-        try {
-            method.setRequestEntity(new ByteArrayRequestEntity(output.toByteArray()));
-            int response = httpClient.executeMethod(method);
-            if(response != HttpURLConnection.HTTP_OK)
-                throw new UnreachableStoreException("HTTP request to store " + storeName
-                                                    + " returned status code " + response + " "
-                                                    + method.getStatusText());
-            return new DataInputStream(method.getResponseBodyAsStream());
-        } catch(HttpException e) {
-            throw new VoldemortException(e);
-        } catch(IOException e) {
-            throw new UnreachableStoreException("Could not connect to " + storeUrl + " for "
-                                                + storeName, e);
-        }
-    }
-
-    public void close() {}
-
-    public String getName() {
-        return storeName;
-    }
-
-    public Object getCapability(StoreCapabilityType capability) {
-        throw new NoSuchCapabilityException(capability, getName());
-    }
-
-    public List<Version> getVersions(ByteArray key) {
-        StoreUtils.assertValidKey(key);
-        PostMethod method = null;
-        try {
-            method = new PostMethod(this.storeUrl);
-            ByteArrayOutputStream outputBytes = new ByteArrayOutputStream();
-            requestFormat.writeGetVersionRequest(new DataOutputStream(outputBytes),
-                                                 storeName,
-                                                 key,
-                                                 reroute);
-            DataInputStream input = executeRequest(method, outputBytes);
-            return requestFormat.readGetVersionResponse(input);
-        } catch(IOException e) {
-            throw new UnreachableStoreException("Could not connect to " + storeUrl + " for "
-                                                + storeName, e);
-        } finally {
-            if(method != null)
-                method.releaseConnection();
-        }
-    }
-}+/*
+ * Copyright 2008-2009 LinkedIn, Inc
+ * 
+ * Licensed under the Apache License, Version 2.0 (the "License"); you may not
+ * use this file except in compliance with the License. You may obtain a copy of
+ * the License at
+ * 
+ * http://www.apache.org/licenses/LICENSE-2.0
+ * 
+ * Unless required by applicable law or agreed to in writing, software
+ * distributed under the License is distributed on an "AS IS" BASIS, WITHOUT
+ * WARRANTIES OR CONDITIONS OF ANY KIND, either express or implied. See the
+ * License for the specific language governing permissions and limitations under
+ * the License.
+ */
+
+package voldemort.store.http;
+
+import java.io.ByteArrayOutputStream;
+import java.io.DataInputStream;
+import java.io.DataOutputStream;
+import java.io.IOException;
+import java.net.HttpURLConnection;
+import java.util.List;
+import java.util.Map;
+
+import org.apache.commons.httpclient.HttpClient;
+import org.apache.commons.httpclient.HttpException;
+import org.apache.commons.httpclient.methods.ByteArrayRequestEntity;
+import org.apache.commons.httpclient.methods.PostMethod;
+
+import voldemort.VoldemortException;
+import voldemort.client.protocol.RequestFormat;
+import voldemort.server.RequestRoutingType;
+import voldemort.store.NoSuchCapabilityException;
+import voldemort.store.Store;
+import voldemort.store.StoreCapabilityType;
+import voldemort.store.StoreUtils;
+import voldemort.store.UnreachableStoreException;
+import voldemort.utils.ByteArray;
+import voldemort.versioning.VectorClock;
+import voldemort.versioning.Version;
+import voldemort.versioning.Versioned;
+
+/**
+ * A remote store client that transmits operations via HTTP and interacts with
+ * the VoldemortHttpServer.
+ * 
+ */
+public class HttpStore implements Store<ByteArray, byte[], byte[]> {
+
+    private final String storeName;
+    private final HttpClient httpClient;
+    private final RequestFormat requestFormat;
+    private final RequestRoutingType reroute;
+    private final String storeUrl;
+
+    public HttpStore(String storeName,
+                     String host,
+                     int port,
+                     HttpClient client,
+                     RequestFormat format,
+                     boolean reroute) {
+        this.storeName = storeName;
+        this.httpClient = client;
+        this.requestFormat = format;
+        this.reroute = RequestRoutingType.getRequestRoutingType(reroute, false);
+        this.storeUrl = "http://" + host + ":" + port + "/stores";
+    }
+
+    public boolean delete(ByteArray key, Version version) throws VoldemortException {
+        StoreUtils.assertValidKey(key);
+        PostMethod method = null;
+        try {
+            method = new PostMethod(this.storeUrl);
+            ByteArrayOutputStream outputBytes = new ByteArrayOutputStream();
+            requestFormat.writeDeleteRequest(new DataOutputStream(outputBytes),
+                                             storeName,
+                                             key,
+                                             (VectorClock) version,
+                                             reroute);
+            DataInputStream input = executeRequest(method, outputBytes);
+            return requestFormat.readDeleteResponse(input);
+        } catch(IOException e) {
+            throw new UnreachableStoreException("Could not connect to " + storeUrl + " for "
+                                                + storeName, e);
+        } finally {
+            if(method != null)
+                method.releaseConnection();
+        }
+    }
+
+    public List<Versioned<byte[]>> get(ByteArray key, byte[] transforms) throws VoldemortException {
+        StoreUtils.assertValidKey(key);
+        PostMethod method = null;
+        try {
+            method = new PostMethod(this.storeUrl);
+            ByteArrayOutputStream outputBytes = new ByteArrayOutputStream();
+            requestFormat.writeGetRequest(new DataOutputStream(outputBytes),
+                                          storeName,
+                                          key,
+                                          transforms,
+                                          reroute);
+            DataInputStream input = executeRequest(method, outputBytes);
+            return requestFormat.readGetResponse(input);
+        } catch(IOException e) {
+            throw new UnreachableStoreException("Could not connect to " + storeUrl + " for "
+                                                + storeName, e);
+        } finally {
+            if(method != null)
+                method.releaseConnection();
+        }
+    }
+
+    public Map<ByteArray, List<Versioned<byte[]>>> getAll(Iterable<ByteArray> keys,
+                                                          Map<ByteArray, byte[]> transforms)
+            throws VoldemortException {
+        StoreUtils.assertValidKeys(keys);
+        PostMethod method = null;
+        try {
+            method = new PostMethod(this.storeUrl);
+            ByteArrayOutputStream outputBytes = new ByteArrayOutputStream();
+            requestFormat.writeGetAllRequest(new DataOutputStream(outputBytes),
+                                             storeName,
+                                             keys,
+                                             transforms,
+                                             reroute);
+            DataInputStream input = executeRequest(method, outputBytes);
+            return requestFormat.readGetAllResponse(input);
+        } catch(IOException e) {
+            throw new UnreachableStoreException("Could not connect to " + storeUrl + " for "
+                                                + storeName, e);
+        } finally {
+            if(method != null)
+                method.releaseConnection();
+        }
+    }
+
+    public Version put(ByteArray key, Versioned<byte[]> versioned, byte[] transforms)
+            throws VoldemortException {
+        StoreUtils.assertValidKey(key);
+        PostMethod method = null;
+        try {
+            method = new PostMethod(this.storeUrl);
+            ByteArrayOutputStream outputBytes = new ByteArrayOutputStream();
+            requestFormat.writePutRequest(new DataOutputStream(outputBytes),
+                                          storeName,
+                                          key,
+                                          versioned,
+                                          transforms,
+                                          reroute);
+            DataInputStream input = executeRequest(method, outputBytes);
+            Version version = requestFormat.readPutResponse(input);
+            if(version != null) {
+                return version;
+            } else {
+                return versioned.getVersion();
+            }
+        } catch(IOException e) {
+            throw new UnreachableStoreException("Could not connect to " + storeUrl + " for "
+                                                + storeName, e);
+        } finally {
+            if(method != null)
+                method.releaseConnection();
+        }
+    }
+
+    private DataInputStream executeRequest(PostMethod method, ByteArrayOutputStream output) {
+        try {
+            method.setRequestEntity(new ByteArrayRequestEntity(output.toByteArray()));
+            int response = httpClient.executeMethod(method);
+            if(response != HttpURLConnection.HTTP_OK)
+                throw new UnreachableStoreException("HTTP request to store " + storeName
+                                                    + " returned status code " + response + " "
+                                                    + method.getStatusText());
+            return new DataInputStream(method.getResponseBodyAsStream());
+        } catch(HttpException e) {
+            throw new VoldemortException(e);
+        } catch(IOException e) {
+            throw new UnreachableStoreException("Could not connect to " + storeUrl + " for "
+                                                + storeName, e);
+        }
+    }
+
+    public void close() {}
+
+    public String getName() {
+        return storeName;
+    }
+
+    public Object getCapability(StoreCapabilityType capability) {
+        throw new NoSuchCapabilityException(capability, getName());
+    }
+
+    public List<Version> getVersions(ByteArray key) {
+        StoreUtils.assertValidKey(key);
+        PostMethod method = null;
+        try {
+            method = new PostMethod(this.storeUrl);
+            ByteArrayOutputStream outputBytes = new ByteArrayOutputStream();
+            requestFormat.writeGetVersionRequest(new DataOutputStream(outputBytes),
+                                                 storeName,
+                                                 key,
+                                                 reroute);
+            DataInputStream input = executeRequest(method, outputBytes);
+            return requestFormat.readGetVersionResponse(input);
+        } catch(IOException e) {
+            throw new UnreachableStoreException("Could not connect to " + storeUrl + " for "
+                                                + storeName, e);
+        } finally {
+            if(method != null)
+                method.releaseConnection();
+        }
+    }
+}