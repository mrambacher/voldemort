--- conflicted
+++ resolved
@@ -1,250 +1,246 @@
-/*
- * Copyright 2008-2009 LinkedIn, Inc
- * 
- * Licensed under the Apache License, Version 2.0 (the "License"); you may not
- * use this file except in compliance with the License. You may obtain a copy of
- * the License at
- * 
- * http://www.apache.org/licenses/LICENSE-2.0
- * 
- * Unless required by applicable law or agreed to in writing, software
- * distributed under the License is distributed on an "AS IS" BASIS, WITHOUT
- * WARRANTIES OR CONDITIONS OF ANY KIND, either express or implied. See the
- * License for the specific language governing permissions and limitations under
- * the License.
- */
-
-package voldemort.store.configuration;
-
-import java.io.File;
-import java.io.IOException;
-import java.util.ArrayList;
-import java.util.List;
-import java.util.Map;
-
-import org.apache.commons.codec.binary.Hex;
-import org.apache.commons.io.FileUtils;
-import org.apache.log4j.Logger;
-
-import voldemort.VoldemortException;
-import voldemort.store.StorageEngine;
-import voldemort.store.StoreCapabilityType;
-import voldemort.store.StoreUtils;
-import voldemort.store.metadata.MetadataStore;
-import voldemort.utils.ClosableIterator;
-import voldemort.utils.Pair;
-import voldemort.versioning.ObsoleteVersionException;
-import voldemort.versioning.Occured;
-import voldemort.versioning.Version;
-import voldemort.versioning.VersionFactory;
-import voldemort.versioning.Versioned;
-
-/**
- * A FileSystem based Storage Engine to persist configuration metadata.<br>
- * <imp>Used only by {@link MetadataStore}</imp><br>
- * 
- * 
- */
-public class ConfigurationStorageEngine implements StorageEngine<String, String, String> {
-
-    private final static Logger logger = Logger.getLogger(ConfigurationStorageEngine.class);
-    private final String name;
-    private final File directory;
-
-    public ConfigurationStorageEngine(String name, String directory) {
-        this.name = name;
-        this.directory = new File(directory);
-        if(!this.directory.exists() && this.directory.canRead())
-            throw new IllegalArgumentException("Directory " + this.directory.getAbsolutePath()
-                                               + " does not exist or can not be read.");
-    }
-
-    public ClosableIterator<Pair<String, Versioned<String>>> entries() {
-        throw new VoldemortException("Iteration  not supported in ConfigurationStorageEngine");
-    }
-
-    public void close() throws VoldemortException {
-
-    }
-
-    public synchronized boolean delete(String key, Version version) throws VoldemortException {
-        StoreUtils.assertValidKey(key);
-        for(File file: getDirectory(key).listFiles()) {
-            if(file.getName().equals(key)) {
-                try {
-                    // delete the file and the version file
-                    return file.delete()
-                           && new File(getVersionDirectory(), file.getName()).delete();
-                } catch(Exception e) {
-                    logger.error("Error while attempt to delete key:" + key, e);
-                }
-            }
-        }
-
-        return false;
-    }
-
-    public synchronized List<Versioned<String>> get(String key, String transforms)
-            throws VoldemortException {
-        StoreUtils.assertValidKey(key);
-        return get(key, getDirectory(key).listFiles());
-    }
-
-    public List<Version> getVersions(String key) {
-        List<Versioned<String>> values = get(key, (String) null);
-        List<Version> versions = new ArrayList<Version>(values.size());
-        for(Versioned<?> value: values) {
-            versions.add(value.getVersion());
-        }
-        return versions;
-    }
-
-    public synchronized Map<String, List<Versioned<String>>> getAll(Iterable<String> keys,
-                                                                    Map<String, String> transforms)
-            throws VoldemortException {
-        StoreUtils.assertValidKeys(keys);
-        Map<String, List<Versioned<String>>> result = StoreUtils.newEmptyHashMap(keys);
-        for(String key: keys) {
-            List<Versioned<String>> values = get(key, getDirectory(key).listFiles());
-            if(!values.isEmpty())
-                result.put(key, values);
-        }
-        return result;
-    }
-
-    public String getName() {
-        return name;
-    }
-
-<<<<<<< HEAD
-    public synchronized Version put(String key, Versioned<String> value) throws VoldemortException {
-=======
-    public synchronized void put(String key, Versioned<String> value, String transforms)
-            throws VoldemortException {
->>>>>>> 06be27c2
-        StoreUtils.assertValidKey(key);
-
-        if(null == value.getValue()) {
-            throw new VoldemortException("Value cannot be null !!");
-        } else if(value.getMetadata().listProperties().size() > 0) {
-            throw new VoldemortException("metadata must be null !!");
-        }
-        // Check for obsolete version
-        File[] files = getDirectory(key).listFiles();
-        for(File file: files) {
-            if(file.getName().equals(key)) {
-                Version clock = readVersion(key);
-                if(value.getVersion().compare(clock) == Occured.AFTER) {
-                    // continue
-                } else if(value.getVersion().compare(clock) == Occured.BEFORE) {
-                    throw new ObsoleteVersionException("A successor version " + clock
-                                                       + "  to this " + value.getVersion()
-                                                       + " exists for key " + key, clock);
-                } else if(value.getVersion().compare(clock) == Occured.CONCURRENTLY) {
-                    throw new ObsoleteVersionException("Concurrent Operation not allowed on Metadata.",
-                                                       clock);
-                }
-            }
-        }
-
-        File keyFile = new File(getDirectory(key), key);
-        Version newVersion = value.getVersion();
-        if(!keyFile.exists() || keyFile.delete()) {
-            try {
-                FileUtils.writeStringToFile(keyFile, value.getValue(), "UTF-8");
-                writeVersion(key, newVersion);
-            } catch(IOException e) {
-                throw new VoldemortException(e);
-            }
-        }
-        return newVersion;
-    }
-
-    private File getDirectory(String key) {
-        if(MetadataStore.OPTIONAL_KEYS.contains(key))
-            return getTempDirectory();
-        else
-            return this.directory;
-    }
-
-    private List<Versioned<String>> get(String key, File[] files) {
-        try {
-            List<Versioned<String>> found = new ArrayList<Versioned<String>>();
-            for(File file: files) {
-                if(file.getName().equals(key)) {
-                    Version clock = readVersion(key);
-                    if(null != clock) {
-                        found.add(new Versioned<String>(FileUtils.readFileToString(file, "UTF-8"),
-                                                        clock));
-                    }
-                }
-            }
-            return found;
-        } catch(IOException e) {
-            throw new VoldemortException(e);
-        }
-    }
-
-    private Version readVersion(String key) {
-        try {
-            File versionFile = new File(getVersionDirectory(), key);
-            if(!versionFile.exists()) {
-                // bootstrap file save default clock as version.
-                Version clock = VersionFactory.newVersion();
-                writeVersion(key, clock);
-                return clock;
-            } else {
-                // read the version file and return version.
-                String hexCode = FileUtils.readFileToString(versionFile, "UTF-8");
-                return VersionFactory.toVersion(Hex.decodeHex(hexCode.toCharArray()));
-            }
-        } catch(Exception e) {
-            throw new VoldemortException("Failed to read Version for Key:" + key, e);
-        }
-    }
-
-    private void writeVersion(String key, Version version) {
-        try {
-            File versionFile = new File(getVersionDirectory(), key);
-            if(!versionFile.exists() || versionFile.delete()) {
-                // write the version file.
-                String hexCode = new String(Hex.encodeHex(version.toBytes()));
-                FileUtils.writeStringToFile(versionFile, hexCode, "UTF-8");
-            }
-        } catch(Exception e) {
-            throw new VoldemortException("Failed to write Version for Key:" + key, e);
-        }
-    }
-
-    private File getVersionDirectory() {
-        File versionDir = new File(this.directory, ".version");
-        if(!versionDir.exists() || !versionDir.isDirectory()) {
-            versionDir.delete();
-            versionDir.mkdirs();
-        }
-
-        return versionDir;
-    }
-
-    private File getTempDirectory() {
-        File tempDir = new File(this.directory, ".temp");
-        if(!tempDir.exists() || !tempDir.isDirectory()) {
-            tempDir.delete();
-            tempDir.mkdirs();
-        }
-
-        return tempDir;
-    }
-
-    public Object getCapability(StoreCapabilityType capability) {
-        throw new VoldemortException("No extra capability.");
-    }
-
-    public ClosableIterator<String> keys() {
-        throw new VoldemortException("keys iteration not supported.");
-    }
-
-    public void truncate() {
-        throw new VoldemortException("Truncate not supported in ConfigurationStorageEngine");
-    }
-}+/*
+ * Copyright 2008-2009 LinkedIn, Inc
+ * 
+ * Licensed under the Apache License, Version 2.0 (the "License"); you may not
+ * use this file except in compliance with the License. You may obtain a copy of
+ * the License at
+ * 
+ * http://www.apache.org/licenses/LICENSE-2.0
+ * 
+ * Unless required by applicable law or agreed to in writing, software
+ * distributed under the License is distributed on an "AS IS" BASIS, WITHOUT
+ * WARRANTIES OR CONDITIONS OF ANY KIND, either express or implied. See the
+ * License for the specific language governing permissions and limitations under
+ * the License.
+ */
+
+package voldemort.store.configuration;
+
+import java.io.File;
+import java.io.IOException;
+import java.util.ArrayList;
+import java.util.List;
+import java.util.Map;
+
+import org.apache.commons.codec.binary.Hex;
+import org.apache.commons.io.FileUtils;
+import org.apache.log4j.Logger;
+
+import voldemort.VoldemortException;
+import voldemort.store.StorageEngine;
+import voldemort.store.StoreCapabilityType;
+import voldemort.store.StoreUtils;
+import voldemort.store.metadata.MetadataStore;
+import voldemort.utils.ClosableIterator;
+import voldemort.utils.Pair;
+import voldemort.versioning.ObsoleteVersionException;
+import voldemort.versioning.Occured;
+import voldemort.versioning.Version;
+import voldemort.versioning.VersionFactory;
+import voldemort.versioning.Versioned;
+
+/**
+ * A FileSystem based Storage Engine to persist configuration metadata.<br>
+ * <imp>Used only by {@link MetadataStore}</imp><br>
+ * 
+ * 
+ */
+public class ConfigurationStorageEngine implements StorageEngine<String, String, String> {
+
+    private final static Logger logger = Logger.getLogger(ConfigurationStorageEngine.class);
+    private final String name;
+    private final File directory;
+
+    public ConfigurationStorageEngine(String name, String directory) {
+        this.name = name;
+        this.directory = new File(directory);
+        if(!this.directory.exists() && this.directory.canRead())
+            throw new IllegalArgumentException("Directory " + this.directory.getAbsolutePath()
+                                               + " does not exist or can not be read.");
+    }
+
+    public ClosableIterator<Pair<String, Versioned<String>>> entries() {
+        throw new VoldemortException("Iteration  not supported in ConfigurationStorageEngine");
+    }
+
+    public void close() throws VoldemortException {
+
+    }
+
+    public synchronized boolean delete(String key, Version version) throws VoldemortException {
+        StoreUtils.assertValidKey(key);
+        for(File file: getDirectory(key).listFiles()) {
+            if(file.getName().equals(key)) {
+                try {
+                    // delete the file and the version file
+                    return file.delete()
+                           && new File(getVersionDirectory(), file.getName()).delete();
+                } catch(Exception e) {
+                    logger.error("Error while attempt to delete key:" + key, e);
+                }
+            }
+        }
+
+        return false;
+    }
+
+    public synchronized List<Versioned<String>> get(String key, String transforms)
+            throws VoldemortException {
+        StoreUtils.assertValidKey(key);
+        return get(key, getDirectory(key).listFiles());
+    }
+
+    public List<Version> getVersions(String key) {
+        List<Versioned<String>> values = get(key, (String) null);
+        List<Version> versions = new ArrayList<Version>(values.size());
+        for(Versioned<?> value: values) {
+            versions.add(value.getVersion());
+        }
+        return versions;
+    }
+
+    public synchronized Map<String, List<Versioned<String>>> getAll(Iterable<String> keys,
+                                                                    Map<String, String> transforms)
+            throws VoldemortException {
+        StoreUtils.assertValidKeys(keys);
+        Map<String, List<Versioned<String>>> result = StoreUtils.newEmptyHashMap(keys);
+        for(String key: keys) {
+            List<Versioned<String>> values = get(key, getDirectory(key).listFiles());
+            if(!values.isEmpty())
+                result.put(key, values);
+        }
+        return result;
+    }
+
+    public String getName() {
+        return name;
+    }
+
+    public synchronized Version put(String key, Versioned<String> value, String transforms)
+            throws VoldemortException {
+        StoreUtils.assertValidKey(key);
+
+        if(null == value.getValue()) {
+            throw new VoldemortException("Value cannot be null !!");
+        } else if(value.getMetadata().listProperties().size() > 0) {
+            throw new VoldemortException("metadata must be null !!");
+        }
+        // Check for obsolete version
+        File[] files = getDirectory(key).listFiles();
+        for(File file: files) {
+            if(file.getName().equals(key)) {
+                Version clock = readVersion(key);
+                if(value.getVersion().compare(clock) == Occured.AFTER) {
+                    // continue
+                } else if(value.getVersion().compare(clock) == Occured.BEFORE) {
+                    throw new ObsoleteVersionException("A successor version " + clock
+                                                       + "  to this " + value.getVersion()
+                                                       + " exists for key " + key, clock);
+                } else if(value.getVersion().compare(clock) == Occured.CONCURRENTLY) {
+                    throw new ObsoleteVersionException("Concurrent Operation not allowed on Metadata.",
+                                                       clock);
+                }
+            }
+        }
+
+        File keyFile = new File(getDirectory(key), key);
+        Version newVersion = value.getVersion();
+        if(!keyFile.exists() || keyFile.delete()) {
+            try {
+                FileUtils.writeStringToFile(keyFile, value.getValue(), "UTF-8");
+                writeVersion(key, newVersion);
+            } catch(IOException e) {
+                throw new VoldemortException(e);
+            }
+        }
+        return newVersion;
+    }
+
+    private File getDirectory(String key) {
+        if(MetadataStore.OPTIONAL_KEYS.contains(key))
+            return getTempDirectory();
+        else
+            return this.directory;
+    }
+
+    private List<Versioned<String>> get(String key, File[] files) {
+        try {
+            List<Versioned<String>> found = new ArrayList<Versioned<String>>();
+            for(File file: files) {
+                if(file.getName().equals(key)) {
+                    Version clock = readVersion(key);
+                    if(null != clock) {
+                        found.add(new Versioned<String>(FileUtils.readFileToString(file, "UTF-8"),
+                                                        clock));
+                    }
+                }
+            }
+            return found;
+        } catch(IOException e) {
+            throw new VoldemortException(e);
+        }
+    }
+
+    private Version readVersion(String key) {
+        try {
+            File versionFile = new File(getVersionDirectory(), key);
+            if(!versionFile.exists()) {
+                // bootstrap file save default clock as version.
+                Version clock = VersionFactory.newVersion();
+                writeVersion(key, clock);
+                return clock;
+            } else {
+                // read the version file and return version.
+                String hexCode = FileUtils.readFileToString(versionFile, "UTF-8");
+                return VersionFactory.toVersion(Hex.decodeHex(hexCode.toCharArray()));
+            }
+        } catch(Exception e) {
+            throw new VoldemortException("Failed to read Version for Key:" + key, e);
+        }
+    }
+
+    private void writeVersion(String key, Version version) {
+        try {
+            File versionFile = new File(getVersionDirectory(), key);
+            if(!versionFile.exists() || versionFile.delete()) {
+                // write the version file.
+                String hexCode = new String(Hex.encodeHex(version.toBytes()));
+                FileUtils.writeStringToFile(versionFile, hexCode, "UTF-8");
+            }
+        } catch(Exception e) {
+            throw new VoldemortException("Failed to write Version for Key:" + key, e);
+        }
+    }
+
+    private File getVersionDirectory() {
+        File versionDir = new File(this.directory, ".version");
+        if(!versionDir.exists() || !versionDir.isDirectory()) {
+            versionDir.delete();
+            versionDir.mkdirs();
+        }
+
+        return versionDir;
+    }
+
+    private File getTempDirectory() {
+        File tempDir = new File(this.directory, ".temp");
+        if(!tempDir.exists() || !tempDir.isDirectory()) {
+            tempDir.delete();
+            tempDir.mkdirs();
+        }
+
+        return tempDir;
+    }
+
+    public Object getCapability(StoreCapabilityType capability) {
+        throw new VoldemortException("No extra capability.");
+    }
+
+    public ClosableIterator<String> keys() {
+        throw new VoldemortException("keys iteration not supported.");
+    }
+
+    public void truncate() {
+        throw new VoldemortException("Truncate not supported in ConfigurationStorageEngine");
+    }
+}