--- conflicted
+++ resolved
@@ -1,709 +1,392 @@
-<<<<<<< HEAD
-/*
- * Copyright 2008-2009 LinkedIn, Inc
- * 
- * Licensed under the Apache License, Version 2.0 (the "License"); you may not
- * use this file except in compliance with the License. You may obtain a copy of
- * the License at
- * 
- * http://www.apache.org/licenses/LICENSE-2.0
- * 
- * Unless required by applicable law or agreed to in writing, software
- * distributed under the License is distributed on an "AS IS" BASIS, WITHOUT
- * WARRANTIES OR CONDITIONS OF ANY KIND, either express or implied. See the
- * License for the specific language governing permissions and limitations under
- * the License.
- */
-
-package voldemort.store;
-
-import java.io.Serializable;
-import java.util.HashMap;
-
-import voldemort.client.RoutingTier;
-import voldemort.serialization.SerializerDefinition;
-import voldemort.store.views.View;
-import voldemort.utils.Props;
-import voldemort.utils.Utils;
-
-import com.google.common.base.Objects;
-
-/**
- * The configuration information for a store.
- * 
- * @author jay
- * 
- */
-public class StoreDefinition implements Serializable {
-
-    private static final long serialVersionUID = 1;
-
-    private final String name;
-    private final String type;
-    private final SerializerDefinition keySerializer;
-    private final SerializerDefinition valueSerializer;
-    private final RoutingTier routingPolicy;
-    private final int replicationFactor;
-    private final Integer preferredWrites;
-    private final int requiredWrites;
-    private final Integer preferredReads;
-    private final int requiredReads;
-    private final Integer retentionPeriodDays;
-    private final Integer retentionScanThrottleRate;
-    private final String routingStrategyType;
-    private final String viewOf;
-    private final Props properties;
-    private final View<?, ?, ?> valueTransformation;
-    private final HashMap<Integer, Integer> zoneReplicationFactor;
-    private final Integer zoneCountReads;
-    private final Integer zoneCountWrites;
-
-    public StoreDefinition(String name,
-                           String type,
-                           SerializerDefinition keySerializer,
-                           SerializerDefinition valueSerializer,
-                           RoutingTier routingPolicy,
-                           String routingStrategyType,
-                           int replicationFactor,
-                           Integer preferredReads,
-                           int requiredReads,
-                           Integer preferredWrites,
-                           int requiredWrites,
-                           String viewOfStore,
-                           View<?, ?, ?> valTrans,
-                           HashMap<Integer, Integer> zoneReplicationFactor,
-                           Integer zoneCountReads,
-                           Integer zoneCountWrites,
-                           Integer retentionDays,
-                           Integer retentionThrottleRate,
-                           Props props) {
-        this.name = Utils.notNull(name);
-        this.type = Utils.notNull(type);
-        this.replicationFactor = replicationFactor;
-        this.preferredReads = preferredReads;
-        this.requiredReads = requiredReads;
-        this.preferredWrites = preferredWrites;
-        this.requiredWrites = requiredWrites;
-        this.routingPolicy = Utils.notNull(routingPolicy);
-        this.keySerializer = Utils.notNull(keySerializer);
-        this.valueSerializer = Utils.notNull(valueSerializer);
-        this.retentionPeriodDays = retentionDays;
-        this.retentionScanThrottleRate = retentionThrottleRate;
-        this.routingStrategyType = routingStrategyType;
-        this.viewOf = viewOfStore;
-        this.valueTransformation = valTrans;
-        this.properties = props;
-        this.zoneReplicationFactor = zoneReplicationFactor;
-        this.zoneCountReads = zoneCountReads;
-        this.zoneCountWrites = zoneCountWrites;
-        checkParameterLegality();
-    }
-
-    private void checkParameterLegality() {
-        if(requiredReads < 1)
-            throw new IllegalArgumentException("Cannot have a requiredReads number less than 1.");
-        else if(requiredReads > replicationFactor)
-            throw new IllegalArgumentException("Cannot have more requiredReads then there are replicas.");
-
-        if(requiredWrites < 1)
-            throw new IllegalArgumentException("Cannot have a requiredWrites number less than 1.");
-        else if(requiredWrites > replicationFactor)
-            throw new IllegalArgumentException("Cannot have more requiredWrites then there are replicas.");
-
-        if(preferredWrites != null) {
-            if(preferredWrites < requiredWrites)
-                throw new IllegalArgumentException("preferredWrites must be greater or equal to requiredWrites.");
-            if(preferredWrites > replicationFactor)
-                throw new IllegalArgumentException("Cannot have more preferredWrites then there are replicas.");
-        }
-        if(preferredReads != null) {
-            if(preferredReads < requiredReads)
-                throw new IllegalArgumentException("preferredReads must be greater or equal to requiredReads.");
-            if(preferredReads > replicationFactor)
-                throw new IllegalArgumentException("Cannot have more preferredReads then there are replicas.");
-        }
-
-        if(retentionPeriodDays != null && retentionPeriodDays < 0)
-            throw new IllegalArgumentException("Retention days must be non-negative.");
-
-        if(zoneCountReads != null && zoneCountReads < 0)
-            throw new IllegalArgumentException("Zone Counts reads must be non-negative");
-
-        if(zoneCountWrites != null && zoneCountWrites < 0)
-            throw new IllegalArgumentException("Zone Counts writes must be non-negative");
-
-        if(zoneReplicationFactor != null && zoneReplicationFactor.size() != 0) {
-            int sumZoneReplicationFactor = 0;
-            for(Integer zoneId: zoneReplicationFactor.keySet()) {
-                sumZoneReplicationFactor += zoneReplicationFactor.get(zoneId);
-            }
-            if(sumZoneReplicationFactor != replicationFactor) {
-                throw new IllegalArgumentException("Sum total of zones does not match the total replication factor");
-            }
-        }
-    }
-
-    public String getName() {
-        return name;
-    }
-
-    public int getRequiredWrites() {
-        return requiredWrites;
-    }
-
-    public SerializerDefinition getKeySerializer() {
-        return keySerializer;
-    }
-
-    public SerializerDefinition getValueSerializer() {
-        return valueSerializer;
-    }
-
-    public RoutingTier getRoutingPolicy() {
-        return this.routingPolicy;
-    }
-
-    public int getReplicationFactor() {
-        return this.replicationFactor;
-    }
-
-    public String getRoutingStrategyType() {
-        return routingStrategyType;
-    }
-
-    public int getRequiredReads() {
-        return this.requiredReads;
-    }
-
-    public boolean hasPreferredWrites() {
-        return preferredWrites != null;
-    }
-
-    public int getPreferredWrites() {
-        return preferredWrites == null ? getRequiredWrites() : preferredWrites;
-    }
-
-    public int getPreferredReads() {
-        return preferredReads == null ? getRequiredReads() : preferredReads;
-    }
-
-    public boolean hasPreferredReads() {
-        return preferredReads != null;
-    }
-
-    public String getType() {
-        return type;
-    }
-
-    public boolean hasRetentionPeriod() {
-        return this.retentionPeriodDays != null;
-    }
-
-    public Integer getRetentionDays() {
-        return this.retentionPeriodDays;
-    }
-
-    public boolean hasRetentionScanThrottleRate() {
-        return this.retentionScanThrottleRate != null;
-    }
-
-    public Integer getRetentionScanThrottleRate() {
-        return this.retentionScanThrottleRate;
-    }
-
-    public boolean isView() {
-        return this.viewOf != null;
-    }
-
-    public String getViewTargetStoreName() {
-        return viewOf;
-    }
-
-    public boolean hasValueTransformation() {
-        return this.valueTransformation != null;
-    }
-
-    public View<?, ?, ?> getValueTransformation() {
-        return valueTransformation;
-    }
-
-    public Props getProperties() {
-        return this.properties;
-    }
-
-    public int getIntProperty(String name, int dflt) {
-        return properties.getInt(name, dflt);
-    }
-
-    public HashMap<Integer, Integer> getZoneReplicationFactor() {
-        return zoneReplicationFactor;
-    }
-
-    public Integer getZoneCountReads() {
-        return zoneCountReads;
-    }
-
-    public boolean hasZoneCountReads() {
-        return zoneCountReads != null;
-    }
-
-    public Integer getZoneCountWrites() {
-        return zoneCountWrites;
-    }
-
-    public boolean hasZoneCountWrites() {
-        return zoneCountWrites != null;
-    }
-
-    @Override
-    public boolean equals(Object o) {
-        if(this == o)
-            return true;
-        else if(o == null)
-            return false;
-        else if(!(o.getClass() == StoreDefinition.class))
-            return false;
-
-        StoreDefinition def = (StoreDefinition) o;
-        return getName().equals(def.getName())
-               && getType().equals(def.getType())
-               && getReplicationFactor() == def.getReplicationFactor()
-               && getRequiredReads() == def.getRequiredReads()
-               && Objects.equal(getPreferredReads(), def.getPreferredReads())
-               && getRequiredWrites() == def.getRequiredWrites()
-               && Objects.equal(getPreferredWrites(), def.getPreferredWrites())
-               && getKeySerializer().equals(def.getKeySerializer())
-               && getValueSerializer().equals(def.getValueSerializer())
-               && getRoutingPolicy() == def.getRoutingPolicy()
-               && Objects.equal(getViewTargetStoreName(), def.getViewTargetStoreName())
-               && Objects.equal(getValueTransformation() != null ? getValueTransformation().getClass()
-                                                                : null,
-                                def.getValueTransformation() != null ? def.getValueTransformation()
-                                                                          .getClass() : null)
-               && Objects.equal(getZoneReplicationFactor() != null ? getZoneReplicationFactor().getClass()
-                                                                  : null,
-                                def.getZoneReplicationFactor() != null ? def.getZoneReplicationFactor()
-                                                                            .getClass()
-                                                                      : null)
-               && getZoneCountReads() == def.getZoneCountReads()
-               && getZoneCountWrites() == def.getZoneCountWrites()
-               && Objects.equal(getRetentionDays(), def.getRetentionDays())
-               && Objects.equal(getRetentionScanThrottleRate(), def.getRetentionScanThrottleRate());
-    }
-
-    @Override
-    public int hashCode() {
-        return Objects.hashCode(getName(),
-                                getType(),
-                                getKeySerializer(),
-                                getValueSerializer(),
-                                getRoutingPolicy(),
-                                getRoutingStrategyType(),
-                                getReplicationFactor(),
-                                getRequiredReads(),
-                                getRequiredWrites(),
-                                getPreferredReads(),
-                                getPreferredWrites(),
-                                getViewTargetStoreName(),
-                                getValueTransformation() == null ? null
-                                                                : getValueTransformation().getClass(),
-                                getZoneReplicationFactor() == null ? null
-                                                                  : getZoneReplicationFactor().getClass(),
-                                getZoneCountReads(),
-                                getZoneCountWrites(),
-                                getRetentionDays(),
-                                getRetentionScanThrottleRate());
-    }
-
-    @Override
-    public String toString() {
-        return "StoreDefinition(name = " + getName() + ", type = " + getType()
-               + ", key-serializer = " + getKeySerializer() + ", value-serializer = "
-               + getValueSerializer() + ", routing = " + getRoutingPolicy()
-               + ", routing-strategy = " + getRoutingStrategyType() + ", replication = "
-               + getReplicationFactor() + ", required-reads = " + getRequiredReads()
-               + ", preferred-reads = " + getPreferredReads() + ", required-writes = "
-               + getRequiredWrites() + ", preferred-writes = " + getPreferredWrites()
-               + ", view-target = " + getViewTargetStoreName() + ", value-transformation = "
-               + getValueTransformation() + ", retention-days = " + getRetentionDays()
-               + ", throttle-rate = " + getRetentionScanThrottleRate() + ", zone-count-reads = "
-               + getZoneCountReads() + ", zone-count-writes = " + getZoneCountWrites() + ")";
-    }
-}
-=======
-/*
- * Copyright 2008-2009 LinkedIn, Inc
- * 
- * Licensed under the Apache License, Version 2.0 (the "License"); you may not
- * use this file except in compliance with the License. You may obtain a copy of
- * the License at
- * 
- * http://www.apache.org/licenses/LICENSE-2.0
- * 
- * Unless required by applicable law or agreed to in writing, software
- * distributed under the License is distributed on an "AS IS" BASIS, WITHOUT
- * WARRANTIES OR CONDITIONS OF ANY KIND, either express or implied. See the
- * License for the specific language governing permissions and limitations under
- * the License.
- */
-
-package voldemort.store;
-
-import java.io.Serializable;
-import java.util.HashMap;
-
-import voldemort.client.RoutingTier;
-import voldemort.serialization.SerializerDefinition;
-import voldemort.store.slop.strategy.HintedHandoffStrategyType;
-import voldemort.utils.Utils;
-
-import com.google.common.base.Objects;
-
-/**
- * The configuration information for a store.
- * 
- * 
- */
-public class StoreDefinition implements Serializable {
-
-    private static final long serialVersionUID = 1;
-
-    private final String name;
-    private final String type;
-    private final SerializerDefinition keySerializer;
-    private final SerializerDefinition valueSerializer;
-    private final SerializerDefinition transformsSerializer;
-    private final RoutingTier routingPolicy;
-    private final int replicationFactor;
-    private final Integer preferredWrites;
-    private final int requiredWrites;
-    private final Integer preferredReads;
-    private final int requiredReads;
-    private final Integer retentionPeriodDays;
-    private final Integer retentionScanThrottleRate;
-    private final String routingStrategyType;
-    private final String viewOf;
-    private final HashMap<Integer, Integer> zoneReplicationFactor;
-    private final Integer zoneCountReads;
-    private final Integer zoneCountWrites;
-    private final String valueTransformation;
-    private final String serializerFactory;
-    private final HintedHandoffStrategyType hintedHandoffStrategyType;
-    private final Integer hintPrefListSize;
-
-    public StoreDefinition(String name,
-                           String type,
-                           SerializerDefinition keySerializer,
-                           SerializerDefinition valueSerializer,
-                           SerializerDefinition transformsSerializer,
-                           RoutingTier routingPolicy,
-                           String routingStrategyType,
-                           int replicationFactor,
-                           Integer preferredReads,
-                           int requiredReads,
-                           Integer preferredWrites,
-                           int requiredWrites,
-                           String viewOfStore,
-                           String valTrans,
-                           HashMap<Integer, Integer> zoneReplicationFactor,
-                           Integer zoneCountReads,
-                           Integer zoneCountWrites,
-                           Integer retentionDays,
-                           Integer retentionThrottleRate,
-                           String factory,
-                           HintedHandoffStrategyType hintedHandoffStrategyType,
-                           Integer hintPrefListSize) {
-        this.name = Utils.notNull(name);
-        this.type = Utils.notNull(type);
-        this.replicationFactor = replicationFactor;
-        this.preferredReads = preferredReads;
-        this.requiredReads = requiredReads;
-        this.preferredWrites = preferredWrites;
-        this.requiredWrites = requiredWrites;
-        this.routingPolicy = Utils.notNull(routingPolicy);
-        this.keySerializer = Utils.notNull(keySerializer);
-        this.valueSerializer = Utils.notNull(valueSerializer);
-        this.transformsSerializer = transformsSerializer;
-        this.retentionPeriodDays = retentionDays;
-        this.retentionScanThrottleRate = retentionThrottleRate;
-        this.routingStrategyType = routingStrategyType;
-        this.viewOf = viewOfStore;
-        this.valueTransformation = valTrans;
-        this.zoneReplicationFactor = zoneReplicationFactor;
-        this.zoneCountReads = zoneCountReads;
-        this.zoneCountWrites = zoneCountWrites;
-        this.serializerFactory = factory;
-        this.hintedHandoffStrategyType = hintedHandoffStrategyType;
-        this.hintPrefListSize = hintPrefListSize;
-        checkParameterLegality();
-    }
-
-    private void checkParameterLegality() {
-        if(requiredReads < 1)
-            throw new IllegalArgumentException("Cannot have a requiredReads number less than 1.");
-        else if(requiredReads > replicationFactor)
-            throw new IllegalArgumentException("Cannot have more requiredReads then there are replicas.");
-
-        if(requiredWrites < 1)
-            throw new IllegalArgumentException("Cannot have a requiredWrites number less than 1.");
-        else if(requiredWrites > replicationFactor)
-            throw new IllegalArgumentException("Cannot have more requiredWrites then there are replicas.");
-
-        if(preferredWrites != null) {
-            if(preferredWrites < requiredWrites)
-                throw new IllegalArgumentException("preferredWrites must be greater or equal to requiredWrites.");
-            if(preferredWrites > replicationFactor)
-                throw new IllegalArgumentException("Cannot have more preferredWrites then there are replicas.");
-        }
-        if(preferredReads != null) {
-            if(preferredReads < requiredReads)
-                throw new IllegalArgumentException("preferredReads must be greater or equal to requiredReads.");
-            if(preferredReads > replicationFactor)
-                throw new IllegalArgumentException("Cannot have more preferredReads then there are replicas.");
-        }
-
-        if(retentionPeriodDays != null && retentionPeriodDays < 0)
-            throw new IllegalArgumentException("Retention days must be non-negative.");
-
-        if(zoneCountReads != null && zoneCountReads < 0)
-            throw new IllegalArgumentException("Zone Counts reads must be non-negative");
-
-        if(zoneCountWrites != null && zoneCountWrites < 0)
-            throw new IllegalArgumentException("Zone Counts writes must be non-negative");
-
-        if(zoneReplicationFactor != null && zoneReplicationFactor.size() != 0) {
-            int sumZoneReplicationFactor = 0;
-            for(Integer zoneId: zoneReplicationFactor.keySet()) {
-                sumZoneReplicationFactor += zoneReplicationFactor.get(zoneId);
-            }
-            if(sumZoneReplicationFactor != replicationFactor) {
-                throw new IllegalArgumentException("Sum total of zones does not match the total replication factor");
-            }
-        }
-    }
-
-    public String getSerializerFactory() {
-        return this.serializerFactory;
-    }
-
-    public boolean hasTransformsSerializer() {
-        return transformsSerializer != null;
-    }
-
-    public String getName() {
-        return name;
-    }
-
-    public int getRequiredWrites() {
-        return requiredWrites;
-    }
-
-    public SerializerDefinition getKeySerializer() {
-        return keySerializer;
-    }
-
-    public SerializerDefinition getValueSerializer() {
-        return valueSerializer;
-    }
-
-    public SerializerDefinition getTransformsSerializer() {
-        return transformsSerializer;
-    }
-
-    public RoutingTier getRoutingPolicy() {
-        return this.routingPolicy;
-    }
-
-    public int getReplicationFactor() {
-        return this.replicationFactor;
-    }
-
-    public String getRoutingStrategyType() {
-        return routingStrategyType;
-    }
-
-    public int getRequiredReads() {
-        return this.requiredReads;
-    }
-
-    public boolean hasPreferredWrites() {
-        return preferredWrites != null;
-    }
-
-    public int getPreferredWrites() {
-        return preferredWrites == null ? getRequiredWrites() : preferredWrites;
-    }
-
-    public int getPreferredReads() {
-        return preferredReads == null ? getRequiredReads() : preferredReads;
-    }
-
-    public boolean hasPreferredReads() {
-        return preferredReads != null;
-    }
-
-    public String getType() {
-        return type;
-    }
-
-    public boolean hasRetentionPeriod() {
-        return this.retentionPeriodDays != null;
-    }
-
-    public Integer getRetentionDays() {
-        return this.retentionPeriodDays;
-    }
-
-    public boolean hasRetentionScanThrottleRate() {
-        return this.retentionScanThrottleRate != null;
-    }
-
-    public Integer getRetentionScanThrottleRate() {
-        return this.retentionScanThrottleRate;
-    }
-
-    public boolean isView() {
-        return this.viewOf != null;
-    }
-
-    public String getViewTargetStoreName() {
-        return viewOf;
-    }
-
-    public boolean hasValueTransformation() {
-        return this.valueTransformation != null;
-    }
-
-    public String getValueTransformation() {
-        return valueTransformation;
-    }
-
-    public HashMap<Integer, Integer> getZoneReplicationFactor() {
-        return zoneReplicationFactor;
-    }
-
-    public Integer getZoneCountReads() {
-        return zoneCountReads;
-    }
-
-    public boolean hasZoneCountReads() {
-        return zoneCountReads != null;
-    }
-
-    public Integer getZoneCountWrites() {
-        return zoneCountWrites;
-    }
-
-    public boolean hasZoneCountWrites() {
-        return zoneCountWrites != null;
-    }
-
-    public HintedHandoffStrategyType getHintedHandoffStrategyType() {
-        return hintedHandoffStrategyType;
-    }
-
-    public boolean hasHintedHandoffStrategyType() {
-        return hintedHandoffStrategyType != null;
-    }
-
-    public Integer getHintPrefListSize() {
-        return hintPrefListSize;
-    }
-
-    public boolean hasHintPreflistSize() {
-        return hintPrefListSize != null;
-    }
-
-    @Override
-    public boolean equals(Object o) {
-        if(this == o)
-            return true;
-        else if(o == null)
-            return false;
-        else if(!(o.getClass() == StoreDefinition.class))
-            return false;
-
-        StoreDefinition def = (StoreDefinition) o;
-        return getName().equals(def.getName())
-               && getType().equals(def.getType())
-               && getReplicationFactor() == def.getReplicationFactor()
-               && getRequiredReads() == def.getRequiredReads()
-               && Objects.equal(getPreferredReads(), def.getPreferredReads())
-               && getRequiredWrites() == def.getRequiredWrites()
-               && Objects.equal(getPreferredWrites(), def.getPreferredWrites())
-               && getKeySerializer().equals(def.getKeySerializer())
-               && getValueSerializer().equals(def.getValueSerializer())
-               && Objects.equal(getTransformsSerializer() != null ? getTransformsSerializer()
-                                                                 : null,
-                                def.getTransformsSerializer() != null ? def.getTransformsSerializer()
-                                                                     : null)
-               && getRoutingPolicy() == def.getRoutingPolicy()
-               && Objects.equal(getViewTargetStoreName(), def.getViewTargetStoreName())
-               && Objects.equal(getValueTransformation() != null ? getValueTransformation().getClass()
-                                                                : null,
-                                def.getValueTransformation() != null ? def.getValueTransformation()
-                                                                          .getClass() : null)
-               && Objects.equal(getZoneReplicationFactor() != null ? getZoneReplicationFactor().getClass()
-                                                                  : null,
-                                def.getZoneReplicationFactor() != null ? def.getZoneReplicationFactor()
-                                                                            .getClass()
-                                                                      : null)
-               && Objects.equal(getZoneCountReads(), def.getZoneCountReads())
-               && Objects.equal(getZoneCountWrites(), def.getZoneCountWrites())
-               && Objects.equal(getRetentionDays(), def.getRetentionDays())
-               && Objects.equal(getRetentionScanThrottleRate(), def.getRetentionScanThrottleRate())
-               && Objects.equal(getSerializerFactory() != null ? getSerializerFactory() : null,
-                                def.getSerializerFactory() != null ? def.getSerializerFactory()
-                                                                  : null)
-               && Objects.equal(getHintedHandoffStrategyType(), def.getHintedHandoffStrategyType())
-               && Objects.equal(getHintPrefListSize(), def.getHintPrefListSize());
-    }
-
-    @Override
-    public int hashCode() {
-        return Objects.hashCode(getName(),
-                                getType(),
-                                getKeySerializer(),
-                                getValueSerializer(),
-                                getTransformsSerializer(),
-                                getRoutingPolicy(),
-                                getRoutingStrategyType(),
-                                getReplicationFactor(),
-                                getRequiredReads(),
-                                getRequiredWrites(),
-                                getPreferredReads(),
-                                getPreferredWrites(),
-                                getViewTargetStoreName(),
-                                getValueTransformation() == null ? null
-                                                                : getValueTransformation().getClass(),
-                                getZoneReplicationFactor() == null ? null
-                                                                  : getZoneReplicationFactor().getClass(),
-                                getZoneCountReads(),
-                                getZoneCountWrites(),
-                                getRetentionDays(),
-                                getRetentionScanThrottleRate(),
-                                getSerializerFactory(),
-                                hasHintedHandoffStrategyType() ? getHintedHandoffStrategyType()
-                                                              : null,
-                                hasHintPreflistSize() ? getHintPrefListSize() : null);
-    }
-
-    @Override
-    public String toString() {
-        return "StoreDefinition(name = " + getName() + ", type = " + getType()
-               + ", key-serializer = " + getKeySerializer() + ", value-serializer = "
-               + getValueSerializer() + ", routing = " + getRoutingPolicy()
-               + ", routing-strategy = " + getRoutingStrategyType() + ", replication = "
-               + getReplicationFactor() + ", required-reads = " + getRequiredReads()
-               + ", preferred-reads = " + getPreferredReads() + ", required-writes = "
-               + getRequiredWrites() + ", preferred-writes = " + getPreferredWrites()
-               + ", view-target = " + getViewTargetStoreName() + ", value-transformation = "
-               + getValueTransformation() + ", retention-days = " + getRetentionDays()
-               + ", throttle-rate = " + getRetentionScanThrottleRate() + ", zone-count-reads = "
-               + getZoneCountReads() + ", zone-count-writes = " + getZoneCountWrites()
-               + ", serializer factory = " + getSerializerFactory() + ")"
-               + ", hinted-handoff-strategy = " + getHintedHandoffStrategyType()
-               + ", hint-preflist-size = " + getHintPrefListSize() + ")";
-    }
-}
->>>>>>> 06be27c2
+/*
+ * Copyright 2008-2009 LinkedIn, Inc
+ * 
+ * Licensed under the Apache License, Version 2.0 (the "License"); you may not
+ * use this file except in compliance with the License. You may obtain a copy of
+ * the License at
+ * 
+ * http://www.apache.org/licenses/LICENSE-2.0
+ * 
+ * Unless required by applicable law or agreed to in writing, software
+ * distributed under the License is distributed on an "AS IS" BASIS, WITHOUT
+ * WARRANTIES OR CONDITIONS OF ANY KIND, either express or implied. See the
+ * License for the specific language governing permissions and limitations under
+ * the License.
+ */
+
+package voldemort.store;
+
+import java.io.Serializable;
+import java.util.HashMap;
+
+import voldemort.client.RoutingTier;
+import voldemort.routing.RoutingStrategyType;
+import voldemort.serialization.SerializerDefinition;
+import voldemort.store.slop.strategy.HintedHandoffStrategyType;
+import voldemort.utils.Props;
+import voldemort.utils.Utils;
+
+import com.google.common.base.Objects;
+
+/**
+ * The configuration information for a store.
+ * 
+ * 
+ */
+public class StoreDefinition implements Serializable {
+
+    private static final long serialVersionUID = 1;
+
+    private final String name;
+    private final String type;
+    private final SerializerDefinition keySerializer;
+    private final SerializerDefinition valueSerializer;
+    private final SerializerDefinition transformsSerializer;
+    private final RoutingTier routingPolicy;
+    private final int replicationFactor;
+    private final Integer preferredWrites;
+    private final int requiredWrites;
+    private final Integer preferredReads;
+    private final int requiredReads;
+    private final Integer retentionPeriodDays;
+    private final Integer retentionScanThrottleRate;
+    private final String routingStrategyType;
+    private final String viewOf;
+    private final Props properties;
+    private final HashMap<Integer, Integer> zoneReplicationFactor;
+    private final Integer zoneCountReads;
+    private final Integer zoneCountWrites;
+    private final String valueTransformation;
+    private final String serializerFactory;
+    private final HintedHandoffStrategyType hintedHandoffStrategyType;
+    private final Integer hintPrefListSize;
+
+    public StoreDefinition(String name,
+                           String type,
+                           SerializerDefinition keySerializer,
+                           SerializerDefinition valueSerializer,
+                           SerializerDefinition transformsSerializer,
+                           RoutingTier routingPolicy,
+                           String routingStrategyType,
+                           int replicationFactor,
+                           Integer preferredReads,
+                           int requiredReads,
+                           Integer preferredWrites,
+                           int requiredWrites,
+                           String viewOfStore,
+                           String valTrans,
+                           HashMap<Integer, Integer> zoneReplicationFactor,
+                           Integer zoneCountReads,
+                           Integer zoneCountWrites,
+                           Integer retentionDays,
+                           Integer retentionThrottleRate,
+                           String factory,
+                           HintedHandoffStrategyType hintedHandoffStrategyType,
+                           Integer hintPrefListSize,
+                           Props props) {
+        this.name = Utils.notNull(name);
+        this.type = Utils.notNull(type);
+        this.replicationFactor = replicationFactor;
+        this.preferredReads = preferredReads;
+        this.requiredReads = requiredReads;
+        this.preferredWrites = preferredWrites;
+        this.requiredWrites = requiredWrites;
+        this.routingPolicy = Utils.notNull(routingPolicy);
+        this.keySerializer = Utils.notNull(keySerializer);
+        this.valueSerializer = Utils.notNull(valueSerializer);
+        this.transformsSerializer = transformsSerializer;
+        this.retentionPeriodDays = retentionDays;
+        this.retentionScanThrottleRate = retentionThrottleRate;
+        this.routingStrategyType = routingStrategyType;
+        this.viewOf = viewOfStore;
+        this.properties = props;
+        this.valueTransformation = valTrans;
+        this.zoneReplicationFactor = zoneReplicationFactor;
+        this.zoneCountReads = zoneCountReads;
+        this.zoneCountWrites = zoneCountWrites;
+        this.serializerFactory = factory;
+        this.hintedHandoffStrategyType = hintedHandoffStrategyType;
+        this.hintPrefListSize = hintPrefListSize;
+        checkParameterLegality();
+    }
+
+    private void checkParameterLegality() {
+        if(requiredReads < 1)
+            throw new IllegalArgumentException("Cannot have a requiredReads number less than 1.");
+        else if(requiredReads > replicationFactor)
+            throw new IllegalArgumentException("Cannot have more requiredReads then there are replicas.");
+
+        if(requiredWrites < 1)
+            throw new IllegalArgumentException("Cannot have a requiredWrites number less than 1.");
+        else if(requiredWrites > replicationFactor)
+            throw new IllegalArgumentException("Cannot have more requiredWrites then there are replicas.");
+
+        if(preferredWrites != null) {
+            if(preferredWrites < requiredWrites)
+                throw new IllegalArgumentException("preferredWrites must be greater or equal to requiredWrites.");
+            if(preferredWrites > replicationFactor)
+                throw new IllegalArgumentException("Cannot have more preferredWrites then there are replicas.");
+        }
+        if(preferredReads != null) {
+            if(preferredReads < requiredReads)
+                throw new IllegalArgumentException("preferredReads must be greater or equal to requiredReads.");
+            if(preferredReads > replicationFactor)
+                throw new IllegalArgumentException("Cannot have more preferredReads then there are replicas.");
+        }
+
+        if(retentionPeriodDays != null && retentionPeriodDays < 0)
+            throw new IllegalArgumentException("Retention days must be non-negative.");
+
+        if(zoneCountReads != null && zoneCountReads < 0)
+            throw new IllegalArgumentException("Zone Counts reads must be non-negative");
+
+        if(zoneCountWrites != null && zoneCountWrites < 0)
+            throw new IllegalArgumentException("Zone Counts writes must be non-negative");
+
+        if(zoneReplicationFactor != null && zoneReplicationFactor.size() != 0) {
+            int sumZoneReplicationFactor = 0;
+            for(Integer zoneId: zoneReplicationFactor.keySet()) {
+                sumZoneReplicationFactor += zoneReplicationFactor.get(zoneId);
+            }
+            if(sumZoneReplicationFactor != replicationFactor) {
+                throw new IllegalArgumentException("Sum total of zones does not match the total replication factor");
+            }
+        }
+    }
+
+    public String getSerializerFactory() {
+        return this.serializerFactory;
+    }
+
+    public boolean hasTransformsSerializer() {
+        return transformsSerializer != null;
+    }
+
+    public String getName() {
+        return name;
+    }
+
+    public int getRequiredWrites() {
+        return requiredWrites;
+    }
+
+    public SerializerDefinition getKeySerializer() {
+        return keySerializer;
+    }
+
+    public SerializerDefinition getValueSerializer() {
+        return valueSerializer;
+    }
+
+    public SerializerDefinition getTransformsSerializer() {
+        return transformsSerializer;
+    }
+
+    public RoutingTier getRoutingPolicy() {
+        return this.routingPolicy;
+    }
+
+    public int getReplicationFactor() {
+        return this.replicationFactor;
+    }
+
+    public String getRoutingStrategyType() {
+        return routingStrategyType;
+    }
+
+    public int getRequiredReads() {
+        return this.requiredReads;
+    }
+
+    public boolean hasPreferredWrites() {
+        return preferredWrites != null;
+    }
+
+    public int getPreferredWrites() {
+        return preferredWrites == null ? getRequiredWrites() : preferredWrites;
+    }
+
+    public int getPreferredReads() {
+        return preferredReads == null ? getRequiredReads() : preferredReads;
+    }
+
+    public boolean hasPreferredReads() {
+        return preferredReads != null;
+    }
+
+    public String getType() {
+        return type;
+    }
+
+    public boolean hasRetentionPeriod() {
+        return this.retentionPeriodDays != null;
+    }
+
+    public Integer getRetentionDays() {
+        return this.retentionPeriodDays;
+    }
+
+    public boolean hasRetentionScanThrottleRate() {
+        return this.retentionScanThrottleRate != null;
+    }
+
+    public Integer getRetentionScanThrottleRate() {
+        return this.retentionScanThrottleRate;
+    }
+
+    public boolean isView() {
+        return this.viewOf != null;
+    }
+
+    public String getViewTargetStoreName() {
+        return viewOf;
+    }
+
+    public boolean hasValueTransformation() {
+        return this.valueTransformation != null;
+    }
+
+    public String getValueTransformation() {
+        return valueTransformation;
+    }
+
+    public Props getProperties() {
+        return this.properties;
+    }
+
+    public int getIntProperty(String name, int dflt) {
+        return properties.getInt(name, dflt);
+    }
+
+    public boolean isZoneRoutingEnabled() {
+        return getRoutingStrategyType().compareTo(RoutingStrategyType.ZONE_STRATEGY) == 0;
+    }
+
+    public HashMap<Integer, Integer> getZoneReplicationFactor() {
+        return zoneReplicationFactor;
+    }
+
+    public Integer getZoneCountReads() {
+        return zoneCountReads;
+    }
+
+    public boolean hasZoneCountReads() {
+        return zoneCountReads != null;
+    }
+
+    public Integer getZoneCountWrites() {
+        return zoneCountWrites;
+    }
+
+    public boolean hasZoneCountWrites() {
+        return zoneCountWrites != null;
+    }
+
+    public HintedHandoffStrategyType getHintedHandoffStrategyType() {
+        return hintedHandoffStrategyType;
+    }
+
+    public boolean hasHintedHandoffStrategyType() {
+        return hintedHandoffStrategyType != null;
+    }
+
+    public Integer getHintPrefListSize() {
+        return hintPrefListSize;
+    }
+
+    public boolean hasHintPreflistSize() {
+        return hintPrefListSize != null;
+    }
+
+    @Override
+    public boolean equals(Object o) {
+        if(this == o)
+            return true;
+        else if(o == null)
+            return false;
+        else if(!(o.getClass() == StoreDefinition.class))
+            return false;
+
+        StoreDefinition def = (StoreDefinition) o;
+        return getName().equals(def.getName())
+               && getType().equals(def.getType())
+               && getReplicationFactor() == def.getReplicationFactor()
+               && getRequiredReads() == def.getRequiredReads()
+               && Objects.equal(getPreferredReads(), def.getPreferredReads())
+               && getRequiredWrites() == def.getRequiredWrites()
+               && Objects.equal(getPreferredWrites(), def.getPreferredWrites())
+               && getKeySerializer().equals(def.getKeySerializer())
+               && getValueSerializer().equals(def.getValueSerializer())
+               && Objects.equal(getTransformsSerializer() != null ? getTransformsSerializer()
+                                                                 : null,
+                                def.getTransformsSerializer() != null ? def.getTransformsSerializer()
+                                                                     : null)
+               && getRoutingPolicy() == def.getRoutingPolicy()
+               && Objects.equal(getViewTargetStoreName(), def.getViewTargetStoreName())
+               && Objects.equal(getValueTransformation() != null ? getValueTransformation().getClass()
+                                                                : null,
+                                def.getValueTransformation() != null ? def.getValueTransformation()
+                                                                          .getClass() : null)
+               && Objects.equal(getZoneReplicationFactor() != null ? getZoneReplicationFactor().getClass()
+                                                                  : null,
+                                def.getZoneReplicationFactor() != null ? def.getZoneReplicationFactor()
+                                                                            .getClass()
+                                                                      : null)
+               && Objects.equal(getZoneCountReads(), def.getZoneCountReads())
+               && Objects.equal(getZoneCountWrites(), def.getZoneCountWrites())
+               && Objects.equal(getRetentionDays(), def.getRetentionDays())
+               && Objects.equal(getRetentionScanThrottleRate(), def.getRetentionScanThrottleRate())
+               && Objects.equal(getSerializerFactory() != null ? getSerializerFactory() : null,
+                                def.getSerializerFactory() != null ? def.getSerializerFactory()
+                                                                  : null)
+               && Objects.equal(getHintedHandoffStrategyType(), def.getHintedHandoffStrategyType())
+               && Objects.equal(getHintPrefListSize(), def.getHintPrefListSize());
+    }
+
+    @Override
+    public int hashCode() {
+        return Objects.hashCode(getName(),
+                                getType(),
+                                getKeySerializer(),
+                                getValueSerializer(),
+                                getTransformsSerializer(),
+                                getRoutingPolicy(),
+                                getRoutingStrategyType(),
+                                getReplicationFactor(),
+                                getRequiredReads(),
+                                getRequiredWrites(),
+                                getPreferredReads(),
+                                getPreferredWrites(),
+                                getViewTargetStoreName(),
+                                getValueTransformation() == null ? null
+                                                                : getValueTransformation().getClass(),
+                                getZoneReplicationFactor() == null ? null
+                                                                  : getZoneReplicationFactor().getClass(),
+                                getZoneCountReads(),
+                                getZoneCountWrites(),
+                                getRetentionDays(),
+                                getRetentionScanThrottleRate(),
+                                getSerializerFactory(),
+                                hasHintedHandoffStrategyType() ? getHintedHandoffStrategyType()
+                                                              : null,
+                                hasHintPreflistSize() ? getHintPrefListSize() : null);
+    }
+
+    @Override
+    public String toString() {
+        return "StoreDefinition(name = " + getName() + ", type = " + getType()
+               + ", key-serializer = " + getKeySerializer() + ", value-serializer = "
+               + getValueSerializer() + ", routing = " + getRoutingPolicy()
+               + ", routing-strategy = " + getRoutingStrategyType() + ", replication = "
+               + getReplicationFactor() + ", required-reads = " + getRequiredReads()
+               + ", preferred-reads = " + getPreferredReads() + ", required-writes = "
+               + getRequiredWrites() + ", preferred-writes = " + getPreferredWrites()
+               + ", view-target = " + getViewTargetStoreName() + ", value-transformation = "
+               + getValueTransformation() + ", retention-days = " + getRetentionDays()
+               + ", throttle-rate = " + getRetentionScanThrottleRate() + ", zone-count-reads = "
+               + getZoneCountReads() + ", zone-count-writes = " + getZoneCountWrites()
+               + ", serializer factory = " + getSerializerFactory() + ")"
+               + ", hinted-handoff-strategy = " + getHintedHandoffStrategyType()
+               + ", hint-preflist-size = " + getHintPrefListSize() + ")";
+    }
+}