/*
 * Copyright 2008-2009 LinkedIn, Inc
 * 
 * Licensed under the Apache License, Version 2.0 (the "License"); you may not
 * use this file except in compliance with the License. You may obtain a copy of
 * the License at
 * 
 * http://www.apache.org/licenses/LICENSE-2.0
 * 
 * Unless required by applicable law or agreed to in writing, software
 * distributed under the License is distributed on an "AS IS" BASIS, WITHOUT
 * WARRANTIES OR CONDITIONS OF ANY KIND, either express or implied. See the
 * License for the specific language governing permissions and limitations under
 * the License.
 */

package voldemort.store;

import java.io.Serializable;
import java.util.HashMap;

import voldemort.client.RoutingTier;
import voldemort.serialization.SerializerDefinition;
import voldemort.store.views.View;
import voldemort.utils.Props;
import voldemort.utils.Utils;

import com.google.common.base.Objects;

/**
 * The configuration information for a store.
 * 
 * @author jay
 * 
 */
public class StoreDefinition implements Serializable {

    private static final long serialVersionUID = 1;

    private final String name;
    private final String type;
    private final SerializerDefinition keySerializer;
    private final SerializerDefinition valueSerializer;
    private final RoutingTier routingPolicy;
    private final int replicationFactor;
    private final Integer preferredWrites;
    private final int requiredWrites;
    private final Integer preferredReads;
    private final int requiredReads;
    private final Integer retentionPeriodDays;
    private final Integer retentionScanThrottleRate;
    private final String routingStrategyType;
    private final String viewOf;
    private final Props properties;
    private final View<?, ?, ?> valueTransformation;
    private final HashMap<Integer, Integer> zoneReplicationFactor;
    private final Integer zoneCountReads;
    private final Integer zoneCountWrites;

    public StoreDefinition(String name,
<<<<<<< HEAD
            String type,
            SerializerDefinition keySerializer,
            SerializerDefinition valueSerializer,
            RoutingTier routingPolicy,
            String routingStrategyType,
            int replicationFactor,
            Integer preferredReads,
            int requiredReads,
            Integer preferredWrites,
            int requiredWrites,
            String viewOfStore,
            View<?, ?, ?> valTrans,
            Integer retentionDays,
            Integer retentionThrottleRate,
            Props props) {
=======
                           String type,
                           SerializerDefinition keySerializer,
                           SerializerDefinition valueSerializer,
                           RoutingTier routingPolicy,
                           String routingStrategyType,
                           int replicationFactor,
                           Integer preferredReads,
                           int requiredReads,
                           Integer preferredWrites,
                           int requiredWrites,
                           String viewOfStore,
                           View<?, ?, ?> valTrans,
                           HashMap<Integer, Integer> zoneReplicationFactor,
                           Integer zoneCountReads,
                           Integer zoneCountWrites,
                           Integer retentionDays,
                           Integer retentionThrottleRate) {
>>>>>>> a24eb465
        this.name = Utils.notNull(name);
        this.type = Utils.notNull(type);
        this.replicationFactor = replicationFactor;
        this.preferredReads = preferredReads;
        this.requiredReads = requiredReads;
        this.preferredWrites = preferredWrites;
        this.requiredWrites = requiredWrites;
        this.routingPolicy = Utils.notNull(routingPolicy);
        this.keySerializer = Utils.notNull(keySerializer);
        this.valueSerializer = Utils.notNull(valueSerializer);
        this.retentionPeriodDays = retentionDays;
        this.retentionScanThrottleRate = retentionThrottleRate;
        this.routingStrategyType = routingStrategyType;
        this.viewOf = viewOfStore;
        this.valueTransformation = valTrans;
<<<<<<< HEAD
        this.properties = props;
=======
        this.zoneReplicationFactor = zoneReplicationFactor;
        this.zoneCountReads = zoneCountReads;
        this.zoneCountWrites = zoneCountWrites;
>>>>>>> a24eb465
        checkParameterLegality();
    }

    private void checkParameterLegality() {
        if (requiredReads < 1)
            throw new IllegalArgumentException("Cannot have a requiredReads number less than 1.");
        else if (requiredReads > replicationFactor)
            throw new IllegalArgumentException("Cannot have more requiredReads then there are replicas.");

        if (requiredWrites < 1)
            throw new IllegalArgumentException("Cannot have a requiredWrites number less than 1.");
        else if (requiredWrites > replicationFactor)
            throw new IllegalArgumentException("Cannot have more requiredWrites then there are replicas.");

        if (preferredWrites != null) {
            if (preferredWrites < requiredWrites)
                throw new IllegalArgumentException("preferredWrites must be greater or equal to requiredWrites.");
            if (preferredWrites > replicationFactor)
                throw new IllegalArgumentException("Cannot have more preferredWrites then there are replicas.");
        }
        if (preferredReads != null) {
            if (preferredReads < requiredReads)
                throw new IllegalArgumentException("preferredReads must be greater or equal to requiredReads.");
            if (preferredReads > replicationFactor)
                throw new IllegalArgumentException("Cannot have more preferredReads then there are replicas.");
        }

        if (retentionPeriodDays != null && retentionPeriodDays < 0)
            throw new IllegalArgumentException("Retention days must be non-negative.");

        if(zoneCountReads != null && zoneCountReads < 0)
            throw new IllegalArgumentException("Zone Counts reads must be non-negative");

        if(zoneCountWrites != null && zoneCountWrites < 0)
            throw new IllegalArgumentException("Zone Counts writes must be non-negative");

        if(zoneReplicationFactor != null && zoneReplicationFactor.size() != 0) {
            int sumZoneReplicationFactor = 0;
            for(Integer zoneId: zoneReplicationFactor.keySet()) {
                sumZoneReplicationFactor += zoneReplicationFactor.get(zoneId);
            }
            if(sumZoneReplicationFactor != replicationFactor) {
                throw new IllegalArgumentException("Sum total of zones does not match the total replication factor");
            }
        }
    }

    public String getName() {
        return name;
    }

    public int getRequiredWrites() {
        return requiredWrites;
    }

    public SerializerDefinition getKeySerializer() {
        return keySerializer;
    }

    public SerializerDefinition getValueSerializer() {
        return valueSerializer;
    }

    public RoutingTier getRoutingPolicy() {
        return this.routingPolicy;
    }

    public int getReplicationFactor() {
        return this.replicationFactor;
    }

    public String getRoutingStrategyType() {
        return routingStrategyType;
    }

    public int getRequiredReads() {
        return this.requiredReads;
    }

    public boolean hasPreferredWrites() {
        return preferredWrites != null;
    }

    public int getPreferredWrites() {
        return preferredWrites == null ? getRequiredWrites() : preferredWrites;
    }

    public int getPreferredReads() {
        return preferredReads == null ? getRequiredReads() : preferredReads;
    }

    public boolean hasPreferredReads() {
        return preferredReads != null;
    }

    public String getType() {
        return type;
    }

    public boolean hasRetentionPeriod() {
        return this.retentionPeriodDays != null;
    }

    public Integer getRetentionDays() {
        return this.retentionPeriodDays;
    }

    public boolean hasRetentionScanThrottleRate() {
        return this.retentionScanThrottleRate != null;
    }

    public Integer getRetentionScanThrottleRate() {
        return this.retentionScanThrottleRate;
    }

    public boolean isView() {
        return this.viewOf != null;
    }

    public String getViewTargetStoreName() {
        return viewOf;
    }

    public boolean hasValueTransformation() {
        return this.valueTransformation != null;
    }

    public View<?, ?, ?> getValueTransformation() {
        return valueTransformation;
    }

<<<<<<< HEAD
    public Props getProperties() {
        return this.properties;
    }

    public int getIntProperty(String name, int dflt) {
        return properties.getInt(name, dflt);
=======
    public HashMap<Integer, Integer> getZoneReplicationFactor() {
        return zoneReplicationFactor;
    }

    public Integer getZoneCountReads() {
        return zoneCountReads;
    }

    public boolean hasZoneCountReads() {
        return zoneCountReads != null;
    }

    public Integer getZoneCountWrites() {
        return zoneCountWrites;
    }

    public boolean hasZoneCountWrites() {
        return zoneCountWrites != null;
>>>>>>> a24eb465
    }

    @Override
    public boolean equals(Object o) {
        if (this == o)
            return true;
        else if (o == null)
            return false;
        else if (!(o.getClass() == StoreDefinition.class))
            return false;

        StoreDefinition def = (StoreDefinition) o;
        return getName().equals(def.getName())
<<<<<<< HEAD
                && getType().equals(def.getType())
                && getReplicationFactor() == def.getReplicationFactor()
                && getRequiredReads() == def.getRequiredReads()
                && Objects.equal(getPreferredReads(), def.getPreferredReads())
                && getRequiredWrites() == def.getRequiredWrites()
                && Objects.equal(getPreferredWrites(), def.getPreferredWrites())
                && getKeySerializer().equals(def.getKeySerializer())
                && getValueSerializer().equals(def.getValueSerializer())
                && getRoutingPolicy() == def.getRoutingPolicy()
                && Objects.equal(getViewTargetStoreName(), def.getViewTargetStoreName())
                && Objects.equal(getValueTransformation() != null ? getValueTransformation().getClass()
                : null,
                def.getValueTransformation() != null ? def.getValueTransformation()
                .getClass() : null)
                && Objects.equal(getRetentionDays(), def.getRetentionDays())
                && Objects.equal(getRetentionScanThrottleRate(), def.getRetentionScanThrottleRate());
=======
               && getType().equals(def.getType())
               && getReplicationFactor() == def.getReplicationFactor()
               && getRequiredReads() == def.getRequiredReads()
               && Objects.equal(getPreferredReads(), def.getPreferredReads())
               && getRequiredWrites() == def.getRequiredWrites()
               && Objects.equal(getPreferredWrites(), def.getPreferredWrites())
               && getKeySerializer().equals(def.getKeySerializer())
               && getValueSerializer().equals(def.getValueSerializer())
               && getRoutingPolicy() == def.getRoutingPolicy()
               && Objects.equal(getViewTargetStoreName(), def.getViewTargetStoreName())
               && Objects.equal(getValueTransformation() != null ? getValueTransformation().getClass()
                                                                : null,
                                def.getValueTransformation() != null ? def.getValueTransformation()
                                                                          .getClass() : null)
               && Objects.equal(getZoneReplicationFactor() != null ? getZoneReplicationFactor().getClass()
                                                                  : null,
                                def.getZoneReplicationFactor() != null ? def.getZoneReplicationFactor()
                                                                            .getClass()
                                                                      : null)
               && getZoneCountReads() == def.getZoneCountReads()
               && getZoneCountWrites() == def.getZoneCountWrites()
               && Objects.equal(getRetentionDays(), def.getRetentionDays())
               && Objects.equal(getRetentionScanThrottleRate(), def.getRetentionScanThrottleRate());
>>>>>>> a24eb465
    }

    @Override
    public int hashCode() {
        return Objects.hashCode(getName(),
<<<<<<< HEAD
                getType(),
                getKeySerializer(),
                getValueSerializer(),
                getRoutingPolicy(),
                getReplicationFactor(),
                getRequiredReads(),
                getRequiredWrites(),
                getPreferredReads(),
                getPreferredWrites(),
                getViewTargetStoreName(),
                getValueTransformation() == null ? null
                : getValueTransformation().getClass(),
                getRetentionDays(),
                getRetentionScanThrottleRate());
=======
                                getType(),
                                getKeySerializer(),
                                getValueSerializer(),
                                getRoutingPolicy(),
                                getRoutingStrategyType(),
                                getReplicationFactor(),
                                getRequiredReads(),
                                getRequiredWrites(),
                                getPreferredReads(),
                                getPreferredWrites(),
                                getViewTargetStoreName(),
                                getValueTransformation() == null ? null
                                                                : getValueTransformation().getClass(),
                                getZoneReplicationFactor() == null ? null
                                                                  : getZoneReplicationFactor().getClass(),
                                getZoneCountReads(),
                                getZoneCountWrites(),
                                getRetentionDays(),
                                getRetentionScanThrottleRate());
>>>>>>> a24eb465
    }

    @Override
    public String toString() {
        return "StoreDefinition(name = " + getName() + ", type = " + getType()
<<<<<<< HEAD
                + ", key-serializer = " + getKeySerializer() + ", value-serializer = "
                + getValueSerializer() + ", routing = " + getRoutingPolicy() + ", replication = "
                + getReplicationFactor() + ", required-reads = " + getRequiredReads()
                + ", preferred-reads = " + getPreferredReads() + ", required-writes = "
                + getRequiredWrites() + ", preferred-writes = " + getPreferredWrites()
                + ", view-target = " + getViewTargetStoreName() + ", value-transformation = "
                + getValueTransformation() + ", retention-days = " + getRetentionDays()
                + ", throttle-rate = " + getRetentionScanThrottleRate() + ")";
=======
               + ", key-serializer = " + getKeySerializer() + ", value-serializer = "
               + getValueSerializer() + ", routing = " + getRoutingPolicy()
               + ", routing-strategy = " + getRoutingStrategyType() + ", replication = "
               + getReplicationFactor() + ", required-reads = " + getRequiredReads()
               + ", preferred-reads = " + getPreferredReads() + ", required-writes = "
               + getRequiredWrites() + ", preferred-writes = " + getPreferredWrites()
               + ", view-target = " + getViewTargetStoreName() + ", value-transformation = "
               + getValueTransformation() + ", retention-days = " + getRetentionDays()
               + ", throttle-rate = " + getRetentionScanThrottleRate() + ", zone-count-reads = "
               + getZoneCountReads() + ", zone-count-writes = " + getZoneCountWrites() + ")";
>>>>>>> a24eb465
    }
}<|MERGE_RESOLUTION|>--- conflicted
+++ resolved
@@ -58,23 +58,6 @@
     private final Integer zoneCountWrites;
 
     public StoreDefinition(String name,
-<<<<<<< HEAD
-            String type,
-            SerializerDefinition keySerializer,
-            SerializerDefinition valueSerializer,
-            RoutingTier routingPolicy,
-            String routingStrategyType,
-            int replicationFactor,
-            Integer preferredReads,
-            int requiredReads,
-            Integer preferredWrites,
-            int requiredWrites,
-            String viewOfStore,
-            View<?, ?, ?> valTrans,
-            Integer retentionDays,
-            Integer retentionThrottleRate,
-            Props props) {
-=======
                            String type,
                            SerializerDefinition keySerializer,
                            SerializerDefinition valueSerializer,
@@ -91,8 +74,8 @@
                            Integer zoneCountReads,
                            Integer zoneCountWrites,
                            Integer retentionDays,
-                           Integer retentionThrottleRate) {
->>>>>>> a24eb465
+                           Integer retentionThrottleRate,
+                           Props props) {
         this.name = Utils.notNull(name);
         this.type = Utils.notNull(type);
         this.replicationFactor = replicationFactor;
@@ -108,41 +91,38 @@
         this.routingStrategyType = routingStrategyType;
         this.viewOf = viewOfStore;
         this.valueTransformation = valTrans;
-<<<<<<< HEAD
         this.properties = props;
-=======
         this.zoneReplicationFactor = zoneReplicationFactor;
         this.zoneCountReads = zoneCountReads;
         this.zoneCountWrites = zoneCountWrites;
->>>>>>> a24eb465
         checkParameterLegality();
     }
 
     private void checkParameterLegality() {
-        if (requiredReads < 1)
+        if(requiredReads < 1)
             throw new IllegalArgumentException("Cannot have a requiredReads number less than 1.");
-        else if (requiredReads > replicationFactor)
+        else if(requiredReads > replicationFactor)
             throw new IllegalArgumentException("Cannot have more requiredReads then there are replicas.");
 
-        if (requiredWrites < 1)
+        if(requiredWrites < 1)
             throw new IllegalArgumentException("Cannot have a requiredWrites number less than 1.");
-        else if (requiredWrites > replicationFactor)
+        else if(requiredWrites > replicationFactor)
             throw new IllegalArgumentException("Cannot have more requiredWrites then there are replicas.");
 
-        if (preferredWrites != null) {
-            if (preferredWrites < requiredWrites)
+        if(preferredWrites != null) {
+            if(preferredWrites < requiredWrites)
                 throw new IllegalArgumentException("preferredWrites must be greater or equal to requiredWrites.");
-            if (preferredWrites > replicationFactor)
+            if(preferredWrites > replicationFactor)
                 throw new IllegalArgumentException("Cannot have more preferredWrites then there are replicas.");
         }
-        if (preferredReads != null) {
-            if (preferredReads < requiredReads)
+        if(preferredReads != null) {
+            if(preferredReads < requiredReads)
                 throw new IllegalArgumentException("preferredReads must be greater or equal to requiredReads.");
-            if (preferredReads > replicationFactor)
+            if(preferredReads > replicationFactor)
                 throw new IllegalArgumentException("Cannot have more preferredReads then there are replicas.");
         }
 
-        if (retentionPeriodDays != null && retentionPeriodDays < 0)
+        if(retentionPeriodDays != null && retentionPeriodDays < 0)
             throw new IllegalArgumentException("Retention days must be non-negative.");
 
         if(zoneCountReads != null && zoneCountReads < 0)
@@ -246,14 +226,14 @@
         return valueTransformation;
     }
 
-<<<<<<< HEAD
     public Props getProperties() {
         return this.properties;
     }
 
     public int getIntProperty(String name, int dflt) {
         return properties.getInt(name, dflt);
-=======
+    }
+
     public HashMap<Integer, Integer> getZoneReplicationFactor() {
         return zoneReplicationFactor;
     }
@@ -272,38 +252,19 @@
 
     public boolean hasZoneCountWrites() {
         return zoneCountWrites != null;
->>>>>>> a24eb465
     }
 
     @Override
     public boolean equals(Object o) {
-        if (this == o)
+        if(this == o)
             return true;
-        else if (o == null)
+        else if(o == null)
             return false;
-        else if (!(o.getClass() == StoreDefinition.class))
+        else if(!(o.getClass() == StoreDefinition.class))
             return false;
 
         StoreDefinition def = (StoreDefinition) o;
         return getName().equals(def.getName())
-<<<<<<< HEAD
-                && getType().equals(def.getType())
-                && getReplicationFactor() == def.getReplicationFactor()
-                && getRequiredReads() == def.getRequiredReads()
-                && Objects.equal(getPreferredReads(), def.getPreferredReads())
-                && getRequiredWrites() == def.getRequiredWrites()
-                && Objects.equal(getPreferredWrites(), def.getPreferredWrites())
-                && getKeySerializer().equals(def.getKeySerializer())
-                && getValueSerializer().equals(def.getValueSerializer())
-                && getRoutingPolicy() == def.getRoutingPolicy()
-                && Objects.equal(getViewTargetStoreName(), def.getViewTargetStoreName())
-                && Objects.equal(getValueTransformation() != null ? getValueTransformation().getClass()
-                : null,
-                def.getValueTransformation() != null ? def.getValueTransformation()
-                .getClass() : null)
-                && Objects.equal(getRetentionDays(), def.getRetentionDays())
-                && Objects.equal(getRetentionScanThrottleRate(), def.getRetentionScanThrottleRate());
-=======
                && getType().equals(def.getType())
                && getReplicationFactor() == def.getReplicationFactor()
                && getRequiredReads() == def.getRequiredReads()
@@ -327,28 +288,11 @@
                && getZoneCountWrites() == def.getZoneCountWrites()
                && Objects.equal(getRetentionDays(), def.getRetentionDays())
                && Objects.equal(getRetentionScanThrottleRate(), def.getRetentionScanThrottleRate());
->>>>>>> a24eb465
     }
 
     @Override
     public int hashCode() {
         return Objects.hashCode(getName(),
-<<<<<<< HEAD
-                getType(),
-                getKeySerializer(),
-                getValueSerializer(),
-                getRoutingPolicy(),
-                getReplicationFactor(),
-                getRequiredReads(),
-                getRequiredWrites(),
-                getPreferredReads(),
-                getPreferredWrites(),
-                getViewTargetStoreName(),
-                getValueTransformation() == null ? null
-                : getValueTransformation().getClass(),
-                getRetentionDays(),
-                getRetentionScanThrottleRate());
-=======
                                 getType(),
                                 getKeySerializer(),
                                 getValueSerializer(),
@@ -368,22 +312,11 @@
                                 getZoneCountWrites(),
                                 getRetentionDays(),
                                 getRetentionScanThrottleRate());
->>>>>>> a24eb465
     }
 
     @Override
     public String toString() {
         return "StoreDefinition(name = " + getName() + ", type = " + getType()
-<<<<<<< HEAD
-                + ", key-serializer = " + getKeySerializer() + ", value-serializer = "
-                + getValueSerializer() + ", routing = " + getRoutingPolicy() + ", replication = "
-                + getReplicationFactor() + ", required-reads = " + getRequiredReads()
-                + ", preferred-reads = " + getPreferredReads() + ", required-writes = "
-                + getRequiredWrites() + ", preferred-writes = " + getPreferredWrites()
-                + ", view-target = " + getViewTargetStoreName() + ", value-transformation = "
-                + getValueTransformation() + ", retention-days = " + getRetentionDays()
-                + ", throttle-rate = " + getRetentionScanThrottleRate() + ")";
-=======
                + ", key-serializer = " + getKeySerializer() + ", value-serializer = "
                + getValueSerializer() + ", routing = " + getRoutingPolicy()
                + ", routing-strategy = " + getRoutingStrategyType() + ", replication = "
@@ -394,6 +327,5 @@
                + getValueTransformation() + ", retention-days = " + getRetentionDays()
                + ", throttle-rate = " + getRetentionScanThrottleRate() + ", zone-count-reads = "
                + getZoneCountReads() + ", zone-count-writes = " + getZoneCountWrites() + ")";
->>>>>>> a24eb465
     }
 }