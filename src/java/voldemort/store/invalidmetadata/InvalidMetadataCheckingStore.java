--- conflicted
+++ resolved
@@ -72,24 +72,19 @@
     }
 
     @Override
-<<<<<<< HEAD
-    public Version put(ByteArray key, Versioned<byte[]> value) throws VoldemortException {
-=======
-    public Map<ByteArray, List<Versioned<byte[]>>> getAll(Iterable<ByteArray> keys) throws VoldemortException {
+    public Map<ByteArray, List<Versioned<byte[]>>> getAll(Iterable<ByteArray> keys)
+            throws VoldemortException {
         StoreUtils.assertValidKeys(keys);
         RoutingStrategy routingStrategy = metadata.getRoutingStrategy(getName());
         Node node = metadata.getCluster().getNodeById(nodeId);
-        for (ByteArray key: keys)
-            StoreUtils.assertValidMetadata(key,
-                                           routingStrategy,
-                                           node);
-        
+        for(ByteArray key: keys)
+            StoreUtils.assertValidMetadata(key, routingStrategy, node);
+
         return getInnerStore().getAll(keys);
     }
 
     @Override
-    public void put(ByteArray key, Versioned<byte[]> value) throws VoldemortException {
->>>>>>> a24eb465
+    public Version put(ByteArray key, Versioned<byte[]> value) throws VoldemortException {
         StoreUtils.assertValidKey(key);
         StoreUtils.assertValidMetadata(key,
                                        metadata.getRoutingStrategy(getName()),
