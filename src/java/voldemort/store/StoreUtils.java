<<<<<<< HEAD
/*
 * Copyright 2008-2009 LinkedIn, Inc
 * 
 * Licensed under the Apache License, Version 2.0 (the "License"); you may not
 * use this file except in compliance with the License. You may obtain a copy of
 * the License at
 * 
 * http://www.apache.org/licenses/LICENSE-2.0
 * 
 * Unless required by applicable law or agreed to in writing, software
 * distributed under the License is distributed on an "AS IS" BASIS, WITHOUT
 * WARRANTIES OR CONDITIONS OF ANY KIND, either express or implied. See the
 * License for the specific language governing permissions and limitations under
 * the License.
 */

package voldemort.store;

import java.io.Closeable;
import java.io.IOException;
import java.util.Collection;
import java.util.Collections;
import java.util.HashMap;
import java.util.List;
import java.util.Map;

import org.apache.log4j.Logger;

import voldemort.cluster.Node;
import voldemort.routing.RoutingStrategy;
import voldemort.serialization.Serializer;
import voldemort.serialization.SerializerDefinition;
import voldemort.serialization.SerializerFactory;
import voldemort.utils.ByteArray;
import voldemort.utils.ClosableIterator;
import voldemort.utils.Pair;
import voldemort.versioning.Version;
import voldemort.versioning.Versioned;

import com.google.common.collect.Lists;
import com.google.common.collect.Maps;

/**
 * Check that the given key is valid
 * 
 * 
 */
public class StoreUtils {

    private static Logger logger = Logger.getLogger(StoreUtils.class);

    public static void assertValidKeys(Iterable<?> keys) {
        if(keys == null)
            throw new IllegalArgumentException("Keys cannot be null.");
        for(Object key: keys)
            assertValidKey(key);
    }

    public static <K> void assertValidKey(K key) {
        if(key == null)
            throw new IllegalArgumentException("Key cannot be null.");
    }

    /**
     * Implements get by delegating to getAll.
     */
    public static <K, V> List<Versioned<V>> get(Store<K, V> storageEngine, K key) {
        Map<K, List<Versioned<V>>> result = storageEngine.getAll(Collections.singleton(key));
        if(result.size() > 0)
            return result.get(key);
        else
            return Collections.emptyList();
    }

    /**
     * Implements getAll by delegating to get.
     */
    public static <K, V> Map<K, List<Versioned<V>>> getAll(Store<K, V> storageEngine,
                                                           Iterable<K> keys) {
        Map<K, List<Versioned<V>>> result = newEmptyHashMap(keys);
        for(K key: keys) {
            List<Versioned<V>> value = storageEngine.get(key);
            if(!value.isEmpty())
                result.put(key, value);
        }
        return result;
    }

    /**
     * Returns an empty map with expected size matching the iterable size if
     * it's of type Collection. Otherwise, an empty map with the default size is
     * returned.
     */
    public static <K, V> HashMap<K, V> newEmptyHashMap(Iterable<?> iterable) {
        if(iterable instanceof Collection<?>)
            return Maps.newHashMapWithExpectedSize(((Collection<?>) iterable).size());
        return Maps.newHashMap();
    }

    /**
     * Closes a Closeable and logs a potential error instead of re-throwing the
     * exception. If {@code null} is passed, this method is a no-op.
     * 
     * This is typically used in finally blocks to prevent an exception thrown
     * during close from hiding an exception thrown inside the try.
     * 
     * @param stream the Closeable to close, may be null.
     */
    public static void close(Closeable c) {
        if(c != null) {
            try {
                c.close();
            } catch(IOException e) {
                logger.error("Error closing stream - " + e.getMessage(), e);
            }
        }
    }

    /**
     * Check if the current node is part of routing request based on cluster.xml
     * or throw an exception.
     * 
     * @param key
     * @param routingStrategy
     * @param currentNodeId
     */
    public static void assertValidMetadata(ByteArray key,
                                           RoutingStrategy routingStrategy,
                                           Node currentNode) {
        List<Node> nodes = routingStrategy.routeRequest(key.get());
        for(Node node: nodes) {
            if(node.getId() == currentNode.getId()) {
                return;
            }
        }

        throw new InvalidMetadataException("client attempt accessing key belonging to partition:"
                                           + routingStrategy.getPartitionList(key.get())
                                           + " at Node:" + currentNode);
    }

    public static <V> List<Version> getVersions(List<Versioned<V>> versioneds) {
        List<Version> versions = Lists.newArrayListWithCapacity(versioneds.size());
        for(Versioned<?> versioned: versioneds)
            versions.add(versioned.getVersion());
        return versions;
    }

    public static <K, V> ClosableIterator<K> keys(final ClosableIterator<Pair<K, V>> values) {
        return new ClosableIterator<K>() {

            public void close() {
                values.close();
            }

            public boolean hasNext() {
                return values.hasNext();
            }

            public K next() {
                Pair<K, V> value = values.next();
                if(value == null)
                    return null;
                return value.getFirst();
            }

            public void remove() {
                values.remove();
            }

        };
    }

    /**
     * This is a temporary measure until we have a type-safe solution for
     * retrieving serializers from a SerializerFactory. It avoids warnings all
     * over the codebase while making it easy to verify who calls it.
     */
    @SuppressWarnings("unchecked")
    public static <T> Serializer<T> unsafeGetSerializer(SerializerFactory serializerFactory,
                                                        SerializerDefinition serializerDefinition) {
        return (Serializer<T>) serializerFactory.getSerializer(serializerDefinition);
    }

    /**
     * Get a store definition from the given list of store definitions
     * 
     * @param list A list of store definitions
     * @param name The name of the store
     * @return The store definition
     */
    public static StoreDefinition getStoreDef(List<StoreDefinition> list, String name) {
        for(StoreDefinition def: list)
            if(def.getName().equals(name))
                return def;
        return null;
    }
}
=======
/*
 * Copyright 2008-2009 LinkedIn, Inc
 * 
 * Licensed under the Apache License, Version 2.0 (the "License"); you may not
 * use this file except in compliance with the License. You may obtain a copy of
 * the License at
 * 
 * http://www.apache.org/licenses/LICENSE-2.0
 * 
 * Unless required by applicable law or agreed to in writing, software
 * distributed under the License is distributed on an "AS IS" BASIS, WITHOUT
 * WARRANTIES OR CONDITIONS OF ANY KIND, either express or implied. See the
 * License for the specific language governing permissions and limitations under
 * the License.
 */

package voldemort.store;

import java.io.Closeable;
import java.io.IOException;
import java.util.Collection;
import java.util.Collections;
import java.util.HashMap;
import java.util.List;
import java.util.Map;

import org.apache.log4j.Logger;

import voldemort.cluster.Node;
import voldemort.routing.RoutingStrategy;
import voldemort.serialization.Serializer;
import voldemort.serialization.SerializerDefinition;
import voldemort.serialization.SerializerFactory;
import voldemort.utils.ByteArray;
import voldemort.utils.ClosableIterator;
import voldemort.utils.Pair;
import voldemort.versioning.Version;
import voldemort.versioning.Versioned;

import com.google.common.collect.Lists;
import com.google.common.collect.Maps;

/**
 * Check that the given key is valid
 * 
 * 
 */
public class StoreUtils {

    private static Logger logger = Logger.getLogger(StoreUtils.class);

    public static void assertValidKeys(Iterable<?> keys) {
        if(keys == null)
            throw new IllegalArgumentException("Keys cannot be null.");
        for(Object key: keys)
            assertValidKey(key);
    }

    public static <K> void assertValidKey(K key) {
        if(key == null)
            throw new IllegalArgumentException("Key cannot be null.");
    }

    /**
     * Implements get by delegating to getAll.
     */
    public static <K, V, T> List<Versioned<V>> get(Store<K, V, T> storageEngine, K key, T transform) {
        Map<K, List<Versioned<V>>> result = storageEngine.getAll(Collections.singleton(key),
                                                                 Collections.singletonMap(key,
                                                                                          transform));
        if(result.size() > 0)
            return result.get(key);
        else
            return Collections.emptyList();
    }

    /**
     * Implements getAll by delegating to get.
     */
    public static <K, V, T> Map<K, List<Versioned<V>>> getAll(Store<K, V, T> storageEngine,
                                                              Iterable<K> keys,
                                                              Map<K, T> transforms) {
        Map<K, List<Versioned<V>>> result = newEmptyHashMap(keys);
        for(K key: keys) {
            List<Versioned<V>> value = storageEngine.get(key,
                                                         transforms != null ? transforms.get(key)
                                                                           : null);
            if(!value.isEmpty())
                result.put(key, value);
        }
        return result;
    }

    /**
     * Returns an empty map with expected size matching the iterable size if
     * it's of type Collection. Otherwise, an empty map with the default size is
     * returned.
     */
    public static <K, V> HashMap<K, V> newEmptyHashMap(Iterable<?> iterable) {
        if(iterable instanceof Collection<?>)
            return Maps.newHashMapWithExpectedSize(((Collection<?>) iterable).size());
        return Maps.newHashMap();
    }

    /**
     * Closes a Closeable and logs a potential error instead of re-throwing the
     * exception. If {@code null} is passed, this method is a no-op.
     * 
     * This is typically used in finally blocks to prevent an exception thrown
     * during close from hiding an exception thrown inside the try.
     * 
     * @param stream the Closeable to close, may be null.
     */
    public static void close(Closeable c) {
        if(c != null) {
            try {
                c.close();
            } catch(IOException e) {
                logger.error("Error closing stream", e);
            }
        }
    }

    /**
     * Check if the current node is part of routing request based on cluster.xml
     * or throw an exception.
     * 
     * @param key
     * @param routingStrategy
     * @param currentNodeId
     */
    public static void assertValidMetadata(ByteArray key,
                                           RoutingStrategy routingStrategy,
                                           Node currentNode) {
        List<Node> nodes = routingStrategy.routeRequest(key.get());
        for(Node node: nodes) {
            if(node.getId() == currentNode.getId()) {
                return;
            }
        }

        throw new InvalidMetadataException("client attempt accessing key belonging to partition:"
                                           + routingStrategy.getPartitionList(key.get())
                                           + " at Node:" + currentNode);
    }

    public static <V> List<Version> getVersions(List<Versioned<V>> versioneds) {
        List<Version> versions = Lists.newArrayListWithCapacity(versioneds.size());
        for(Versioned<?> versioned: versioneds)
            versions.add(versioned.getVersion());
        return versions;
    }

    public static <K, V> ClosableIterator<K> keys(final ClosableIterator<Pair<K, V>> values) {
        return new ClosableIterator<K>() {

            public void close() {
                values.close();
            }

            public boolean hasNext() {
                return values.hasNext();
            }

            public K next() {
                Pair<K, V> value = values.next();
                if(value == null)
                    return null;
                return value.getFirst();
            }

            public void remove() {
                values.remove();
            }

        };
    }

    /**
     * This is a temporary measure until we have a type-safe solution for
     * retrieving serializers from a SerializerFactory. It avoids warnings all
     * over the codebase while making it easy to verify who calls it.
     */
    @SuppressWarnings("unchecked")
    public static <T> Serializer<T> unsafeGetSerializer(SerializerFactory serializerFactory,
                                                        SerializerDefinition serializerDefinition) {
        return (Serializer<T>) serializerFactory.getSerializer(serializerDefinition);
    }

    /**
     * Get a store definition from the given list of store definitions
     * 
     * @param list A list of store definitions
     * @param name The name of the store
     * @return The store definition
     */
    public static StoreDefinition getStoreDef(List<StoreDefinition> list, String name) {
        for(StoreDefinition def: list)
            if(def.getName().equals(name))
                return def;
        return null;
    }
}
>>>>>>> 06be27c2
<|MERGE_RESOLUTION|>--- conflicted
+++ resolved
@@ -1,404 +1,203 @@
-<<<<<<< HEAD
-/*
- * Copyright 2008-2009 LinkedIn, Inc
- * 
- * Licensed under the Apache License, Version 2.0 (the "License"); you may not
- * use this file except in compliance with the License. You may obtain a copy of
- * the License at
- * 
- * http://www.apache.org/licenses/LICENSE-2.0
- * 
- * Unless required by applicable law or agreed to in writing, software
- * distributed under the License is distributed on an "AS IS" BASIS, WITHOUT
- * WARRANTIES OR CONDITIONS OF ANY KIND, either express or implied. See the
- * License for the specific language governing permissions and limitations under
- * the License.
- */
-
-package voldemort.store;
-
-import java.io.Closeable;
-import java.io.IOException;
-import java.util.Collection;
-import java.util.Collections;
-import java.util.HashMap;
-import java.util.List;
-import java.util.Map;
-
-import org.apache.log4j.Logger;
-
-import voldemort.cluster.Node;
-import voldemort.routing.RoutingStrategy;
-import voldemort.serialization.Serializer;
-import voldemort.serialization.SerializerDefinition;
-import voldemort.serialization.SerializerFactory;
-import voldemort.utils.ByteArray;
-import voldemort.utils.ClosableIterator;
-import voldemort.utils.Pair;
-import voldemort.versioning.Version;
-import voldemort.versioning.Versioned;
-
-import com.google.common.collect.Lists;
-import com.google.common.collect.Maps;
-
-/**
- * Check that the given key is valid
- * 
- * 
- */
-public class StoreUtils {
-
-    private static Logger logger = Logger.getLogger(StoreUtils.class);
-
-    public static void assertValidKeys(Iterable<?> keys) {
-        if(keys == null)
-            throw new IllegalArgumentException("Keys cannot be null.");
-        for(Object key: keys)
-            assertValidKey(key);
-    }
-
-    public static <K> void assertValidKey(K key) {
-        if(key == null)
-            throw new IllegalArgumentException("Key cannot be null.");
-    }
-
-    /**
-     * Implements get by delegating to getAll.
-     */
-    public static <K, V> List<Versioned<V>> get(Store<K, V> storageEngine, K key) {
-        Map<K, List<Versioned<V>>> result = storageEngine.getAll(Collections.singleton(key));
-        if(result.size() > 0)
-            return result.get(key);
-        else
-            return Collections.emptyList();
-    }
-
-    /**
-     * Implements getAll by delegating to get.
-     */
-    public static <K, V> Map<K, List<Versioned<V>>> getAll(Store<K, V> storageEngine,
-                                                           Iterable<K> keys) {
-        Map<K, List<Versioned<V>>> result = newEmptyHashMap(keys);
-        for(K key: keys) {
-            List<Versioned<V>> value = storageEngine.get(key);
-            if(!value.isEmpty())
-                result.put(key, value);
-        }
-        return result;
-    }
-
-    /**
-     * Returns an empty map with expected size matching the iterable size if
-     * it's of type Collection. Otherwise, an empty map with the default size is
-     * returned.
-     */
-    public static <K, V> HashMap<K, V> newEmptyHashMap(Iterable<?> iterable) {
-        if(iterable instanceof Collection<?>)
-            return Maps.newHashMapWithExpectedSize(((Collection<?>) iterable).size());
-        return Maps.newHashMap();
-    }
-
-    /**
-     * Closes a Closeable and logs a potential error instead of re-throwing the
-     * exception. If {@code null} is passed, this method is a no-op.
-     * 
-     * This is typically used in finally blocks to prevent an exception thrown
-     * during close from hiding an exception thrown inside the try.
-     * 
-     * @param stream the Closeable to close, may be null.
-     */
-    public static void close(Closeable c) {
-        if(c != null) {
-            try {
-                c.close();
-            } catch(IOException e) {
-                logger.error("Error closing stream - " + e.getMessage(), e);
-            }
-        }
-    }
-
-    /**
-     * Check if the current node is part of routing request based on cluster.xml
-     * or throw an exception.
-     * 
-     * @param key
-     * @param routingStrategy
-     * @param currentNodeId
-     */
-    public static void assertValidMetadata(ByteArray key,
-                                           RoutingStrategy routingStrategy,
-                                           Node currentNode) {
-        List<Node> nodes = routingStrategy.routeRequest(key.get());
-        for(Node node: nodes) {
-            if(node.getId() == currentNode.getId()) {
-                return;
-            }
-        }
-
-        throw new InvalidMetadataException("client attempt accessing key belonging to partition:"
-                                           + routingStrategy.getPartitionList(key.get())
-                                           + " at Node:" + currentNode);
-    }
-
-    public static <V> List<Version> getVersions(List<Versioned<V>> versioneds) {
-        List<Version> versions = Lists.newArrayListWithCapacity(versioneds.size());
-        for(Versioned<?> versioned: versioneds)
-            versions.add(versioned.getVersion());
-        return versions;
-    }
-
-    public static <K, V> ClosableIterator<K> keys(final ClosableIterator<Pair<K, V>> values) {
-        return new ClosableIterator<K>() {
-
-            public void close() {
-                values.close();
-            }
-
-            public boolean hasNext() {
-                return values.hasNext();
-            }
-
-            public K next() {
-                Pair<K, V> value = values.next();
-                if(value == null)
-                    return null;
-                return value.getFirst();
-            }
-
-            public void remove() {
-                values.remove();
-            }
-
-        };
-    }
-
-    /**
-     * This is a temporary measure until we have a type-safe solution for
-     * retrieving serializers from a SerializerFactory. It avoids warnings all
-     * over the codebase while making it easy to verify who calls it.
-     */
-    @SuppressWarnings("unchecked")
-    public static <T> Serializer<T> unsafeGetSerializer(SerializerFactory serializerFactory,
-                                                        SerializerDefinition serializerDefinition) {
-        return (Serializer<T>) serializerFactory.getSerializer(serializerDefinition);
-    }
-
-    /**
-     * Get a store definition from the given list of store definitions
-     * 
-     * @param list A list of store definitions
-     * @param name The name of the store
-     * @return The store definition
-     */
-    public static StoreDefinition getStoreDef(List<StoreDefinition> list, String name) {
-        for(StoreDefinition def: list)
-            if(def.getName().equals(name))
-                return def;
-        return null;
-    }
-}
-=======
-/*
- * Copyright 2008-2009 LinkedIn, Inc
- * 
- * Licensed under the Apache License, Version 2.0 (the "License"); you may not
- * use this file except in compliance with the License. You may obtain a copy of
- * the License at
- * 
- * http://www.apache.org/licenses/LICENSE-2.0
- * 
- * Unless required by applicable law or agreed to in writing, software
- * distributed under the License is distributed on an "AS IS" BASIS, WITHOUT
- * WARRANTIES OR CONDITIONS OF ANY KIND, either express or implied. See the
- * License for the specific language governing permissions and limitations under
- * the License.
- */
-
-package voldemort.store;
-
-import java.io.Closeable;
-import java.io.IOException;
-import java.util.Collection;
-import java.util.Collections;
-import java.util.HashMap;
-import java.util.List;
-import java.util.Map;
-
-import org.apache.log4j.Logger;
-
-import voldemort.cluster.Node;
-import voldemort.routing.RoutingStrategy;
-import voldemort.serialization.Serializer;
-import voldemort.serialization.SerializerDefinition;
-import voldemort.serialization.SerializerFactory;
-import voldemort.utils.ByteArray;
-import voldemort.utils.ClosableIterator;
-import voldemort.utils.Pair;
-import voldemort.versioning.Version;
-import voldemort.versioning.Versioned;
-
-import com.google.common.collect.Lists;
-import com.google.common.collect.Maps;
-
-/**
- * Check that the given key is valid
- * 
- * 
- */
-public class StoreUtils {
-
-    private static Logger logger = Logger.getLogger(StoreUtils.class);
-
-    public static void assertValidKeys(Iterable<?> keys) {
-        if(keys == null)
-            throw new IllegalArgumentException("Keys cannot be null.");
-        for(Object key: keys)
-            assertValidKey(key);
-    }
-
-    public static <K> void assertValidKey(K key) {
-        if(key == null)
-            throw new IllegalArgumentException("Key cannot be null.");
-    }
-
-    /**
-     * Implements get by delegating to getAll.
-     */
-    public static <K, V, T> List<Versioned<V>> get(Store<K, V, T> storageEngine, K key, T transform) {
-        Map<K, List<Versioned<V>>> result = storageEngine.getAll(Collections.singleton(key),
-                                                                 Collections.singletonMap(key,
-                                                                                          transform));
-        if(result.size() > 0)
-            return result.get(key);
-        else
-            return Collections.emptyList();
-    }
-
-    /**
-     * Implements getAll by delegating to get.
-     */
-    public static <K, V, T> Map<K, List<Versioned<V>>> getAll(Store<K, V, T> storageEngine,
-                                                              Iterable<K> keys,
-                                                              Map<K, T> transforms) {
-        Map<K, List<Versioned<V>>> result = newEmptyHashMap(keys);
-        for(K key: keys) {
-            List<Versioned<V>> value = storageEngine.get(key,
-                                                         transforms != null ? transforms.get(key)
-                                                                           : null);
-            if(!value.isEmpty())
-                result.put(key, value);
-        }
-        return result;
-    }
-
-    /**
-     * Returns an empty map with expected size matching the iterable size if
-     * it's of type Collection. Otherwise, an empty map with the default size is
-     * returned.
-     */
-    public static <K, V> HashMap<K, V> newEmptyHashMap(Iterable<?> iterable) {
-        if(iterable instanceof Collection<?>)
-            return Maps.newHashMapWithExpectedSize(((Collection<?>) iterable).size());
-        return Maps.newHashMap();
-    }
-
-    /**
-     * Closes a Closeable and logs a potential error instead of re-throwing the
-     * exception. If {@code null} is passed, this method is a no-op.
-     * 
-     * This is typically used in finally blocks to prevent an exception thrown
-     * during close from hiding an exception thrown inside the try.
-     * 
-     * @param stream the Closeable to close, may be null.
-     */
-    public static void close(Closeable c) {
-        if(c != null) {
-            try {
-                c.close();
-            } catch(IOException e) {
-                logger.error("Error closing stream", e);
-            }
-        }
-    }
-
-    /**
-     * Check if the current node is part of routing request based on cluster.xml
-     * or throw an exception.
-     * 
-     * @param key
-     * @param routingStrategy
-     * @param currentNodeId
-     */
-    public static void assertValidMetadata(ByteArray key,
-                                           RoutingStrategy routingStrategy,
-                                           Node currentNode) {
-        List<Node> nodes = routingStrategy.routeRequest(key.get());
-        for(Node node: nodes) {
-            if(node.getId() == currentNode.getId()) {
-                return;
-            }
-        }
-
-        throw new InvalidMetadataException("client attempt accessing key belonging to partition:"
-                                           + routingStrategy.getPartitionList(key.get())
-                                           + " at Node:" + currentNode);
-    }
-
-    public static <V> List<Version> getVersions(List<Versioned<V>> versioneds) {
-        List<Version> versions = Lists.newArrayListWithCapacity(versioneds.size());
-        for(Versioned<?> versioned: versioneds)
-            versions.add(versioned.getVersion());
-        return versions;
-    }
-
-    public static <K, V> ClosableIterator<K> keys(final ClosableIterator<Pair<K, V>> values) {
-        return new ClosableIterator<K>() {
-
-            public void close() {
-                values.close();
-            }
-
-            public boolean hasNext() {
-                return values.hasNext();
-            }
-
-            public K next() {
-                Pair<K, V> value = values.next();
-                if(value == null)
-                    return null;
-                return value.getFirst();
-            }
-
-            public void remove() {
-                values.remove();
-            }
-
-        };
-    }
-
-    /**
-     * This is a temporary measure until we have a type-safe solution for
-     * retrieving serializers from a SerializerFactory. It avoids warnings all
-     * over the codebase while making it easy to verify who calls it.
-     */
-    @SuppressWarnings("unchecked")
-    public static <T> Serializer<T> unsafeGetSerializer(SerializerFactory serializerFactory,
-                                                        SerializerDefinition serializerDefinition) {
-        return (Serializer<T>) serializerFactory.getSerializer(serializerDefinition);
-    }
-
-    /**
-     * Get a store definition from the given list of store definitions
-     * 
-     * @param list A list of store definitions
-     * @param name The name of the store
-     * @return The store definition
-     */
-    public static StoreDefinition getStoreDef(List<StoreDefinition> list, String name) {
-        for(StoreDefinition def: list)
-            if(def.getName().equals(name))
-                return def;
-        return null;
-    }
-}
->>>>>>> 06be27c2
+/*
+ * Copyright 2008-2009 LinkedIn, Inc
+ * 
+ * Licensed under the Apache License, Version 2.0 (the "License"); you may not
+ * use this file except in compliance with the License. You may obtain a copy of
+ * the License at
+ * 
+ * http://www.apache.org/licenses/LICENSE-2.0
+ * 
+ * Unless required by applicable law or agreed to in writing, software
+ * distributed under the License is distributed on an "AS IS" BASIS, WITHOUT
+ * WARRANTIES OR CONDITIONS OF ANY KIND, either express or implied. See the
+ * License for the specific language governing permissions and limitations under
+ * the License.
+ */
+
+package voldemort.store;
+
+import java.io.Closeable;
+import java.io.IOException;
+import java.util.Collection;
+import java.util.Collections;
+import java.util.HashMap;
+import java.util.List;
+import java.util.Map;
+
+import org.apache.log4j.Logger;
+
+import voldemort.cluster.Node;
+import voldemort.routing.RoutingStrategy;
+import voldemort.serialization.Serializer;
+import voldemort.serialization.SerializerDefinition;
+import voldemort.serialization.SerializerFactory;
+import voldemort.utils.ByteArray;
+import voldemort.utils.ClosableIterator;
+import voldemort.utils.Pair;
+import voldemort.versioning.Version;
+import voldemort.versioning.Versioned;
+
+import com.google.common.collect.Lists;
+import com.google.common.collect.Maps;
+
+/**
+ * Check that the given key is valid
+ * 
+ * 
+ */
+public class StoreUtils {
+
+    private static Logger logger = Logger.getLogger(StoreUtils.class);
+
+    public static void assertValidKeys(Iterable<?> keys) {
+        if(keys == null)
+            throw new IllegalArgumentException("Keys cannot be null.");
+        for(Object key: keys)
+            assertValidKey(key);
+    }
+
+    public static <K> void assertValidKey(K key) {
+        if(key == null)
+            throw new IllegalArgumentException("Key cannot be null.");
+    }
+
+    /**
+     * Implements get by delegating to getAll.
+     */
+    public static <K, V, T> List<Versioned<V>> get(Store<K, V, T> storageEngine, K key, T transform) {
+        Map<K, List<Versioned<V>>> result = storageEngine.getAll(Collections.singleton(key),
+                                                                 Collections.singletonMap(key,
+                                                                                          transform));
+        if(result.size() > 0)
+            return result.get(key);
+        else
+            return Collections.emptyList();
+    }
+
+    /**
+     * Implements getAll by delegating to get.
+     */
+    public static <K, V, T> Map<K, List<Versioned<V>>> getAll(Store<K, V, T> storageEngine,
+                                                              Iterable<K> keys,
+                                                              Map<K, T> transforms) {
+        Map<K, List<Versioned<V>>> result = newEmptyHashMap(keys);
+        for(K key: keys) {
+            List<Versioned<V>> value = storageEngine.get(key,
+                                                         transforms != null ? transforms.get(key)
+                                                                           : null);
+            if(!value.isEmpty())
+                result.put(key, value);
+        }
+        return result;
+    }
+
+    /**
+     * Returns an empty map with expected size matching the iterable size if
+     * it's of type Collection. Otherwise, an empty map with the default size is
+     * returned.
+     */
+    public static <K, V> HashMap<K, V> newEmptyHashMap(Iterable<?> iterable) {
+        if(iterable instanceof Collection<?>)
+            return Maps.newHashMapWithExpectedSize(((Collection<?>) iterable).size());
+        return Maps.newHashMap();
+    }
+
+    /**
+     * Closes a Closeable and logs a potential error instead of re-throwing the
+     * exception. If {@code null} is passed, this method is a no-op.
+     * 
+     * This is typically used in finally blocks to prevent an exception thrown
+     * during close from hiding an exception thrown inside the try.
+     * 
+     * @param stream the Closeable to close, may be null.
+     */
+    public static void close(Closeable c) {
+        if(c != null) {
+            try {
+                c.close();
+            } catch(IOException e) {
+                logger.error("Error closing stream - " + e.getMessage(), e);
+            }
+        }
+    }
+
+    /**
+     * Check if the current node is part of routing request based on cluster.xml
+     * or throw an exception.
+     * 
+     * @param key
+     * @param routingStrategy
+     * @param currentNodeId
+     */
+    public static void assertValidMetadata(ByteArray key,
+                                           RoutingStrategy routingStrategy,
+                                           Node currentNode) {
+        List<Node> nodes = routingStrategy.routeRequest(key.get());
+        for(Node node: nodes) {
+            if(node.getId() == currentNode.getId()) {
+                return;
+            }
+        }
+
+        throw new InvalidMetadataException("client attempt accessing key belonging to partition:"
+                                           + routingStrategy.getPartitionList(key.get())
+                                           + " at Node:" + currentNode);
+    }
+
+    public static <V> List<Version> getVersions(List<Versioned<V>> versioneds) {
+        List<Version> versions = Lists.newArrayListWithCapacity(versioneds.size());
+        for(Versioned<?> versioned: versioneds)
+            versions.add(versioned.getVersion());
+        return versions;
+    }
+
+    public static <K, V> ClosableIterator<K> keys(final ClosableIterator<Pair<K, V>> values) {
+        return new ClosableIterator<K>() {
+
+            public void close() {
+                values.close();
+            }
+
+            public boolean hasNext() {
+                return values.hasNext();
+            }
+
+            public K next() {
+                Pair<K, V> value = values.next();
+                if(value == null)
+                    return null;
+                return value.getFirst();
+            }
+
+            public void remove() {
+                values.remove();
+            }
+
+        };
+    }
+
+    /**
+     * This is a temporary measure until we have a type-safe solution for
+     * retrieving serializers from a SerializerFactory. It avoids warnings all
+     * over the codebase while making it easy to verify who calls it.
+     */
+    @SuppressWarnings("unchecked")
+    public static <T> Serializer<T> unsafeGetSerializer(SerializerFactory serializerFactory,
+                                                        SerializerDefinition serializerDefinition) {
+        return (Serializer<T>) serializerFactory.getSerializer(serializerDefinition);
+    }
+
+    /**
+     * Get a store definition from the given list of store definitions
+     * 
+     * @param list A list of store definitions
+     * @param name The name of the store
+     * @return The store definition
+     */
+    public static StoreDefinition getStoreDef(List<StoreDefinition> list, String name) {
+        for(StoreDefinition def: list)
+            if(def.getName().equals(name))
+                return def;
+        return null;
+    }
+}