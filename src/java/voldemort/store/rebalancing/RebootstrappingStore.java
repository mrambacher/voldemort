--- conflicted
+++ resolved
@@ -1,119 +1,3 @@
-<<<<<<< HEAD
-/*
- * Copyright 2008-2009 LinkedIn, Inc
- * 
- * Licensed under the Apache License, Version 2.0 (the "License"); you may not
- * use this file except in compliance with the License. You may obtain a copy of
- * the License at
- * 
- * http://www.apache.org/licenses/LICENSE-2.0
- * 
- * Unless required by applicable law or agreed to in writing, software
- * distributed under the License is distributed on an "AS IS" BASIS, WITHOUT
- * WARRANTIES OR CONDITIONS OF ANY KIND, either express or implied. See the
- * License for the specific language governing permissions and limitations under
- * the License.
- */
-
-package voldemort.store.rebalancing;
-
-import java.util.ArrayList;
-
-import voldemort.client.DefaultStoreClient;
-import voldemort.client.protocol.admin.AdminClient;
-import voldemort.cluster.Cluster;
-import voldemort.cluster.Node;
-import voldemort.server.StoreRepository;
-import voldemort.server.VoldemortConfig;
-import voldemort.store.Store;
-import voldemort.store.invalidmetadata.MetadataCheckingStore;
-import voldemort.store.metadata.MetadataStore;
-import voldemort.store.routed.RoutedStore;
-import voldemort.store.socket.SocketDestination;
-import voldemort.store.socket.SocketPool;
-import voldemort.store.socket.SocketStore;
-import voldemort.utils.ByteArray;
-import voldemort.utils.RebalanceUtils;
-import voldemort.versioning.Versioned;
-
-/**
- * The RebootstrappingStore catch all InvalidMetadataException and updates the
- * routed store with latest cluster metadata, client rebootstrapping behavior
- * same in {@link DefaultStoreClient} for server side routing<br>
- * 
- */
-public class RebootstrappingStore extends MetadataCheckingStore<ByteArray, byte[]> {
-
-    private final static int maxMetadataRefreshAttempts = 3;
-
-    private final MetadataStore metadata;
-    private final StoreRepository storeRepository;
-    private final VoldemortConfig voldemortConfig;
-    private final SocketPool socketPool;
-    private RoutedStore routedStore;
-
-    public RebootstrappingStore(MetadataStore metadataStore,
-                                StoreRepository storeRepository,
-                                VoldemortConfig voldemortConfig,
-                                SocketPool socketPool,
-                                RoutedStore routedStore) {
-        super(routedStore.getName(), maxMetadataRefreshAttempts, routedStore);
-        this.metadata = metadataStore;
-        this.storeRepository = storeRepository;
-        this.voldemortConfig = voldemortConfig;
-        this.socketPool = socketPool;
-        this.routedStore = routedStore;
-    }
-
-    @Override
-    protected void reinit() {
-        AdminClient adminClient = RebalanceUtils.createTempAdminClient(voldemortConfig,
-                                                                       metadata.getCluster(),
-                                                                       4,
-                                                                       2);
-        try {
-            Versioned<Cluster> latestCluster = RebalanceUtils.getLatestCluster(new ArrayList<Integer>(),
-                                                                               adminClient);
-            metadata.put(MetadataStore.CLUSTER_KEY, latestCluster.getValue());
-
-            checkAndAddNodeStore();
-
-            routedStore.updateRoutingStrategy(metadata.getRoutingStrategy(getName()));
-        } finally {
-            adminClient.stop();
-        }
-    }
-
-    /**
-     * Check that all nodes in the new cluster have a corresponding entry in
-     * storeRepository and innerStores. add a NodeStore if not present, is
-     * needed as with rebalancing we can add new nodes on the fly.
-     * 
-     */
-    private void checkAndAddNodeStore() {
-
-        for(Node node: metadata.getCluster().getNodes()) {
-            if(!routedStore.getNodeStores().containsKey(node.getId())) {
-                if(!storeRepository.hasNodeStore(getName(), node.getId())) {
-                    storeRepository.addNodeStore(node.getId(), createNodeStore(node));
-                }
-                routedStore.getNodeStores().put(node.getId(),
-                                                storeRepository.getNodeStore(getName(),
-                                                                             node.getId()));
-            }
-        }
-    }
-
-    private Store<ByteArray, byte[]> createNodeStore(Node node) {
-        return new SocketStore(getName(),
-                               new SocketDestination(node.getHost(),
-                                                     node.getSocketPort(),
-                                                     voldemortConfig.getRequestFormatType()),
-                               socketPool,
-                               false);
-    }
-}
-=======
 /*
  * Copyright 2008-2010 LinkedIn, Inc
  * 
@@ -211,13 +95,13 @@
      */
     private void checkAndAddNodeStore() {
         for(Node node: metadata.getCluster().getNodes()) {
-            if(!routedStore.getInnerStores().containsKey(node.getId())) {
+            if(!routedStore.getNodeStores().containsKey(node.getId())) {
                 if(!storeRepository.hasNodeStore(getName(), node.getId())) {
                     storeRepository.addNodeStore(node.getId(), createNodeStore(node));
                 }
-                routedStore.getInnerStores().put(node.getId(),
-                                                 storeRepository.getNodeStore(getName(),
-                                                                              node.getId()));
+                routedStore.getNodeStores().put(node.getId(),
+                                                storeRepository.getNodeStore(getName(),
+                                                                             node.getId()));
             }
         }
     }
@@ -283,12 +167,11 @@
     }
 
     @Override
-    public void put(final ByteArray key, final Versioned<byte[]> versioned)
+    public Version put(final ByteArray key, final Versioned<byte[]> versioned)
             throws ObsoleteVersionException {
         for(int attempts = 0; attempts < this.maxMetadataRefreshAttempts; attempts++) {
             try {
-                super.put(key, versioned);
-                return;
+                return super.put(key, versioned);
             } catch(InvalidMetadataException e) {
                 reinit();
             }
@@ -296,5 +179,4 @@
         throw new VoldemortException(this.maxMetadataRefreshAttempts
                                      + " metadata refresh attempts failed for server side routing.");
     }
-}
->>>>>>> a24eb465
+}