--- conflicted
+++ resolved
@@ -1,794 +1,423 @@
-<<<<<<< HEAD
-/*
- * Copyright 2008-2010 LinkedIn, Inc
- * 
- * Licensed under the Apache License, Version 2.0 (the "License"); you may not
- * use this file except in compliance with the License. You may obtain a copy of
- * the License at
- * 
- * http://www.apache.org/licenses/LICENSE-2.0
- * 
- * Unless required by applicable law or agreed to in writing, software
- * distributed under the License is distributed on an "AS IS" BASIS, WITHOUT
- * WARRANTIES OR CONDITIONS OF ANY KIND, either express or implied. See the
- * License for the specific language governing permissions and limitations under
- * the License.
- */
-
-package voldemort.store.rebalancing;
-
-import java.util.List;
-import java.util.Map;
-
-import org.apache.log4j.Logger;
-
-import voldemort.VoldemortException;
-import voldemort.client.protocol.RequestFormatType;
-import voldemort.client.rebalance.RebalancePartitionsInfo;
-import voldemort.cluster.Node;
-import voldemort.cluster.failuredetector.FailureDetector;
-import voldemort.server.RequestRoutingType;
-import voldemort.server.StoreRepository;
-import voldemort.server.rebalance.RebalancerState;
-import voldemort.store.DelegatingStore;
-import voldemort.store.Store;
-import voldemort.store.StoreUtils;
-import voldemort.store.UnreachableStoreException;
-import voldemort.store.async.AsyncUtils;
-import voldemort.store.metadata.MetadataStore;
-import voldemort.store.metadata.MetadataStore.VoldemortState;
-import voldemort.store.socket.SocketStoreFactory;
-import voldemort.utils.ByteArray;
-import voldemort.utils.Time;
-import voldemort.versioning.ObsoleteVersionException;
-import voldemort.versioning.Version;
-import voldemort.versioning.Versioned;
-
-import com.google.common.collect.HashMultimap;
-import com.google.common.collect.Iterables;
-import com.google.common.collect.Lists;
-import com.google.common.collect.Maps;
-import com.google.common.collect.Multimap;
-
-/**
- * The RedirectingStore extends {@link DelegatingStore}
- * <p>
- * if current server_state is {@link VoldemortState#REBALANCING_MASTER_SERVER} <br>
- * then before serving any client request do a remote get() call, put it locally
- * ignoring any {@link ObsoleteVersionException} and then serve the client
- * requests.
- */
-public class RedirectingStore extends DelegatingStore<ByteArray, byte[]> {
-
-    private final static Logger logger = Logger.getLogger(RedirectingStore.class);
-    private final MetadataStore metadata;
-    private final StoreRepository storeRepository;
-    private final SocketStoreFactory storeFactory;
-    private FailureDetector failureDetector;
-
-    public RedirectingStore(Store<ByteArray, byte[]> innerStore,
-                            MetadataStore metadata,
-                            StoreRepository storeRepository,
-                            FailureDetector detector,
-                            SocketStoreFactory storeFactory) {
-        super(innerStore);
-        this.metadata = metadata;
-        this.storeRepository = storeRepository;
-        this.storeFactory = storeFactory;
-        this.failureDetector = detector;
-    }
-
-    @Override
-    public Version put(ByteArray key, Versioned<byte[]> value) throws VoldemortException {
-        RebalancePartitionsInfo stealInfo = redirectingKey(key);
-
-        /**
-         * If I am rebalancing for this key, try to do remote get() , put it
-         * locally first to get the correct version ignoring any
-         * {@link ObsoleteVersionException}
-         */
-        if(stealInfo != null)
-            proxyGetAndLocalPut(key, stealInfo.getDonorId());
-
-        return getInnerStore().put(key, value);
-    }
-
-    private RebalancePartitionsInfo redirectingKey(ByteArray key) {
-        if(VoldemortState.REBALANCING_MASTER_SERVER.equals(metadata.getServerState())
-           && !getName().equals(MetadataStore.METADATA_STORE_NAME)) {
-            List<Integer> partitionIds = metadata.getRoutingStrategy(getName())
-                                                 .getPartitionList(key.get());
-
-            return getRebalancePartitionsInfo(partitionIds);
-        }
-
-        return null;
-    }
-
-    @Override
-    public List<Versioned<byte[]>> get(ByteArray key) throws VoldemortException {
-        RebalancePartitionsInfo stealInfo = redirectingKey(key);
-
-        /**
-         * If I am rebalancing for this key, try to do remote get(), put it
-         * locally first to get the correct version ignoring any
-         * {@link ObsoleteVersionException}
-         */
-        if(stealInfo != null)
-            proxyGetAndLocalPut(key, stealInfo.getDonorId());
-
-        return getInnerStore().get(key);
-    }
-
-    @Override
-    public List<Version> getVersions(ByteArray key) {
-        RebalancePartitionsInfo stealInfo = redirectingKey(key);
-
-        /**
-         * If I am rebalancing for this key, try to do remote get(), put it
-         * locally first to get the correct version ignoring any
-         * {@link ObsoleteVersionException}.
-         */
-        if(stealInfo != null)
-            proxyGetAndLocalPut(key, stealInfo.getDonorId());
-
-        return getInnerStore().getVersions(key);
-    }
-
-    @Override
-    public Map<ByteArray, List<Versioned<byte[]>>> getAll(Iterable<ByteArray> keys)
-            throws VoldemortException {
-        int maxLength = Iterables.size(keys);
-        List<ByteArray> redirectingKeys = Lists.newArrayListWithExpectedSize(maxLength);
-        List<RebalancePartitionsInfo> rebalancePartitionsInfos = Lists.newArrayListWithExpectedSize(maxLength);
-        for(ByteArray key: keys) {
-            RebalancePartitionsInfo info;
-            info = redirectingKey(key);
-            if(info != null) {
-                redirectingKeys.add(key);
-                rebalancePartitionsInfos.add(info);
-            }
-        }
-
-        if(!redirectingKeys.isEmpty())
-            proxyGetAllAndLocalPut(redirectingKeys, rebalancePartitionsInfos);
-
-        return getInnerStore().getAll(keys);
-    }
-
-    /**
-     * TODO : Handle delete correctly.
-     * <p>
-     * The options are:
-     * <ol>
-     * <li>
-     * Delete locally and on remote node as well. The issue iscursor is open in
-     * READ_UNCOMMITED mode while rebalancing and can push the value back.</li>
-     * <li>
-     * Keep the operation in separate slop store and apply all deletes after
-     * rebalancing.</li>
-     * <li>
-     * Do not worry about deletes for now, Voldemort in general has an issue
-     * that if node goes down during a delete, we will still keep the old
-     * version.</li>
-     * </ol>
-     */
-    @Override
-    public boolean delete(ByteArray key, Version version) throws VoldemortException {
-        StoreUtils.assertValidKey(key);
-        return getInnerStore().delete(key, version);
-    }
-
-    /**
-     * Finds the first
-     * {@link voldemort.client.rebalance.RebalancePartitionsInfo} containing any
-     * of supplied partitions ids for the store being redirected. Determines
-     * which rebalance operation (if any) happening to the present store impacts
-     * a partition in this list.
-     * 
-     * @param partitionIds List of partitions
-     * @return <code>null</code> if none found
-     */
-    private RebalancePartitionsInfo getRebalancePartitionsInfo(List<Integer> partitionIds) {
-        RebalancerState rebalancerState = metadata.getRebalancerState();
-        return rebalancerState.find(getName(), partitionIds);
-    }
-
-    /**
-     * Performs a back-door proxy get to
-     * {@link voldemort.client.rebalance.RebalancePartitionsInfo#getDonorId()
-     * getDonorId}
-     * 
-     * @param key Key
-     * @param donorNodeId donor node id
-     * @throws ProxyUnreachableException if donor node can't be reached
-     */
-    private List<Versioned<byte[]>> proxyGet(ByteArray key, int donorNodeId) {
-        Node donorNode = metadata.getCluster().getNodeById(donorNodeId);
-        checkNodeAvailable(donorNode);
-        long startNs = System.nanoTime();
-        try {
-            Store<ByteArray, byte[]> redirectingStore = getRedirectingSocketStore(getName(),
-                                                                                  donorNodeId);
-            List<Versioned<byte[]>> values = redirectingStore.get(key);
-            recordSuccess(donorNode, startNs);
-            return values;
-        } catch(UnreachableStoreException e) {
-            recordException(donorNode, startNs, e);
-            throw new ProxyUnreachableException("Failed to reach proxy node " + donorNode, e);
-        }
-    }
-
-    private void checkNodeAvailable(Node donorNode) {
-        if(!failureDetector.isAvailable(donorNode))
-            throw new ProxyUnreachableException("Failed to reach proxy node " + donorNode
-                                                + " is marked down by failure detector.");
-    }
-
-    /**
-     * Performs a back-door proxy get to
-     * {@link voldemort.client.rebalance.RebalancePartitionsInfo#getDonorId()
-     * getDonorId}
-     * 
-     * @param keys List of keys
-     * @throws ProxyUnreachableException if donor node can't be reached
-     */
-    private Map<ByteArray, List<Versioned<byte[]>>> proxyGetAll(List<ByteArray> keys,
-                                                                List<RebalancePartitionsInfo> stealInfoList)
-            throws VoldemortException {
-        Multimap<Integer, ByteArray> scatterMap = HashMultimap.create(stealInfoList.size(),
-                                                                      keys.size());
-        int numKeys = 0;
-        for(ByteArray key: keys) {
-            numKeys++;
-            for(RebalancePartitionsInfo stealInfo: stealInfoList) {
-                byte[] keyBytes = key.get();
-
-                for(int p: metadata.getRoutingStrategy(getName()).getPartitionList(keyBytes)) {
-                    if(stealInfo.getPartitionList().contains(p))
-                        scatterMap.put(stealInfo.getDonorId(), key);
-                }
-            }
-        }
-
-        Map<ByteArray, List<Versioned<byte[]>>> gatherMap = Maps.newHashMapWithExpectedSize(numKeys);
-
-        for(int donorNodeId: scatterMap.keySet()) {
-            Node donorNode = metadata.getCluster().getNodeById(donorNodeId);
-            checkNodeAvailable(donorNode);
-            long startNs = System.nanoTime();
-
-            try {
-                Map<ByteArray, List<Versioned<byte[]>>> resultsForNode = getRedirectingSocketStore(getName(),
-                                                                                                   donorNodeId).getAll(scatterMap.get(donorNodeId));
-                recordSuccess(donorNode, startNs);
-
-                for(Map.Entry<ByteArray, List<Versioned<byte[]>>> entry: resultsForNode.entrySet()) {
-                    gatherMap.put(entry.getKey(), entry.getValue());
-                }
-            } catch(UnreachableStoreException e) {
-                recordException(donorNode, startNs, e);
-                throw new ProxyUnreachableException("Failed to reach proxy node " + donorNode, e);
-            }
-        }
-
-        return gatherMap;
-    }
-
-    /**
-     * In <code>REBALANCING_MASTER_SERVER</code> state put should be committed
-     * on stealer node. To follow Voldemort version guarantees, stealer node
-     * should query donor node and put that value (proxyValue) before committing
-     * the value from client.
-     * <p>
-     * Stealer node should ignore {@link ObsoleteVersionException} while
-     * commiting proxyValue to local storage.
-     * 
-     * @param key Key
-     * @param donorId donorId
-     * @throws VoldemortException if {@link #proxyGet(ByteArray, int)} fails
-     */
-    private void proxyGetAndLocalPut(ByteArray key, int donorId) throws VoldemortException {
-        List<Versioned<byte[]>> proxyValues = proxyGet(key, donorId);
-        for(Versioned<byte[]> proxyValue: proxyValues) {
-            try {
-                getInnerStore().put(key, proxyValue);
-            } catch(ObsoleteVersionException e) {
-                // ignore these
-            }
-        }
-    }
-
-    /**
-     * Similar to {@link #proxyGetAndLocalPut(ByteArray, int)} but meant for
-     * {@link #getAll(Iterable)}
-     * 
-     * @param keys Iterable collection of keys of keys
-     * @param stealInfoList List of rebalance operations
-     * @throws VoldemortException if {@link #proxyGetAll(List, List)} fails
-     */
-    private void proxyGetAllAndLocalPut(List<ByteArray> keys,
-                                        List<RebalancePartitionsInfo> stealInfoList)
-            throws VoldemortException {
-        Map<ByteArray, List<Versioned<byte[]>>> proxyKeyValues = proxyGetAll(keys, stealInfoList);
-        for(Map.Entry<ByteArray, List<Versioned<byte[]>>> keyValuePair: proxyKeyValues.entrySet()) {
-            for(Versioned<byte[]> proxyValue: keyValuePair.getValue()) {
-                try {
-                    getInnerStore().put(keyValuePair.getKey(), proxyValue);
-                } catch(ObsoleteVersionException e) {
-                    // ignore these
-                }
-            }
-        }
-
-    }
-
-    /**
-     * Get the {@link voldemort.store.socket.SocketStore} to redirect to for the
-     * donor, creating one if needed.
-     * 
-     * @param storeName Name of the store
-     * @param donorNodeId Donor node id
-     * @return <code>SocketStore</code> object for <code>storeName</code> and
-     *         <code>donorNodeId</code>
-     */
-    private Store<ByteArray, byte[]> getRedirectingSocketStore(String storeName, int donorNodeId) {
-        if(!storeRepository.hasRedirectingSocketStore(storeName, donorNodeId)) {
-            synchronized(storeRepository) {
-                if(!storeRepository.hasRedirectingSocketStore(storeName, donorNodeId)) {
-                    Node donorNode = getNodeIfPresent(donorNodeId);
-                    logger.info("Creating redirectingSocketStore for donorNode " + donorNode
-                                + " store " + storeName);
-                    storeRepository.addRedirectingSocketStore(donorNode.getId(),
-                                                              AsyncUtils.asStore(storeFactory.create(storeName,
-                                                                                                     donorNode.getHost(),
-                                                                                                     donorNode.getSocketPort(),
-                                                                                                     RequestFormatType.PROTOCOL_BUFFERS,
-                                                                                                     RequestRoutingType.IGNORE_CHECKS)));
-                }
-            }
-        }
-
-        return storeRepository.getRedirectingSocketStore(storeName, donorNodeId);
-    }
-
-    private Node getNodeIfPresent(int donorId) {
-        try {
-            return metadata.getCluster().getNodeById(donorId);
-        } catch(Exception e) {
-            throw new VoldemortException("Failed to get donorNode " + donorId
-                                         + " from current cluster " + metadata.getCluster()
-                                         + " at node " + metadata.getNodeId(), e);
-        }
-    }
-
-    private void recordException(Node node, long startNs, UnreachableStoreException e) {
-        failureDetector.recordException(node, (System.nanoTime() - startNs) / Time.NS_PER_MS, e);
-    }
-
-    private void recordSuccess(Node node, long startNs) {
-        failureDetector.recordSuccess(node, (System.nanoTime() - startNs) / Time.NS_PER_MS);
-    }
-}
-=======
-/*
- * Copyright 2008-2010 LinkedIn, Inc
- * 
- * Licensed under the Apache License, Version 2.0 (the "License"); you may not
- * use this file except in compliance with the License. You may obtain a copy of
- * the License at
- * 
- * http://www.apache.org/licenses/LICENSE-2.0
- * 
- * Unless required by applicable law or agreed to in writing, software
- * distributed under the License is distributed on an "AS IS" BASIS, WITHOUT
- * WARRANTIES OR CONDITIONS OF ANY KIND, either express or implied. See the
- * License for the specific language governing permissions and limitations under
- * the License.
- */
-
-package voldemort.store.rebalancing;
-
-import java.util.List;
-import java.util.Map;
-
-import org.apache.log4j.Logger;
-
-import voldemort.VoldemortException;
-import voldemort.client.protocol.RequestFormatType;
-import voldemort.client.rebalance.RebalancePartitionsInfo;
-import voldemort.cluster.Node;
-import voldemort.cluster.failuredetector.FailureDetector;
-import voldemort.server.RequestRoutingType;
-import voldemort.server.StoreRepository;
-import voldemort.server.rebalance.RebalancerState;
-import voldemort.store.DelegatingStore;
-import voldemort.store.Store;
-import voldemort.store.StoreUtils;
-import voldemort.store.UnreachableStoreException;
-import voldemort.store.metadata.MetadataStore;
-import voldemort.store.metadata.MetadataStore.StoreState;
-import voldemort.store.metadata.MetadataStore.VoldemortState;
-import voldemort.store.readonly.ReadOnlyStorageConfiguration;
-import voldemort.store.socket.SocketStoreFactory;
-import voldemort.utils.ByteArray;
-import voldemort.utils.Time;
-import voldemort.versioning.ObsoleteVersionException;
-import voldemort.versioning.Version;
-import voldemort.versioning.Versioned;
-
-import com.google.common.collect.HashMultimap;
-import com.google.common.collect.Iterables;
-import com.google.common.collect.Lists;
-import com.google.common.collect.Maps;
-import com.google.common.collect.Multimap;
-
-/**
- * The RedirectingStore extends {@link DelegatingStore}
- * <p>
- * if current server_state is {@link VoldemortState#REBALANCING_MASTER_SERVER} <br>
- * then before serving any client request do a remote get() call, put it locally
- * ignoring any {@link ObsoleteVersionException} and then serve the client
- * requests.
- */
-public class RedirectingStore extends DelegatingStore<ByteArray, byte[], byte[]> {
-
-    private final static Logger logger = Logger.getLogger(RedirectingStore.class);
-    private final MetadataStore metadata;
-    private final StoreRepository storeRepository;
-    private final SocketStoreFactory storeFactory;
-    private FailureDetector failureDetector;
-    private boolean isReadOnly;
-
-    public RedirectingStore(Store<ByteArray, byte[], byte[]> innerStore,
-                            MetadataStore metadata,
-                            StoreRepository storeRepository,
-                            FailureDetector detector,
-                            SocketStoreFactory storeFactory) {
-        super(innerStore);
-        this.metadata = metadata;
-        this.storeRepository = storeRepository;
-        this.storeFactory = storeFactory;
-        this.failureDetector = detector;
-        try {
-            this.isReadOnly = metadata.getStoreDef(getName())
-                                      .getType()
-                                      .compareTo(ReadOnlyStorageConfiguration.TYPE_NAME) == 0;
-        } catch(Exception e) {
-            this.isReadOnly = false;
-        }
-    }
-
-    @Override
-    public void put(ByteArray key, Versioned<byte[]> value, byte[] transforms)
-            throws VoldemortException {
-        if(this.isReadOnly)
-            throw new UnsupportedOperationException("Put is not supported on this store, it is read-only.");
-
-        RebalancePartitionsInfo stealInfo = redirectingKey(key);
-
-        /**
-         * If I am rebalancing for this key, try to do remote get() , put it
-         * locally first to get the correct version ignoring any
-         * {@link ObsoleteVersionException}
-         */
-        if(stealInfo != null)
-            proxyGetAndLocalPut(key, stealInfo.getDonorId(), transforms);
-
-        getInnerStore().put(key, value, transforms);
-    }
-
-    private RebalancePartitionsInfo redirectingKey(ByteArray key) {
-        if(!getName().equals(MetadataStore.METADATA_STORE_NAME)
-           && StoreState.REBALANCING.equals(metadata.getStoreState(getName()))) {
-            List<Integer> partitionIds = metadata.getRoutingStrategy(getName())
-                                                 .getPartitionList(key.get());
-
-            return getRebalancePartitionsInfo(partitionIds);
-        }
-
-        return null;
-    }
-
-    @Override
-    public List<Versioned<byte[]>> get(ByteArray key, byte[] transforms) throws VoldemortException {
-        RebalancePartitionsInfo stealInfo = redirectingKey(key);
-
-        /**
-         * If I am rebalancing for this key, try to do remote get(), put it
-         * locally first to get the correct version ignoring any
-         * {@link ObsoleteVersionException}
-         */
-        if(stealInfo != null) {
-            List<Versioned<byte[]>> proxyValues = proxyGetAndLocalPut(key,
-                                                                      stealInfo.getDonorId(),
-                                                                      transforms);
-            if(isReadOnly)
-                return proxyValues;
-        }
-
-        return getInnerStore().get(key, transforms);
-    }
-
-    @Override
-    public List<Version> getVersions(ByteArray key) {
-        RebalancePartitionsInfo stealInfo = redirectingKey(key);
-
-        /**
-         * If I am rebalancing for this key, try to do remote get(), put it
-         * locally first to get the correct version ignoring any
-         * {@link ObsoleteVersionException}.
-         */
-        if(stealInfo != null) {
-            List<Versioned<byte[]>> proxyValues = proxyGetAndLocalPut(key,
-                                                                      stealInfo.getDonorId(),
-                                                                      null);
-            if(isReadOnly)
-                return StoreUtils.getVersions(proxyValues);
-        }
-
-        return getInnerStore().getVersions(key);
-    }
-
-    @Override
-    public Map<ByteArray, List<Versioned<byte[]>>> getAll(Iterable<ByteArray> keys,
-                                                          Map<ByteArray, byte[]> transforms)
-            throws VoldemortException {
-        int maxLength = Iterables.size(keys);
-        List<ByteArray> redirectingKeys = Lists.newArrayListWithExpectedSize(maxLength);
-        List<RebalancePartitionsInfo> rebalancePartitionsInfos = Lists.newArrayListWithExpectedSize(maxLength);
-        for(ByteArray key: keys) {
-            RebalancePartitionsInfo info;
-            info = redirectingKey(key);
-            if(info != null) {
-                redirectingKeys.add(key);
-                rebalancePartitionsInfos.add(info);
-            }
-        }
-
-        if(!redirectingKeys.isEmpty()) {
-            Map<ByteArray, List<Versioned<byte[]>>> proxyKeyValues = proxyGetAllAndLocalPut(redirectingKeys,
-                                                                                            rebalancePartitionsInfos,
-                                                                                            transforms);
-            if(isReadOnly) {
-                return proxyKeyValues;
-            }
-        }
-
-        return getInnerStore().getAll(keys, transforms);
-    }
-
-    /**
-     * TODO : Handle delete correctly.
-     * <p>
-     * The options are:
-     * <ol>
-     * <li>
-     * Delete locally and on remote node as well. The issue iscursor is open in
-     * READ_UNCOMMITED mode while rebalancing and can push the value back.</li>
-     * <li>
-     * Keep the operation in separate slop store and apply all deletes after
-     * rebalancing.</li>
-     * <li>
-     * Do not worry about deletes for now, Voldemort in general has an issue
-     * that if node goes down during a delete, we will still keep the old
-     * version.</li>
-     * </ol>
-     */
-    @Override
-    public boolean delete(ByteArray key, Version version) throws VoldemortException {
-        if(isReadOnly)
-            throw new UnsupportedOperationException("Delete is not supported on this store, it is read-only.");
-
-        StoreUtils.assertValidKey(key);
-        return getInnerStore().delete(key, version);
-    }
-
-    /**
-     * Finds the first
-     * {@link voldemort.client.rebalance.RebalancePartitionsInfo} containing any
-     * of supplied partitions ids for the store being redirected. Determines
-     * which rebalance operation (if any) happening to the present store impacts
-     * a partition in this list.
-     * 
-     * @param partitionIds List of partitions
-     * @return <code>null</code> if none found
-     */
-    private RebalancePartitionsInfo getRebalancePartitionsInfo(List<Integer> partitionIds) {
-        RebalancerState rebalancerState = metadata.getRebalancerState();
-        return rebalancerState.find(getName(), partitionIds);
-    }
-
-    /**
-     * Performs a back-door proxy get to
-     * {@link voldemort.client.rebalance.RebalancePartitionsInfo#getDonorId()
-     * getDonorId}
-     * 
-     * @param key Key
-     * @param donorNodeId donor node id
-     * @throws ProxyUnreachableException if donor node can't be reached
-     */
-    private List<Versioned<byte[]>> proxyGet(ByteArray key, int donorNodeId, byte[] transform) {
-        Node donorNode = metadata.getCluster().getNodeById(donorNodeId);
-        checkNodeAvailable(donorNode);
-        long startNs = System.nanoTime();
-        try {
-            Store<ByteArray, byte[], byte[]> redirectingStore = getRedirectingSocketStore(getName(),
-                                                                                          donorNodeId);
-            List<Versioned<byte[]>> values = redirectingStore.get(key, transform);
-            recordSuccess(donorNode, startNs);
-            return values;
-        } catch(UnreachableStoreException e) {
-            recordException(donorNode, startNs, e);
-            throw new ProxyUnreachableException("Failed to reach proxy node " + donorNode, e);
-        }
-    }
-
-    private void checkNodeAvailable(Node donorNode) {
-        if(!failureDetector.isAvailable(donorNode))
-            throw new ProxyUnreachableException("Failed to reach proxy node " + donorNode
-                                                + " is marked down by failure detector.");
-    }
-
-    /**
-     * Performs a back-door proxy get to
-     * {@link voldemort.client.rebalance.RebalancePartitionsInfo#getDonorId()
-     * getDonorId}
-     * 
-     * @param keys List of keys
-     * @throws ProxyUnreachableException if donor node can't be reached
-     */
-    private Map<ByteArray, List<Versioned<byte[]>>> proxyGetAll(List<ByteArray> keys,
-                                                                List<RebalancePartitionsInfo> stealInfoList,
-                                                                Map<ByteArray, byte[]> transforms)
-            throws VoldemortException {
-        Multimap<Integer, ByteArray> scatterMap = HashMultimap.create(stealInfoList.size(),
-                                                                      keys.size());
-        int numKeys = 0;
-        for(ByteArray key: keys) {
-            numKeys++;
-            for(RebalancePartitionsInfo stealInfo: stealInfoList) {
-                byte[] keyBytes = key.get();
-
-                for(int p: metadata.getRoutingStrategy(getName()).getPartitionList(keyBytes)) {
-                    if(stealInfo.getPartitionList().contains(p))
-                        scatterMap.put(stealInfo.getDonorId(), key);
-                }
-            }
-        }
-
-        Map<ByteArray, List<Versioned<byte[]>>> gatherMap = Maps.newHashMapWithExpectedSize(numKeys);
-
-        for(int donorNodeId: scatterMap.keySet()) {
-            Node donorNode = metadata.getCluster().getNodeById(donorNodeId);
-            checkNodeAvailable(donorNode);
-            long startNs = System.nanoTime();
-
-            try {
-                Map<ByteArray, List<Versioned<byte[]>>> resultsForNode = getRedirectingSocketStore(getName(),
-                                                                                                   donorNodeId).getAll(scatterMap.get(donorNodeId),
-                                                                                                                       transforms);
-                recordSuccess(donorNode, startNs);
-
-                for(Map.Entry<ByteArray, List<Versioned<byte[]>>> entry: resultsForNode.entrySet()) {
-                    gatherMap.put(entry.getKey(), entry.getValue());
-                }
-            } catch(UnreachableStoreException e) {
-                recordException(donorNode, startNs, e);
-                throw new ProxyUnreachableException("Failed to reach proxy node " + donorNode, e);
-            }
-        }
-
-        return gatherMap;
-    }
-
-    /**
-     * In <code>REBALANCING_MASTER_SERVER</code> state put should be committed
-     * on stealer node. To follow Voldemort version guarantees, stealer node
-     * should query donor node and put that value (proxyValue) before committing
-     * the value from client.
-     * <p>
-     * Stealer node should ignore {@link ObsoleteVersionException} while
-     * commiting proxyValue to local storage.
-     * 
-     * @param key Key
-     * @param donorId donorId
-     * @return Returns the proxy value
-     * @throws VoldemortException if {@link #proxyGet(ByteArray, int)} fails
-     */
-    private List<Versioned<byte[]>> proxyGetAndLocalPut(ByteArray key,
-                                                        int donorId,
-                                                        byte[] transforms)
-            throws VoldemortException {
-        List<Versioned<byte[]>> proxyValues = proxyGet(key, donorId, transforms);
-        if(!isReadOnly) {
-            for(Versioned<byte[]> proxyValue: proxyValues) {
-                try {
-                    getInnerStore().put(key, proxyValue, null);
-                } catch(ObsoleteVersionException e) {
-                    // ignore these
-                }
-            }
-        }
-        return proxyValues;
-    }
-
-    /**
-     * Similar to {@link #proxyGetAndLocalPut(ByteArray, int)} but meant for
-     * {@link #getAll(Iterable)}
-     * 
-     * @param keys Iterable collection of keys of keys
-     * @param stealInfoList List of rebalance operations
-     * @return Returns a map of key to its corresponding list of values
-     * @throws VoldemortException if {@link #proxyGetAll(List, List)} fails
-     */
-    private Map<ByteArray, List<Versioned<byte[]>>> proxyGetAllAndLocalPut(List<ByteArray> keys,
-                                                                           List<RebalancePartitionsInfo> stealInfoList,
-                                                                           Map<ByteArray, byte[]> transforms)
-            throws VoldemortException {
-        Map<ByteArray, List<Versioned<byte[]>>> proxyKeyValues = proxyGetAll(keys,
-                                                                             stealInfoList,
-                                                                             transforms);
-        if(!isReadOnly) {
-            for(Map.Entry<ByteArray, List<Versioned<byte[]>>> keyValuePair: proxyKeyValues.entrySet()) {
-                for(Versioned<byte[]> proxyValue: keyValuePair.getValue()) {
-                    try {
-                        getInnerStore().put(keyValuePair.getKey(), proxyValue, null);
-                    } catch(ObsoleteVersionException e) {
-                        // ignore these
-                    }
-                }
-            }
-        }
-        return proxyKeyValues;
-    }
-
-    /**
-     * Get the {@link voldemort.store.socket.SocketStore} to redirect to for the
-     * donor, creating one if needed.
-     * 
-     * @param storeName Name of the store
-     * @param donorNodeId Donor node id
-     * @return <code>SocketStore</code> object for <code>storeName</code> and
-     *         <code>donorNodeId</code>
-     */
-    private Store<ByteArray, byte[], byte[]> getRedirectingSocketStore(String storeName,
-                                                                       int donorNodeId) {
-        if(!storeRepository.hasRedirectingSocketStore(storeName, donorNodeId)) {
-            synchronized(storeRepository) {
-                if(!storeRepository.hasRedirectingSocketStore(storeName, donorNodeId)) {
-                    Node donorNode = getNodeIfPresent(donorNodeId);
-                    logger.info("Creating redirectingSocketStore for donorNode " + donorNode
-                                + " store " + storeName);
-                    storeRepository.addRedirectingSocketStore(donorNode.getId(),
-                                                              storeFactory.create(storeName,
-                                                                                  donorNode.getHost(),
-                                                                                  donorNode.getSocketPort(),
-                                                                                  RequestFormatType.PROTOCOL_BUFFERS,
-                                                                                  RequestRoutingType.IGNORE_CHECKS));
-                }
-            }
-        }
-
-        return storeRepository.getRedirectingSocketStore(storeName, donorNodeId);
-    }
-
-    private Node getNodeIfPresent(int donorId) {
-        try {
-            return metadata.getCluster().getNodeById(donorId);
-        } catch(Exception e) {
-            throw new VoldemortException("Failed to get donorNode " + donorId
-                                         + " from current cluster " + metadata.getCluster()
-                                         + " at node " + metadata.getNodeId(), e);
-        }
-    }
-
-    private void recordException(Node node, long startNs, UnreachableStoreException e) {
-        failureDetector.recordException(node, (System.nanoTime() - startNs) / Time.NS_PER_MS, e);
-    }
-
-    private void recordSuccess(Node node, long startNs) {
-        failureDetector.recordSuccess(node, (System.nanoTime() - startNs) / Time.NS_PER_MS);
-    }
-}
->>>>>>> 06be27c2
+/*
+ * Copyright 2008-2010 LinkedIn, Inc
+ * 
+ * Licensed under the Apache License, Version 2.0 (the "License"); you may not
+ * use this file except in compliance with the License. You may obtain a copy of
+ * the License at
+ * 
+ * http://www.apache.org/licenses/LICENSE-2.0
+ * 
+ * Unless required by applicable law or agreed to in writing, software
+ * distributed under the License is distributed on an "AS IS" BASIS, WITHOUT
+ * WARRANTIES OR CONDITIONS OF ANY KIND, either express or implied. See the
+ * License for the specific language governing permissions and limitations under
+ * the License.
+ */
+
+package voldemort.store.rebalancing;
+
+import java.util.List;
+import java.util.Map;
+
+import org.apache.log4j.Logger;
+
+import voldemort.VoldemortException;
+import voldemort.client.protocol.RequestFormatType;
+import voldemort.client.rebalance.RebalancePartitionsInfo;
+import voldemort.cluster.Node;
+import voldemort.cluster.failuredetector.FailureDetector;
+import voldemort.server.RequestRoutingType;
+import voldemort.server.StoreRepository;
+import voldemort.server.rebalance.RebalancerState;
+import voldemort.store.DelegatingStore;
+import voldemort.store.Store;
+import voldemort.store.StoreUtils;
+import voldemort.store.UnreachableStoreException;
+import voldemort.store.async.AsyncUtils;
+import voldemort.store.metadata.MetadataStore;
+import voldemort.store.metadata.MetadataStore.StoreState;
+import voldemort.store.metadata.MetadataStore.VoldemortState;
+import voldemort.store.readonly.ReadOnlyStorageConfiguration;
+import voldemort.store.socket.SocketStore;
+import voldemort.store.socket.SocketStoreFactory;
+import voldemort.utils.ByteArray;
+import voldemort.utils.Time;
+import voldemort.versioning.ObsoleteVersionException;
+import voldemort.versioning.Version;
+import voldemort.versioning.Versioned;
+
+import com.google.common.collect.HashMultimap;
+import com.google.common.collect.Iterables;
+import com.google.common.collect.Lists;
+import com.google.common.collect.Maps;
+import com.google.common.collect.Multimap;
+
+/**
+ * The RedirectingStore extends {@link DelegatingStore}
+ * <p>
+ * if current server_state is {@link VoldemortState#REBALANCING_MASTER_SERVER} <br>
+ * then before serving any client request do a remote get() call, put it locally
+ * ignoring any {@link ObsoleteVersionException} and then serve the client
+ * requests.
+ */
+public class RedirectingStore extends DelegatingStore<ByteArray, byte[], byte[]> {
+
+    private final static Logger logger = Logger.getLogger(RedirectingStore.class);
+    private final MetadataStore metadata;
+    private final StoreRepository storeRepository;
+    private final SocketStoreFactory storeFactory;
+    private FailureDetector failureDetector;
+    private boolean isReadOnly;
+
+    public RedirectingStore(Store<ByteArray, byte[], byte[]> innerStore,
+                            MetadataStore metadata,
+                            StoreRepository storeRepository,
+                            FailureDetector detector,
+                            SocketStoreFactory storeFactory) {
+        super(innerStore);
+        this.metadata = metadata;
+        this.storeRepository = storeRepository;
+        this.storeFactory = storeFactory;
+        this.failureDetector = detector;
+        try {
+            this.isReadOnly = metadata.getStoreDef(getName())
+                                      .getType()
+                                      .compareTo(ReadOnlyStorageConfiguration.TYPE_NAME) == 0;
+        } catch(Exception e) {
+            this.isReadOnly = false;
+        }
+    }
+
+    @Override
+    public Version put(ByteArray key, Versioned<byte[]> value, byte[] transforms)
+            throws VoldemortException {
+        if(this.isReadOnly)
+            throw new UnsupportedOperationException("Put is not supported on this store, it is read-only.");
+
+        RebalancePartitionsInfo stealInfo = redirectingKey(key);
+
+        /**
+         * If I am rebalancing for this key, try to do remote get() , put it
+         * locally first to get the correct version ignoring any
+         * {@link ObsoleteVersionException}
+         */
+        if(stealInfo != null)
+            proxyGetAndLocalPut(key, stealInfo.getDonorId(), transforms);
+
+        return getInnerStore().put(key, value, transforms);
+    }
+
+    private RebalancePartitionsInfo redirectingKey(ByteArray key) {
+        if(!getName().equals(MetadataStore.METADATA_STORE_NAME)
+           && StoreState.REBALANCING.equals(metadata.getStoreState(getName()))) {
+            List<Integer> partitionIds = metadata.getRoutingStrategy(getName())
+                                                 .getPartitionList(key.get());
+
+            return getRebalancePartitionsInfo(partitionIds);
+        }
+
+        return null;
+    }
+
+    @Override
+    public List<Versioned<byte[]>> get(ByteArray key, byte[] transforms) throws VoldemortException {
+        RebalancePartitionsInfo stealInfo = redirectingKey(key);
+
+        /**
+         * If I am rebalancing for this key, try to do remote get(), put it
+         * locally first to get the correct version ignoring any
+         * {@link ObsoleteVersionException}
+         */
+        if(stealInfo != null) {
+            List<Versioned<byte[]>> proxyValues = proxyGetAndLocalPut(key,
+                                                                      stealInfo.getDonorId(),
+                                                                      transforms);
+            if(isReadOnly)
+                return proxyValues;
+        }
+
+        return getInnerStore().get(key, transforms);
+    }
+
+    @Override
+    public List<Version> getVersions(ByteArray key) {
+        RebalancePartitionsInfo stealInfo = redirectingKey(key);
+
+        /**
+         * If I am rebalancing for this key, try to do remote get(), put it
+         * locally first to get the correct version ignoring any
+         * {@link ObsoleteVersionException}.
+         */
+        if(stealInfo != null) {
+            List<Versioned<byte[]>> proxyValues = proxyGetAndLocalPut(key,
+                                                                      stealInfo.getDonorId(),
+                                                                      null);
+            if(isReadOnly)
+                return StoreUtils.getVersions(proxyValues);
+        }
+
+        return getInnerStore().getVersions(key);
+    }
+
+    @Override
+    public Map<ByteArray, List<Versioned<byte[]>>> getAll(Iterable<ByteArray> keys,
+                                                          Map<ByteArray, byte[]> transforms)
+            throws VoldemortException {
+        int maxLength = Iterables.size(keys);
+        List<ByteArray> redirectingKeys = Lists.newArrayListWithExpectedSize(maxLength);
+        List<RebalancePartitionsInfo> rebalancePartitionsInfos = Lists.newArrayListWithExpectedSize(maxLength);
+        for(ByteArray key: keys) {
+            RebalancePartitionsInfo info;
+            info = redirectingKey(key);
+            if(info != null) {
+                redirectingKeys.add(key);
+                rebalancePartitionsInfos.add(info);
+            }
+        }
+
+        if(!redirectingKeys.isEmpty()) {
+            Map<ByteArray, List<Versioned<byte[]>>> proxyKeyValues = proxyGetAllAndLocalPut(redirectingKeys,
+                                                                                            rebalancePartitionsInfos,
+                                                                                            transforms);
+            if(isReadOnly) {
+                return proxyKeyValues;
+            }
+        }
+
+        return getInnerStore().getAll(keys, transforms);
+    }
+
+    /**
+     * TODO : Handle delete correctly.
+     * <p>
+     * The options are:
+     * <ol>
+     * <li>
+     * Delete locally and on remote node as well. The issue iscursor is open in
+     * READ_UNCOMMITED mode while rebalancing and can push the value back.</li>
+     * <li>
+     * Keep the operation in separate slop store and apply all deletes after
+     * rebalancing.</li>
+     * <li>
+     * Do not worry about deletes for now, Voldemort in general has an issue
+     * that if node goes down during a delete, we will still keep the old
+     * version.</li>
+     * </ol>
+     */
+    @Override
+    public boolean delete(ByteArray key, Version version) throws VoldemortException {
+        if(isReadOnly)
+            throw new UnsupportedOperationException("Delete is not supported on this store, it is read-only.");
+
+        StoreUtils.assertValidKey(key);
+        return getInnerStore().delete(key, version);
+    }
+
+    /**
+     * Finds the first
+     * {@link voldemort.client.rebalance.RebalancePartitionsInfo} containing any
+     * of supplied partitions ids for the store being redirected. Determines
+     * which rebalance operation (if any) happening to the present store impacts
+     * a partition in this list.
+     * 
+     * @param partitionIds List of partitions
+     * @return <code>null</code> if none found
+     */
+    private RebalancePartitionsInfo getRebalancePartitionsInfo(List<Integer> partitionIds) {
+        RebalancerState rebalancerState = metadata.getRebalancerState();
+        return rebalancerState.find(getName(), partitionIds);
+    }
+
+    /**
+     * Performs a back-door proxy get to
+     * {@link voldemort.client.rebalance.RebalancePartitionsInfo#getDonorId()
+     * getDonorId}
+     * 
+     * @param key Key
+     * @param donorNodeId donor node id
+     * @throws ProxyUnreachableException if donor node can't be reached
+     */
+    private List<Versioned<byte[]>> proxyGet(ByteArray key, int donorNodeId, byte[] transform) {
+        Node donorNode = metadata.getCluster().getNodeById(donorNodeId);
+        checkNodeAvailable(donorNode);
+        long startNs = System.nanoTime();
+        try {
+            Store<ByteArray, byte[], byte[]> redirectingStore = getRedirectingSocketStore(getName(),
+                                                                                          donorNodeId);
+            List<Versioned<byte[]>> values = redirectingStore.get(key, transform);
+            recordSuccess(donorNode, startNs);
+            return values;
+        } catch(UnreachableStoreException e) {
+            recordException(donorNode, startNs, e);
+            throw new ProxyUnreachableException("Failed to reach proxy node " + donorNode, e);
+        }
+    }
+
+    private void checkNodeAvailable(Node donorNode) {
+        if(!failureDetector.isAvailable(donorNode))
+            throw new ProxyUnreachableException("Failed to reach proxy node " + donorNode
+                                                + " is marked down by failure detector.");
+    }
+
+    /**
+     * Performs a back-door proxy get to
+     * {@link voldemort.client.rebalance.RebalancePartitionsInfo#getDonorId()
+     * getDonorId}
+     * 
+     * @param keys List of keys
+     * @throws ProxyUnreachableException if donor node can't be reached
+     */
+    private Map<ByteArray, List<Versioned<byte[]>>> proxyGetAll(List<ByteArray> keys,
+                                                                List<RebalancePartitionsInfo> stealInfoList,
+                                                                Map<ByteArray, byte[]> transforms)
+            throws VoldemortException {
+        Multimap<Integer, ByteArray> scatterMap = HashMultimap.create(stealInfoList.size(),
+                                                                      keys.size());
+        int numKeys = 0;
+        for(ByteArray key: keys) {
+            numKeys++;
+            for(RebalancePartitionsInfo stealInfo: stealInfoList) {
+                byte[] keyBytes = key.get();
+
+                for(int p: metadata.getRoutingStrategy(getName()).getPartitionList(keyBytes)) {
+                    if(stealInfo.getPartitionList().contains(p))
+                        scatterMap.put(stealInfo.getDonorId(), key);
+                }
+            }
+        }
+
+        Map<ByteArray, List<Versioned<byte[]>>> gatherMap = Maps.newHashMapWithExpectedSize(numKeys);
+
+        for(int donorNodeId: scatterMap.keySet()) {
+            Node donorNode = metadata.getCluster().getNodeById(donorNodeId);
+            checkNodeAvailable(donorNode);
+            long startNs = System.nanoTime();
+
+            try {
+                Map<ByteArray, List<Versioned<byte[]>>> resultsForNode = getRedirectingSocketStore(getName(),
+                                                                                                   donorNodeId).getAll(scatterMap.get(donorNodeId),
+                                                                                                                       transforms);
+                recordSuccess(donorNode, startNs);
+
+                for(Map.Entry<ByteArray, List<Versioned<byte[]>>> entry: resultsForNode.entrySet()) {
+                    gatherMap.put(entry.getKey(), entry.getValue());
+                }
+            } catch(UnreachableStoreException e) {
+                recordException(donorNode, startNs, e);
+                throw new ProxyUnreachableException("Failed to reach proxy node " + donorNode, e);
+            }
+        }
+
+        return gatherMap;
+    }
+
+    /**
+     * In <code>REBALANCING_MASTER_SERVER</code> state put should be committed
+     * on stealer node. To follow Voldemort version guarantees, stealer node
+     * should query donor node and put that value (proxyValue) before committing
+     * the value from client.
+     * <p>
+     * Stealer node should ignore {@link ObsoleteVersionException} while
+     * commiting proxyValue to local storage.
+     * 
+     * @param key Key
+     * @param donorId donorId
+     * @return Returns the proxy value
+     * @throws VoldemortException if {@link #proxyGet(ByteArray, int)} fails
+     */
+    private List<Versioned<byte[]>> proxyGetAndLocalPut(ByteArray key,
+                                                        int donorId,
+                                                        byte[] transforms)
+            throws VoldemortException {
+        List<Versioned<byte[]>> proxyValues = proxyGet(key, donorId, transforms);
+        if(!isReadOnly) {
+            for(Versioned<byte[]> proxyValue: proxyValues) {
+                try {
+                    getInnerStore().put(key, proxyValue, null);
+                } catch(ObsoleteVersionException e) {
+                    // ignore these
+                }
+            }
+        }
+        return proxyValues;
+    }
+
+    /**
+     * Similar to {@link #proxyGetAndLocalPut(ByteArray, int)} but meant for
+     * {@link #getAll(Iterable)}
+     * 
+     * @param keys Iterable collection of keys of keys
+     * @param stealInfoList List of rebalance operations
+     * @return Returns a map of key to its corresponding list of values
+     * @throws VoldemortException if {@link #proxyGetAll(List, List)} fails
+     */
+    private Map<ByteArray, List<Versioned<byte[]>>> proxyGetAllAndLocalPut(List<ByteArray> keys,
+                                                                           List<RebalancePartitionsInfo> stealInfoList,
+                                                                           Map<ByteArray, byte[]> transforms)
+            throws VoldemortException {
+        Map<ByteArray, List<Versioned<byte[]>>> proxyKeyValues = proxyGetAll(keys,
+                                                                             stealInfoList,
+                                                                             transforms);
+        if(!isReadOnly) {
+            for(Map.Entry<ByteArray, List<Versioned<byte[]>>> keyValuePair: proxyKeyValues.entrySet()) {
+                for(Versioned<byte[]> proxyValue: keyValuePair.getValue()) {
+                    try {
+                        getInnerStore().put(keyValuePair.getKey(), proxyValue, null);
+                    } catch(ObsoleteVersionException e) {
+                        // ignore these
+                    }
+                }
+            }
+        }
+        return proxyKeyValues;
+    }
+
+    /**
+     * Get the {@link voldemort.store.socket.SocketStore} to redirect to for the
+     * donor, creating one if needed.
+     * 
+     * @param storeName Name of the store
+     * @param donorNodeId Donor node id
+     * @return <code>SocketStore</code> object for <code>storeName</code> and
+     *         <code>donorNodeId</code>
+     */
+    private Store<ByteArray, byte[], byte[]> getRedirectingSocketStore(String storeName,
+                                                                       int donorNodeId) {
+        if(!storeRepository.hasRedirectingSocketStore(storeName, donorNodeId)) {
+            synchronized(storeRepository) {
+                if(!storeRepository.hasRedirectingSocketStore(storeName, donorNodeId)) {
+                    Node donorNode = getNodeIfPresent(donorNodeId);
+                    logger.info("Creating redirectingSocketStore for donorNode " + donorNode
+                                + " store " + storeName);
+                    SocketStore socketStore = storeFactory.create(storeName,
+                                                                  donorNode.getHost(),
+                                                                  donorNode.getSocketPort(),
+                                                                  RequestFormatType.PROTOCOL_BUFFERS,
+                                                                  RequestRoutingType.IGNORE_CHECKS);
+                    storeRepository.addRedirectingSocketStore(donorNode.getId(),
+                                                              AsyncUtils.asStore(socketStore));
+                }
+            }
+        }
+
+        return storeRepository.getRedirectingSocketStore(storeName, donorNodeId);
+    }
+
+    private Node getNodeIfPresent(int donorId) {
+        try {
+            return metadata.getCluster().getNodeById(donorId);
+        } catch(Exception e) {
+            throw new VoldemortException("Failed to get donorNode " + donorId
+                                         + " from current cluster " + metadata.getCluster()
+                                         + " at node " + metadata.getNodeId(), e);
+        }
+    }
+
+    private void recordException(Node node, long startNs, UnreachableStoreException e) {
+        failureDetector.recordException(node, (System.nanoTime() - startNs) / Time.NS_PER_MS, e);
+    }
+
+    private void recordSuccess(Node node, long startNs) {
+        failureDetector.recordSuccess(node, (System.nanoTime() - startNs) / Time.NS_PER_MS);
+    }
+}