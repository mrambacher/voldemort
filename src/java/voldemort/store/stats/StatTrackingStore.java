--- conflicted
+++ resolved
@@ -1,329 +1,194 @@
-<<<<<<< HEAD
-/*
- * Copyright 2008-2009 LinkedIn, Inc
- * 
- * Licensed under the Apache License, Version 2.0 (the "License"); you may not
- * use this file except in compliance with the License. You may obtain a copy of
- * the License at
- * 
- * http://www.apache.org/licenses/LICENSE-2.0
- * 
- * Unless required by applicable law or agreed to in writing, software
- * distributed under the License is distributed on an "AS IS" BASIS, WITHOUT
- * WARRANTIES OR CONDITIONS OF ANY KIND, either express or implied. See the
- * License for the specific language governing permissions and limitations under
- * the License.
- */
-
-package voldemort.store.stats;
-
-import java.lang.management.ManagementFactory;
-import java.util.Collection;
-import java.util.List;
-import java.util.Map;
-
-import javax.management.InstanceAlreadyExistsException;
-import javax.management.MBeanOperationInfo;
-import javax.management.MBeanRegistrationException;
-import javax.management.MBeanServer;
-import javax.management.MalformedObjectNameException;
-import javax.management.NotCompliantMBeanException;
-import javax.management.ObjectName;
-
-import org.apache.log4j.LogManager;
-import org.apache.log4j.Logger;
-
-import voldemort.VoldemortException;
-import voldemort.annotations.jmx.JmxOperation;
-import voldemort.store.DelegatingStore;
-import voldemort.store.Store;
-import voldemort.store.StoreCapabilityType;
-import voldemort.versioning.ObsoleteVersionException;
-import voldemort.versioning.Version;
-import voldemort.versioning.Versioned;
-
-/**
- * A store wrapper that tracks basic usage statistics
- * 
- * 
- */
-public class StatTrackingStore<K, V> extends DelegatingStore<K, V> {
-
-    private static final Logger logger = LogManager.getLogger(StatTrackingStore.class);
-
-    private StoreStats stats;
-
-    public StatTrackingStore(Store<K, V> innerStore, StoreStats parentStats) {
-        super(innerStore);
-        this.stats = new StoreStats(parentStats);
-        initNotification();
-    }
-
-    @Override
-    public boolean delete(K key, Version version) throws VoldemortException {
-        long start = System.nanoTime();
-        try {
-            return super.delete(key, version);
-        } catch(VoldemortException e) {
-            stats.recordTime(Tracked.EXCEPTION, System.nanoTime() - start);
-            throw e;
-        } finally {
-            stats.recordTime(Tracked.DELETE, System.nanoTime() - start);
-        }
-    }
-
-    @Override
-    public List<Versioned<V>> get(K key) throws VoldemortException {
-        long start = System.nanoTime();
-        try {
-            List<Versioned<V>> list = super.get(key);
-            if(list.size() > 1) {
-                stats.recordTime(Tracked.INCONSISTENT_GET, System.nanoTime() - start);
-            }
-            return list;
-        } catch(VoldemortException e) {
-            stats.recordTime(Tracked.EXCEPTION, System.nanoTime() - start);
-            throw e;
-        } finally {
-            stats.recordTime(Tracked.GET, System.nanoTime() - start);
-        }
-    }
-
-    @Override
-    public Map<K, List<Versioned<V>>> getAll(Iterable<K> keys) throws VoldemortException {
-        long start = System.nanoTime();
-        try {
-            Map<K, List<Versioned<V>>> map = super.getAll(keys);
-            Collection<List<Versioned<V>>> values;
-            if(((values = map.values()) != null)) {
-                for(List<Versioned<V>> list: values) {
-                    if(list != null && list.size() > 1) {
-                        stats.recordTime(Tracked.INCONSISTENT_GET, System.nanoTime() - start);
-                    }
-                }
-            }
-            return map;
-        } catch(VoldemortException e) {
-            stats.recordTime(Tracked.EXCEPTION, System.nanoTime() - start);
-            throw e;
-        } finally {
-            stats.recordTime(Tracked.GET_ALL, System.nanoTime() - start);
-        }
-    }
-
-    @Override
-    public Version put(K key, Versioned<V> value) throws VoldemortException {
-        long start = System.nanoTime();
-        try {
-            return super.put(key, value);
-        } catch(ObsoleteVersionException e) {
-            stats.recordTime(Tracked.OBSOLETE, System.nanoTime() - start);
-            throw e;
-        } catch(VoldemortException e) {
-            stats.recordTime(Tracked.EXCEPTION, System.nanoTime() - start);
-            throw e;
-        } finally {
-            stats.recordTime(Tracked.PUT, System.nanoTime() - start);
-        }
-    }
-
-    @Override
-    public Object getCapability(StoreCapabilityType capability) {
-        if(StoreCapabilityType.STAT_TRACKER.equals(capability))
-            return this.stats;
-        else
-            return super.getCapability(capability);
-    }
-
-    public StoreStats getStats() {
-        return stats;
-    }
-
-    public Map<Tracked, RequestCounter> getCounters() {
-        return stats.getCounters();
-    }
-
-    @JmxOperation(description = "Reset statistics.", impact = MBeanOperationInfo.ACTION)
-    public void resetStatistics() {
-        this.stats = new StoreStats();
-    }
-
-    private void initNotification() {
-        // This class knows the underline store's name. Store name is important
-        // to make JMX's object name unique per operation.
-        // Any other class participating in the stats. gathering won't have this
-        // knowledge, like:
-        // a) StoreStat
-        // b) RequestCounter
-        // c) Accumulator.
-        //
-        final Map<Tracked, RequestCounter> jmxEmiters = stats.getCounters();
-        for(Map.Entry<Tracked, RequestCounter> entry: jmxEmiters.entrySet()) {
-            final Tracked op = entry.getKey();
-            final RequestCounter reqCounter = entry.getValue();
-
-            ObjectName mbeanName = null;
-            try {
-                final MBeanServer mbs = ManagementFactory.getPlatformMBeanServer();
-                final String objName = StatTrackingStore.class.getPackage().getName() + "."
-                                       + this.getName() + ":type=notificationFor" + op.name();
-                mbeanName = new ObjectName(objName);
-
-                // Bug 110659 - JMX Instance Exception on Server Restart
-                // Only if the object name is NOT previously registered then
-                // register with the MBean Server
-                // This is a situation found in unit-test, in which you have
-                // multiple Voldemort Servers running
-                // in the same machine locally to the same MBeanServer resulting
-                // in the same object name
-                // being registered multiple times using the same obj. name.
-                if(!mbs.isRegistered(mbeanName)) {
-                    mbs.registerMBean(reqCounter, mbeanName);
-                }
-
-            } catch(InstanceAlreadyExistsException e) {
-                // fall-through, You can't have this situation (store's name and
-                // operation name combination are unique.
-                logger.error("Object name already registered - " + mbeanName.getCanonicalName()
-                             + " - " + e.getMessage(), e);
-
-            } catch(MBeanRegistrationException e) {
-                // fall-though - do not stop the execution of the server.
-                logger.error("Impossible to register obj. name: " + mbeanName.getCanonicalName()
-                             + " - " + e.getMessage(), e);
-
-            } catch(NotCompliantMBeanException e) {
-                // fall-through - You can not have this situation an less you
-                // have a proxy o dynamic mbean.
-                logger.error("Interface not complient for obj. name: "
-                             + mbeanName.getCanonicalName() + " - " + e.getMessage(), e);
-
-            } catch(MalformedObjectNameException e) {
-                // fall-though - same comments as InstanceAlreadyExistsException
-                logger.error("Object Name not compliant with DynamicMBean - " + e.getMessage(), e);
-            }
-        }
-
-    }
-}
-=======
-/*
- * Copyright 2008-2009 LinkedIn, Inc
- * 
- * Licensed under the Apache License, Version 2.0 (the "License"); you may not
- * use this file except in compliance with the License. You may obtain a copy of
- * the License at
- * 
- * http://www.apache.org/licenses/LICENSE-2.0
- * 
- * Unless required by applicable law or agreed to in writing, software
- * distributed under the License is distributed on an "AS IS" BASIS, WITHOUT
- * WARRANTIES OR CONDITIONS OF ANY KIND, either express or implied. See the
- * License for the specific language governing permissions and limitations under
- * the License.
- */
-
-package voldemort.store.stats;
-
-import java.util.List;
-import java.util.Map;
-
-import javax.management.MBeanOperationInfo;
-
-import voldemort.VoldemortException;
-import voldemort.annotations.jmx.JmxOperation;
-import voldemort.store.DelegatingStore;
-import voldemort.store.Store;
-import voldemort.store.StoreCapabilityType;
-import voldemort.versioning.ObsoleteVersionException;
-import voldemort.versioning.Version;
-import voldemort.versioning.Versioned;
-
-/**
- * A store wrapper that tracks basic usage statistics
- * 
- * 
- */
-public class StatTrackingStore<K, V, T> extends DelegatingStore<K, V, T> {
-
-    private StoreStats stats;
-
-    public StatTrackingStore(Store<K, V, T> innerStore, StoreStats parentStats) {
-        super(innerStore);
-        this.stats = new StoreStats(parentStats);
-    }
-
-    @Override
-    public boolean delete(K key, Version version) throws VoldemortException {
-        long start = System.nanoTime();
-        try {
-            return super.delete(key, version);
-        } catch(VoldemortException e) {
-            stats.recordTime(Tracked.EXCEPTION, System.nanoTime() - start);
-            throw e;
-        } finally {
-            stats.recordTime(Tracked.DELETE, System.nanoTime() - start);
-        }
-    }
-
-    @Override
-    public List<Versioned<V>> get(K key, T transforms) throws VoldemortException {
-        long start = System.nanoTime();
-        try {
-            return super.get(key, transforms);
-        } catch(VoldemortException e) {
-            stats.recordTime(Tracked.EXCEPTION, System.nanoTime() - start);
-            throw e;
-        } finally {
-            stats.recordTime(Tracked.GET, System.nanoTime() - start);
-        }
-    }
-
-    @Override
-    public Map<K, List<Versioned<V>>> getAll(Iterable<K> keys, Map<K, T> transforms)
-            throws VoldemortException {
-        long start = System.nanoTime();
-        try {
-            return super.getAll(keys, transforms);
-        } catch(VoldemortException e) {
-            stats.recordTime(Tracked.EXCEPTION, System.nanoTime() - start);
-            throw e;
-        } finally {
-            stats.recordTime(Tracked.GET_ALL, System.nanoTime() - start);
-        }
-    }
-
-    @Override
-    public void put(K key, Versioned<V> value, T transforms) throws VoldemortException {
-        long start = System.nanoTime();
-        try {
-            super.put(key, value, transforms);
-        } catch(ObsoleteVersionException e) {
-            stats.recordTime(Tracked.OBSOLETE, System.nanoTime() - start);
-            throw e;
-        } catch(VoldemortException e) {
-            stats.recordTime(Tracked.EXCEPTION, System.nanoTime() - start);
-            throw e;
-        } finally {
-            stats.recordTime(Tracked.PUT, System.nanoTime() - start);
-        }
-    }
-
-    @Override
-    public Object getCapability(StoreCapabilityType capability) {
-        if(StoreCapabilityType.STAT_TRACKER.equals(capability))
-            return this.stats;
-        else
-            return super.getCapability(capability);
-    }
-
-    public StoreStats getStats() {
-        return stats;
-    }
-
-    @JmxOperation(description = "Reset statistics.", impact = MBeanOperationInfo.ACTION)
-    public void resetStatistics() {
-        this.stats = new StoreStats();
-    }
-}
->>>>>>> 06be27c2
+/*
+ * Copyright 2008-2009 LinkedIn, Inc
+ * 
+ * Licensed under the Apache License, Version 2.0 (the "License"); you may not
+ * use this file except in compliance with the License. You may obtain a copy of
+ * the License at
+ * 
+ * http://www.apache.org/licenses/LICENSE-2.0
+ * 
+ * Unless required by applicable law or agreed to in writing, software
+ * distributed under the License is distributed on an "AS IS" BASIS, WITHOUT
+ * WARRANTIES OR CONDITIONS OF ANY KIND, either express or implied. See the
+ * License for the specific language governing permissions and limitations under
+ * the License.
+ */
+
+package voldemort.store.stats;
+
+import java.lang.management.ManagementFactory;
+import java.util.List;
+import java.util.Map;
+
+import javax.management.InstanceAlreadyExistsException;
+import javax.management.MBeanOperationInfo;
+import javax.management.MBeanRegistrationException;
+import javax.management.MBeanServer;
+import javax.management.MalformedObjectNameException;
+import javax.management.NotCompliantMBeanException;
+import javax.management.ObjectName;
+
+import org.apache.log4j.LogManager;
+import org.apache.log4j.Logger;
+
+import voldemort.VoldemortException;
+import voldemort.annotations.jmx.JmxOperation;
+import voldemort.store.DelegatingStore;
+import voldemort.store.Store;
+import voldemort.store.StoreCapabilityType;
+import voldemort.versioning.ObsoleteVersionException;
+import voldemort.versioning.Version;
+import voldemort.versioning.Versioned;
+
+/**
+ * A store wrapper that tracks basic usage statistics
+ * 
+ * 
+ */
+public class StatTrackingStore<K, V, T> extends DelegatingStore<K, V, T> {
+
+    private static final Logger logger = LogManager.getLogger(StatTrackingStore.class);
+
+    private StoreStats stats;
+
+    public StatTrackingStore(Store<K, V, T> innerStore, StoreStats parentStats) {
+        super(innerStore);
+        this.stats = new StoreStats(parentStats);
+        initNotification();
+    }
+
+    @Override
+    public boolean delete(K key, Version version) throws VoldemortException {
+        long start = System.nanoTime();
+        try {
+            return super.delete(key, version);
+        } catch(VoldemortException e) {
+            stats.recordTime(Tracked.EXCEPTION, System.nanoTime() - start);
+            throw e;
+        } finally {
+            stats.recordTime(Tracked.DELETE, System.nanoTime() - start);
+        }
+    }
+
+    @Override
+    public List<Versioned<V>> get(K key, T transforms) throws VoldemortException {
+        long start = System.nanoTime();
+        try {
+            return super.get(key, transforms);
+        } catch(VoldemortException e) {
+            stats.recordTime(Tracked.EXCEPTION, System.nanoTime() - start);
+            throw e;
+        } finally {
+            stats.recordTime(Tracked.GET, System.nanoTime() - start);
+        }
+    }
+
+    @Override
+    public Map<K, List<Versioned<V>>> getAll(Iterable<K> keys, Map<K, T> transforms)
+            throws VoldemortException {
+        long start = System.nanoTime();
+        try {
+            return super.getAll(keys, transforms);
+        } catch(VoldemortException e) {
+            stats.recordTime(Tracked.EXCEPTION, System.nanoTime() - start);
+            throw e;
+        } finally {
+            stats.recordTime(Tracked.GET_ALL, System.nanoTime() - start);
+        }
+    }
+
+    @Override
+    public Version put(K key, Versioned<V> value, T transforms) throws VoldemortException {
+        long start = System.nanoTime();
+        try {
+            return super.put(key, value, transforms);
+        } catch(ObsoleteVersionException e) {
+            stats.recordTime(Tracked.OBSOLETE, System.nanoTime() - start);
+            throw e;
+        } catch(VoldemortException e) {
+            stats.recordTime(Tracked.EXCEPTION, System.nanoTime() - start);
+            throw e;
+        } finally {
+            stats.recordTime(Tracked.PUT, System.nanoTime() - start);
+        }
+    }
+
+    @Override
+    public Object getCapability(StoreCapabilityType capability) {
+        if(StoreCapabilityType.STAT_TRACKER.equals(capability))
+            return this.stats;
+        else
+            return super.getCapability(capability);
+    }
+
+    public StoreStats getStats() {
+        return stats;
+    }
+
+    public Map<Tracked, RequestCounter> getCounters() {
+        return stats.getCounters();
+    }
+
+    @JmxOperation(description = "Reset statistics.", impact = MBeanOperationInfo.ACTION)
+    public void resetStatistics() {
+        this.stats = new StoreStats();
+    }
+
+    private void initNotification() {
+        // This class knows the underline store's name. Store name is important
+        // to make JMX's object name unique per operation.
+        // Any other class participating in the stats. gathering won't have this
+        // knowledge, like:
+        // a) StoreStat
+        // b) RequestCounter
+        // c) Accumulator.
+        //
+        final Map<Tracked, RequestCounter> jmxEmiters = stats.getCounters();
+        for(Map.Entry<Tracked, RequestCounter> entry: jmxEmiters.entrySet()) {
+            final Tracked op = entry.getKey();
+            final RequestCounter reqCounter = entry.getValue();
+
+            ObjectName mbeanName = null;
+            try {
+                final MBeanServer mbs = ManagementFactory.getPlatformMBeanServer();
+                final String objName = StatTrackingStore.class.getPackage().getName() + "."
+                                       + this.getName() + ":type=notificationFor" + op.name();
+                mbeanName = new ObjectName(objName);
+
+                // Bug 110659 - JMX Instance Exception on Server Restart
+                // Only if the object name is NOT previously registered then
+                // register with the MBean Server
+                // This is a situation found in unit-test, in which you have
+                // multiple Voldemort Servers running
+                // in the same machine locally to the same MBeanServer resulting
+                // in the same object name
+                // being registered multiple times using the same obj. name.
+                if(!mbs.isRegistered(mbeanName)) {
+                    mbs.registerMBean(reqCounter, mbeanName);
+                }
+
+            } catch(InstanceAlreadyExistsException e) {
+                // fall-through, You can't have this situation (store's name and
+                // operation name combination are unique.
+                logger.error("Object name already registered - " + mbeanName.getCanonicalName()
+                             + " - " + e.getMessage(), e);
+
+            } catch(MBeanRegistrationException e) {
+                // fall-though - do not stop the execution of the server.
+                logger.error("Impossible to register obj. name: " + mbeanName.getCanonicalName()
+                             + " - " + e.getMessage(), e);
+
+            } catch(NotCompliantMBeanException e) {
+                // fall-through - You can not have this situation an less you
+                // have a proxy o dynamic mbean.
+                logger.error("Interface not complient for obj. name: "
+                             + mbeanName.getCanonicalName() + " - " + e.getMessage(), e);
+
+            } catch(MalformedObjectNameException e) {
+                // fall-though - same comments as InstanceAlreadyExistsException
+                logger.error("Object Name not compliant with DynamicMBean - " + e.getMessage(), e);
+            }
+        }
+
+    }
+}