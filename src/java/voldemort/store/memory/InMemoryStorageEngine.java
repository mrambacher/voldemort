/*
 * Copyright 2008-2009 LinkedIn, Inc
 * 
 * Licensed under the Apache License, Version 2.0 (the "License"); you may not
 * use this file except in compliance with the License. You may obtain a copy of
 * the License at
 * 
 * http://www.apache.org/licenses/LICENSE-2.0
 * 
 * Unless required by applicable law or agreed to in writing, software
 * distributed under the License is distributed on an "AS IS" BASIS, WITHOUT
 * WARRANTIES OR CONDITIONS OF ANY KIND, either express or implied. See the
 * License for the specific language governing permissions and limitations under
 * the License.
 */

package voldemort.store.memory;

import java.util.ArrayList;
import java.util.Iterator;
import java.util.List;
import java.util.Map;
import java.util.Map.Entry;
import java.util.concurrent.ConcurrentHashMap;
import java.util.concurrent.ConcurrentMap;

import voldemort.VoldemortException;
import voldemort.annotations.concurrency.NotThreadsafe;
import voldemort.store.NoSuchCapabilityException;
import voldemort.store.StorageEngine;
import voldemort.store.StoreCapabilityType;
import voldemort.store.StoreUtils;
import voldemort.utils.ClosableIterator;
import voldemort.utils.Pair;
import voldemort.utils.Utils;
import voldemort.versioning.ObsoleteVersionException;
import voldemort.versioning.Occured;
import voldemort.versioning.Version;
import voldemort.versioning.Versioned;

/**
 * A simple non-persistent, in-memory store. Useful for unit testing.
 * 
 * 
 */
public class InMemoryStorageEngine<K, V, T> implements StorageEngine<K, V, T> {

    private final ConcurrentMap<K, List<Versioned<V>>> map;
    private final String name;

    public InMemoryStorageEngine(String name) {
        this.name = Utils.notNull(name);
        this.map = new ConcurrentHashMap<K, List<Versioned<V>>>();
    }

    public InMemoryStorageEngine(String name, ConcurrentMap<K, List<Versioned<V>>> map) {
        this.name = Utils.notNull(name);
        this.map = Utils.notNull(map);
    }

    public void close() {}

    public void deleteAll() {
        this.map.clear();
    }

    public boolean delete(K key) {
        return delete(key, null);
    }

    public boolean delete(K key, Version version) {
        StoreUtils.assertValidKey(key);

        if(version == null)
            return map.remove(key) != null;

        List<Versioned<V>> values = map.get(key);
        if(values == null) {
            return false;
        }
        synchronized(values) {
            boolean deletedSomething = false;
            Iterator<Versioned<V>> iterator = values.iterator();
            while(iterator.hasNext()) {
                Versioned<V> item = iterator.next();
                if(item.getVersion().compare(version) == Occured.BEFORE) {
                    iterator.remove();
                    deletedSomething = true;
                }
            }
            if(values.size() == 0) {
                // If this remove fails, then another delete operation got
                // there before this one
                if(!map.remove(key, values))
                    return false;
            }

            return deletedSomething;
        }
    }

    public List<Version> getVersions(K key) {
        return StoreUtils.getVersions(get(key, null));
    }

    public List<Versioned<V>> get(K key, T transform) throws VoldemortException {
        StoreUtils.assertValidKey(key);
        List<Versioned<V>> results = map.get(key);
        if(results == null) {
            return new ArrayList<Versioned<V>>(0);
        }
        synchronized(results) {
            return new ArrayList<Versioned<V>>(results);
        }
    }

    public Map<K, List<Versioned<V>>> getAll(Iterable<K> keys, Map<K, T> transforms)
            throws VoldemortException {
        StoreUtils.assertValidKeys(keys);
        return StoreUtils.getAll(this, keys, transforms);
    }

<<<<<<< HEAD
    public Version put(K key, Versioned<V> value) throws VoldemortException {
=======
    public void put(K key, Versioned<V> value, T transforms) throws VoldemortException {
>>>>>>> 06be27c2
        StoreUtils.assertValidKey(key);

        Version version = value.getVersion();
        boolean success = false;
        while(!success) {
            List<Versioned<V>> items = map.get(key);
            // If we have no value, optimistically try to add one
            if(items == null) {
                items = new ArrayList<Versioned<V>>();
                items.add(value.cloneVersioned());
                success = map.putIfAbsent(key, items) == null;
            } else {
                synchronized(items) {
                    // if this check fails, items has been removed from the map
                    // by delete, so we try again.
                    if(map.get(key) != items)
                        continue;

                    // Check for existing versions - remember which items to
                    // remove in case of success
                    List<Versioned<V>> itemsToRemove = new ArrayList<Versioned<V>>(items.size());
                    for(Versioned<V> versioned: items) {
                        Occured occured = value.getVersion().compare(versioned.getVersion());
                        if(occured == Occured.BEFORE) {
                            throw new ObsoleteVersionException("Obsolete version for key '" + key
                                                                       + "': " + value.getVersion(),
                                                               versioned.getVersion());
                        } else if(occured == Occured.AFTER) {
                            itemsToRemove.add(versioned);
                        }
                    }
                    items.removeAll(itemsToRemove);
                    items.add(value.cloneVersioned());
                }
                success = true;
            }
        }
        return version;
    }

    public Object getCapability(StoreCapabilityType capability) {
        throw new NoSuchCapabilityException(capability, getName());
    }

    public ClosableIterator<Pair<K, Versioned<V>>> entries() {
        return new InMemoryIterator<K, V>(map);
    }

    public ClosableIterator<K> keys() {
        // TODO Implement more efficient version.
        return StoreUtils.keys(entries());
    }

    public void truncate() {
        map.clear();
    }

    public String getName() {
        return name;
    }

    @Override
    public String toString() {
        return toString(15);
    }

    public String toString(int size) {
        StringBuilder builder = new StringBuilder();
        builder.append("{");
        int count = 0;
        for(Entry<K, List<Versioned<V>>> entry: map.entrySet()) {
            if(count > size) {
                builder.append("...");
                break;
            }
            builder.append(entry.getKey());
            builder.append(':');
            builder.append(entry.getValue());
            builder.append(',');
        }
        builder.append('}');
        return builder.toString();
    }

    @NotThreadsafe
    private static class InMemoryIterator<K, V> implements ClosableIterator<Pair<K, Versioned<V>>> {

        private final Iterator<Entry<K, List<Versioned<V>>>> iterator;
        private K currentKey;
        private Iterator<Versioned<V>> currentValues;

        public InMemoryIterator(ConcurrentMap<K, List<Versioned<V>>> map) {
            this.iterator = map.entrySet().iterator();
        }

        public boolean hasNext() {
            return hasNextInCurrentValues() || iterator.hasNext();
        }

        private boolean hasNextInCurrentValues() {
            return currentValues != null && currentValues.hasNext();
        }

        private Pair<K, Versioned<V>> nextInCurrentValues() {
            Versioned<V> item = currentValues.next();
            return Pair.create(currentKey, item);
        }

        public Pair<K, Versioned<V>> next() {
            if(hasNextInCurrentValues()) {
                return nextInCurrentValues();
            } else {
                // keep trying to get a next, until we find one (they could get
                // removed)
                while(true) {
                    Entry<K, List<Versioned<V>>> entry = iterator.next();

                    List<Versioned<V>> list = entry.getValue();
                    synchronized(list) {
                        // okay we may have gotten an empty list, if so try
                        // again
                        if(list.size() == 0)
                            continue;

                        // grab a snapshot of the list while we have exclusive
                        // access
                        currentValues = new ArrayList<Versioned<V>>(list).iterator();
                    }
                    currentKey = entry.getKey();
                    return nextInCurrentValues();
                }
            }
        }

        public void remove() {
            throw new UnsupportedOperationException("No removal y'all.");
        }

        public void close() {
        // nothing to do here
        }

    }
}<|MERGE_RESOLUTION|>--- conflicted
+++ resolved
@@ -1,271 +1,267 @@
-/*
- * Copyright 2008-2009 LinkedIn, Inc
- * 
- * Licensed under the Apache License, Version 2.0 (the "License"); you may not
- * use this file except in compliance with the License. You may obtain a copy of
- * the License at
- * 
- * http://www.apache.org/licenses/LICENSE-2.0
- * 
- * Unless required by applicable law or agreed to in writing, software
- * distributed under the License is distributed on an "AS IS" BASIS, WITHOUT
- * WARRANTIES OR CONDITIONS OF ANY KIND, either express or implied. See the
- * License for the specific language governing permissions and limitations under
- * the License.
- */
-
-package voldemort.store.memory;
-
-import java.util.ArrayList;
-import java.util.Iterator;
-import java.util.List;
-import java.util.Map;
-import java.util.Map.Entry;
-import java.util.concurrent.ConcurrentHashMap;
-import java.util.concurrent.ConcurrentMap;
-
-import voldemort.VoldemortException;
-import voldemort.annotations.concurrency.NotThreadsafe;
-import voldemort.store.NoSuchCapabilityException;
-import voldemort.store.StorageEngine;
-import voldemort.store.StoreCapabilityType;
-import voldemort.store.StoreUtils;
-import voldemort.utils.ClosableIterator;
-import voldemort.utils.Pair;
-import voldemort.utils.Utils;
-import voldemort.versioning.ObsoleteVersionException;
-import voldemort.versioning.Occured;
-import voldemort.versioning.Version;
-import voldemort.versioning.Versioned;
-
-/**
- * A simple non-persistent, in-memory store. Useful for unit testing.
- * 
- * 
- */
-public class InMemoryStorageEngine<K, V, T> implements StorageEngine<K, V, T> {
-
-    private final ConcurrentMap<K, List<Versioned<V>>> map;
-    private final String name;
-
-    public InMemoryStorageEngine(String name) {
-        this.name = Utils.notNull(name);
-        this.map = new ConcurrentHashMap<K, List<Versioned<V>>>();
-    }
-
-    public InMemoryStorageEngine(String name, ConcurrentMap<K, List<Versioned<V>>> map) {
-        this.name = Utils.notNull(name);
-        this.map = Utils.notNull(map);
-    }
-
-    public void close() {}
-
-    public void deleteAll() {
-        this.map.clear();
-    }
-
-    public boolean delete(K key) {
-        return delete(key, null);
-    }
-
-    public boolean delete(K key, Version version) {
-        StoreUtils.assertValidKey(key);
-
-        if(version == null)
-            return map.remove(key) != null;
-
-        List<Versioned<V>> values = map.get(key);
-        if(values == null) {
-            return false;
-        }
-        synchronized(values) {
-            boolean deletedSomething = false;
-            Iterator<Versioned<V>> iterator = values.iterator();
-            while(iterator.hasNext()) {
-                Versioned<V> item = iterator.next();
-                if(item.getVersion().compare(version) == Occured.BEFORE) {
-                    iterator.remove();
-                    deletedSomething = true;
-                }
-            }
-            if(values.size() == 0) {
-                // If this remove fails, then another delete operation got
-                // there before this one
-                if(!map.remove(key, values))
-                    return false;
-            }
-
-            return deletedSomething;
-        }
-    }
-
-    public List<Version> getVersions(K key) {
-        return StoreUtils.getVersions(get(key, null));
-    }
-
-    public List<Versioned<V>> get(K key, T transform) throws VoldemortException {
-        StoreUtils.assertValidKey(key);
-        List<Versioned<V>> results = map.get(key);
-        if(results == null) {
-            return new ArrayList<Versioned<V>>(0);
-        }
-        synchronized(results) {
-            return new ArrayList<Versioned<V>>(results);
-        }
-    }
-
-    public Map<K, List<Versioned<V>>> getAll(Iterable<K> keys, Map<K, T> transforms)
-            throws VoldemortException {
-        StoreUtils.assertValidKeys(keys);
-        return StoreUtils.getAll(this, keys, transforms);
-    }
-
-<<<<<<< HEAD
-    public Version put(K key, Versioned<V> value) throws VoldemortException {
-=======
-    public void put(K key, Versioned<V> value, T transforms) throws VoldemortException {
->>>>>>> 06be27c2
-        StoreUtils.assertValidKey(key);
-
-        Version version = value.getVersion();
-        boolean success = false;
-        while(!success) {
-            List<Versioned<V>> items = map.get(key);
-            // If we have no value, optimistically try to add one
-            if(items == null) {
-                items = new ArrayList<Versioned<V>>();
-                items.add(value.cloneVersioned());
-                success = map.putIfAbsent(key, items) == null;
-            } else {
-                synchronized(items) {
-                    // if this check fails, items has been removed from the map
-                    // by delete, so we try again.
-                    if(map.get(key) != items)
-                        continue;
-
-                    // Check for existing versions - remember which items to
-                    // remove in case of success
-                    List<Versioned<V>> itemsToRemove = new ArrayList<Versioned<V>>(items.size());
-                    for(Versioned<V> versioned: items) {
-                        Occured occured = value.getVersion().compare(versioned.getVersion());
-                        if(occured == Occured.BEFORE) {
-                            throw new ObsoleteVersionException("Obsolete version for key '" + key
-                                                                       + "': " + value.getVersion(),
-                                                               versioned.getVersion());
-                        } else if(occured == Occured.AFTER) {
-                            itemsToRemove.add(versioned);
-                        }
-                    }
-                    items.removeAll(itemsToRemove);
-                    items.add(value.cloneVersioned());
-                }
-                success = true;
-            }
-        }
-        return version;
-    }
-
-    public Object getCapability(StoreCapabilityType capability) {
-        throw new NoSuchCapabilityException(capability, getName());
-    }
-
-    public ClosableIterator<Pair<K, Versioned<V>>> entries() {
-        return new InMemoryIterator<K, V>(map);
-    }
-
-    public ClosableIterator<K> keys() {
-        // TODO Implement more efficient version.
-        return StoreUtils.keys(entries());
-    }
-
-    public void truncate() {
-        map.clear();
-    }
-
-    public String getName() {
-        return name;
-    }
-
-    @Override
-    public String toString() {
-        return toString(15);
-    }
-
-    public String toString(int size) {
-        StringBuilder builder = new StringBuilder();
-        builder.append("{");
-        int count = 0;
-        for(Entry<K, List<Versioned<V>>> entry: map.entrySet()) {
-            if(count > size) {
-                builder.append("...");
-                break;
-            }
-            builder.append(entry.getKey());
-            builder.append(':');
-            builder.append(entry.getValue());
-            builder.append(',');
-        }
-        builder.append('}');
-        return builder.toString();
-    }
-
-    @NotThreadsafe
-    private static class InMemoryIterator<K, V> implements ClosableIterator<Pair<K, Versioned<V>>> {
-
-        private final Iterator<Entry<K, List<Versioned<V>>>> iterator;
-        private K currentKey;
-        private Iterator<Versioned<V>> currentValues;
-
-        public InMemoryIterator(ConcurrentMap<K, List<Versioned<V>>> map) {
-            this.iterator = map.entrySet().iterator();
-        }
-
-        public boolean hasNext() {
-            return hasNextInCurrentValues() || iterator.hasNext();
-        }
-
-        private boolean hasNextInCurrentValues() {
-            return currentValues != null && currentValues.hasNext();
-        }
-
-        private Pair<K, Versioned<V>> nextInCurrentValues() {
-            Versioned<V> item = currentValues.next();
-            return Pair.create(currentKey, item);
-        }
-
-        public Pair<K, Versioned<V>> next() {
-            if(hasNextInCurrentValues()) {
-                return nextInCurrentValues();
-            } else {
-                // keep trying to get a next, until we find one (they could get
-                // removed)
-                while(true) {
-                    Entry<K, List<Versioned<V>>> entry = iterator.next();
-
-                    List<Versioned<V>> list = entry.getValue();
-                    synchronized(list) {
-                        // okay we may have gotten an empty list, if so try
-                        // again
-                        if(list.size() == 0)
-                            continue;
-
-                        // grab a snapshot of the list while we have exclusive
-                        // access
-                        currentValues = new ArrayList<Versioned<V>>(list).iterator();
-                    }
-                    currentKey = entry.getKey();
-                    return nextInCurrentValues();
-                }
-            }
-        }
-
-        public void remove() {
-            throw new UnsupportedOperationException("No removal y'all.");
-        }
-
-        public void close() {
-        // nothing to do here
-        }
-
-    }
-}+/*
+ * Copyright 2008-2009 LinkedIn, Inc
+ * 
+ * Licensed under the Apache License, Version 2.0 (the "License"); you may not
+ * use this file except in compliance with the License. You may obtain a copy of
+ * the License at
+ * 
+ * http://www.apache.org/licenses/LICENSE-2.0
+ * 
+ * Unless required by applicable law or agreed to in writing, software
+ * distributed under the License is distributed on an "AS IS" BASIS, WITHOUT
+ * WARRANTIES OR CONDITIONS OF ANY KIND, either express or implied. See the
+ * License for the specific language governing permissions and limitations under
+ * the License.
+ */
+
+package voldemort.store.memory;
+
+import java.util.ArrayList;
+import java.util.Iterator;
+import java.util.List;
+import java.util.Map;
+import java.util.Map.Entry;
+import java.util.concurrent.ConcurrentHashMap;
+import java.util.concurrent.ConcurrentMap;
+
+import voldemort.VoldemortException;
+import voldemort.annotations.concurrency.NotThreadsafe;
+import voldemort.store.NoSuchCapabilityException;
+import voldemort.store.StorageEngine;
+import voldemort.store.StoreCapabilityType;
+import voldemort.store.StoreUtils;
+import voldemort.utils.ClosableIterator;
+import voldemort.utils.Pair;
+import voldemort.utils.Utils;
+import voldemort.versioning.ObsoleteVersionException;
+import voldemort.versioning.Occured;
+import voldemort.versioning.Version;
+import voldemort.versioning.Versioned;
+
+/**
+ * A simple non-persistent, in-memory store. Useful for unit testing.
+ * 
+ * 
+ */
+public class InMemoryStorageEngine<K, V, T> implements StorageEngine<K, V, T> {
+
+    private final ConcurrentMap<K, List<Versioned<V>>> map;
+    private final String name;
+
+    public InMemoryStorageEngine(String name) {
+        this.name = Utils.notNull(name);
+        this.map = new ConcurrentHashMap<K, List<Versioned<V>>>();
+    }
+
+    public InMemoryStorageEngine(String name, ConcurrentMap<K, List<Versioned<V>>> map) {
+        this.name = Utils.notNull(name);
+        this.map = Utils.notNull(map);
+    }
+
+    public void close() {}
+
+    public void deleteAll() {
+        this.map.clear();
+    }
+
+    public boolean delete(K key) {
+        return delete(key, null);
+    }
+
+    public boolean delete(K key, Version version) {
+        StoreUtils.assertValidKey(key);
+
+        if(version == null)
+            return map.remove(key) != null;
+
+        List<Versioned<V>> values = map.get(key);
+        if(values == null) {
+            return false;
+        }
+        synchronized(values) {
+            boolean deletedSomething = false;
+            Iterator<Versioned<V>> iterator = values.iterator();
+            while(iterator.hasNext()) {
+                Versioned<V> item = iterator.next();
+                if(item.getVersion().compare(version) == Occured.BEFORE) {
+                    iterator.remove();
+                    deletedSomething = true;
+                }
+            }
+            if(values.size() == 0) {
+                // If this remove fails, then another delete operation got
+                // there before this one
+                if(!map.remove(key, values))
+                    return false;
+            }
+
+            return deletedSomething;
+        }
+    }
+
+    public List<Version> getVersions(K key) {
+        return StoreUtils.getVersions(get(key, null));
+    }
+
+    public List<Versioned<V>> get(K key, T transform) throws VoldemortException {
+        StoreUtils.assertValidKey(key);
+        List<Versioned<V>> results = map.get(key);
+        if(results == null) {
+            return new ArrayList<Versioned<V>>(0);
+        }
+        synchronized(results) {
+            return new ArrayList<Versioned<V>>(results);
+        }
+    }
+
+    public Map<K, List<Versioned<V>>> getAll(Iterable<K> keys, Map<K, T> transforms)
+            throws VoldemortException {
+        StoreUtils.assertValidKeys(keys);
+        return StoreUtils.getAll(this, keys, transforms);
+    }
+
+    public Version put(K key, Versioned<V> value, T transforms) throws VoldemortException {
+        StoreUtils.assertValidKey(key);
+
+        Version version = value.getVersion();
+        boolean success = false;
+        while(!success) {
+            List<Versioned<V>> items = map.get(key);
+            // If we have no value, optimistically try to add one
+            if(items == null) {
+                items = new ArrayList<Versioned<V>>();
+                items.add(value.cloneVersioned());
+                success = map.putIfAbsent(key, items) == null;
+            } else {
+                synchronized(items) {
+                    // if this check fails, items has been removed from the map
+                    // by delete, so we try again.
+                    if(map.get(key) != items)
+                        continue;
+
+                    // Check for existing versions - remember which items to
+                    // remove in case of success
+                    List<Versioned<V>> itemsToRemove = new ArrayList<Versioned<V>>(items.size());
+                    for(Versioned<V> versioned: items) {
+                        Occured occured = value.getVersion().compare(versioned.getVersion());
+                        if(occured == Occured.BEFORE) {
+                            throw new ObsoleteVersionException("Obsolete version for key '" + key
+                                                                       + "': " + value.getVersion(),
+                                                               versioned.getVersion());
+                        } else if(occured == Occured.AFTER) {
+                            itemsToRemove.add(versioned);
+                        }
+                    }
+                    items.removeAll(itemsToRemove);
+                    items.add(value.cloneVersioned());
+                }
+                success = true;
+            }
+        }
+        return version;
+    }
+
+    public Object getCapability(StoreCapabilityType capability) {
+        throw new NoSuchCapabilityException(capability, getName());
+    }
+
+    public ClosableIterator<Pair<K, Versioned<V>>> entries() {
+        return new InMemoryIterator<K, V>(map);
+    }
+
+    public ClosableIterator<K> keys() {
+        // TODO Implement more efficient version.
+        return StoreUtils.keys(entries());
+    }
+
+    public void truncate() {
+        map.clear();
+    }
+
+    public String getName() {
+        return name;
+    }
+
+    @Override
+    public String toString() {
+        return toString(15);
+    }
+
+    public String toString(int size) {
+        StringBuilder builder = new StringBuilder();
+        builder.append("{");
+        int count = 0;
+        for(Entry<K, List<Versioned<V>>> entry: map.entrySet()) {
+            if(count > size) {
+                builder.append("...");
+                break;
+            }
+            builder.append(entry.getKey());
+            builder.append(':');
+            builder.append(entry.getValue());
+            builder.append(',');
+        }
+        builder.append('}');
+        return builder.toString();
+    }
+
+    @NotThreadsafe
+    private static class InMemoryIterator<K, V> implements ClosableIterator<Pair<K, Versioned<V>>> {
+
+        private final Iterator<Entry<K, List<Versioned<V>>>> iterator;
+        private K currentKey;
+        private Iterator<Versioned<V>> currentValues;
+
+        public InMemoryIterator(ConcurrentMap<K, List<Versioned<V>>> map) {
+            this.iterator = map.entrySet().iterator();
+        }
+
+        public boolean hasNext() {
+            return hasNextInCurrentValues() || iterator.hasNext();
+        }
+
+        private boolean hasNextInCurrentValues() {
+            return currentValues != null && currentValues.hasNext();
+        }
+
+        private Pair<K, Versioned<V>> nextInCurrentValues() {
+            Versioned<V> item = currentValues.next();
+            return Pair.create(currentKey, item);
+        }
+
+        public Pair<K, Versioned<V>> next() {
+            if(hasNextInCurrentValues()) {
+                return nextInCurrentValues();
+            } else {
+                // keep trying to get a next, until we find one (they could get
+                // removed)
+                while(true) {
+                    Entry<K, List<Versioned<V>>> entry = iterator.next();
+
+                    List<Versioned<V>> list = entry.getValue();
+                    synchronized(list) {
+                        // okay we may have gotten an empty list, if so try
+                        // again
+                        if(list.size() == 0)
+                            continue;
+
+                        // grab a snapshot of the list while we have exclusive
+                        // access
+                        currentValues = new ArrayList<Versioned<V>>(list).iterator();
+                    }
+                    currentKey = entry.getKey();
+                    return nextInCurrentValues();
+                }
+            }
+        }
+
+        public void remove() {
+            throw new UnsupportedOperationException("No removal y'all.");
+        }
+
+        public void close() {
+        // nothing to do here
+        }
+
+    }
+}