/*
 * Copyright 2008-2009 LinkedIn, Inc
 * 
 * Licensed under the Apache License, Version 2.0 (the "License"); you may not
 * use this file except in compliance with the License. You may obtain a copy of
 * the License at
 * 
 * http://www.apache.org/licenses/LICENSE-2.0
 * 
 * Unless required by applicable law or agreed to in writing, software
 * distributed under the License is distributed on an "AS IS" BASIS, WITHOUT
 * WARRANTIES OR CONDITIONS OF ANY KIND, either express or implied. See the
 * License for the specific language governing permissions and limitations under
 * the License.
 */

package voldemort.store;

import java.util.List;
import java.util.Map;

import voldemort.VoldemortException;
import voldemort.utils.Utils;
import voldemort.versioning.Version;
import voldemort.versioning.Versioned;

/**
 * A Store template that delegates all operations to an inner store.
 * 
 * Convenient for decorating a store and overriding only certain methods to add
 * behavior.
 * 
 * 
 */
public class DelegatingStore<K, V, T> implements Store<K, V, T> {

    private final Store<K, V, T> innerStore;

    public DelegatingStore(Store<K, V, T> innerStore) {
        this.innerStore = Utils.notNull(innerStore);
    }

    public void close() throws VoldemortException {
        innerStore.close();
    }

    public boolean delete(K key, Version version) throws VoldemortException {
        StoreUtils.assertValidKey(key);
        return innerStore.delete(key, version);
    }

    public Map<K, List<Versioned<V>>> getAll(Iterable<K> keys, Map<K, T> transforms)
            throws VoldemortException {
        StoreUtils.assertValidKeys(keys);
        return innerStore.getAll(keys, transforms);
    }

    public List<Versioned<V>> get(K key, T transform) throws VoldemortException {
        StoreUtils.assertValidKey(key);
        return innerStore.get(key, transform);
    }

    public String getName() {
        return innerStore.getName();
    }

<<<<<<< HEAD
    public Version put(K key, Versioned<V> value) throws VoldemortException {
        StoreUtils.assertValidKey(key);
        return innerStore.put(key, value);
=======
    public void put(K key, Versioned<V> value, T transform) throws VoldemortException {
        StoreUtils.assertValidKey(key);
        innerStore.put(key, value, transform);
>>>>>>> 06be27c2
    }

    public Store<K, V, T> getInnerStore() {
        return innerStore;
    }

    public Object getCapability(StoreCapabilityType capability) {
        return innerStore.getCapability(capability);
    }

    @Override
    public String toString() {
        return innerStore.toString();
    }

    public List<Version> getVersions(K key) {
        return innerStore.getVersions(key);
    }
}<|MERGE_RESOLUTION|>--- conflicted
+++ resolved
@@ -1,94 +1,88 @@
-/*
- * Copyright 2008-2009 LinkedIn, Inc
- * 
- * Licensed under the Apache License, Version 2.0 (the "License"); you may not
- * use this file except in compliance with the License. You may obtain a copy of
- * the License at
- * 
- * http://www.apache.org/licenses/LICENSE-2.0
- * 
- * Unless required by applicable law or agreed to in writing, software
- * distributed under the License is distributed on an "AS IS" BASIS, WITHOUT
- * WARRANTIES OR CONDITIONS OF ANY KIND, either express or implied. See the
- * License for the specific language governing permissions and limitations under
- * the License.
- */
-
-package voldemort.store;
-
-import java.util.List;
-import java.util.Map;
-
-import voldemort.VoldemortException;
-import voldemort.utils.Utils;
-import voldemort.versioning.Version;
-import voldemort.versioning.Versioned;
-
-/**
- * A Store template that delegates all operations to an inner store.
- * 
- * Convenient for decorating a store and overriding only certain methods to add
- * behavior.
- * 
- * 
- */
-public class DelegatingStore<K, V, T> implements Store<K, V, T> {
-
-    private final Store<K, V, T> innerStore;
-
-    public DelegatingStore(Store<K, V, T> innerStore) {
-        this.innerStore = Utils.notNull(innerStore);
-    }
-
-    public void close() throws VoldemortException {
-        innerStore.close();
-    }
-
-    public boolean delete(K key, Version version) throws VoldemortException {
-        StoreUtils.assertValidKey(key);
-        return innerStore.delete(key, version);
-    }
-
-    public Map<K, List<Versioned<V>>> getAll(Iterable<K> keys, Map<K, T> transforms)
-            throws VoldemortException {
-        StoreUtils.assertValidKeys(keys);
-        return innerStore.getAll(keys, transforms);
-    }
-
-    public List<Versioned<V>> get(K key, T transform) throws VoldemortException {
-        StoreUtils.assertValidKey(key);
-        return innerStore.get(key, transform);
-    }
-
-    public String getName() {
-        return innerStore.getName();
-    }
-
-<<<<<<< HEAD
-    public Version put(K key, Versioned<V> value) throws VoldemortException {
-        StoreUtils.assertValidKey(key);
-        return innerStore.put(key, value);
-=======
-    public void put(K key, Versioned<V> value, T transform) throws VoldemortException {
-        StoreUtils.assertValidKey(key);
-        innerStore.put(key, value, transform);
->>>>>>> 06be27c2
-    }
-
-    public Store<K, V, T> getInnerStore() {
-        return innerStore;
-    }
-
-    public Object getCapability(StoreCapabilityType capability) {
-        return innerStore.getCapability(capability);
-    }
-
-    @Override
-    public String toString() {
-        return innerStore.toString();
-    }
-
-    public List<Version> getVersions(K key) {
-        return innerStore.getVersions(key);
-    }
-}+/*
+ * Copyright 2008-2009 LinkedIn, Inc
+ * 
+ * Licensed under the Apache License, Version 2.0 (the "License"); you may not
+ * use this file except in compliance with the License. You may obtain a copy of
+ * the License at
+ * 
+ * http://www.apache.org/licenses/LICENSE-2.0
+ * 
+ * Unless required by applicable law or agreed to in writing, software
+ * distributed under the License is distributed on an "AS IS" BASIS, WITHOUT
+ * WARRANTIES OR CONDITIONS OF ANY KIND, either express or implied. See the
+ * License for the specific language governing permissions and limitations under
+ * the License.
+ */
+
+package voldemort.store;
+
+import java.util.List;
+import java.util.Map;
+
+import voldemort.VoldemortException;
+import voldemort.utils.Utils;
+import voldemort.versioning.Version;
+import voldemort.versioning.Versioned;
+
+/**
+ * A Store template that delegates all operations to an inner store.
+ * 
+ * Convenient for decorating a store and overriding only certain methods to add
+ * behavior.
+ * 
+ * 
+ */
+public class DelegatingStore<K, V, T> implements Store<K, V, T> {
+
+    private final Store<K, V, T> innerStore;
+
+    public DelegatingStore(Store<K, V, T> innerStore) {
+        this.innerStore = Utils.notNull(innerStore);
+    }
+
+    public void close() throws VoldemortException {
+        innerStore.close();
+    }
+
+    public boolean delete(K key, Version version) throws VoldemortException {
+        StoreUtils.assertValidKey(key);
+        return innerStore.delete(key, version);
+    }
+
+    public Map<K, List<Versioned<V>>> getAll(Iterable<K> keys, Map<K, T> transforms)
+            throws VoldemortException {
+        StoreUtils.assertValidKeys(keys);
+        return innerStore.getAll(keys, transforms);
+    }
+
+    public List<Versioned<V>> get(K key, T transform) throws VoldemortException {
+        StoreUtils.assertValidKey(key);
+        return innerStore.get(key, transform);
+    }
+
+    public String getName() {
+        return innerStore.getName();
+    }
+
+    public Version put(K key, Versioned<V> value, T transform) throws VoldemortException {
+        StoreUtils.assertValidKey(key);
+        return innerStore.put(key, value, transform);
+    }
+
+    public Store<K, V, T> getInnerStore() {
+        return innerStore;
+    }
+
+    public Object getCapability(StoreCapabilityType capability) {
+        return innerStore.getCapability(capability);
+    }
+
+    @Override
+    public String toString() {
+        return innerStore.toString();
+    }
+
+    public List<Version> getVersions(K key) {
+        return innerStore.getVersions(key);
+    }
+}