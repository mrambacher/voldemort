<<<<<<< HEAD
package voldemort.store;

import java.util.HashMap;
import java.util.Properties;

import voldemort.client.RoutingTier;
import voldemort.serialization.SerializerDefinition;
import voldemort.store.views.View;
import voldemort.utils.Props;
import voldemort.utils.Utils;

/**
 * A simple builder class to avoid having 10k constructor parameters in store
 * definitions
 * 
 * @author jay
 * 
 */
public class StoreDefinitionBuilder {

    private String name = null;
    private String type = null;
    private SerializerDefinition keySerializer = null;
    private SerializerDefinition valueSerializer = null;
    private RoutingTier routingPolicy = null;
    private int replicationFactor = -1;
    private Integer preferredWrites = null;
    private int requiredWrites = -1;
    private Integer preferredReads = null;
    private int requiredReads = -1;
    private Integer retentionPeriodDays = null;
    private Integer retentionScanThrottleRate = null;
    private String routingStrategyType = null;
    private String viewOf = null;
    private View<?, ?, ?> view = null;
    private Props properties = new Props();
    private HashMap<Integer, Integer> zoneReplicationFactor = null;
    private Integer zoneCountReads;
    private Integer zoneCountWrites;

    public String getName() {
        return Utils.notNull(name);
    }

    public StoreDefinitionBuilder setName(String name) {
        this.name = Utils.notNull(name);
        return this;
    }

    public String getType() {
        return Utils.notNull(type);
    }

    public StoreDefinitionBuilder setType(String type) {
        this.type = Utils.notNull(type);
        return this;
    }

    public SerializerDefinition getKeySerializer() {
        return Utils.notNull(keySerializer);
    }

    public StoreDefinitionBuilder setKeySerializer(SerializerDefinition keySerializer) {
        this.keySerializer = Utils.notNull(keySerializer);
        return this;
    }

    public SerializerDefinition getValueSerializer() {
        return Utils.notNull(valueSerializer);
    }

    public StoreDefinitionBuilder setValueSerializer(SerializerDefinition valueSerializer) {
        this.valueSerializer = Utils.notNull(valueSerializer);
        return this;
    }

    public RoutingTier getRoutingPolicy() {
        return Utils.notNull(routingPolicy);
    }

    public StoreDefinitionBuilder setRoutingPolicy(RoutingTier routingPolicy) {
        this.routingPolicy = Utils.notNull(routingPolicy);
        return this;
    }

    public int getReplicationFactor() {
        return Utils.inRange(replicationFactor, 1, Integer.MAX_VALUE);
    }

    public StoreDefinitionBuilder setReplicationFactor(int replicationFactor) {
        this.replicationFactor = Utils.inRange(replicationFactor, 1, Integer.MAX_VALUE);
        return this;
    }

    public boolean hasPreferredWrites() {
        return preferredWrites != null;
    }

    public Integer getPreferredWrites() {
        return preferredWrites;
    }

    public StoreDefinitionBuilder setPreferredWrites(Integer preferredWrites) {
        this.preferredWrites = preferredWrites;
        return this;
    }

    public int getRequiredWrites() {
        return requiredWrites;
    }

    public StoreDefinitionBuilder setRequiredWrites(int requiredWrites) {
        this.requiredWrites = Utils.inRange(requiredWrites, 0, Integer.MAX_VALUE);
        return this;
    }

    public boolean hasPreferredReads() {
        return preferredReads != null;
    }

    public Integer getPreferredReads() {
        return preferredReads;
    }

    public StoreDefinitionBuilder setPreferredReads(Integer preferredReads) {
        this.preferredReads = preferredReads;
        return this;
    }

    public int getRequiredReads() {
        return requiredReads;
    }

    public Props getProperties() {
        return this.properties;
    }

    public StoreDefinitionBuilder setProperties(Props props) {
        this.properties = props;
        return this;
    }

    public StoreDefinitionBuilder setProperties(Properties properties) {
        Props props = new Props(properties);
        return setProperties(props);
    }

    public StoreDefinitionBuilder setRequiredReads(int requiredReads) {
        this.requiredReads = Utils.inRange(requiredReads, 0, Integer.MAX_VALUE);
        return this;
    }

    public Integer getRetentionPeriodDays() {
        return retentionPeriodDays;
    }

    public StoreDefinitionBuilder setRetentionPeriodDays(Integer retentionPeriodDays) {
        this.retentionPeriodDays = retentionPeriodDays;
        return this;
    }

    public boolean hasRetentionScanThrottleRate() {
        return this.retentionScanThrottleRate != null;
    }

    public Integer getRetentionScanThrottleRate() {
        return retentionScanThrottleRate;
    }

    public StoreDefinitionBuilder setRetentionScanThrottleRate(Integer retentionScanThrottleRate) {
        this.retentionScanThrottleRate = retentionScanThrottleRate;
        return this;
    }

    public String getRoutingStrategyType() {
        return routingStrategyType;
    }

    public StoreDefinitionBuilder setRoutingStrategyType(String routingStrategyType) {
        this.routingStrategyType = Utils.notNull(routingStrategyType);
        return this;
    }

    public boolean isView() {
        return viewOf != null;
    }

    public String getViewOf() {
        return viewOf;
    }

    public StoreDefinitionBuilder setViewOf(String viewOf) {
        this.viewOf = Utils.notNull(viewOf);
        return this;
    }

    public View<?, ?, ?> getView() {
        return view;
    }

    public StoreDefinitionBuilder setView(View<?, ?, ?> valueTransformation) {
        this.view = valueTransformation;
        return this;
    }

    public HashMap<Integer, Integer> getZoneReplicationFactor() {
        return zoneReplicationFactor;
    }

    public StoreDefinitionBuilder setZoneReplicationFactor(HashMap<Integer, Integer> zoneReplicationFactor) {
        this.zoneReplicationFactor = zoneReplicationFactor;
        return this;
    }

    public Integer getZoneCountReads() {
        return zoneCountReads;
    }

    public StoreDefinitionBuilder setZoneCountReads(Integer zoneCountReads) {
        this.zoneCountReads = zoneCountReads;
        return this;
    }

    public Integer getZoneCountWrites() {
        return zoneCountWrites;
    }

    public StoreDefinitionBuilder setZoneCountWrites(Integer zoneCountWrites) {
        this.zoneCountWrites = zoneCountWrites;
        return this;
    }

    public StoreDefinition build() {
        return new StoreDefinition(this.getName(),
                                   this.getType(),
                                   this.getKeySerializer(),
                                   this.getValueSerializer(),
                                   this.getRoutingPolicy(),
                                   this.getRoutingStrategyType(),
                                   this.getReplicationFactor(),
                                   this.getPreferredReads(),
                                   this.getRequiredReads(),
                                   this.getPreferredWrites(),
                                   this.getRequiredWrites(),
                                   this.getViewOf(),
                                   this.getView(),
                                   this.getZoneReplicationFactor(),
                                   this.getZoneCountReads(),
                                   this.getZoneCountWrites(),
                                   this.getRetentionPeriodDays(),
                                   this.getRetentionScanThrottleRate(),
                                   this.getProperties());
    }

}
=======
package voldemort.store;

import java.util.HashMap;

import voldemort.client.RoutingTier;
import voldemort.serialization.SerializerDefinition;
import voldemort.store.slop.strategy.HintedHandoffStrategyType;
import voldemort.utils.Utils;

/**
 * A simple builder class to avoid having 10k constructor parameters in store
 * definitions
 * 
 * 
 */
public class StoreDefinitionBuilder {

    private String name = null;
    private String type = null;
    private SerializerDefinition keySerializer = null;
    private SerializerDefinition valueSerializer = null;
    private SerializerDefinition transformsSerializer = null;
    private RoutingTier routingPolicy = null;
    private int replicationFactor = -1;
    private Integer preferredWrites = null;
    private int requiredWrites = -1;
    private Integer preferredReads = null;
    private int requiredReads = -1;
    private Integer retentionPeriodDays = null;
    private Integer retentionScanThrottleRate = null;
    private String routingStrategyType = null;
    private String viewOf = null;
    private HashMap<Integer, Integer> zoneReplicationFactor = null;
    private Integer zoneCountReads;
    private Integer zoneCountWrites;
    private String view = null;
    private String serializerFactory = null;
    private HintedHandoffStrategyType hintedHandoffStrategy = null;
    private Integer hintPrefListSize = null;

    public String getName() {
        return Utils.notNull(name);
    }

    public StoreDefinitionBuilder setName(String name) {
        this.name = Utils.notNull(name);
        return this;
    }

    public String getType() {
        return Utils.notNull(type);
    }

    public StoreDefinitionBuilder setType(String type) {
        this.type = Utils.notNull(type);
        return this;
    }

    public SerializerDefinition getKeySerializer() {
        return Utils.notNull(keySerializer);
    }

    public StoreDefinitionBuilder setKeySerializer(SerializerDefinition keySerializer) {
        this.keySerializer = Utils.notNull(keySerializer);
        return this;
    }

    public SerializerDefinition getValueSerializer() {
        return Utils.notNull(valueSerializer);
    }

    public StoreDefinitionBuilder setValueSerializer(SerializerDefinition valueSerializer) {
        this.valueSerializer = Utils.notNull(valueSerializer);
        return this;
    }

    public SerializerDefinition getTransformsSerializer() {
        return this.transformsSerializer;
    }

    public StoreDefinitionBuilder setTransformsSerializer(SerializerDefinition transformsSerializer) {
        this.transformsSerializer = transformsSerializer;
        return this;
    }

    public RoutingTier getRoutingPolicy() {
        return Utils.notNull(routingPolicy);
    }

    public StoreDefinitionBuilder setRoutingPolicy(RoutingTier routingPolicy) {
        this.routingPolicy = Utils.notNull(routingPolicy);
        return this;
    }

    public int getReplicationFactor() {
        return Utils.inRange(replicationFactor, 1, Integer.MAX_VALUE);
    }

    public StoreDefinitionBuilder setReplicationFactor(int replicationFactor) {
        this.replicationFactor = Utils.inRange(replicationFactor, 1, Integer.MAX_VALUE);
        return this;
    }

    public boolean hasPreferredWrites() {
        return preferredWrites != null;
    }

    public Integer getPreferredWrites() {
        return preferredWrites;
    }

    public StoreDefinitionBuilder setPreferredWrites(Integer preferredWrites) {
        this.preferredWrites = preferredWrites;
        return this;
    }

    public int getRequiredWrites() {
        return requiredWrites;
    }

    public StoreDefinitionBuilder setRequiredWrites(int requiredWrites) {
        this.requiredWrites = Utils.inRange(requiredWrites, 0, Integer.MAX_VALUE);
        return this;
    }

    public boolean hasPreferredReads() {
        return preferredReads != null;
    }

    public Integer getPreferredReads() {
        return preferredReads;
    }

    public StoreDefinitionBuilder setPreferredReads(Integer preferredReads) {
        this.preferredReads = preferredReads;
        return this;
    }

    public int getRequiredReads() {
        return requiredReads;
    }

    public StoreDefinitionBuilder setRequiredReads(int requiredReads) {
        this.requiredReads = Utils.inRange(requiredReads, 0, Integer.MAX_VALUE);
        return this;
    }

    public Integer getRetentionPeriodDays() {
        return retentionPeriodDays;
    }

    public StoreDefinitionBuilder setRetentionPeriodDays(Integer retentionPeriodDays) {
        this.retentionPeriodDays = retentionPeriodDays;
        return this;
    }

    public boolean hasRetentionScanThrottleRate() {
        return this.retentionScanThrottleRate != null;
    }

    public Integer getRetentionScanThrottleRate() {
        return retentionScanThrottleRate;
    }

    public StoreDefinitionBuilder setRetentionScanThrottleRate(Integer retentionScanThrottleRate) {
        this.retentionScanThrottleRate = retentionScanThrottleRate;
        return this;
    }

    public String getRoutingStrategyType() {
        return routingStrategyType;
    }

    public StoreDefinitionBuilder setRoutingStrategyType(String routingStrategyType) {
        this.routingStrategyType = Utils.notNull(routingStrategyType);
        return this;
    }

    public boolean isView() {
        return viewOf != null;
    }

    public String getViewOf() {
        return viewOf;
    }

    public StoreDefinitionBuilder setViewOf(String viewOf) {
        this.viewOf = Utils.notNull(viewOf);
        return this;
    }

    public String getView() {
        return view;
    }

    public StoreDefinitionBuilder setView(String valueTransformation) {
        this.view = valueTransformation;
        return this;
    }

    public String getSerializerFactory() {
        return this.serializerFactory;
    }

    public StoreDefinitionBuilder setSerializerFactory(String factory) {
        this.serializerFactory = factory;
        return this;
    }

    public HashMap<Integer, Integer> getZoneReplicationFactor() {
        return zoneReplicationFactor;
    }

    public StoreDefinitionBuilder setZoneReplicationFactor(HashMap<Integer, Integer> zoneReplicationFactor) {
        this.zoneReplicationFactor = zoneReplicationFactor;
        return this;
    }

    public Integer getZoneCountReads() {
        return zoneCountReads;
    }

    public StoreDefinitionBuilder setZoneCountReads(Integer zoneCountReads) {
        this.zoneCountReads = zoneCountReads;
        return this;
    }

    public Integer getZoneCountWrites() {
        return zoneCountWrites;
    }

    public StoreDefinitionBuilder setZoneCountWrites(Integer zoneCountWrites) {
        this.zoneCountWrites = zoneCountWrites;
        return this;
    }

    public HintedHandoffStrategyType getHintedHandoffStrategy() {
        return hintedHandoffStrategy;
    }

    public StoreDefinitionBuilder setHintedHandoffStrategy(HintedHandoffStrategyType hintedHandoffStrategy) {
        this.hintedHandoffStrategy = hintedHandoffStrategy;
        return this;
    }

    public Integer getHintPrefListSize() {
        return hintPrefListSize;
    }

    public StoreDefinitionBuilder setHintPrefListSize(Integer hintPrefListSize) {
        this.hintPrefListSize = hintPrefListSize;
        return this;
    }

    public StoreDefinition build() {
        return new StoreDefinition(this.getName(),
                                   this.getType(),
                                   this.getKeySerializer(),
                                   this.getValueSerializer(),
                                   this.getTransformsSerializer(),
                                   this.getRoutingPolicy(),
                                   this.getRoutingStrategyType(),
                                   this.getReplicationFactor(),
                                   this.getPreferredReads(),
                                   this.getRequiredReads(),
                                   this.getPreferredWrites(),
                                   this.getRequiredWrites(),
                                   this.getViewOf(),
                                   this.getView(),
                                   this.getZoneReplicationFactor(),
                                   this.getZoneCountReads(),
                                   this.getZoneCountWrites(),
                                   this.getRetentionPeriodDays(),
                                   this.getRetentionScanThrottleRate(),
                                   this.getSerializerFactory(),
                                   this.getHintedHandoffStrategy(),
                                   this.getHintPrefListSize());
    }
}
>>>>>>> 06be27c2
<|MERGE_RESOLUTION|>--- conflicted
+++ resolved
@@ -1,537 +1,314 @@
-<<<<<<< HEAD
-package voldemort.store;
-
-import java.util.HashMap;
-import java.util.Properties;
-
-import voldemort.client.RoutingTier;
-import voldemort.serialization.SerializerDefinition;
-import voldemort.store.views.View;
-import voldemort.utils.Props;
-import voldemort.utils.Utils;
-
-/**
- * A simple builder class to avoid having 10k constructor parameters in store
- * definitions
- * 
- * @author jay
- * 
- */
-public class StoreDefinitionBuilder {
-
-    private String name = null;
-    private String type = null;
-    private SerializerDefinition keySerializer = null;
-    private SerializerDefinition valueSerializer = null;
-    private RoutingTier routingPolicy = null;
-    private int replicationFactor = -1;
-    private Integer preferredWrites = null;
-    private int requiredWrites = -1;
-    private Integer preferredReads = null;
-    private int requiredReads = -1;
-    private Integer retentionPeriodDays = null;
-    private Integer retentionScanThrottleRate = null;
-    private String routingStrategyType = null;
-    private String viewOf = null;
-    private View<?, ?, ?> view = null;
-    private Props properties = new Props();
-    private HashMap<Integer, Integer> zoneReplicationFactor = null;
-    private Integer zoneCountReads;
-    private Integer zoneCountWrites;
-
-    public String getName() {
-        return Utils.notNull(name);
-    }
-
-    public StoreDefinitionBuilder setName(String name) {
-        this.name = Utils.notNull(name);
-        return this;
-    }
-
-    public String getType() {
-        return Utils.notNull(type);
-    }
-
-    public StoreDefinitionBuilder setType(String type) {
-        this.type = Utils.notNull(type);
-        return this;
-    }
-
-    public SerializerDefinition getKeySerializer() {
-        return Utils.notNull(keySerializer);
-    }
-
-    public StoreDefinitionBuilder setKeySerializer(SerializerDefinition keySerializer) {
-        this.keySerializer = Utils.notNull(keySerializer);
-        return this;
-    }
-
-    public SerializerDefinition getValueSerializer() {
-        return Utils.notNull(valueSerializer);
-    }
-
-    public StoreDefinitionBuilder setValueSerializer(SerializerDefinition valueSerializer) {
-        this.valueSerializer = Utils.notNull(valueSerializer);
-        return this;
-    }
-
-    public RoutingTier getRoutingPolicy() {
-        return Utils.notNull(routingPolicy);
-    }
-
-    public StoreDefinitionBuilder setRoutingPolicy(RoutingTier routingPolicy) {
-        this.routingPolicy = Utils.notNull(routingPolicy);
-        return this;
-    }
-
-    public int getReplicationFactor() {
-        return Utils.inRange(replicationFactor, 1, Integer.MAX_VALUE);
-    }
-
-    public StoreDefinitionBuilder setReplicationFactor(int replicationFactor) {
-        this.replicationFactor = Utils.inRange(replicationFactor, 1, Integer.MAX_VALUE);
-        return this;
-    }
-
-    public boolean hasPreferredWrites() {
-        return preferredWrites != null;
-    }
-
-    public Integer getPreferredWrites() {
-        return preferredWrites;
-    }
-
-    public StoreDefinitionBuilder setPreferredWrites(Integer preferredWrites) {
-        this.preferredWrites = preferredWrites;
-        return this;
-    }
-
-    public int getRequiredWrites() {
-        return requiredWrites;
-    }
-
-    public StoreDefinitionBuilder setRequiredWrites(int requiredWrites) {
-        this.requiredWrites = Utils.inRange(requiredWrites, 0, Integer.MAX_VALUE);
-        return this;
-    }
-
-    public boolean hasPreferredReads() {
-        return preferredReads != null;
-    }
-
-    public Integer getPreferredReads() {
-        return preferredReads;
-    }
-
-    public StoreDefinitionBuilder setPreferredReads(Integer preferredReads) {
-        this.preferredReads = preferredReads;
-        return this;
-    }
-
-    public int getRequiredReads() {
-        return requiredReads;
-    }
-
-    public Props getProperties() {
-        return this.properties;
-    }
-
-    public StoreDefinitionBuilder setProperties(Props props) {
-        this.properties = props;
-        return this;
-    }
-
-    public StoreDefinitionBuilder setProperties(Properties properties) {
-        Props props = new Props(properties);
-        return setProperties(props);
-    }
-
-    public StoreDefinitionBuilder setRequiredReads(int requiredReads) {
-        this.requiredReads = Utils.inRange(requiredReads, 0, Integer.MAX_VALUE);
-        return this;
-    }
-
-    public Integer getRetentionPeriodDays() {
-        return retentionPeriodDays;
-    }
-
-    public StoreDefinitionBuilder setRetentionPeriodDays(Integer retentionPeriodDays) {
-        this.retentionPeriodDays = retentionPeriodDays;
-        return this;
-    }
-
-    public boolean hasRetentionScanThrottleRate() {
-        return this.retentionScanThrottleRate != null;
-    }
-
-    public Integer getRetentionScanThrottleRate() {
-        return retentionScanThrottleRate;
-    }
-
-    public StoreDefinitionBuilder setRetentionScanThrottleRate(Integer retentionScanThrottleRate) {
-        this.retentionScanThrottleRate = retentionScanThrottleRate;
-        return this;
-    }
-
-    public String getRoutingStrategyType() {
-        return routingStrategyType;
-    }
-
-    public StoreDefinitionBuilder setRoutingStrategyType(String routingStrategyType) {
-        this.routingStrategyType = Utils.notNull(routingStrategyType);
-        return this;
-    }
-
-    public boolean isView() {
-        return viewOf != null;
-    }
-
-    public String getViewOf() {
-        return viewOf;
-    }
-
-    public StoreDefinitionBuilder setViewOf(String viewOf) {
-        this.viewOf = Utils.notNull(viewOf);
-        return this;
-    }
-
-    public View<?, ?, ?> getView() {
-        return view;
-    }
-
-    public StoreDefinitionBuilder setView(View<?, ?, ?> valueTransformation) {
-        this.view = valueTransformation;
-        return this;
-    }
-
-    public HashMap<Integer, Integer> getZoneReplicationFactor() {
-        return zoneReplicationFactor;
-    }
-
-    public StoreDefinitionBuilder setZoneReplicationFactor(HashMap<Integer, Integer> zoneReplicationFactor) {
-        this.zoneReplicationFactor = zoneReplicationFactor;
-        return this;
-    }
-
-    public Integer getZoneCountReads() {
-        return zoneCountReads;
-    }
-
-    public StoreDefinitionBuilder setZoneCountReads(Integer zoneCountReads) {
-        this.zoneCountReads = zoneCountReads;
-        return this;
-    }
-
-    public Integer getZoneCountWrites() {
-        return zoneCountWrites;
-    }
-
-    public StoreDefinitionBuilder setZoneCountWrites(Integer zoneCountWrites) {
-        this.zoneCountWrites = zoneCountWrites;
-        return this;
-    }
-
-    public StoreDefinition build() {
-        return new StoreDefinition(this.getName(),
-                                   this.getType(),
-                                   this.getKeySerializer(),
-                                   this.getValueSerializer(),
-                                   this.getRoutingPolicy(),
-                                   this.getRoutingStrategyType(),
-                                   this.getReplicationFactor(),
-                                   this.getPreferredReads(),
-                                   this.getRequiredReads(),
-                                   this.getPreferredWrites(),
-                                   this.getRequiredWrites(),
-                                   this.getViewOf(),
-                                   this.getView(),
-                                   this.getZoneReplicationFactor(),
-                                   this.getZoneCountReads(),
-                                   this.getZoneCountWrites(),
-                                   this.getRetentionPeriodDays(),
-                                   this.getRetentionScanThrottleRate(),
-                                   this.getProperties());
-    }
-
-}
-=======
-package voldemort.store;
-
-import java.util.HashMap;
-
-import voldemort.client.RoutingTier;
-import voldemort.serialization.SerializerDefinition;
-import voldemort.store.slop.strategy.HintedHandoffStrategyType;
-import voldemort.utils.Utils;
-
-/**
- * A simple builder class to avoid having 10k constructor parameters in store
- * definitions
- * 
- * 
- */
-public class StoreDefinitionBuilder {
-
-    private String name = null;
-    private String type = null;
-    private SerializerDefinition keySerializer = null;
-    private SerializerDefinition valueSerializer = null;
-    private SerializerDefinition transformsSerializer = null;
-    private RoutingTier routingPolicy = null;
-    private int replicationFactor = -1;
-    private Integer preferredWrites = null;
-    private int requiredWrites = -1;
-    private Integer preferredReads = null;
-    private int requiredReads = -1;
-    private Integer retentionPeriodDays = null;
-    private Integer retentionScanThrottleRate = null;
-    private String routingStrategyType = null;
-    private String viewOf = null;
-    private HashMap<Integer, Integer> zoneReplicationFactor = null;
-    private Integer zoneCountReads;
-    private Integer zoneCountWrites;
-    private String view = null;
-    private String serializerFactory = null;
-    private HintedHandoffStrategyType hintedHandoffStrategy = null;
-    private Integer hintPrefListSize = null;
-
-    public String getName() {
-        return Utils.notNull(name);
-    }
-
-    public StoreDefinitionBuilder setName(String name) {
-        this.name = Utils.notNull(name);
-        return this;
-    }
-
-    public String getType() {
-        return Utils.notNull(type);
-    }
-
-    public StoreDefinitionBuilder setType(String type) {
-        this.type = Utils.notNull(type);
-        return this;
-    }
-
-    public SerializerDefinition getKeySerializer() {
-        return Utils.notNull(keySerializer);
-    }
-
-    public StoreDefinitionBuilder setKeySerializer(SerializerDefinition keySerializer) {
-        this.keySerializer = Utils.notNull(keySerializer);
-        return this;
-    }
-
-    public SerializerDefinition getValueSerializer() {
-        return Utils.notNull(valueSerializer);
-    }
-
-    public StoreDefinitionBuilder setValueSerializer(SerializerDefinition valueSerializer) {
-        this.valueSerializer = Utils.notNull(valueSerializer);
-        return this;
-    }
-
-    public SerializerDefinition getTransformsSerializer() {
-        return this.transformsSerializer;
-    }
-
-    public StoreDefinitionBuilder setTransformsSerializer(SerializerDefinition transformsSerializer) {
-        this.transformsSerializer = transformsSerializer;
-        return this;
-    }
-
-    public RoutingTier getRoutingPolicy() {
-        return Utils.notNull(routingPolicy);
-    }
-
-    public StoreDefinitionBuilder setRoutingPolicy(RoutingTier routingPolicy) {
-        this.routingPolicy = Utils.notNull(routingPolicy);
-        return this;
-    }
-
-    public int getReplicationFactor() {
-        return Utils.inRange(replicationFactor, 1, Integer.MAX_VALUE);
-    }
-
-    public StoreDefinitionBuilder setReplicationFactor(int replicationFactor) {
-        this.replicationFactor = Utils.inRange(replicationFactor, 1, Integer.MAX_VALUE);
-        return this;
-    }
-
-    public boolean hasPreferredWrites() {
-        return preferredWrites != null;
-    }
-
-    public Integer getPreferredWrites() {
-        return preferredWrites;
-    }
-
-    public StoreDefinitionBuilder setPreferredWrites(Integer preferredWrites) {
-        this.preferredWrites = preferredWrites;
-        return this;
-    }
-
-    public int getRequiredWrites() {
-        return requiredWrites;
-    }
-
-    public StoreDefinitionBuilder setRequiredWrites(int requiredWrites) {
-        this.requiredWrites = Utils.inRange(requiredWrites, 0, Integer.MAX_VALUE);
-        return this;
-    }
-
-    public boolean hasPreferredReads() {
-        return preferredReads != null;
-    }
-
-    public Integer getPreferredReads() {
-        return preferredReads;
-    }
-
-    public StoreDefinitionBuilder setPreferredReads(Integer preferredReads) {
-        this.preferredReads = preferredReads;
-        return this;
-    }
-
-    public int getRequiredReads() {
-        return requiredReads;
-    }
-
-    public StoreDefinitionBuilder setRequiredReads(int requiredReads) {
-        this.requiredReads = Utils.inRange(requiredReads, 0, Integer.MAX_VALUE);
-        return this;
-    }
-
-    public Integer getRetentionPeriodDays() {
-        return retentionPeriodDays;
-    }
-
-    public StoreDefinitionBuilder setRetentionPeriodDays(Integer retentionPeriodDays) {
-        this.retentionPeriodDays = retentionPeriodDays;
-        return this;
-    }
-
-    public boolean hasRetentionScanThrottleRate() {
-        return this.retentionScanThrottleRate != null;
-    }
-
-    public Integer getRetentionScanThrottleRate() {
-        return retentionScanThrottleRate;
-    }
-
-    public StoreDefinitionBuilder setRetentionScanThrottleRate(Integer retentionScanThrottleRate) {
-        this.retentionScanThrottleRate = retentionScanThrottleRate;
-        return this;
-    }
-
-    public String getRoutingStrategyType() {
-        return routingStrategyType;
-    }
-
-    public StoreDefinitionBuilder setRoutingStrategyType(String routingStrategyType) {
-        this.routingStrategyType = Utils.notNull(routingStrategyType);
-        return this;
-    }
-
-    public boolean isView() {
-        return viewOf != null;
-    }
-
-    public String getViewOf() {
-        return viewOf;
-    }
-
-    public StoreDefinitionBuilder setViewOf(String viewOf) {
-        this.viewOf = Utils.notNull(viewOf);
-        return this;
-    }
-
-    public String getView() {
-        return view;
-    }
-
-    public StoreDefinitionBuilder setView(String valueTransformation) {
-        this.view = valueTransformation;
-        return this;
-    }
-
-    public String getSerializerFactory() {
-        return this.serializerFactory;
-    }
-
-    public StoreDefinitionBuilder setSerializerFactory(String factory) {
-        this.serializerFactory = factory;
-        return this;
-    }
-
-    public HashMap<Integer, Integer> getZoneReplicationFactor() {
-        return zoneReplicationFactor;
-    }
-
-    public StoreDefinitionBuilder setZoneReplicationFactor(HashMap<Integer, Integer> zoneReplicationFactor) {
-        this.zoneReplicationFactor = zoneReplicationFactor;
-        return this;
-    }
-
-    public Integer getZoneCountReads() {
-        return zoneCountReads;
-    }
-
-    public StoreDefinitionBuilder setZoneCountReads(Integer zoneCountReads) {
-        this.zoneCountReads = zoneCountReads;
-        return this;
-    }
-
-    public Integer getZoneCountWrites() {
-        return zoneCountWrites;
-    }
-
-    public StoreDefinitionBuilder setZoneCountWrites(Integer zoneCountWrites) {
-        this.zoneCountWrites = zoneCountWrites;
-        return this;
-    }
-
-    public HintedHandoffStrategyType getHintedHandoffStrategy() {
-        return hintedHandoffStrategy;
-    }
-
-    public StoreDefinitionBuilder setHintedHandoffStrategy(HintedHandoffStrategyType hintedHandoffStrategy) {
-        this.hintedHandoffStrategy = hintedHandoffStrategy;
-        return this;
-    }
-
-    public Integer getHintPrefListSize() {
-        return hintPrefListSize;
-    }
-
-    public StoreDefinitionBuilder setHintPrefListSize(Integer hintPrefListSize) {
-        this.hintPrefListSize = hintPrefListSize;
-        return this;
-    }
-
-    public StoreDefinition build() {
-        return new StoreDefinition(this.getName(),
-                                   this.getType(),
-                                   this.getKeySerializer(),
-                                   this.getValueSerializer(),
-                                   this.getTransformsSerializer(),
-                                   this.getRoutingPolicy(),
-                                   this.getRoutingStrategyType(),
-                                   this.getReplicationFactor(),
-                                   this.getPreferredReads(),
-                                   this.getRequiredReads(),
-                                   this.getPreferredWrites(),
-                                   this.getRequiredWrites(),
-                                   this.getViewOf(),
-                                   this.getView(),
-                                   this.getZoneReplicationFactor(),
-                                   this.getZoneCountReads(),
-                                   this.getZoneCountWrites(),
-                                   this.getRetentionPeriodDays(),
-                                   this.getRetentionScanThrottleRate(),
-                                   this.getSerializerFactory(),
-                                   this.getHintedHandoffStrategy(),
-                                   this.getHintPrefListSize());
-    }
-}
->>>>>>> 06be27c2
+/*
+ * Copyright 2008-2009 LinkedIn, Inc
+ * 
+ * Licensed under the Apache License, Version 2.0 (the "License"); you may not
+ * use this file except in compliance with the License. You may obtain a copy of
+ * the License at
+ * 
+ * http://www.apache.org/licenses/LICENSE-2.0
+ * 
+ * Unless required by applicable law or agreed to in writing, software
+ * distributed under the License is distributed on an "AS IS" BASIS, WITHOUT
+ * WARRANTIES OR CONDITIONS OF ANY KIND, either express or implied. See the
+ * License for the specific language governing permissions and limitations under
+ * the License.
+ */
+
+package voldemort.store;
+
+import java.util.HashMap;
+import java.util.Properties;
+
+import voldemort.client.RoutingTier;
+import voldemort.serialization.SerializerDefinition;
+import voldemort.store.slop.strategy.HintedHandoffStrategyType;
+import voldemort.utils.Props;
+import voldemort.utils.Utils;
+
+/**
+ * A simple builder class to avoid having 10k constructor parameters in store
+ * definitions
+ * 
+ * 
+ */
+public class StoreDefinitionBuilder {
+
+    private String name = null;
+    private String type = null;
+    private SerializerDefinition keySerializer = null;
+    private SerializerDefinition valueSerializer = null;
+    private SerializerDefinition transformsSerializer = null;
+    private RoutingTier routingPolicy = null;
+    private int replicationFactor = -1;
+    private Integer preferredWrites = null;
+    private int requiredWrites = -1;
+    private Integer preferredReads = null;
+    private int requiredReads = -1;
+    private Integer retentionPeriodDays = null;
+    private Integer retentionScanThrottleRate = null;
+    private String routingStrategyType = null;
+    private String viewOf = null;
+    private HashMap<Integer, Integer> zoneReplicationFactor = null;
+    private Integer zoneCountReads;
+    private Integer zoneCountWrites;
+    private String view = null;
+    private String serializerFactory = null;
+    private HintedHandoffStrategyType hintedHandoffStrategy = null;
+    private Integer hintPrefListSize = null;
+
+    private Props properties = new Props();
+
+    public String getName() {
+        return Utils.notNull(name);
+    }
+
+    public StoreDefinitionBuilder setName(String name) {
+        this.name = Utils.notNull(name);
+        return this;
+    }
+
+    public String getType() {
+        return Utils.notNull(type);
+    }
+
+    public StoreDefinitionBuilder setType(String type) {
+        this.type = Utils.notNull(type);
+        return this;
+    }
+
+    public SerializerDefinition getKeySerializer() {
+        return Utils.notNull(keySerializer);
+    }
+
+    public StoreDefinitionBuilder setKeySerializer(SerializerDefinition keySerializer) {
+        this.keySerializer = Utils.notNull(keySerializer);
+        return this;
+    }
+
+    public SerializerDefinition getValueSerializer() {
+        return Utils.notNull(valueSerializer);
+    }
+
+    public StoreDefinitionBuilder setValueSerializer(SerializerDefinition valueSerializer) {
+        this.valueSerializer = Utils.notNull(valueSerializer);
+        return this;
+    }
+
+    public SerializerDefinition getTransformsSerializer() {
+        return this.transformsSerializer;
+    }
+
+    public StoreDefinitionBuilder setTransformsSerializer(SerializerDefinition transformsSerializer) {
+        this.transformsSerializer = transformsSerializer;
+        return this;
+    }
+
+    public RoutingTier getRoutingPolicy() {
+        return Utils.notNull(routingPolicy);
+    }
+
+    public StoreDefinitionBuilder setRoutingPolicy(RoutingTier routingPolicy) {
+        this.routingPolicy = Utils.notNull(routingPolicy);
+        return this;
+    }
+
+    public int getReplicationFactor() {
+        return Utils.inRange(replicationFactor, 1, Integer.MAX_VALUE);
+    }
+
+    public StoreDefinitionBuilder setReplicationFactor(int replicationFactor) {
+        this.replicationFactor = Utils.inRange(replicationFactor, 1, Integer.MAX_VALUE);
+        return this;
+    }
+
+    public boolean hasPreferredWrites() {
+        return preferredWrites != null;
+    }
+
+    public Integer getPreferredWrites() {
+        return preferredWrites;
+    }
+
+    public StoreDefinitionBuilder setPreferredWrites(Integer preferredWrites) {
+        this.preferredWrites = preferredWrites;
+        return this;
+    }
+
+    public int getRequiredWrites() {
+        return requiredWrites;
+    }
+
+    public StoreDefinitionBuilder setRequiredWrites(int requiredWrites) {
+        this.requiredWrites = Utils.inRange(requiredWrites, 0, Integer.MAX_VALUE);
+        return this;
+    }
+
+    public boolean hasPreferredReads() {
+        return preferredReads != null;
+    }
+
+    public Integer getPreferredReads() {
+        return preferredReads;
+    }
+
+    public StoreDefinitionBuilder setPreferredReads(Integer preferredReads) {
+        this.preferredReads = preferredReads;
+        return this;
+    }
+
+    public int getRequiredReads() {
+        return requiredReads;
+    }
+
+    public StoreDefinitionBuilder setRequiredReads(int requiredReads) {
+        this.requiredReads = Utils.inRange(requiredReads, 0, Integer.MAX_VALUE);
+        return this;
+    }
+
+    public Integer getRetentionPeriodDays() {
+        return retentionPeriodDays;
+    }
+
+    public StoreDefinitionBuilder setRetentionPeriodDays(Integer retentionPeriodDays) {
+        this.retentionPeriodDays = retentionPeriodDays;
+        return this;
+    }
+
+    public boolean hasRetentionScanThrottleRate() {
+        return this.retentionScanThrottleRate != null;
+    }
+
+    public Integer getRetentionScanThrottleRate() {
+        return retentionScanThrottleRate;
+    }
+
+    public StoreDefinitionBuilder setRetentionScanThrottleRate(Integer retentionScanThrottleRate) {
+        this.retentionScanThrottleRate = retentionScanThrottleRate;
+        return this;
+    }
+
+    public String getRoutingStrategyType() {
+        return routingStrategyType;
+    }
+
+    public StoreDefinitionBuilder setRoutingStrategyType(String routingStrategyType) {
+        this.routingStrategyType = Utils.notNull(routingStrategyType);
+        return this;
+    }
+
+    public Props getProperties() {
+        return this.properties;
+    }
+
+    public StoreDefinitionBuilder setProperties(Props props) {
+        this.properties = props;
+        return this;
+    }
+
+    public StoreDefinitionBuilder setProperties(Properties properties) {
+        Props props = new Props(properties);
+        return setProperties(props);
+    }
+
+    public boolean isView() {
+        return viewOf != null;
+    }
+
+    public String getViewOf() {
+        return viewOf;
+    }
+
+    public StoreDefinitionBuilder setViewOf(String viewOf) {
+        this.viewOf = Utils.notNull(viewOf);
+        return this;
+    }
+
+    public String getView() {
+        return view;
+    }
+
+    public StoreDefinitionBuilder setView(String valueTransformation) {
+        this.view = valueTransformation;
+        return this;
+    }
+
+    public String getSerializerFactory() {
+        return this.serializerFactory;
+    }
+
+    public StoreDefinitionBuilder setSerializerFactory(String factory) {
+        this.serializerFactory = factory;
+        return this;
+    }
+
+    public HashMap<Integer, Integer> getZoneReplicationFactor() {
+        return zoneReplicationFactor;
+    }
+
+    public StoreDefinitionBuilder setZoneReplicationFactor(HashMap<Integer, Integer> zoneReplicationFactor) {
+        this.zoneReplicationFactor = zoneReplicationFactor;
+        return this;
+    }
+
+    public Integer getZoneCountReads() {
+        return zoneCountReads;
+    }
+
+    public StoreDefinitionBuilder setZoneCountReads(Integer zoneCountReads) {
+        this.zoneCountReads = zoneCountReads;
+        return this;
+    }
+
+    public Integer getZoneCountWrites() {
+        return zoneCountWrites;
+    }
+
+    public StoreDefinitionBuilder setZoneCountWrites(Integer zoneCountWrites) {
+        this.zoneCountWrites = zoneCountWrites;
+        return this;
+    }
+
+    public HintedHandoffStrategyType getHintedHandoffStrategy() {
+        return hintedHandoffStrategy;
+    }
+
+    public StoreDefinitionBuilder setHintedHandoffStrategy(HintedHandoffStrategyType hintedHandoffStrategy) {
+        this.hintedHandoffStrategy = hintedHandoffStrategy;
+        return this;
+    }
+
+    public Integer getHintPrefListSize() {
+        return hintPrefListSize;
+    }
+
+    public StoreDefinitionBuilder setHintPrefListSize(Integer hintPrefListSize) {
+        this.hintPrefListSize = hintPrefListSize;
+        return this;
+    }
+
+    public StoreDefinition build() {
+        return new StoreDefinition(this.getName(),
+                                   this.getType(),
+                                   this.getKeySerializer(),
+                                   this.getValueSerializer(),
+                                   this.getTransformsSerializer(),
+                                   this.getRoutingPolicy(),
+                                   this.getRoutingStrategyType(),
+                                   this.getReplicationFactor(),
+                                   this.getPreferredReads(),
+                                   this.getRequiredReads(),
+                                   this.getPreferredWrites(),
+                                   this.getRequiredWrites(),
+                                   this.getViewOf(),
+                                   this.getView(),
+                                   this.getZoneReplicationFactor(),
+                                   this.getZoneCountReads(),
+                                   this.getZoneCountWrites(),
+                                   this.getRetentionPeriodDays(),
+                                   this.getRetentionScanThrottleRate(),
+                                   this.getSerializerFactory(),
+                                   this.getHintedHandoffStrategy(),
+                                   this.getHintPrefListSize(),
+                                   this.getProperties());
+    }
+}