--- conflicted
+++ resolved
@@ -380,23 +380,11 @@
 
     public List<Versioned<byte[]>> get(ByteArray key) throws VoldemortException {
         StoreUtils.assertValidKey(key);
-<<<<<<< HEAD
-        int chunk = fileSet.getChunkForKey(key.get());
-        int location = searchStrategy.indexOf(fileSet.indexFileFor(chunk),
-                                              ByteUtils.md5(key.get()),
-                                              fileSet.getIndexFileSize(chunk));
-        if(location >= 0) {
-            byte[] value = readValue(chunk, location);
-            return Collections.singletonList(Versioned.value(value));
-        } else {
-            return Collections.emptyList();
-=======
-        byte[] keyMd5 = ByteUtils.md5(key.get());
         try {
             fileModificationLock.readLock().lock();
-            int chunk = fileSet.getChunkForKey(keyMd5);
+            int chunk = fileSet.getChunkForKey(key.get());
             int location = searchStrategy.indexOf(fileSet.indexFileFor(chunk),
-                                                  keyMd5,
+                                                  ByteUtils.md5(key.get()),
                                                   fileSet.getIndexFileSize(chunk));
             if(location >= 0) {
                 byte[] value = readValue(chunk, location);
@@ -406,7 +394,6 @@
             }
         } finally {
             fileModificationLock.readLock().unlock();
->>>>>>> 1f21e507
         }
     }
 
