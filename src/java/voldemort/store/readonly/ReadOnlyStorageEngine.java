<<<<<<< HEAD
/*
 * Copyright 2008-2009 LinkedIn, Inc
 * 
 * Licensed under the Apache License, Version 2.0 (the "License"); you may not
 * use this file except in compliance with the License. You may obtain a copy of
 * the License at
 * 
 * http://www.apache.org/licenses/LICENSE-2.0
 * 
 * Unless required by applicable law or agreed to in writing, software
 * distributed under the License is distributed on an "AS IS" BASIS, WITHOUT
 * WARRANTIES OR CONDITIONS OF ANY KIND, either express or implied. See the
 * License for the specific language governing permissions and limitations under
 * the License.
 */

package voldemort.store.readonly;

import java.io.File;
import java.io.IOException;
import java.nio.ByteBuffer;
import java.nio.channels.FileChannel;
import java.text.DateFormat;
import java.text.SimpleDateFormat;
import java.util.Collections;
import java.util.Date;
import java.util.List;
import java.util.Map;
import java.util.concurrent.locks.ReadWriteLock;
import java.util.concurrent.locks.ReentrantReadWriteLock;

import org.apache.log4j.Logger;

import voldemort.VoldemortException;
import voldemort.annotations.jmx.JmxGetter;
import voldemort.annotations.jmx.JmxOperation;
import voldemort.store.NoSuchCapabilityException;
import voldemort.store.StorageEngine;
import voldemort.store.StoreCapabilityType;
import voldemort.store.StoreUtils;
import voldemort.utils.ByteArray;
import voldemort.utils.ByteUtils;
import voldemort.utils.ClosableIterator;
import voldemort.utils.Pair;
import voldemort.utils.Utils;
import voldemort.versioning.Version;
import voldemort.versioning.Versioned;

import com.google.common.collect.Lists;

/**
 * A read-only store that fronts a big file
 * 
 * 
 */
public class ReadOnlyStorageEngine implements StorageEngine<ByteArray, byte[]> {

    private static Logger logger = Logger.getLogger(ReadOnlyStorageEngine.class);

    /*
     * The overhead for each cache element is the key size + 4 byte array length
     * + 12 byte object overhead + 8 bytes for a 64-bit reference to the thing
     */
    public static final int MEMORY_OVERHEAD_PER_KEY = ReadOnlyUtils.KEY_HASH_SIZE + 4 + 12 + 8;

    private final String name;
    private final int numBackups;
    private long currentVersionId;
    private final File storeDir;
    private final ReadWriteLock fileModificationLock;
    private final SearchStrategy searchStrategy;
    private volatile ChunkedFileSet fileSet;
    private volatile boolean isOpen;

    /**
     * Create an instance of the store
     * 
     * @param name The name of the store
     * @param searchStrategy The algorithm to use for searching for keys
     * @param storeDir The directory in which the .data and .index files reside
     * @param numBackups The number of backups of these files to retain
     */
    public ReadOnlyStorageEngine(String name,
                                 SearchStrategy searchStrategy,
                                 File storeDir,
                                 int numBackups) {
        this.storeDir = storeDir;
        this.numBackups = numBackups;
        this.name = Utils.notNull(name);
        this.searchStrategy = searchStrategy;
        this.fileSet = null;
        this.currentVersionId = 0L;
        /*
         * A lock that blocks reads during swap(), open(), and close()
         * operations
         */
        this.fileModificationLock = new ReentrantReadWriteLock();
        this.isOpen = false;
        open(null);
    }

    /**
     * Open the store with the version directory specified. If null is specified
     * we open the directory with the maximum version
     * 
     * @param versionDir Version Directory to open. If null, we open the max
     *        versioned / latest directory
     */
    public void open(File versionDir) {
        /* acquire modification lock */
        fileModificationLock.writeLock().lock();
        try {
            /* check that the store is currently closed */
            if(isOpen)
                throw new IllegalStateException("Attempt to open already open store.");

            // Find version directory from symbolic link or max version id
            if(versionDir == null) {
                versionDir = getCurrentVersion();

                if(versionDir == null)
                    versionDir = new File(storeDir, "version-0");
            }

            // Set the max version id
            long versionId = ReadOnlyUtils.getVersionId(versionDir);
            if(versionId == -1) {
                throw new VoldemortException("Unable to parse id from version directory "
                                             + versionDir.getAbsolutePath());
            }
            currentVersionId = versionId;
            Utils.mkdirs(versionDir);

            // Create symbolic link
            logger.info("Creating symbolic link for '" + getName() + "' using directory "
                        + versionDir.getAbsolutePath());
            Utils.symlink(versionDir.getAbsolutePath(), storeDir.getAbsolutePath() + File.separator
                                                        + "latest");
            this.fileSet = new ChunkedFileSet(versionDir);
            isOpen = true;
        } finally {
            fileModificationLock.writeLock().unlock();
        }
    }

    /**
     * Retrieve the dir pointed to by 'latest' symbolic-link or the max version
     * dir
     * 
     * @return Max version directory
     */
    private File getCurrentVersion() {
        File latestSymLink = new File(storeDir, "latest");
        if(latestSymLink.exists() && Utils.isSymLink(latestSymLink)) {
            File canonicalLatestVersion = null;
            try {
                canonicalLatestVersion = latestSymLink.getCanonicalFile();
            } catch(IOException e) {}

            if(canonicalLatestVersion != null
               && ReadOnlyUtils.checkVersionDirName(canonicalLatestVersion))
                return canonicalLatestVersion;
        }
        File[] versionDirs = ReadOnlyUtils.getVersionDirs(storeDir);

        if(versionDirs == null || versionDirs.length == 0) {
            return null;
        } else {
            return ReadOnlyUtils.findKthVersionedDir(versionDirs,
                                                     versionDirs.length - 1,
                                                     versionDirs.length - 1)[0];
        }
    }

    public long getCurrentVersionId() {
        return currentVersionId;
    }

    public String getStoreDirPath() {
        return storeDir.getAbsolutePath();
    }

    /**
     * Close the store.
     */
    public void close() throws VoldemortException {
        logger.debug("Close called for read-only store.");
        this.fileModificationLock.writeLock().lock();

        try {
            if(isOpen) {
                this.isOpen = false;
                fileSet.close();
            } else {
                logger.debug("Attempt to close already closed store " + getName());
            }
        } finally {
            this.fileModificationLock.writeLock().unlock();
        }
    }

    /**
     * Swap the current version folder for a new one
     * 
     * @param newStoreDirectory The path to the new version directory
     */
    @JmxOperation(description = "swapFiles(newStoreDirectory) changes this store "
                                + " to use the new data directory.")
    public void swapFiles(String newStoreDirectory) {
        logger.info("Swapping files for store '" + getName() + "' to " + newStoreDirectory);
        File newVersionDir = new File(newStoreDirectory);

        if(!newVersionDir.exists())
            throw new VoldemortException("File " + newVersionDir.getAbsolutePath()
                                         + " does not exist.");

        if(!(newVersionDir.getParentFile().compareTo(storeDir.getAbsoluteFile()) == 0 && ReadOnlyUtils.checkVersionDirName(newVersionDir)))
            throw new VoldemortException("Invalid version folder name '"
                                         + newVersionDir
                                         + "'. Either parent directory is incorrect or format(version-n) is incorrect");

        // retrieve previous version for (a) check if last write is winning
        // (b) if failure, rollback use
        File previousVersionDir = getCurrentVersion();
        if(previousVersionDir == null)
            throw new VoldemortException("Could not find any latest directory to swap with in store '"
                                         + getName() + "'");

        long newVersionId = ReadOnlyUtils.getVersionId(newVersionDir);
        long previousVersionId = ReadOnlyUtils.getVersionId(previousVersionDir);
        if(newVersionId == -1 || previousVersionId == -1)
            throw new VoldemortException("Unable to parse folder names (" + newVersionDir.getName()
                                         + "," + previousVersionDir.getName()
                                         + ") since format(version-n) is incorrect");

        // check if we're greater than latest since we want last write to win
        if(previousVersionId > newVersionId) {
            logger.info("No swap required since current latest version " + previousVersionId
                        + " is greater than swap version " + newVersionId);
            deleteBackups();
            return;
        }

        logger.info("Acquiring write lock on '" + getName() + "':");
        fileModificationLock.writeLock().lock();
        boolean success = false;
        try {
            close();
            logger.info("Opening primary files for store '" + getName() + "' at "
                        + newStoreDirectory);

            // open the latest store
            open(newVersionDir);
            success = true;
        } finally {
            try {
                // we failed to do the swap, attempt a rollback to last version
                if(!success)
                    rollback(previousVersionDir);

            } finally {
                fileModificationLock.writeLock().unlock();
                if(success)
                    logger.info("Swap operation completed successfully on store " + getName()
                                + ", releasing lock.");
                else
                    logger.error("Swap operation failed.");
            }
        }

        // okay we have released the lock and the store is now open again, it is
        // safe to do a potentially slow delete if we have one too many backups
        deleteBackups();
    }

    /**
     * Delete all backups asynchronously
     */
    private void deleteBackups() {
        File[] storeDirList = ReadOnlyUtils.getVersionDirs(storeDir, 0L, currentVersionId);
        if(storeDirList.length > (numBackups + 1)) {
            // delete ALL old directories asynchronously
            File[] extraBackups = ReadOnlyUtils.findKthVersionedDir(storeDirList,
                                                                    0,
                                                                    storeDirList.length
                                                                            - (numBackups + 1) - 1);
            if(extraBackups != null) {
                for(File backUpFile: extraBackups) {
                    deleteAsync(backUpFile);
                }
            }
        }
    }

    /**
     * Delete the given file in a separate thread
     * 
     * @param file The file to delete
     */
    private void deleteAsync(final File file) {
        new Thread(new Runnable() {

            public void run() {
                try {
                    logger.info("Deleting file " + file);
                    Utils.rm(file);
                    logger.info("Delete completed successfully.");
                } catch(Exception e) {
                    logger.error(e);
                }
            }
        }, "background-file-delete").start();
    }

    /**
     * Rollback to the specified push version
     * 
     * @param rollbackToDir The version directory to rollback to
     */
    @JmxOperation(description = "Rollback to a previous version")
    public void rollback(File rollbackToDir) {
        logger.info("Rolling back store '" + getName() + "'");
        fileModificationLock.writeLock().lock();
        try {
            if(rollbackToDir == null || !rollbackToDir.exists())
                throw new VoldemortException("Version directory specified to rollback to does not exist or is null");

            long versionId = ReadOnlyUtils.getVersionId(rollbackToDir);
            if(versionId == -1)
                throw new VoldemortException("Cannot parse version id");

            File[] backUpDirs = ReadOnlyUtils.getVersionDirs(storeDir, versionId, Long.MAX_VALUE);
            if(backUpDirs.length <= 1) {
                logger.warn("No rollback performed since there are no back-up directories");
                return;
            }
            backUpDirs = ReadOnlyUtils.findKthVersionedDir(backUpDirs, 0, backUpDirs.length - 1);

            if(isOpen)
                close();

            // open the rollback directory
            open(rollbackToDir);

            // back-up all other directories
            DateFormat df = new SimpleDateFormat("MM-dd-yyyy");
            for(int index = 1; index < backUpDirs.length; index++) {
                Utils.move(backUpDirs[index], new File(storeDir, backUpDirs[index].getName() + "."
                                                                 + df.format(new Date()) + ".bak"));
            }

        } finally {
            fileModificationLock.writeLock().unlock();
            logger.info("Rollback operation completed on '" + getName() + "', releasing lock.");
        }
    }

    public ClosableIterator<ByteArray> keys() {
        throw new UnsupportedOperationException("Iteration is not supported for "
                                                + getClass().getName());
    }

    public ClosableIterator<Pair<ByteArray, Versioned<byte[]>>> entries() {
        throw new UnsupportedOperationException("Iteration is not supported for "
                                                + getClass().getName());
    }

    public void truncate() {
        if(isOpen)
            close();
        Utils.rm(storeDir);
        logger.debug("Truncate successful for read-only store ");
    }

    public List<Versioned<byte[]>> get(ByteArray key) throws VoldemortException {
        StoreUtils.assertValidKey(key);
        byte[] keyMd5 = ByteUtils.md5(key.get());
        try {
            fileModificationLock.readLock().lock();
            int chunk = fileSet.getChunkForKey(keyMd5);
            int location = searchStrategy.indexOf(fileSet.indexFileFor(chunk),
                                                  keyMd5,
                                                  fileSet.getIndexFileSize(chunk));
            if(location >= 0) {
                byte[] value = readValue(chunk, location);
                return Collections.singletonList(Versioned.value(value));
            } else {
                return Collections.emptyList();
            }
        } finally {
            fileModificationLock.readLock().unlock();
        }
    }

    public Map<ByteArray, List<Versioned<byte[]>>> getAll(Iterable<ByteArray> keys)
            throws VoldemortException {
        StoreUtils.assertValidKeys(keys);
        Map<ByteArray, List<Versioned<byte[]>>> results = StoreUtils.newEmptyHashMap(keys);
        try {
            fileModificationLock.readLock().lock();
            List<KeyValueLocation> keysAndValueLocations = Lists.newArrayList();
            for(ByteArray key: keys) {
                byte[] keyMd5 = ByteUtils.md5(key.get());
                int chunk = fileSet.getChunkForKey(keyMd5);
                int valueLocation = searchStrategy.indexOf(fileSet.indexFileFor(chunk),
                                                           keyMd5,
                                                           fileSet.getIndexFileSize(chunk));
                if(valueLocation >= 0)
                    keysAndValueLocations.add(new KeyValueLocation(chunk, key, valueLocation));
            }
            Collections.sort(keysAndValueLocations);

            for(KeyValueLocation keyVal: keysAndValueLocations) {
                byte[] value = readValue(keyVal.getChunk(), keyVal.getValueLocation());
                results.put(keyVal.getKey(), Collections.singletonList(Versioned.value(value)));
            }
            return results;
        } finally {
            fileModificationLock.readLock().unlock();
        }
    }

    private byte[] readValue(int chunk, int valueLocation) {
        FileChannel dataFile = fileSet.dataFileFor(chunk);
        try {
            ByteBuffer sizeBuffer = ByteBuffer.allocate(4);
            dataFile.read(sizeBuffer, valueLocation);
            int size = sizeBuffer.getInt(0);
            ByteBuffer valueBuffer = ByteBuffer.allocate(size);
            dataFile.read(valueBuffer, valueLocation + 4);
            return valueBuffer.array();
        } catch(IOException e) {
            throw new VoldemortException(e);
        }
    }

    /**
     * Not supported, throws UnsupportedOperationException if called
     */
    public boolean delete(ByteArray key, Version version) throws VoldemortException {
        throw new UnsupportedOperationException("Delete is not supported on this store, it is read-only.");
    }

    /**
     * Not supported, throws UnsupportedOperationException if called
     */
    public Version put(ByteArray key, Versioned<byte[]> value) throws VoldemortException {
        throw new UnsupportedOperationException("Put is not supported on this store, it is read-only.");
    }

    @JmxGetter(name = "name", description = "The name of the store.")
    public String getName() {
        return name;
    }

    public Object getCapability(StoreCapabilityType capability) {
        throw new NoSuchCapabilityException(capability, getName());
    }

    private final static class KeyValueLocation implements Comparable<KeyValueLocation> {

        private final int chunk;
        private final ByteArray key;
        private final int valueLocation;

        private KeyValueLocation(int chunk, ByteArray key, int valueLocation) {
            super();
            this.chunk = chunk;
            this.key = key;
            this.valueLocation = valueLocation;
        }

        public int getChunk() {
            return chunk;
        }

        public ByteArray getKey() {
            return key;
        }

        public int getValueLocation() {
            return valueLocation;
        }

        public int compareTo(KeyValueLocation kvl) {
            if(chunk == kvl.getChunk()) {
                if(valueLocation == kvl.getValueLocation())
                    return ByteUtils.compare(getKey().get(), kvl.getKey().get());
                else
                    return Integer.signum(valueLocation - kvl.getValueLocation());
            } else {
                return getChunk() - kvl.getChunk();
            }
        }
    }

    public List<Version> getVersions(ByteArray key) {
        return StoreUtils.getVersions(get(key));
    }
}
=======
/*
 * Copyright 2008-2009 LinkedIn, Inc
 * 
 * Licensed under the Apache License, Version 2.0 (the "License"); you may not
 * use this file except in compliance with the License. You may obtain a copy of
 * the License at
 * 
 * http://www.apache.org/licenses/LICENSE-2.0
 * 
 * Unless required by applicable law or agreed to in writing, software
 * distributed under the License is distributed on an "AS IS" BASIS, WITHOUT
 * WARRANTIES OR CONDITIONS OF ANY KIND, either express or implied. See the
 * License for the specific language governing permissions and limitations under
 * the License.
 */

package voldemort.store.readonly;

import java.io.File;
import java.io.IOException;
import java.nio.ByteBuffer;
import java.nio.channels.FileChannel;
import java.text.DateFormat;
import java.text.SimpleDateFormat;
import java.util.Collections;
import java.util.Date;
import java.util.List;
import java.util.Map;
import java.util.concurrent.locks.ReadWriteLock;
import java.util.concurrent.locks.ReentrantReadWriteLock;

import org.apache.log4j.Logger;

import voldemort.VoldemortException;
import voldemort.annotations.jmx.JmxGetter;
import voldemort.annotations.jmx.JmxOperation;
import voldemort.routing.RoutingStrategy;
import voldemort.store.NoSuchCapabilityException;
import voldemort.store.StorageEngine;
import voldemort.store.StoreCapabilityType;
import voldemort.store.StoreUtils;
import voldemort.utils.ByteArray;
import voldemort.utils.ByteUtils;
import voldemort.utils.ClosableIterator;
import voldemort.utils.Pair;
import voldemort.utils.Utils;
import voldemort.versioning.Version;
import voldemort.versioning.Versioned;

import com.google.common.collect.Lists;

/**
 * A read-only store that fronts a big file
 * 
 * 
 */
public class ReadOnlyStorageEngine implements StorageEngine<ByteArray, byte[], byte[]> {

    private static Logger logger = Logger.getLogger(ReadOnlyStorageEngine.class);

    private final String name;
    private final int numBackups, nodeId;
    private long currentVersionId;
    private final File storeDir;
    private final ReadWriteLock fileModificationLock;
    private final SearchStrategy searchStrategy;
    private RoutingStrategy routingStrategy;
    private volatile ChunkedFileSet fileSet;
    private volatile boolean isOpen;

    /**
     * Create an instance of the store
     * 
     * @param name The name of the store
     * @param searchStrategy The algorithm to use for searching for keys
     * @param storeDir The directory in which the .data and .index files reside
     * @param numBackups The number of backups of these files to retain
     */
    public ReadOnlyStorageEngine(String name,
                                 SearchStrategy searchStrategy,
                                 RoutingStrategy routingStrategy,
                                 int nodeId,
                                 File storeDir,
                                 int numBackups) {
        this.storeDir = storeDir;
        this.numBackups = numBackups;
        this.name = Utils.notNull(name);
        this.searchStrategy = searchStrategy;
        this.routingStrategy = Utils.notNull(routingStrategy);
        this.nodeId = nodeId;
        this.fileSet = null;
        this.currentVersionId = 0L;
        /*
         * A lock that blocks reads during swap(), open(), and close()
         * operations
         */
        this.fileModificationLock = new ReentrantReadWriteLock();
        this.isOpen = false;
        open(null);
    }

    /**
     * Open the store with the version directory specified. If null is specified
     * we open the directory with the maximum version
     * 
     * @param versionDir Version Directory to open. If null, we open the max
     *        versioned / latest directory
     */
    public void open(File versionDir) {
        /* acquire modification lock */
        fileModificationLock.writeLock().lock();
        try {
            /* check that the store is currently closed */
            if(isOpen)
                throw new IllegalStateException("Attempt to open already open store.");

            // Find version directory from symbolic link or max version id
            if(versionDir == null) {
                versionDir = getCurrentVersion();

                if(versionDir == null)
                    versionDir = new File(storeDir, "version-0");
            }

            // Set the max version id
            long versionId = ReadOnlyUtils.getVersionId(versionDir);
            if(versionId == -1) {
                throw new VoldemortException("Unable to parse id from version directory "
                                             + versionDir.getAbsolutePath());
            }
            currentVersionId = versionId;
            Utils.mkdirs(versionDir);

            // Create symbolic link
            logger.info("Creating symbolic link for '" + getName() + "' using directory "
                        + versionDir.getAbsolutePath());
            Utils.symlink(versionDir.getAbsolutePath(), storeDir.getAbsolutePath() + File.separator
                                                        + "latest");
            this.fileSet = new ChunkedFileSet(versionDir, routingStrategy, nodeId);
            isOpen = true;
        } finally {
            fileModificationLock.writeLock().unlock();
        }
    }

    /**
     * Set the routing strategy required to find which partition the key belongs
     * to
     */
    public void setRoutingStrategy(RoutingStrategy routingStrategy) {
        if(this.fileSet == null)
            throw new VoldemortException("File set should not be null");

        this.routingStrategy = routingStrategy;
    }

    /**
     * Retrieve the dir pointed to by 'latest' symbolic-link or the current
     * version dir
     * 
     * @return Current version directory, else null
     */
    private File getCurrentVersion() {
        File latestDir = ReadOnlyUtils.getLatestDir(storeDir);
        if(latestDir != null)
            return latestDir;

        File[] versionDirs = ReadOnlyUtils.getVersionDirs(storeDir);
        if(versionDirs == null || versionDirs.length == 0) {
            return null;
        } else {
            return ReadOnlyUtils.findKthVersionedDir(versionDirs,
                                                     versionDirs.length - 1,
                                                     versionDirs.length - 1)[0];
        }
    }

    public String getCurrentDirPath() {
        return storeDir.getAbsolutePath() + File.separator + "version-"
               + Long.toString(currentVersionId);
    }

    public long getCurrentVersionId() {
        return currentVersionId;
    }

    public String getStoreDirPath() {
        return storeDir.getAbsolutePath();
    }

    /**
     * Close the store.
     */
    public void close() throws VoldemortException {
        logger.debug("Close called for read-only store.");
        this.fileModificationLock.writeLock().lock();

        try {
            if(isOpen) {
                this.isOpen = false;
                fileSet.close();
            } else {
                logger.debug("Attempt to close already closed store " + getName());
            }
        } finally {
            this.fileModificationLock.writeLock().unlock();
        }
    }

    /**
     * Swap the current version folder for a new one
     * 
     * @param newStoreDirectory The path to the new version directory
     */
    @JmxOperation(description = "swapFiles(newStoreDirectory) changes this store "
                                + " to use the new data directory.")
    public void swapFiles(String newStoreDirectory) {
        logger.info("Swapping files for store '" + getName() + "' to " + newStoreDirectory);
        File newVersionDir = new File(newStoreDirectory);

        if(!newVersionDir.exists())
            throw new VoldemortException("File " + newVersionDir.getAbsolutePath()
                                         + " does not exist.");

        if(!(newVersionDir.getParentFile().compareTo(storeDir.getAbsoluteFile()) == 0 && ReadOnlyUtils.checkVersionDirName(newVersionDir)))
            throw new VoldemortException("Invalid version folder name '"
                                         + newVersionDir
                                         + "'. Either parent directory is incorrect or format(version-n) is incorrect");

        // retrieve previous version for (a) check if last write is winning
        // (b) if failure, rollback use
        File previousVersionDir = getCurrentVersion();
        if(previousVersionDir == null)
            throw new VoldemortException("Could not find any latest directory to swap with in store '"
                                         + getName() + "'");

        long newVersionId = ReadOnlyUtils.getVersionId(newVersionDir);
        long previousVersionId = ReadOnlyUtils.getVersionId(previousVersionDir);
        if(newVersionId == -1 || previousVersionId == -1)
            throw new VoldemortException("Unable to parse folder names (" + newVersionDir.getName()
                                         + "," + previousVersionDir.getName()
                                         + ") since format(version-n) is incorrect");

        // check if we're greater than latest since we want last write to win
        if(previousVersionId > newVersionId) {
            logger.info("No swap required since current latest version " + previousVersionId
                        + " is greater than swap version " + newVersionId);
            deleteBackups();
            return;
        }

        logger.info("Acquiring write lock on '" + getName() + "':");
        fileModificationLock.writeLock().lock();
        boolean success = false;
        try {
            close();
            logger.info("Opening primary files for store '" + getName() + "' at "
                        + newStoreDirectory);

            // open the latest store
            open(newVersionDir);
            success = true;
        } finally {
            try {
                // we failed to do the swap, attempt a rollback to last version
                if(!success)
                    rollback(previousVersionDir);

            } finally {
                fileModificationLock.writeLock().unlock();
                if(success)
                    logger.info("Swap operation completed successfully on store " + getName()
                                + ", releasing lock.");
                else
                    logger.error("Swap operation failed.");
            }
        }

        // okay we have released the lock and the store is now open again, it is
        // safe to do a potentially slow delete if we have one too many backups
        deleteBackups();
    }

    /**
     * Delete all backups asynchronously
     */
    private void deleteBackups() {
        File[] storeDirList = ReadOnlyUtils.getVersionDirs(storeDir, 0L, currentVersionId);
        if(storeDirList.length > (numBackups + 1)) {
            // delete ALL old directories asynchronously
            File[] extraBackups = ReadOnlyUtils.findKthVersionedDir(storeDirList,
                                                                    0,
                                                                    storeDirList.length
                                                                            - (numBackups + 1) - 1);
            if(extraBackups != null) {
                for(File backUpFile: extraBackups) {
                    deleteAsync(backUpFile);
                }
            }
        }
    }

    /**
     * Delete the given file in a separate thread
     * 
     * @param file The file to delete
     */
    private void deleteAsync(final File file) {
        new Thread(new Runnable() {

            public void run() {
                try {
                    logger.info("Deleting file " + file);
                    Utils.rm(file);
                    logger.info("Delete completed successfully.");
                } catch(Exception e) {
                    logger.error(e);
                }
            }
        }, "background-file-delete").start();
    }

    /**
     * Rollback to the specified push version
     * 
     * @param rollbackToDir The version directory to rollback to
     */
    @JmxOperation(description = "Rollback to a previous version")
    public void rollback(File rollbackToDir) {
        logger.info("Rolling back store '" + getName() + "'");
        fileModificationLock.writeLock().lock();
        try {
            if(rollbackToDir == null || !rollbackToDir.exists())
                throw new VoldemortException("Version directory specified to rollback to does not exist or is null");

            long versionId = ReadOnlyUtils.getVersionId(rollbackToDir);
            if(versionId == -1)
                throw new VoldemortException("Cannot parse version id");

            File[] backUpDirs = ReadOnlyUtils.getVersionDirs(storeDir, versionId, Long.MAX_VALUE);
            if(backUpDirs.length <= 1) {
                logger.warn("No rollback performed since there are no back-up directories");
                return;
            }
            backUpDirs = ReadOnlyUtils.findKthVersionedDir(backUpDirs, 0, backUpDirs.length - 1);

            if(isOpen)
                close();

            // open the rollback directory
            open(rollbackToDir);

            // back-up all other directories
            DateFormat df = new SimpleDateFormat("MM-dd-yyyy");
            for(int index = 1; index < backUpDirs.length; index++) {
                Utils.move(backUpDirs[index], new File(storeDir, backUpDirs[index].getName() + "."
                                                                 + df.format(new Date()) + ".bak"));
            }

        } finally {
            fileModificationLock.writeLock().unlock();
            logger.info("Rollback operation completed on '" + getName() + "', releasing lock.");
        }
    }

    public ClosableIterator<ByteArray> keys() {
        throw new UnsupportedOperationException("Iteration is not supported for "
                                                + getClass().getName());
    }

    public ClosableIterator<Pair<ByteArray, Versioned<byte[]>>> entries() {
        throw new UnsupportedOperationException("Iteration is not supported for "
                                                + getClass().getName());
    }

    public void truncate() {
        if(isOpen)
            close();
        Utils.rm(storeDir);
        logger.debug("Truncate successful for read-only store ");
    }

    public List<Versioned<byte[]>> get(ByteArray key, byte[] transforms) throws VoldemortException {
        StoreUtils.assertValidKey(key);
        try {
            fileModificationLock.readLock().lock();
            int chunk = fileSet.getChunkForKey(key.get());
            if(chunk < 0) {
                logger.warn("Invalid chunk id returned. Either routing strategy is inconsistent or storage format not understood");
                return Collections.emptyList();
            }
            int location = searchStrategy.indexOf(fileSet.indexFileFor(chunk),
                                                  ByteUtils.md5(key.get()),
                                                  fileSet.getIndexFileSize(chunk));
            if(location >= 0) {
                byte[] value = readValue(chunk, location);
                return Collections.singletonList(Versioned.value(value));
            } else {
                return Collections.emptyList();
            }
        } finally {
            fileModificationLock.readLock().unlock();
        }
    }

    public Map<ByteArray, List<Versioned<byte[]>>> getAll(Iterable<ByteArray> keys,
                                                          Map<ByteArray, byte[]> transforms)
            throws VoldemortException {
        StoreUtils.assertValidKeys(keys);
        Map<ByteArray, List<Versioned<byte[]>>> results = StoreUtils.newEmptyHashMap(keys);
        try {
            fileModificationLock.readLock().lock();
            List<KeyValueLocation> keysAndValueLocations = Lists.newArrayList();
            for(ByteArray key: keys) {
                int chunk = fileSet.getChunkForKey(key.get());
                int valueLocation = searchStrategy.indexOf(fileSet.indexFileFor(chunk),
                                                           ByteUtils.md5(key.get()),
                                                           fileSet.getIndexFileSize(chunk));
                if(valueLocation >= 0)
                    keysAndValueLocations.add(new KeyValueLocation(chunk, key, valueLocation));
            }
            Collections.sort(keysAndValueLocations);

            for(KeyValueLocation keyVal: keysAndValueLocations) {
                byte[] value = readValue(keyVal.getChunk(), keyVal.getValueLocation());
                results.put(keyVal.getKey(), Collections.singletonList(Versioned.value(value)));
            }
            return results;
        } finally {
            fileModificationLock.readLock().unlock();
        }
    }

    private byte[] readValue(int chunk, int valueLocation) {
        FileChannel dataFile = fileSet.dataFileFor(chunk);
        try {
            ByteBuffer sizeBuffer = ByteBuffer.allocate(4);
            dataFile.read(sizeBuffer, valueLocation);
            int size = sizeBuffer.getInt(0);
            ByteBuffer valueBuffer = ByteBuffer.allocate(size);
            dataFile.read(valueBuffer, valueLocation + 4);
            return valueBuffer.array();
        } catch(IOException e) {
            throw new VoldemortException(e);
        }
    }

    /**
     * Not supported, throws UnsupportedOperationException if called
     */
    public boolean delete(ByteArray key, Version version) throws VoldemortException {
        throw new UnsupportedOperationException("Delete is not supported on this store, it is read-only.");
    }

    /**
     * Not supported, throws UnsupportedOperationException if called
     */
    public void put(ByteArray key, Versioned<byte[]> value, byte[] transforms)
            throws VoldemortException {
        throw new UnsupportedOperationException("Put is not supported on this store, it is read-only.");
    }

    @JmxGetter(name = "name", description = "The name of the store.")
    public String getName() {
        return name;
    }

    public Object getCapability(StoreCapabilityType capability) {
        throw new NoSuchCapabilityException(capability, getName());
    }

    private final static class KeyValueLocation implements Comparable<KeyValueLocation> {

        private final int chunk;
        private final ByteArray key;
        private final int valueLocation;

        private KeyValueLocation(int chunk, ByteArray key, int valueLocation) {
            super();
            this.chunk = chunk;
            this.key = key;
            this.valueLocation = valueLocation;
        }

        public int getChunk() {
            return chunk;
        }

        public ByteArray getKey() {
            return key;
        }

        public int getValueLocation() {
            return valueLocation;
        }

        public int compareTo(KeyValueLocation kvl) {
            if(chunk == kvl.getChunk()) {
                if(valueLocation == kvl.getValueLocation())
                    return ByteUtils.compare(getKey().get(), kvl.getKey().get());
                else
                    return Integer.signum(valueLocation - kvl.getValueLocation());
            } else {
                return getChunk() - kvl.getChunk();
            }
        }
    }

    public List<Version> getVersions(ByteArray key) {
        return StoreUtils.getVersions(get(key, null));
    }
}
>>>>>>> 06be27c2
<|MERGE_RESOLUTION|>--- conflicted
+++ resolved
@@ -1,1015 +1,512 @@
-<<<<<<< HEAD
-/*
- * Copyright 2008-2009 LinkedIn, Inc
- * 
- * Licensed under the Apache License, Version 2.0 (the "License"); you may not
- * use this file except in compliance with the License. You may obtain a copy of
- * the License at
- * 
- * http://www.apache.org/licenses/LICENSE-2.0
- * 
- * Unless required by applicable law or agreed to in writing, software
- * distributed under the License is distributed on an "AS IS" BASIS, WITHOUT
- * WARRANTIES OR CONDITIONS OF ANY KIND, either express or implied. See the
- * License for the specific language governing permissions and limitations under
- * the License.
- */
-
-package voldemort.store.readonly;
-
-import java.io.File;
-import java.io.IOException;
-import java.nio.ByteBuffer;
-import java.nio.channels.FileChannel;
-import java.text.DateFormat;
-import java.text.SimpleDateFormat;
-import java.util.Collections;
-import java.util.Date;
-import java.util.List;
-import java.util.Map;
-import java.util.concurrent.locks.ReadWriteLock;
-import java.util.concurrent.locks.ReentrantReadWriteLock;
-
-import org.apache.log4j.Logger;
-
-import voldemort.VoldemortException;
-import voldemort.annotations.jmx.JmxGetter;
-import voldemort.annotations.jmx.JmxOperation;
-import voldemort.store.NoSuchCapabilityException;
-import voldemort.store.StorageEngine;
-import voldemort.store.StoreCapabilityType;
-import voldemort.store.StoreUtils;
-import voldemort.utils.ByteArray;
-import voldemort.utils.ByteUtils;
-import voldemort.utils.ClosableIterator;
-import voldemort.utils.Pair;
-import voldemort.utils.Utils;
-import voldemort.versioning.Version;
-import voldemort.versioning.Versioned;
-
-import com.google.common.collect.Lists;
-
-/**
- * A read-only store that fronts a big file
- * 
- * 
- */
-public class ReadOnlyStorageEngine implements StorageEngine<ByteArray, byte[]> {
-
-    private static Logger logger = Logger.getLogger(ReadOnlyStorageEngine.class);
-
-    /*
-     * The overhead for each cache element is the key size + 4 byte array length
-     * + 12 byte object overhead + 8 bytes for a 64-bit reference to the thing
-     */
-    public static final int MEMORY_OVERHEAD_PER_KEY = ReadOnlyUtils.KEY_HASH_SIZE + 4 + 12 + 8;
-
-    private final String name;
-    private final int numBackups;
-    private long currentVersionId;
-    private final File storeDir;
-    private final ReadWriteLock fileModificationLock;
-    private final SearchStrategy searchStrategy;
-    private volatile ChunkedFileSet fileSet;
-    private volatile boolean isOpen;
-
-    /**
-     * Create an instance of the store
-     * 
-     * @param name The name of the store
-     * @param searchStrategy The algorithm to use for searching for keys
-     * @param storeDir The directory in which the .data and .index files reside
-     * @param numBackups The number of backups of these files to retain
-     */
-    public ReadOnlyStorageEngine(String name,
-                                 SearchStrategy searchStrategy,
-                                 File storeDir,
-                                 int numBackups) {
-        this.storeDir = storeDir;
-        this.numBackups = numBackups;
-        this.name = Utils.notNull(name);
-        this.searchStrategy = searchStrategy;
-        this.fileSet = null;
-        this.currentVersionId = 0L;
-        /*
-         * A lock that blocks reads during swap(), open(), and close()
-         * operations
-         */
-        this.fileModificationLock = new ReentrantReadWriteLock();
-        this.isOpen = false;
-        open(null);
-    }
-
-    /**
-     * Open the store with the version directory specified. If null is specified
-     * we open the directory with the maximum version
-     * 
-     * @param versionDir Version Directory to open. If null, we open the max
-     *        versioned / latest directory
-     */
-    public void open(File versionDir) {
-        /* acquire modification lock */
-        fileModificationLock.writeLock().lock();
-        try {
-            /* check that the store is currently closed */
-            if(isOpen)
-                throw new IllegalStateException("Attempt to open already open store.");
-
-            // Find version directory from symbolic link or max version id
-            if(versionDir == null) {
-                versionDir = getCurrentVersion();
-
-                if(versionDir == null)
-                    versionDir = new File(storeDir, "version-0");
-            }
-
-            // Set the max version id
-            long versionId = ReadOnlyUtils.getVersionId(versionDir);
-            if(versionId == -1) {
-                throw new VoldemortException("Unable to parse id from version directory "
-                                             + versionDir.getAbsolutePath());
-            }
-            currentVersionId = versionId;
-            Utils.mkdirs(versionDir);
-
-            // Create symbolic link
-            logger.info("Creating symbolic link for '" + getName() + "' using directory "
-                        + versionDir.getAbsolutePath());
-            Utils.symlink(versionDir.getAbsolutePath(), storeDir.getAbsolutePath() + File.separator
-                                                        + "latest");
-            this.fileSet = new ChunkedFileSet(versionDir);
-            isOpen = true;
-        } finally {
-            fileModificationLock.writeLock().unlock();
-        }
-    }
-
-    /**
-     * Retrieve the dir pointed to by 'latest' symbolic-link or the max version
-     * dir
-     * 
-     * @return Max version directory
-     */
-    private File getCurrentVersion() {
-        File latestSymLink = new File(storeDir, "latest");
-        if(latestSymLink.exists() && Utils.isSymLink(latestSymLink)) {
-            File canonicalLatestVersion = null;
-            try {
-                canonicalLatestVersion = latestSymLink.getCanonicalFile();
-            } catch(IOException e) {}
-
-            if(canonicalLatestVersion != null
-               && ReadOnlyUtils.checkVersionDirName(canonicalLatestVersion))
-                return canonicalLatestVersion;
-        }
-        File[] versionDirs = ReadOnlyUtils.getVersionDirs(storeDir);
-
-        if(versionDirs == null || versionDirs.length == 0) {
-            return null;
-        } else {
-            return ReadOnlyUtils.findKthVersionedDir(versionDirs,
-                                                     versionDirs.length - 1,
-                                                     versionDirs.length - 1)[0];
-        }
-    }
-
-    public long getCurrentVersionId() {
-        return currentVersionId;
-    }
-
-    public String getStoreDirPath() {
-        return storeDir.getAbsolutePath();
-    }
-
-    /**
-     * Close the store.
-     */
-    public void close() throws VoldemortException {
-        logger.debug("Close called for read-only store.");
-        this.fileModificationLock.writeLock().lock();
-
-        try {
-            if(isOpen) {
-                this.isOpen = false;
-                fileSet.close();
-            } else {
-                logger.debug("Attempt to close already closed store " + getName());
-            }
-        } finally {
-            this.fileModificationLock.writeLock().unlock();
-        }
-    }
-
-    /**
-     * Swap the current version folder for a new one
-     * 
-     * @param newStoreDirectory The path to the new version directory
-     */
-    @JmxOperation(description = "swapFiles(newStoreDirectory) changes this store "
-                                + " to use the new data directory.")
-    public void swapFiles(String newStoreDirectory) {
-        logger.info("Swapping files for store '" + getName() + "' to " + newStoreDirectory);
-        File newVersionDir = new File(newStoreDirectory);
-
-        if(!newVersionDir.exists())
-            throw new VoldemortException("File " + newVersionDir.getAbsolutePath()
-                                         + " does not exist.");
-
-        if(!(newVersionDir.getParentFile().compareTo(storeDir.getAbsoluteFile()) == 0 && ReadOnlyUtils.checkVersionDirName(newVersionDir)))
-            throw new VoldemortException("Invalid version folder name '"
-                                         + newVersionDir
-                                         + "'. Either parent directory is incorrect or format(version-n) is incorrect");
-
-        // retrieve previous version for (a) check if last write is winning
-        // (b) if failure, rollback use
-        File previousVersionDir = getCurrentVersion();
-        if(previousVersionDir == null)
-            throw new VoldemortException("Could not find any latest directory to swap with in store '"
-                                         + getName() + "'");
-
-        long newVersionId = ReadOnlyUtils.getVersionId(newVersionDir);
-        long previousVersionId = ReadOnlyUtils.getVersionId(previousVersionDir);
-        if(newVersionId == -1 || previousVersionId == -1)
-            throw new VoldemortException("Unable to parse folder names (" + newVersionDir.getName()
-                                         + "," + previousVersionDir.getName()
-                                         + ") since format(version-n) is incorrect");
-
-        // check if we're greater than latest since we want last write to win
-        if(previousVersionId > newVersionId) {
-            logger.info("No swap required since current latest version " + previousVersionId
-                        + " is greater than swap version " + newVersionId);
-            deleteBackups();
-            return;
-        }
-
-        logger.info("Acquiring write lock on '" + getName() + "':");
-        fileModificationLock.writeLock().lock();
-        boolean success = false;
-        try {
-            close();
-            logger.info("Opening primary files for store '" + getName() + "' at "
-                        + newStoreDirectory);
-
-            // open the latest store
-            open(newVersionDir);
-            success = true;
-        } finally {
-            try {
-                // we failed to do the swap, attempt a rollback to last version
-                if(!success)
-                    rollback(previousVersionDir);
-
-            } finally {
-                fileModificationLock.writeLock().unlock();
-                if(success)
-                    logger.info("Swap operation completed successfully on store " + getName()
-                                + ", releasing lock.");
-                else
-                    logger.error("Swap operation failed.");
-            }
-        }
-
-        // okay we have released the lock and the store is now open again, it is
-        // safe to do a potentially slow delete if we have one too many backups
-        deleteBackups();
-    }
-
-    /**
-     * Delete all backups asynchronously
-     */
-    private void deleteBackups() {
-        File[] storeDirList = ReadOnlyUtils.getVersionDirs(storeDir, 0L, currentVersionId);
-        if(storeDirList.length > (numBackups + 1)) {
-            // delete ALL old directories asynchronously
-            File[] extraBackups = ReadOnlyUtils.findKthVersionedDir(storeDirList,
-                                                                    0,
-                                                                    storeDirList.length
-                                                                            - (numBackups + 1) - 1);
-            if(extraBackups != null) {
-                for(File backUpFile: extraBackups) {
-                    deleteAsync(backUpFile);
-                }
-            }
-        }
-    }
-
-    /**
-     * Delete the given file in a separate thread
-     * 
-     * @param file The file to delete
-     */
-    private void deleteAsync(final File file) {
-        new Thread(new Runnable() {
-
-            public void run() {
-                try {
-                    logger.info("Deleting file " + file);
-                    Utils.rm(file);
-                    logger.info("Delete completed successfully.");
-                } catch(Exception e) {
-                    logger.error(e);
-                }
-            }
-        }, "background-file-delete").start();
-    }
-
-    /**
-     * Rollback to the specified push version
-     * 
-     * @param rollbackToDir The version directory to rollback to
-     */
-    @JmxOperation(description = "Rollback to a previous version")
-    public void rollback(File rollbackToDir) {
-        logger.info("Rolling back store '" + getName() + "'");
-        fileModificationLock.writeLock().lock();
-        try {
-            if(rollbackToDir == null || !rollbackToDir.exists())
-                throw new VoldemortException("Version directory specified to rollback to does not exist or is null");
-
-            long versionId = ReadOnlyUtils.getVersionId(rollbackToDir);
-            if(versionId == -1)
-                throw new VoldemortException("Cannot parse version id");
-
-            File[] backUpDirs = ReadOnlyUtils.getVersionDirs(storeDir, versionId, Long.MAX_VALUE);
-            if(backUpDirs.length <= 1) {
-                logger.warn("No rollback performed since there are no back-up directories");
-                return;
-            }
-            backUpDirs = ReadOnlyUtils.findKthVersionedDir(backUpDirs, 0, backUpDirs.length - 1);
-
-            if(isOpen)
-                close();
-
-            // open the rollback directory
-            open(rollbackToDir);
-
-            // back-up all other directories
-            DateFormat df = new SimpleDateFormat("MM-dd-yyyy");
-            for(int index = 1; index < backUpDirs.length; index++) {
-                Utils.move(backUpDirs[index], new File(storeDir, backUpDirs[index].getName() + "."
-                                                                 + df.format(new Date()) + ".bak"));
-            }
-
-        } finally {
-            fileModificationLock.writeLock().unlock();
-            logger.info("Rollback operation completed on '" + getName() + "', releasing lock.");
-        }
-    }
-
-    public ClosableIterator<ByteArray> keys() {
-        throw new UnsupportedOperationException("Iteration is not supported for "
-                                                + getClass().getName());
-    }
-
-    public ClosableIterator<Pair<ByteArray, Versioned<byte[]>>> entries() {
-        throw new UnsupportedOperationException("Iteration is not supported for "
-                                                + getClass().getName());
-    }
-
-    public void truncate() {
-        if(isOpen)
-            close();
-        Utils.rm(storeDir);
-        logger.debug("Truncate successful for read-only store ");
-    }
-
-    public List<Versioned<byte[]>> get(ByteArray key) throws VoldemortException {
-        StoreUtils.assertValidKey(key);
-        byte[] keyMd5 = ByteUtils.md5(key.get());
-        try {
-            fileModificationLock.readLock().lock();
-            int chunk = fileSet.getChunkForKey(keyMd5);
-            int location = searchStrategy.indexOf(fileSet.indexFileFor(chunk),
-                                                  keyMd5,
-                                                  fileSet.getIndexFileSize(chunk));
-            if(location >= 0) {
-                byte[] value = readValue(chunk, location);
-                return Collections.singletonList(Versioned.value(value));
-            } else {
-                return Collections.emptyList();
-            }
-        } finally {
-            fileModificationLock.readLock().unlock();
-        }
-    }
-
-    public Map<ByteArray, List<Versioned<byte[]>>> getAll(Iterable<ByteArray> keys)
-            throws VoldemortException {
-        StoreUtils.assertValidKeys(keys);
-        Map<ByteArray, List<Versioned<byte[]>>> results = StoreUtils.newEmptyHashMap(keys);
-        try {
-            fileModificationLock.readLock().lock();
-            List<KeyValueLocation> keysAndValueLocations = Lists.newArrayList();
-            for(ByteArray key: keys) {
-                byte[] keyMd5 = ByteUtils.md5(key.get());
-                int chunk = fileSet.getChunkForKey(keyMd5);
-                int valueLocation = searchStrategy.indexOf(fileSet.indexFileFor(chunk),
-                                                           keyMd5,
-                                                           fileSet.getIndexFileSize(chunk));
-                if(valueLocation >= 0)
-                    keysAndValueLocations.add(new KeyValueLocation(chunk, key, valueLocation));
-            }
-            Collections.sort(keysAndValueLocations);
-
-            for(KeyValueLocation keyVal: keysAndValueLocations) {
-                byte[] value = readValue(keyVal.getChunk(), keyVal.getValueLocation());
-                results.put(keyVal.getKey(), Collections.singletonList(Versioned.value(value)));
-            }
-            return results;
-        } finally {
-            fileModificationLock.readLock().unlock();
-        }
-    }
-
-    private byte[] readValue(int chunk, int valueLocation) {
-        FileChannel dataFile = fileSet.dataFileFor(chunk);
-        try {
-            ByteBuffer sizeBuffer = ByteBuffer.allocate(4);
-            dataFile.read(sizeBuffer, valueLocation);
-            int size = sizeBuffer.getInt(0);
-            ByteBuffer valueBuffer = ByteBuffer.allocate(size);
-            dataFile.read(valueBuffer, valueLocation + 4);
-            return valueBuffer.array();
-        } catch(IOException e) {
-            throw new VoldemortException(e);
-        }
-    }
-
-    /**
-     * Not supported, throws UnsupportedOperationException if called
-     */
-    public boolean delete(ByteArray key, Version version) throws VoldemortException {
-        throw new UnsupportedOperationException("Delete is not supported on this store, it is read-only.");
-    }
-
-    /**
-     * Not supported, throws UnsupportedOperationException if called
-     */
-    public Version put(ByteArray key, Versioned<byte[]> value) throws VoldemortException {
-        throw new UnsupportedOperationException("Put is not supported on this store, it is read-only.");
-    }
-
-    @JmxGetter(name = "name", description = "The name of the store.")
-    public String getName() {
-        return name;
-    }
-
-    public Object getCapability(StoreCapabilityType capability) {
-        throw new NoSuchCapabilityException(capability, getName());
-    }
-
-    private final static class KeyValueLocation implements Comparable<KeyValueLocation> {
-
-        private final int chunk;
-        private final ByteArray key;
-        private final int valueLocation;
-
-        private KeyValueLocation(int chunk, ByteArray key, int valueLocation) {
-            super();
-            this.chunk = chunk;
-            this.key = key;
-            this.valueLocation = valueLocation;
-        }
-
-        public int getChunk() {
-            return chunk;
-        }
-
-        public ByteArray getKey() {
-            return key;
-        }
-
-        public int getValueLocation() {
-            return valueLocation;
-        }
-
-        public int compareTo(KeyValueLocation kvl) {
-            if(chunk == kvl.getChunk()) {
-                if(valueLocation == kvl.getValueLocation())
-                    return ByteUtils.compare(getKey().get(), kvl.getKey().get());
-                else
-                    return Integer.signum(valueLocation - kvl.getValueLocation());
-            } else {
-                return getChunk() - kvl.getChunk();
-            }
-        }
-    }
-
-    public List<Version> getVersions(ByteArray key) {
-        return StoreUtils.getVersions(get(key));
-    }
-}
-=======
-/*
- * Copyright 2008-2009 LinkedIn, Inc
- * 
- * Licensed under the Apache License, Version 2.0 (the "License"); you may not
- * use this file except in compliance with the License. You may obtain a copy of
- * the License at
- * 
- * http://www.apache.org/licenses/LICENSE-2.0
- * 
- * Unless required by applicable law or agreed to in writing, software
- * distributed under the License is distributed on an "AS IS" BASIS, WITHOUT
- * WARRANTIES OR CONDITIONS OF ANY KIND, either express or implied. See the
- * License for the specific language governing permissions and limitations under
- * the License.
- */
-
-package voldemort.store.readonly;
-
-import java.io.File;
-import java.io.IOException;
-import java.nio.ByteBuffer;
-import java.nio.channels.FileChannel;
-import java.text.DateFormat;
-import java.text.SimpleDateFormat;
-import java.util.Collections;
-import java.util.Date;
-import java.util.List;
-import java.util.Map;
-import java.util.concurrent.locks.ReadWriteLock;
-import java.util.concurrent.locks.ReentrantReadWriteLock;
-
-import org.apache.log4j.Logger;
-
-import voldemort.VoldemortException;
-import voldemort.annotations.jmx.JmxGetter;
-import voldemort.annotations.jmx.JmxOperation;
-import voldemort.routing.RoutingStrategy;
-import voldemort.store.NoSuchCapabilityException;
-import voldemort.store.StorageEngine;
-import voldemort.store.StoreCapabilityType;
-import voldemort.store.StoreUtils;
-import voldemort.utils.ByteArray;
-import voldemort.utils.ByteUtils;
-import voldemort.utils.ClosableIterator;
-import voldemort.utils.Pair;
-import voldemort.utils.Utils;
-import voldemort.versioning.Version;
-import voldemort.versioning.Versioned;
-
-import com.google.common.collect.Lists;
-
-/**
- * A read-only store that fronts a big file
- * 
- * 
- */
-public class ReadOnlyStorageEngine implements StorageEngine<ByteArray, byte[], byte[]> {
-
-    private static Logger logger = Logger.getLogger(ReadOnlyStorageEngine.class);
-
-    private final String name;
-    private final int numBackups, nodeId;
-    private long currentVersionId;
-    private final File storeDir;
-    private final ReadWriteLock fileModificationLock;
-    private final SearchStrategy searchStrategy;
-    private RoutingStrategy routingStrategy;
-    private volatile ChunkedFileSet fileSet;
-    private volatile boolean isOpen;
-
-    /**
-     * Create an instance of the store
-     * 
-     * @param name The name of the store
-     * @param searchStrategy The algorithm to use for searching for keys
-     * @param storeDir The directory in which the .data and .index files reside
-     * @param numBackups The number of backups of these files to retain
-     */
-    public ReadOnlyStorageEngine(String name,
-                                 SearchStrategy searchStrategy,
-                                 RoutingStrategy routingStrategy,
-                                 int nodeId,
-                                 File storeDir,
-                                 int numBackups) {
-        this.storeDir = storeDir;
-        this.numBackups = numBackups;
-        this.name = Utils.notNull(name);
-        this.searchStrategy = searchStrategy;
-        this.routingStrategy = Utils.notNull(routingStrategy);
-        this.nodeId = nodeId;
-        this.fileSet = null;
-        this.currentVersionId = 0L;
-        /*
-         * A lock that blocks reads during swap(), open(), and close()
-         * operations
-         */
-        this.fileModificationLock = new ReentrantReadWriteLock();
-        this.isOpen = false;
-        open(null);
-    }
-
-    /**
-     * Open the store with the version directory specified. If null is specified
-     * we open the directory with the maximum version
-     * 
-     * @param versionDir Version Directory to open. If null, we open the max
-     *        versioned / latest directory
-     */
-    public void open(File versionDir) {
-        /* acquire modification lock */
-        fileModificationLock.writeLock().lock();
-        try {
-            /* check that the store is currently closed */
-            if(isOpen)
-                throw new IllegalStateException("Attempt to open already open store.");
-
-            // Find version directory from symbolic link or max version id
-            if(versionDir == null) {
-                versionDir = getCurrentVersion();
-
-                if(versionDir == null)
-                    versionDir = new File(storeDir, "version-0");
-            }
-
-            // Set the max version id
-            long versionId = ReadOnlyUtils.getVersionId(versionDir);
-            if(versionId == -1) {
-                throw new VoldemortException("Unable to parse id from version directory "
-                                             + versionDir.getAbsolutePath());
-            }
-            currentVersionId = versionId;
-            Utils.mkdirs(versionDir);
-
-            // Create symbolic link
-            logger.info("Creating symbolic link for '" + getName() + "' using directory "
-                        + versionDir.getAbsolutePath());
-            Utils.symlink(versionDir.getAbsolutePath(), storeDir.getAbsolutePath() + File.separator
-                                                        + "latest");
-            this.fileSet = new ChunkedFileSet(versionDir, routingStrategy, nodeId);
-            isOpen = true;
-        } finally {
-            fileModificationLock.writeLock().unlock();
-        }
-    }
-
-    /**
-     * Set the routing strategy required to find which partition the key belongs
-     * to
-     */
-    public void setRoutingStrategy(RoutingStrategy routingStrategy) {
-        if(this.fileSet == null)
-            throw new VoldemortException("File set should not be null");
-
-        this.routingStrategy = routingStrategy;
-    }
-
-    /**
-     * Retrieve the dir pointed to by 'latest' symbolic-link or the current
-     * version dir
-     * 
-     * @return Current version directory, else null
-     */
-    private File getCurrentVersion() {
-        File latestDir = ReadOnlyUtils.getLatestDir(storeDir);
-        if(latestDir != null)
-            return latestDir;
-
-        File[] versionDirs = ReadOnlyUtils.getVersionDirs(storeDir);
-        if(versionDirs == null || versionDirs.length == 0) {
-            return null;
-        } else {
-            return ReadOnlyUtils.findKthVersionedDir(versionDirs,
-                                                     versionDirs.length - 1,
-                                                     versionDirs.length - 1)[0];
-        }
-    }
-
-    public String getCurrentDirPath() {
-        return storeDir.getAbsolutePath() + File.separator + "version-"
-               + Long.toString(currentVersionId);
-    }
-
-    public long getCurrentVersionId() {
-        return currentVersionId;
-    }
-
-    public String getStoreDirPath() {
-        return storeDir.getAbsolutePath();
-    }
-
-    /**
-     * Close the store.
-     */
-    public void close() throws VoldemortException {
-        logger.debug("Close called for read-only store.");
-        this.fileModificationLock.writeLock().lock();
-
-        try {
-            if(isOpen) {
-                this.isOpen = false;
-                fileSet.close();
-            } else {
-                logger.debug("Attempt to close already closed store " + getName());
-            }
-        } finally {
-            this.fileModificationLock.writeLock().unlock();
-        }
-    }
-
-    /**
-     * Swap the current version folder for a new one
-     * 
-     * @param newStoreDirectory The path to the new version directory
-     */
-    @JmxOperation(description = "swapFiles(newStoreDirectory) changes this store "
-                                + " to use the new data directory.")
-    public void swapFiles(String newStoreDirectory) {
-        logger.info("Swapping files for store '" + getName() + "' to " + newStoreDirectory);
-        File newVersionDir = new File(newStoreDirectory);
-
-        if(!newVersionDir.exists())
-            throw new VoldemortException("File " + newVersionDir.getAbsolutePath()
-                                         + " does not exist.");
-
-        if(!(newVersionDir.getParentFile().compareTo(storeDir.getAbsoluteFile()) == 0 && ReadOnlyUtils.checkVersionDirName(newVersionDir)))
-            throw new VoldemortException("Invalid version folder name '"
-                                         + newVersionDir
-                                         + "'. Either parent directory is incorrect or format(version-n) is incorrect");
-
-        // retrieve previous version for (a) check if last write is winning
-        // (b) if failure, rollback use
-        File previousVersionDir = getCurrentVersion();
-        if(previousVersionDir == null)
-            throw new VoldemortException("Could not find any latest directory to swap with in store '"
-                                         + getName() + "'");
-
-        long newVersionId = ReadOnlyUtils.getVersionId(newVersionDir);
-        long previousVersionId = ReadOnlyUtils.getVersionId(previousVersionDir);
-        if(newVersionId == -1 || previousVersionId == -1)
-            throw new VoldemortException("Unable to parse folder names (" + newVersionDir.getName()
-                                         + "," + previousVersionDir.getName()
-                                         + ") since format(version-n) is incorrect");
-
-        // check if we're greater than latest since we want last write to win
-        if(previousVersionId > newVersionId) {
-            logger.info("No swap required since current latest version " + previousVersionId
-                        + " is greater than swap version " + newVersionId);
-            deleteBackups();
-            return;
-        }
-
-        logger.info("Acquiring write lock on '" + getName() + "':");
-        fileModificationLock.writeLock().lock();
-        boolean success = false;
-        try {
-            close();
-            logger.info("Opening primary files for store '" + getName() + "' at "
-                        + newStoreDirectory);
-
-            // open the latest store
-            open(newVersionDir);
-            success = true;
-        } finally {
-            try {
-                // we failed to do the swap, attempt a rollback to last version
-                if(!success)
-                    rollback(previousVersionDir);
-
-            } finally {
-                fileModificationLock.writeLock().unlock();
-                if(success)
-                    logger.info("Swap operation completed successfully on store " + getName()
-                                + ", releasing lock.");
-                else
-                    logger.error("Swap operation failed.");
-            }
-        }
-
-        // okay we have released the lock and the store is now open again, it is
-        // safe to do a potentially slow delete if we have one too many backups
-        deleteBackups();
-    }
-
-    /**
-     * Delete all backups asynchronously
-     */
-    private void deleteBackups() {
-        File[] storeDirList = ReadOnlyUtils.getVersionDirs(storeDir, 0L, currentVersionId);
-        if(storeDirList.length > (numBackups + 1)) {
-            // delete ALL old directories asynchronously
-            File[] extraBackups = ReadOnlyUtils.findKthVersionedDir(storeDirList,
-                                                                    0,
-                                                                    storeDirList.length
-                                                                            - (numBackups + 1) - 1);
-            if(extraBackups != null) {
-                for(File backUpFile: extraBackups) {
-                    deleteAsync(backUpFile);
-                }
-            }
-        }
-    }
-
-    /**
-     * Delete the given file in a separate thread
-     * 
-     * @param file The file to delete
-     */
-    private void deleteAsync(final File file) {
-        new Thread(new Runnable() {
-
-            public void run() {
-                try {
-                    logger.info("Deleting file " + file);
-                    Utils.rm(file);
-                    logger.info("Delete completed successfully.");
-                } catch(Exception e) {
-                    logger.error(e);
-                }
-            }
-        }, "background-file-delete").start();
-    }
-
-    /**
-     * Rollback to the specified push version
-     * 
-     * @param rollbackToDir The version directory to rollback to
-     */
-    @JmxOperation(description = "Rollback to a previous version")
-    public void rollback(File rollbackToDir) {
-        logger.info("Rolling back store '" + getName() + "'");
-        fileModificationLock.writeLock().lock();
-        try {
-            if(rollbackToDir == null || !rollbackToDir.exists())
-                throw new VoldemortException("Version directory specified to rollback to does not exist or is null");
-
-            long versionId = ReadOnlyUtils.getVersionId(rollbackToDir);
-            if(versionId == -1)
-                throw new VoldemortException("Cannot parse version id");
-
-            File[] backUpDirs = ReadOnlyUtils.getVersionDirs(storeDir, versionId, Long.MAX_VALUE);
-            if(backUpDirs.length <= 1) {
-                logger.warn("No rollback performed since there are no back-up directories");
-                return;
-            }
-            backUpDirs = ReadOnlyUtils.findKthVersionedDir(backUpDirs, 0, backUpDirs.length - 1);
-
-            if(isOpen)
-                close();
-
-            // open the rollback directory
-            open(rollbackToDir);
-
-            // back-up all other directories
-            DateFormat df = new SimpleDateFormat("MM-dd-yyyy");
-            for(int index = 1; index < backUpDirs.length; index++) {
-                Utils.move(backUpDirs[index], new File(storeDir, backUpDirs[index].getName() + "."
-                                                                 + df.format(new Date()) + ".bak"));
-            }
-
-        } finally {
-            fileModificationLock.writeLock().unlock();
-            logger.info("Rollback operation completed on '" + getName() + "', releasing lock.");
-        }
-    }
-
-    public ClosableIterator<ByteArray> keys() {
-        throw new UnsupportedOperationException("Iteration is not supported for "
-                                                + getClass().getName());
-    }
-
-    public ClosableIterator<Pair<ByteArray, Versioned<byte[]>>> entries() {
-        throw new UnsupportedOperationException("Iteration is not supported for "
-                                                + getClass().getName());
-    }
-
-    public void truncate() {
-        if(isOpen)
-            close();
-        Utils.rm(storeDir);
-        logger.debug("Truncate successful for read-only store ");
-    }
-
-    public List<Versioned<byte[]>> get(ByteArray key, byte[] transforms) throws VoldemortException {
-        StoreUtils.assertValidKey(key);
-        try {
-            fileModificationLock.readLock().lock();
-            int chunk = fileSet.getChunkForKey(key.get());
-            if(chunk < 0) {
-                logger.warn("Invalid chunk id returned. Either routing strategy is inconsistent or storage format not understood");
-                return Collections.emptyList();
-            }
-            int location = searchStrategy.indexOf(fileSet.indexFileFor(chunk),
-                                                  ByteUtils.md5(key.get()),
-                                                  fileSet.getIndexFileSize(chunk));
-            if(location >= 0) {
-                byte[] value = readValue(chunk, location);
-                return Collections.singletonList(Versioned.value(value));
-            } else {
-                return Collections.emptyList();
-            }
-        } finally {
-            fileModificationLock.readLock().unlock();
-        }
-    }
-
-    public Map<ByteArray, List<Versioned<byte[]>>> getAll(Iterable<ByteArray> keys,
-                                                          Map<ByteArray, byte[]> transforms)
-            throws VoldemortException {
-        StoreUtils.assertValidKeys(keys);
-        Map<ByteArray, List<Versioned<byte[]>>> results = StoreUtils.newEmptyHashMap(keys);
-        try {
-            fileModificationLock.readLock().lock();
-            List<KeyValueLocation> keysAndValueLocations = Lists.newArrayList();
-            for(ByteArray key: keys) {
-                int chunk = fileSet.getChunkForKey(key.get());
-                int valueLocation = searchStrategy.indexOf(fileSet.indexFileFor(chunk),
-                                                           ByteUtils.md5(key.get()),
-                                                           fileSet.getIndexFileSize(chunk));
-                if(valueLocation >= 0)
-                    keysAndValueLocations.add(new KeyValueLocation(chunk, key, valueLocation));
-            }
-            Collections.sort(keysAndValueLocations);
-
-            for(KeyValueLocation keyVal: keysAndValueLocations) {
-                byte[] value = readValue(keyVal.getChunk(), keyVal.getValueLocation());
-                results.put(keyVal.getKey(), Collections.singletonList(Versioned.value(value)));
-            }
-            return results;
-        } finally {
-            fileModificationLock.readLock().unlock();
-        }
-    }
-
-    private byte[] readValue(int chunk, int valueLocation) {
-        FileChannel dataFile = fileSet.dataFileFor(chunk);
-        try {
-            ByteBuffer sizeBuffer = ByteBuffer.allocate(4);
-            dataFile.read(sizeBuffer, valueLocation);
-            int size = sizeBuffer.getInt(0);
-            ByteBuffer valueBuffer = ByteBuffer.allocate(size);
-            dataFile.read(valueBuffer, valueLocation + 4);
-            return valueBuffer.array();
-        } catch(IOException e) {
-            throw new VoldemortException(e);
-        }
-    }
-
-    /**
-     * Not supported, throws UnsupportedOperationException if called
-     */
-    public boolean delete(ByteArray key, Version version) throws VoldemortException {
-        throw new UnsupportedOperationException("Delete is not supported on this store, it is read-only.");
-    }
-
-    /**
-     * Not supported, throws UnsupportedOperationException if called
-     */
-    public void put(ByteArray key, Versioned<byte[]> value, byte[] transforms)
-            throws VoldemortException {
-        throw new UnsupportedOperationException("Put is not supported on this store, it is read-only.");
-    }
-
-    @JmxGetter(name = "name", description = "The name of the store.")
-    public String getName() {
-        return name;
-    }
-
-    public Object getCapability(StoreCapabilityType capability) {
-        throw new NoSuchCapabilityException(capability, getName());
-    }
-
-    private final static class KeyValueLocation implements Comparable<KeyValueLocation> {
-
-        private final int chunk;
-        private final ByteArray key;
-        private final int valueLocation;
-
-        private KeyValueLocation(int chunk, ByteArray key, int valueLocation) {
-            super();
-            this.chunk = chunk;
-            this.key = key;
-            this.valueLocation = valueLocation;
-        }
-
-        public int getChunk() {
-            return chunk;
-        }
-
-        public ByteArray getKey() {
-            return key;
-        }
-
-        public int getValueLocation() {
-            return valueLocation;
-        }
-
-        public int compareTo(KeyValueLocation kvl) {
-            if(chunk == kvl.getChunk()) {
-                if(valueLocation == kvl.getValueLocation())
-                    return ByteUtils.compare(getKey().get(), kvl.getKey().get());
-                else
-                    return Integer.signum(valueLocation - kvl.getValueLocation());
-            } else {
-                return getChunk() - kvl.getChunk();
-            }
-        }
-    }
-
-    public List<Version> getVersions(ByteArray key) {
-        return StoreUtils.getVersions(get(key, null));
-    }
-}
->>>>>>> 06be27c2
+/*
+ * Copyright 2008-2009 LinkedIn, Inc
+ * 
+ * Licensed under the Apache License, Version 2.0 (the "License"); you may not
+ * use this file except in compliance with the License. You may obtain a copy of
+ * the License at
+ * 
+ * http://www.apache.org/licenses/LICENSE-2.0
+ * 
+ * Unless required by applicable law or agreed to in writing, software
+ * distributed under the License is distributed on an "AS IS" BASIS, WITHOUT
+ * WARRANTIES OR CONDITIONS OF ANY KIND, either express or implied. See the
+ * License for the specific language governing permissions and limitations under
+ * the License.
+ */
+
+package voldemort.store.readonly;
+
+import java.io.File;
+import java.io.IOException;
+import java.nio.ByteBuffer;
+import java.nio.channels.FileChannel;
+import java.text.DateFormat;
+import java.text.SimpleDateFormat;
+import java.util.Collections;
+import java.util.Date;
+import java.util.List;
+import java.util.Map;
+import java.util.concurrent.locks.ReadWriteLock;
+import java.util.concurrent.locks.ReentrantReadWriteLock;
+
+import org.apache.log4j.Logger;
+
+import voldemort.VoldemortException;
+import voldemort.annotations.jmx.JmxGetter;
+import voldemort.annotations.jmx.JmxOperation;
+import voldemort.routing.RoutingStrategy;
+import voldemort.store.NoSuchCapabilityException;
+import voldemort.store.StorageEngine;
+import voldemort.store.StoreCapabilityType;
+import voldemort.store.StoreUtils;
+import voldemort.utils.ByteArray;
+import voldemort.utils.ByteUtils;
+import voldemort.utils.ClosableIterator;
+import voldemort.utils.Pair;
+import voldemort.utils.Utils;
+import voldemort.versioning.Version;
+import voldemort.versioning.Versioned;
+
+import com.google.common.collect.Lists;
+
+/**
+ * A read-only store that fronts a big file
+ * 
+ * 
+ */
+public class ReadOnlyStorageEngine implements StorageEngine<ByteArray, byte[], byte[]> {
+
+    private static Logger logger = Logger.getLogger(ReadOnlyStorageEngine.class);
+
+    private final String name;
+    private final int numBackups, nodeId;
+    private long currentVersionId;
+    private final File storeDir;
+    private final ReadWriteLock fileModificationLock;
+    private final SearchStrategy searchStrategy;
+    private RoutingStrategy routingStrategy;
+    private volatile ChunkedFileSet fileSet;
+    private volatile boolean isOpen;
+
+    /**
+     * Create an instance of the store
+     * 
+     * @param name The name of the store
+     * @param searchStrategy The algorithm to use for searching for keys
+     * @param storeDir The directory in which the .data and .index files reside
+     * @param numBackups The number of backups of these files to retain
+     */
+    public ReadOnlyStorageEngine(String name,
+                                 SearchStrategy searchStrategy,
+                                 RoutingStrategy routingStrategy,
+                                 int nodeId,
+                                 File storeDir,
+                                 int numBackups) {
+        this.storeDir = storeDir;
+        this.numBackups = numBackups;
+        this.name = Utils.notNull(name);
+        this.searchStrategy = searchStrategy;
+        this.routingStrategy = Utils.notNull(routingStrategy);
+        this.nodeId = nodeId;
+        this.fileSet = null;
+        this.currentVersionId = 0L;
+        /*
+         * A lock that blocks reads during swap(), open(), and close()
+         * operations
+         */
+        this.fileModificationLock = new ReentrantReadWriteLock();
+        this.isOpen = false;
+        open(null);
+    }
+
+    /**
+     * Open the store with the version directory specified. If null is specified
+     * we open the directory with the maximum version
+     * 
+     * @param versionDir Version Directory to open. If null, we open the max
+     *        versioned / latest directory
+     */
+    public void open(File versionDir) {
+        /* acquire modification lock */
+        fileModificationLock.writeLock().lock();
+        try {
+            /* check that the store is currently closed */
+            if(isOpen)
+                throw new IllegalStateException("Attempt to open already open store.");
+
+            // Find version directory from symbolic link or max version id
+            if(versionDir == null) {
+                versionDir = getCurrentVersion();
+
+                if(versionDir == null)
+                    versionDir = new File(storeDir, "version-0");
+            }
+
+            // Set the max version id
+            long versionId = ReadOnlyUtils.getVersionId(versionDir);
+            if(versionId == -1) {
+                throw new VoldemortException("Unable to parse id from version directory "
+                                             + versionDir.getAbsolutePath());
+            }
+            currentVersionId = versionId;
+            Utils.mkdirs(versionDir);
+
+            // Create symbolic link
+            logger.info("Creating symbolic link for '" + getName() + "' using directory "
+                        + versionDir.getAbsolutePath());
+            Utils.symlink(versionDir.getAbsolutePath(), storeDir.getAbsolutePath() + File.separator
+                                                        + "latest");
+            this.fileSet = new ChunkedFileSet(versionDir, routingStrategy, nodeId);
+            isOpen = true;
+        } finally {
+            fileModificationLock.writeLock().unlock();
+        }
+    }
+
+    /**
+     * Set the routing strategy required to find which partition the key belongs
+     * to
+     */
+    public void setRoutingStrategy(RoutingStrategy routingStrategy) {
+        if(this.fileSet == null)
+            throw new VoldemortException("File set should not be null");
+
+        this.routingStrategy = routingStrategy;
+    }
+
+    /**
+     * Retrieve the dir pointed to by 'latest' symbolic-link or the current
+     * version dir
+     * 
+     * @return Current version directory, else null
+     */
+    private File getCurrentVersion() {
+        File latestDir = ReadOnlyUtils.getLatestDir(storeDir);
+        if(latestDir != null)
+            return latestDir;
+
+        File[] versionDirs = ReadOnlyUtils.getVersionDirs(storeDir);
+        if(versionDirs == null || versionDirs.length == 0) {
+            return null;
+        } else {
+            return ReadOnlyUtils.findKthVersionedDir(versionDirs,
+                                                     versionDirs.length - 1,
+                                                     versionDirs.length - 1)[0];
+        }
+    }
+
+    public String getCurrentDirPath() {
+        return storeDir.getAbsolutePath() + File.separator + "version-"
+               + Long.toString(currentVersionId);
+    }
+
+    public long getCurrentVersionId() {
+        return currentVersionId;
+    }
+
+    public String getStoreDirPath() {
+        return storeDir.getAbsolutePath();
+    }
+
+    /**
+     * Close the store.
+     */
+    public void close() throws VoldemortException {
+        logger.debug("Close called for read-only store.");
+        this.fileModificationLock.writeLock().lock();
+
+        try {
+            if(isOpen) {
+                this.isOpen = false;
+                fileSet.close();
+            } else {
+                logger.debug("Attempt to close already closed store " + getName());
+            }
+        } finally {
+            this.fileModificationLock.writeLock().unlock();
+        }
+    }
+
+    /**
+     * Swap the current version folder for a new one
+     * 
+     * @param newStoreDirectory The path to the new version directory
+     */
+    @JmxOperation(description = "swapFiles(newStoreDirectory) changes this store "
+                                + " to use the new data directory.")
+    public void swapFiles(String newStoreDirectory) {
+        logger.info("Swapping files for store '" + getName() + "' to " + newStoreDirectory);
+        File newVersionDir = new File(newStoreDirectory);
+
+        if(!newVersionDir.exists())
+            throw new VoldemortException("File " + newVersionDir.getAbsolutePath()
+                                         + " does not exist.");
+
+        if(!(newVersionDir.getParentFile().compareTo(storeDir.getAbsoluteFile()) == 0 && ReadOnlyUtils.checkVersionDirName(newVersionDir)))
+            throw new VoldemortException("Invalid version folder name '"
+                                         + newVersionDir
+                                         + "'. Either parent directory is incorrect or format(version-n) is incorrect");
+
+        // retrieve previous version for (a) check if last write is winning
+        // (b) if failure, rollback use
+        File previousVersionDir = getCurrentVersion();
+        if(previousVersionDir == null)
+            throw new VoldemortException("Could not find any latest directory to swap with in store '"
+                                         + getName() + "'");
+
+        long newVersionId = ReadOnlyUtils.getVersionId(newVersionDir);
+        long previousVersionId = ReadOnlyUtils.getVersionId(previousVersionDir);
+        if(newVersionId == -1 || previousVersionId == -1)
+            throw new VoldemortException("Unable to parse folder names (" + newVersionDir.getName()
+                                         + "," + previousVersionDir.getName()
+                                         + ") since format(version-n) is incorrect");
+
+        // check if we're greater than latest since we want last write to win
+        if(previousVersionId > newVersionId) {
+            logger.info("No swap required since current latest version " + previousVersionId
+                        + " is greater than swap version " + newVersionId);
+            deleteBackups();
+            return;
+        }
+
+        logger.info("Acquiring write lock on '" + getName() + "':");
+        fileModificationLock.writeLock().lock();
+        boolean success = false;
+        try {
+            close();
+            logger.info("Opening primary files for store '" + getName() + "' at "
+                        + newStoreDirectory);
+
+            // open the latest store
+            open(newVersionDir);
+            success = true;
+        } finally {
+            try {
+                // we failed to do the swap, attempt a rollback to last version
+                if(!success)
+                    rollback(previousVersionDir);
+
+            } finally {
+                fileModificationLock.writeLock().unlock();
+                if(success)
+                    logger.info("Swap operation completed successfully on store " + getName()
+                                + ", releasing lock.");
+                else
+                    logger.error("Swap operation failed.");
+            }
+        }
+
+        // okay we have released the lock and the store is now open again, it is
+        // safe to do a potentially slow delete if we have one too many backups
+        deleteBackups();
+    }
+
+    /**
+     * Delete all backups asynchronously
+     */
+    private void deleteBackups() {
+        File[] storeDirList = ReadOnlyUtils.getVersionDirs(storeDir, 0L, currentVersionId);
+        if(storeDirList.length > (numBackups + 1)) {
+            // delete ALL old directories asynchronously
+            File[] extraBackups = ReadOnlyUtils.findKthVersionedDir(storeDirList,
+                                                                    0,
+                                                                    storeDirList.length
+                                                                            - (numBackups + 1) - 1);
+            if(extraBackups != null) {
+                for(File backUpFile: extraBackups) {
+                    deleteAsync(backUpFile);
+                }
+            }
+        }
+    }
+
+    /**
+     * Delete the given file in a separate thread
+     * 
+     * @param file The file to delete
+     */
+    private void deleteAsync(final File file) {
+        new Thread(new Runnable() {
+
+            public void run() {
+                try {
+                    logger.info("Deleting file " + file);
+                    Utils.rm(file);
+                    logger.info("Delete completed successfully.");
+                } catch(Exception e) {
+                    logger.error(e);
+                }
+            }
+        }, "background-file-delete").start();
+    }
+
+    /**
+     * Rollback to the specified push version
+     * 
+     * @param rollbackToDir The version directory to rollback to
+     */
+    @JmxOperation(description = "Rollback to a previous version")
+    public void rollback(File rollbackToDir) {
+        logger.info("Rolling back store '" + getName() + "'");
+        fileModificationLock.writeLock().lock();
+        try {
+            if(rollbackToDir == null || !rollbackToDir.exists())
+                throw new VoldemortException("Version directory specified to rollback to does not exist or is null");
+
+            long versionId = ReadOnlyUtils.getVersionId(rollbackToDir);
+            if(versionId == -1)
+                throw new VoldemortException("Cannot parse version id");
+
+            File[] backUpDirs = ReadOnlyUtils.getVersionDirs(storeDir, versionId, Long.MAX_VALUE);
+            if(backUpDirs.length <= 1) {
+                logger.warn("No rollback performed since there are no back-up directories");
+                return;
+            }
+            backUpDirs = ReadOnlyUtils.findKthVersionedDir(backUpDirs, 0, backUpDirs.length - 1);
+
+            if(isOpen)
+                close();
+
+            // open the rollback directory
+            open(rollbackToDir);
+
+            // back-up all other directories
+            DateFormat df = new SimpleDateFormat("MM-dd-yyyy");
+            for(int index = 1; index < backUpDirs.length; index++) {
+                Utils.move(backUpDirs[index], new File(storeDir, backUpDirs[index].getName() + "."
+                                                                 + df.format(new Date()) + ".bak"));
+            }
+
+        } finally {
+            fileModificationLock.writeLock().unlock();
+            logger.info("Rollback operation completed on '" + getName() + "', releasing lock.");
+        }
+    }
+
+    public ClosableIterator<ByteArray> keys() {
+        throw new UnsupportedOperationException("Iteration is not supported for "
+                                                + getClass().getName());
+    }
+
+    public ClosableIterator<Pair<ByteArray, Versioned<byte[]>>> entries() {
+        throw new UnsupportedOperationException("Iteration is not supported for "
+                                                + getClass().getName());
+    }
+
+    public void truncate() {
+        if(isOpen)
+            close();
+        Utils.rm(storeDir);
+        logger.debug("Truncate successful for read-only store ");
+    }
+
+    public List<Versioned<byte[]>> get(ByteArray key, byte[] transforms) throws VoldemortException {
+        StoreUtils.assertValidKey(key);
+        try {
+            fileModificationLock.readLock().lock();
+            int chunk = fileSet.getChunkForKey(key.get());
+            if(chunk < 0) {
+                logger.warn("Invalid chunk id returned. Either routing strategy is inconsistent or storage format not understood");
+                return Collections.emptyList();
+            }
+            int location = searchStrategy.indexOf(fileSet.indexFileFor(chunk),
+                                                  ByteUtils.md5(key.get()),
+                                                  fileSet.getIndexFileSize(chunk));
+            if(location >= 0) {
+                byte[] value = readValue(chunk, location);
+                return Collections.singletonList(Versioned.value(value));
+            } else {
+                return Collections.emptyList();
+            }
+        } finally {
+            fileModificationLock.readLock().unlock();
+        }
+    }
+
+    public Map<ByteArray, List<Versioned<byte[]>>> getAll(Iterable<ByteArray> keys,
+                                                          Map<ByteArray, byte[]> transforms)
+            throws VoldemortException {
+        StoreUtils.assertValidKeys(keys);
+        Map<ByteArray, List<Versioned<byte[]>>> results = StoreUtils.newEmptyHashMap(keys);
+        try {
+            fileModificationLock.readLock().lock();
+            List<KeyValueLocation> keysAndValueLocations = Lists.newArrayList();
+            for(ByteArray key: keys) {
+                int chunk = fileSet.getChunkForKey(key.get());
+                int valueLocation = searchStrategy.indexOf(fileSet.indexFileFor(chunk),
+                                                           ByteUtils.md5(key.get()),
+                                                           fileSet.getIndexFileSize(chunk));
+                if(valueLocation >= 0)
+                    keysAndValueLocations.add(new KeyValueLocation(chunk, key, valueLocation));
+            }
+            Collections.sort(keysAndValueLocations);
+
+            for(KeyValueLocation keyVal: keysAndValueLocations) {
+                byte[] value = readValue(keyVal.getChunk(), keyVal.getValueLocation());
+                results.put(keyVal.getKey(), Collections.singletonList(Versioned.value(value)));
+            }
+            return results;
+        } finally {
+            fileModificationLock.readLock().unlock();
+        }
+    }
+
+    private byte[] readValue(int chunk, int valueLocation) {
+        FileChannel dataFile = fileSet.dataFileFor(chunk);
+        try {
+            ByteBuffer sizeBuffer = ByteBuffer.allocate(4);
+            dataFile.read(sizeBuffer, valueLocation);
+            int size = sizeBuffer.getInt(0);
+            ByteBuffer valueBuffer = ByteBuffer.allocate(size);
+            dataFile.read(valueBuffer, valueLocation + 4);
+            return valueBuffer.array();
+        } catch(IOException e) {
+            throw new VoldemortException(e);
+        }
+    }
+
+    /**
+     * Not supported, throws UnsupportedOperationException if called
+     */
+    public boolean delete(ByteArray key, Version version) throws VoldemortException {
+        throw new UnsupportedOperationException("Delete is not supported on this store, it is read-only.");
+    }
+
+    /**
+     * Not supported, throws UnsupportedOperationException if called
+     */
+    public Version put(ByteArray key, Versioned<byte[]> value, byte[] transforms)
+            throws VoldemortException {
+        throw new UnsupportedOperationException("Put is not supported on this store, it is read-only.");
+    }
+
+    @JmxGetter(name = "name", description = "The name of the store.")
+    public String getName() {
+        return name;
+    }
+
+    public Object getCapability(StoreCapabilityType capability) {
+        throw new NoSuchCapabilityException(capability, getName());
+    }
+
+    private final static class KeyValueLocation implements Comparable<KeyValueLocation> {
+
+        private final int chunk;
+        private final ByteArray key;
+        private final int valueLocation;
+
+        private KeyValueLocation(int chunk, ByteArray key, int valueLocation) {
+            super();
+            this.chunk = chunk;
+            this.key = key;
+            this.valueLocation = valueLocation;
+        }
+
+        public int getChunk() {
+            return chunk;
+        }
+
+        public ByteArray getKey() {
+            return key;
+        }
+
+        public int getValueLocation() {
+            return valueLocation;
+        }
+
+        public int compareTo(KeyValueLocation kvl) {
+            if(chunk == kvl.getChunk()) {
+                if(valueLocation == kvl.getValueLocation())
+                    return ByteUtils.compare(getKey().get(), kvl.getKey().get());
+                else
+                    return Integer.signum(valueLocation - kvl.getValueLocation());
+            } else {
+                return getChunk() - kvl.getChunk();
+            }
+        }
+    }
+
+    public List<Version> getVersions(ByteArray key) {
+        return StoreUtils.getVersions(get(key, null));
+    }
+}