--- conflicted
+++ resolved
@@ -1,29 +1,3 @@
-<<<<<<< HEAD
-package voldemort.store.readonly;
-
-import java.nio.ByteBuffer;
-
-import voldemort.utils.ByteUtils;
-
-public class ReadOnlyUtils {
-
-    public static final int KEY_HASH_SIZE = 16;
-    public static final int POSITION_SIZE = 4;
-    public static final int INDEX_ENTRY_SIZE = KEY_HASH_SIZE + POSITION_SIZE;
-
-    public static int chunk(byte[] key, int numChunks) {
-        // max handles abs(Integer.MIN_VALUE)
-        return Math.max(0, Math.abs(ByteUtils.readInt(key, 0))) % numChunks;
-    }
-
-    public static byte[] readKey(ByteBuffer index, int indexByteOffset, byte[] foundKey) {
-        index.position(indexByteOffset);
-        index.get(foundKey);
-        return foundKey;
-    }
-
-}
-=======
 package voldemort.store.readonly;
 
 import java.io.File;
@@ -164,5 +138,4 @@
         }
         return returnedFiles;
     }
-}
->>>>>>> a24eb465
+}