<<<<<<< HEAD
package voldemort.store.readonly;

import java.io.File;
import java.io.FileFilter;
import java.nio.ByteBuffer;
import java.util.Arrays;
import java.util.Collections;
import java.util.Comparator;

import org.apache.log4j.Logger;

import voldemort.utils.ByteUtils;

public class ReadOnlyUtils {

    public static final int KEY_HASH_SIZE = 16;
    public static final int POSITION_SIZE = 4;
    public static final int INDEX_ENTRY_SIZE = KEY_HASH_SIZE + POSITION_SIZE;

    private static Logger logger = Logger.getLogger(ReadOnlyUtils.class);

    public static int chunk(byte[] key, int numChunks) {
        // max handles abs(Integer.MIN_VALUE)
        return Math.max(0, Math.abs(ByteUtils.readInt(key, 0))) % numChunks;
    }

    public static byte[] readKey(ByteBuffer index, int indexByteOffset, byte[] foundKey) {
        index.position(indexByteOffset);
        index.get(foundKey);
        return foundKey;
    }

    /**
     * Checks if the name of the file follows the version-n format
     * 
     * @param versionDir The directory
     * @return Returns true if the name is correct, else false
     */
    public static boolean checkVersionDirName(File versionDir) {
        return (versionDir.isDirectory() && versionDir.getName().contains("version-") && !versionDir.getName()
                                                                                                    .endsWith(".bak"));
    }

    /**
     * Extracts the version id from the directory
     * 
     * @param versionDir The directory
     * @return Returns the version id of the directory, else -1
     */
    public static long getVersionId(File versionDir) {
        try {
            return Long.parseLong(versionDir.getName().replace("version-", ""));
        } catch(NumberFormatException e) {
            logger.trace("Cannot parse version directory to obtain id "
                         + versionDir.getAbsolutePath());
            return -1;
        }
    }

    /**
     * Returns all the version directories present in the root directory
     * specified
     * 
     * @param rootDir The parent directory
     * @return An array of version directories
     */
    public static File[] getVersionDirs(File rootDir) {
        return getVersionDirs(rootDir, 0, Long.MAX_VALUE);
    }

    /**
     * Returns all the version directories present in the root directory
     * specified
     * 
     * @param rootDir The parent directory
     * @param maxId The
     * @return An array of version directories
     */
    public static File[] getVersionDirs(File rootDir, final long minId, final long maxId) {
        return rootDir.listFiles(new FileFilter() {

            public boolean accept(File pathName) {
                if(checkVersionDirName(pathName)) {
                    long versionId = getVersionId(pathName);
                    if(versionId != -1 && versionId <= maxId && versionId >= minId) {
                        return true;
                    }
                }
                return false;
            }
        });
    }

    /**
     * Returns the directories sorted and indexed between [start, end] where
     * start >= 0 and end < len(files)
     * <p>
     * Can be made better using 'selection algorithm'
     * <p>
     * 
     * @param versionDirs The list of files to search in
     * @param start Starting index
     * @param end End index
     * @return Array of files
     */
    public static File[] findKthVersionedDir(File[] versionDirs, int start, int end) {
        if(start < 0 || end >= versionDirs.length) {
            logger.error("Incorrect version number requested (" + start + "," + end
                         + "). Should be between (0," + (versionDirs.length - 1) + ")");
            return null;
        }
        Collections.sort(Arrays.asList(versionDirs), new Comparator<File>() {

            public int compare(File file1, File file2) {
                long fileId1 = getVersionId(file1), fileId2 = getVersionId(file2);
                if(fileId1 == fileId2) {
                    return 0;
                } else {
                    if(fileId1 == -1) {
                        return 1;
                    }
                    if(fileId2 == -1) {
                        return -1;
                    }
                    if(fileId1 < fileId2) {
                        return -1;
                    } else {
                        return 1;
                    }
                }

            }
        });

        File[] returnedFiles = new File[end - start + 1];
        for(int index = start, index2 = 0; index <= end; index++, index2++) {
            returnedFiles[index2] = versionDirs[index];
        }
        return returnedFiles;
    }
}
=======
package voldemort.store.readonly;

import java.io.File;
import java.io.FileFilter;
import java.io.IOException;
import java.nio.ByteBuffer;
import java.util.Arrays;
import java.util.Collections;
import java.util.Comparator;

import org.apache.log4j.Logger;

import voldemort.utils.ByteUtils;
import voldemort.utils.Utils;

public class ReadOnlyUtils {

    public static final int KEY_HASH_SIZE = 16;
    public static final int POSITION_SIZE = 4;
    public static final int INDEX_ENTRY_SIZE = KEY_HASH_SIZE + POSITION_SIZE;

    private static Logger logger = Logger.getLogger(ReadOnlyUtils.class);

    public static int chunk(byte[] key, int numChunks) {
        // max handles abs(Integer.MIN_VALUE)
        return Math.max(0, Math.abs(ByteUtils.readInt(key, 0))) % numChunks;
    }

    public static byte[] readKey(ByteBuffer index, int indexByteOffset, byte[] foundKey) {
        index.position(indexByteOffset);
        index.get(foundKey);
        return foundKey;
    }

    /**
     * Retrieve the directory pointed by latest symbolic link
     * 
     * @param parentDir The root directory
     * @return The directory pointed to by the latest symbolic link, else null
     */
    public static File getLatestDir(File parentDir) {
        File latestSymLink = new File(parentDir, "latest");

        if(latestSymLink.exists() && Utils.isSymLink(latestSymLink)) {
            File canonicalLatestVersion = null;
            try {
                canonicalLatestVersion = latestSymLink.getCanonicalFile();
            } catch(IOException e) {
                return null;
            }

            if(canonicalLatestVersion != null
               && ReadOnlyUtils.checkVersionDirName(canonicalLatestVersion))
                return canonicalLatestVersion;
        }
        return null;
    }

    /**
     * Checks if the name of the file follows the version-n format
     * 
     * @param versionDir The directory
     * @return Returns true if the name is correct, else false
     */
    public static boolean checkVersionDirName(File versionDir) {
        return (versionDir.isDirectory() && versionDir.getName().contains("version-") && !versionDir.getName()
                                                                                                    .endsWith(".bak"));
    }

    /**
     * Extracts the version id from the directory
     * 
     * @param versionDir The directory
     * @return Returns the version id of the directory, else -1
     */
    public static long getVersionId(File versionDir) {
        try {
            return Long.parseLong(versionDir.getName().replace("version-", ""));
        } catch(NumberFormatException e) {
            logger.trace("Cannot parse version directory to obtain id "
                         + versionDir.getAbsolutePath());
            return -1;
        }
    }

    /**
     * Returns all the version directories present in the root directory
     * specified
     * 
     * @param rootDir The parent directory
     * @return An array of version directories
     */
    public static File[] getVersionDirs(File rootDir) {
        return getVersionDirs(rootDir, 0, Long.MAX_VALUE);
    }

    /**
     * Returns all the version directories present in the root directory
     * specified
     * 
     * @param rootDir The parent directory
     * @param maxId The
     * @return An array of version directories
     */
    public static File[] getVersionDirs(File rootDir, final long minId, final long maxId) {
        return rootDir.listFiles(new FileFilter() {

            public boolean accept(File pathName) {
                if(checkVersionDirName(pathName)) {
                    long versionId = getVersionId(pathName);
                    if(versionId != -1 && versionId <= maxId && versionId >= minId) {
                        return true;
                    }
                }
                return false;
            }
        });
    }

    /**
     * Returns the directories sorted and indexed between [start, end] where
     * start >= 0 and end < len(files)
     * <p>
     * TODO: Can be made better using 'selection algorithm'
     * <p>
     * 
     * @param versionDirs The list of files to search in
     * @param start Starting index
     * @param end End index
     * @return Array of files
     */
    public static File[] findKthVersionedDir(File[] versionDirs, int start, int end) {
        if(start < 0 || end >= versionDirs.length) {
            logger.error("Incorrect version number requested (" + start + "," + end
                         + "). Should be between (0," + (versionDirs.length - 1) + ")");
            return null;
        }
        Collections.sort(Arrays.asList(versionDirs), new Comparator<File>() {

            public int compare(File file1, File file2) {
                long fileId1 = getVersionId(file1), fileId2 = getVersionId(file2);
                if(fileId1 == fileId2) {
                    return 0;
                } else {
                    if(fileId1 == -1) {
                        return 1;
                    }
                    if(fileId2 == -1) {
                        return -1;
                    }
                    if(fileId1 < fileId2) {
                        return -1;
                    } else {
                        return 1;
                    }
                }

            }
        });

        File[] returnedFiles = new File[end - start + 1];
        for(int index = start, index2 = 0; index <= end; index++, index2++) {
            returnedFiles[index2] = versionDirs[index];
        }
        return returnedFiles;
    }
}
>>>>>>> 06be27c2
<|MERGE_RESOLUTION|>--- conflicted
+++ resolved
@@ -1,311 +1,167 @@
-<<<<<<< HEAD
-package voldemort.store.readonly;
-
-import java.io.File;
-import java.io.FileFilter;
-import java.nio.ByteBuffer;
-import java.util.Arrays;
-import java.util.Collections;
-import java.util.Comparator;
-
-import org.apache.log4j.Logger;
-
-import voldemort.utils.ByteUtils;
-
-public class ReadOnlyUtils {
-
-    public static final int KEY_HASH_SIZE = 16;
-    public static final int POSITION_SIZE = 4;
-    public static final int INDEX_ENTRY_SIZE = KEY_HASH_SIZE + POSITION_SIZE;
-
-    private static Logger logger = Logger.getLogger(ReadOnlyUtils.class);
-
-    public static int chunk(byte[] key, int numChunks) {
-        // max handles abs(Integer.MIN_VALUE)
-        return Math.max(0, Math.abs(ByteUtils.readInt(key, 0))) % numChunks;
-    }
-
-    public static byte[] readKey(ByteBuffer index, int indexByteOffset, byte[] foundKey) {
-        index.position(indexByteOffset);
-        index.get(foundKey);
-        return foundKey;
-    }
-
-    /**
-     * Checks if the name of the file follows the version-n format
-     * 
-     * @param versionDir The directory
-     * @return Returns true if the name is correct, else false
-     */
-    public static boolean checkVersionDirName(File versionDir) {
-        return (versionDir.isDirectory() && versionDir.getName().contains("version-") && !versionDir.getName()
-                                                                                                    .endsWith(".bak"));
-    }
-
-    /**
-     * Extracts the version id from the directory
-     * 
-     * @param versionDir The directory
-     * @return Returns the version id of the directory, else -1
-     */
-    public static long getVersionId(File versionDir) {
-        try {
-            return Long.parseLong(versionDir.getName().replace("version-", ""));
-        } catch(NumberFormatException e) {
-            logger.trace("Cannot parse version directory to obtain id "
-                         + versionDir.getAbsolutePath());
-            return -1;
-        }
-    }
-
-    /**
-     * Returns all the version directories present in the root directory
-     * specified
-     * 
-     * @param rootDir The parent directory
-     * @return An array of version directories
-     */
-    public static File[] getVersionDirs(File rootDir) {
-        return getVersionDirs(rootDir, 0, Long.MAX_VALUE);
-    }
-
-    /**
-     * Returns all the version directories present in the root directory
-     * specified
-     * 
-     * @param rootDir The parent directory
-     * @param maxId The
-     * @return An array of version directories
-     */
-    public static File[] getVersionDirs(File rootDir, final long minId, final long maxId) {
-        return rootDir.listFiles(new FileFilter() {
-
-            public boolean accept(File pathName) {
-                if(checkVersionDirName(pathName)) {
-                    long versionId = getVersionId(pathName);
-                    if(versionId != -1 && versionId <= maxId && versionId >= minId) {
-                        return true;
-                    }
-                }
-                return false;
-            }
-        });
-    }
-
-    /**
-     * Returns the directories sorted and indexed between [start, end] where
-     * start >= 0 and end < len(files)
-     * <p>
-     * Can be made better using 'selection algorithm'
-     * <p>
-     * 
-     * @param versionDirs The list of files to search in
-     * @param start Starting index
-     * @param end End index
-     * @return Array of files
-     */
-    public static File[] findKthVersionedDir(File[] versionDirs, int start, int end) {
-        if(start < 0 || end >= versionDirs.length) {
-            logger.error("Incorrect version number requested (" + start + "," + end
-                         + "). Should be between (0," + (versionDirs.length - 1) + ")");
-            return null;
-        }
-        Collections.sort(Arrays.asList(versionDirs), new Comparator<File>() {
-
-            public int compare(File file1, File file2) {
-                long fileId1 = getVersionId(file1), fileId2 = getVersionId(file2);
-                if(fileId1 == fileId2) {
-                    return 0;
-                } else {
-                    if(fileId1 == -1) {
-                        return 1;
-                    }
-                    if(fileId2 == -1) {
-                        return -1;
-                    }
-                    if(fileId1 < fileId2) {
-                        return -1;
-                    } else {
-                        return 1;
-                    }
-                }
-
-            }
-        });
-
-        File[] returnedFiles = new File[end - start + 1];
-        for(int index = start, index2 = 0; index <= end; index++, index2++) {
-            returnedFiles[index2] = versionDirs[index];
-        }
-        return returnedFiles;
-    }
-}
-=======
-package voldemort.store.readonly;
-
-import java.io.File;
-import java.io.FileFilter;
-import java.io.IOException;
-import java.nio.ByteBuffer;
-import java.util.Arrays;
-import java.util.Collections;
-import java.util.Comparator;
-
-import org.apache.log4j.Logger;
-
-import voldemort.utils.ByteUtils;
-import voldemort.utils.Utils;
-
-public class ReadOnlyUtils {
-
-    public static final int KEY_HASH_SIZE = 16;
-    public static final int POSITION_SIZE = 4;
-    public static final int INDEX_ENTRY_SIZE = KEY_HASH_SIZE + POSITION_SIZE;
-
-    private static Logger logger = Logger.getLogger(ReadOnlyUtils.class);
-
-    public static int chunk(byte[] key, int numChunks) {
-        // max handles abs(Integer.MIN_VALUE)
-        return Math.max(0, Math.abs(ByteUtils.readInt(key, 0))) % numChunks;
-    }
-
-    public static byte[] readKey(ByteBuffer index, int indexByteOffset, byte[] foundKey) {
-        index.position(indexByteOffset);
-        index.get(foundKey);
-        return foundKey;
-    }
-
-    /**
-     * Retrieve the directory pointed by latest symbolic link
-     * 
-     * @param parentDir The root directory
-     * @return The directory pointed to by the latest symbolic link, else null
-     */
-    public static File getLatestDir(File parentDir) {
-        File latestSymLink = new File(parentDir, "latest");
-
-        if(latestSymLink.exists() && Utils.isSymLink(latestSymLink)) {
-            File canonicalLatestVersion = null;
-            try {
-                canonicalLatestVersion = latestSymLink.getCanonicalFile();
-            } catch(IOException e) {
-                return null;
-            }
-
-            if(canonicalLatestVersion != null
-               && ReadOnlyUtils.checkVersionDirName(canonicalLatestVersion))
-                return canonicalLatestVersion;
-        }
-        return null;
-    }
-
-    /**
-     * Checks if the name of the file follows the version-n format
-     * 
-     * @param versionDir The directory
-     * @return Returns true if the name is correct, else false
-     */
-    public static boolean checkVersionDirName(File versionDir) {
-        return (versionDir.isDirectory() && versionDir.getName().contains("version-") && !versionDir.getName()
-                                                                                                    .endsWith(".bak"));
-    }
-
-    /**
-     * Extracts the version id from the directory
-     * 
-     * @param versionDir The directory
-     * @return Returns the version id of the directory, else -1
-     */
-    public static long getVersionId(File versionDir) {
-        try {
-            return Long.parseLong(versionDir.getName().replace("version-", ""));
-        } catch(NumberFormatException e) {
-            logger.trace("Cannot parse version directory to obtain id "
-                         + versionDir.getAbsolutePath());
-            return -1;
-        }
-    }
-
-    /**
-     * Returns all the version directories present in the root directory
-     * specified
-     * 
-     * @param rootDir The parent directory
-     * @return An array of version directories
-     */
-    public static File[] getVersionDirs(File rootDir) {
-        return getVersionDirs(rootDir, 0, Long.MAX_VALUE);
-    }
-
-    /**
-     * Returns all the version directories present in the root directory
-     * specified
-     * 
-     * @param rootDir The parent directory
-     * @param maxId The
-     * @return An array of version directories
-     */
-    public static File[] getVersionDirs(File rootDir, final long minId, final long maxId) {
-        return rootDir.listFiles(new FileFilter() {
-
-            public boolean accept(File pathName) {
-                if(checkVersionDirName(pathName)) {
-                    long versionId = getVersionId(pathName);
-                    if(versionId != -1 && versionId <= maxId && versionId >= minId) {
-                        return true;
-                    }
-                }
-                return false;
-            }
-        });
-    }
-
-    /**
-     * Returns the directories sorted and indexed between [start, end] where
-     * start >= 0 and end < len(files)
-     * <p>
-     * TODO: Can be made better using 'selection algorithm'
-     * <p>
-     * 
-     * @param versionDirs The list of files to search in
-     * @param start Starting index
-     * @param end End index
-     * @return Array of files
-     */
-    public static File[] findKthVersionedDir(File[] versionDirs, int start, int end) {
-        if(start < 0 || end >= versionDirs.length) {
-            logger.error("Incorrect version number requested (" + start + "," + end
-                         + "). Should be between (0," + (versionDirs.length - 1) + ")");
-            return null;
-        }
-        Collections.sort(Arrays.asList(versionDirs), new Comparator<File>() {
-
-            public int compare(File file1, File file2) {
-                long fileId1 = getVersionId(file1), fileId2 = getVersionId(file2);
-                if(fileId1 == fileId2) {
-                    return 0;
-                } else {
-                    if(fileId1 == -1) {
-                        return 1;
-                    }
-                    if(fileId2 == -1) {
-                        return -1;
-                    }
-                    if(fileId1 < fileId2) {
-                        return -1;
-                    } else {
-                        return 1;
-                    }
-                }
-
-            }
-        });
-
-        File[] returnedFiles = new File[end - start + 1];
-        for(int index = start, index2 = 0; index <= end; index++, index2++) {
-            returnedFiles[index2] = versionDirs[index];
-        }
-        return returnedFiles;
-    }
-}
->>>>>>> 06be27c2
+package voldemort.store.readonly;
+
+import java.io.File;
+import java.io.FileFilter;
+import java.io.IOException;
+import java.nio.ByteBuffer;
+import java.util.Arrays;
+import java.util.Collections;
+import java.util.Comparator;
+
+import org.apache.log4j.Logger;
+
+import voldemort.utils.ByteUtils;
+import voldemort.utils.Utils;
+
+public class ReadOnlyUtils {
+
+    public static final int KEY_HASH_SIZE = 16;
+    public static final int POSITION_SIZE = 4;
+    public static final int INDEX_ENTRY_SIZE = KEY_HASH_SIZE + POSITION_SIZE;
+
+    private static Logger logger = Logger.getLogger(ReadOnlyUtils.class);
+
+    public static int chunk(byte[] key, int numChunks) {
+        // max handles abs(Integer.MIN_VALUE)
+        return Math.max(0, Math.abs(ByteUtils.readInt(key, 0))) % numChunks;
+    }
+
+    public static byte[] readKey(ByteBuffer index, int indexByteOffset, byte[] foundKey) {
+        index.position(indexByteOffset);
+        index.get(foundKey);
+        return foundKey;
+    }
+
+    /**
+     * Retrieve the directory pointed by latest symbolic link
+     * 
+     * @param parentDir The root directory
+     * @return The directory pointed to by the latest symbolic link, else null
+     */
+    public static File getLatestDir(File parentDir) {
+        File latestSymLink = new File(parentDir, "latest");
+
+        if(latestSymLink.exists() && Utils.isSymLink(latestSymLink)) {
+            File canonicalLatestVersion = null;
+            try {
+                canonicalLatestVersion = latestSymLink.getCanonicalFile();
+            } catch(IOException e) {
+                return null;
+            }
+
+            if(canonicalLatestVersion != null
+               && ReadOnlyUtils.checkVersionDirName(canonicalLatestVersion))
+                return canonicalLatestVersion;
+        }
+        return null;
+    }
+
+    /**
+     * Checks if the name of the file follows the version-n format
+     * 
+     * @param versionDir The directory
+     * @return Returns true if the name is correct, else false
+     */
+    public static boolean checkVersionDirName(File versionDir) {
+        return (versionDir.isDirectory() && versionDir.getName().contains("version-") && !versionDir.getName()
+                                                                                                    .endsWith(".bak"));
+    }
+
+    /**
+     * Extracts the version id from the directory
+     * 
+     * @param versionDir The directory
+     * @return Returns the version id of the directory, else -1
+     */
+    public static long getVersionId(File versionDir) {
+        try {
+            return Long.parseLong(versionDir.getName().replace("version-", ""));
+        } catch(NumberFormatException e) {
+            logger.trace("Cannot parse version directory to obtain id "
+                         + versionDir.getAbsolutePath());
+            return -1;
+        }
+    }
+
+    /**
+     * Returns all the version directories present in the root directory
+     * specified
+     * 
+     * @param rootDir The parent directory
+     * @return An array of version directories
+     */
+    public static File[] getVersionDirs(File rootDir) {
+        return getVersionDirs(rootDir, 0, Long.MAX_VALUE);
+    }
+
+    /**
+     * Returns all the version directories present in the root directory
+     * specified
+     * 
+     * @param rootDir The parent directory
+     * @param maxId The
+     * @return An array of version directories
+     */
+    public static File[] getVersionDirs(File rootDir, final long minId, final long maxId) {
+        return rootDir.listFiles(new FileFilter() {
+
+            public boolean accept(File pathName) {
+                if(checkVersionDirName(pathName)) {
+                    long versionId = getVersionId(pathName);
+                    if(versionId != -1 && versionId <= maxId && versionId >= minId) {
+                        return true;
+                    }
+                }
+                return false;
+            }
+        });
+    }
+
+    /**
+     * Returns the directories sorted and indexed between [start, end] where
+     * start >= 0 and end < len(files)
+     * <p>
+     * TODO: Can be made better using 'selection algorithm'
+     * <p>
+     * 
+     * @param versionDirs The list of files to search in
+     * @param start Starting index
+     * @param end End index
+     * @return Array of files
+     */
+    public static File[] findKthVersionedDir(File[] versionDirs, int start, int end) {
+        if(start < 0 || end >= versionDirs.length) {
+            logger.error("Incorrect version number requested (" + start + "," + end
+                         + "). Should be between (0," + (versionDirs.length - 1) + ")");
+            return null;
+        }
+        Collections.sort(Arrays.asList(versionDirs), new Comparator<File>() {
+
+            public int compare(File file1, File file2) {
+                long fileId1 = getVersionId(file1), fileId2 = getVersionId(file2);
+                if(fileId1 == fileId2) {
+                    return 0;
+                } else {
+                    if(fileId1 == -1) {
+                        return 1;
+                    }
+                    if(fileId2 == -1) {
+                        return -1;
+                    }
+                    if(fileId1 < fileId2) {
+                        return -1;
+                    } else {
+                        return 1;
+                    }
+                }
+
+            }
+        });
+
+        File[] returnedFiles = new File[end - start + 1];
+        for(int index = start, index2 = 0; index <= end; index++, index2++) {
+            returnedFiles[index2] = versionDirs[index];
+        }
+        return returnedFiles;
+    }
+}