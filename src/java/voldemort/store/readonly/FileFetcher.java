<<<<<<< HEAD
package voldemort.store.readonly;

import java.io.File;
import java.io.IOException;

/**
 * An interface to fetch data for readonly store. The fetch could be via rsync
 * or hdfs. If the store is already on the local filesystem then no fetcher is
 * needed.
 * 
 * All implementations must provide a public constructor that takes
 * VoldemortConfig as a parameter.
 * 
 * 
 */
public interface FileFetcher {

    public File fetch(String fileUrl, String storeName) throws IOException;

}
=======
package voldemort.store.readonly;

import java.io.File;
import java.io.IOException;

import voldemort.server.protocol.admin.AsyncOperationStatus;

/**
 * An interface to fetch data for readonly store. The fetch could be via rsync
 * or hdfs. If the store is already on the local filesystem then no fetcher is
 * needed.
 * 
 * All implementations must provide a public constructor that takes
 * VoldemortConfig as a parameter.
 * 
 * 
 */
public interface FileFetcher {

    public File fetch(String source, String dest) throws IOException;

    public void setAsyncOperationStatus(AsyncOperationStatus status);
}
>>>>>>> a24eb465
<|MERGE_RESOLUTION|>--- conflicted
+++ resolved
@@ -1,25 +1,3 @@
-<<<<<<< HEAD
-package voldemort.store.readonly;
-
-import java.io.File;
-import java.io.IOException;
-
-/**
- * An interface to fetch data for readonly store. The fetch could be via rsync
- * or hdfs. If the store is already on the local filesystem then no fetcher is
- * needed.
- * 
- * All implementations must provide a public constructor that takes
- * VoldemortConfig as a parameter.
- * 
- * 
- */
-public interface FileFetcher {
-
-    public File fetch(String fileUrl, String storeName) throws IOException;
-
-}
-=======
 package voldemort.store.readonly;
 
 import java.io.File;
@@ -42,5 +20,4 @@
     public File fetch(String source, String dest) throws IOException;
 
     public void setAsyncOperationStatus(AsyncOperationStatus status);
-}
->>>>>>> a24eb465
+}