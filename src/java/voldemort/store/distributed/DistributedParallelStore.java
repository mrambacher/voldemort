/*
 * Copyright 2010 Nokia Corporation. All rights reserved.
 * 
 * Licensed under the Apache License, Version 2.0 (the "License"); you may not
 * use this file except in compliance with the License. You may obtain a copy of
 * the License at
 * 
 * http://www.apache.org/licenses/LICENSE-2.0
 * 
 * Unless required by applicable law or agreed to in writing, software
 * distributed under the License is distributed on an "AS IS" BASIS, WITHOUT
 * WARRANTIES OR CONDITIONS OF ANY KIND, either express or implied. See the
 * License for the specific language governing permissions and limitations under
 * the License.
 */
package voldemort.store.distributed;

import java.util.Collection;
import java.util.List;
import java.util.Map;

import voldemort.store.StoreDefinition;
<<<<<<< HEAD
import voldemort.store.StoreUtils;
import voldemort.store.async.AsyncUtils;
=======
>>>>>>> dba4358d
import voldemort.store.async.AsynchronousStore;
import voldemort.store.async.StoreFuture;
import voldemort.versioning.Version;
import voldemort.versioning.Versioned;

import com.google.common.collect.Maps;

/**
 * A distributed store that runs requests in parallel and waits for the
 * preferred/required nodes to complete.
 */
public class DistributedParallelStore<N, K, V, T> extends AbstractDistributedStore<N, K, V, T> {

    public static <N, K, V, T> DistributedStore<N, K, V, T> create(Map<N, AsynchronousStore<K, V, T>> stores,
                                    StoreDefinition storeDef,
                                    boolean unique) {
        return new DistributedParallelStore<N, K, V, T>(stores, storeDef, unique);
    }
    
    public DistributedParallelStore(Map<N, AsynchronousStore<K, V, T>> stores,
                                    StoreDefinition storeDef,
                                    boolean unique) {
        super(stores, storeDef, unique);
    }

    protected <R> DistributedFutureTask<N, R> submit(AsynchronousStore.Operations operation,
                                                     Map<N, StoreFuture<R>> futures,
                                                     ResultsBuilder<N, R> builder,
                                                     int available,
                                                     int preferred,
                                                     int required) {
        return new DistributedFutureTask<N, R>(operation.name(),
                                               futures,
                                               builder,
                                               available,
                                               preferred,
                                               required);
    }

    protected <R> DistributedFutureTask<N, R> submit(AsynchronousStore.Operations operation,
                                                     Map<N, StoreFuture<R>> futures,
                                                     ResultsBuilder<N, R> builder,
                                                     int preferred,
                                                     int required) {
        return submit(operation, futures, builder, futures.size(), preferred, required);
    }

    @Override
    protected DistributedFuture<N, List<Versioned<V>>> distributeGet(Collection<N> nodes,
                                                                     final K key,
                                                                     final T transform,
                                                                     int preferred,
                                                                     int required) {
        Map<N, StoreFuture<List<Versioned<V>>>> futures = Maps.newHashMap();
        for(N node: nodes) {
            futures.put(node, submitGet(node, key, transform));
        }
        return submit(AsynchronousStore.Operations.GET, futures, getBuilder, preferred, required);
    }

    @Override
    protected DistributedFuture<N, Map<K, List<Versioned<V>>>> distributeGetAll(final Map<N, List<K>> nodesToKeys,
                                                                                final Map<K, T> transforms,
                                                                                int preferred,
                                                                                int required) {
        Map<N, StoreFuture<Map<K, List<Versioned<V>>>>> futures = Maps.newHashMap();
        for(Map.Entry<N, List<K>> entry: nodesToKeys.entrySet()) {
            futures.put(entry.getKey(), submitGetAll(entry.getKey(), entry.getValue(), transforms));
        }
        ResultsBuilder<N, Map<K, List<Versioned<V>>>> getAllBuilder = DistributedStoreFactory.GetAllBuilder(nodesToKeys,
                                                                                                            required,
                                                                                                            makeUnique);
        return submit(AsynchronousStore.Operations.GETALL,
                      futures,
                      getAllBuilder,
                      nodesToKeys.size(),
                      1);
    }

    @Override
    protected DistributedFuture<N, Version> distributePut(Collection<N> nodes,
                                                          K key,
                                                          Versioned<V> value,
                                                          T transform,
                                                          int preferred,
                                                          int required) {
        Map<N, StoreFuture<Version>> futures = Maps.newHashMap();
        for(N node: nodes) {
            futures.put(node, submitPut(node, key, value, transform));
        }
        return submit(AsynchronousStore.Operations.PUT,
                      futures,
                      this.putBuilder,
                      preferred,
                      required);
    }

    @Override
    protected DistributedFuture<N, Boolean> distributeDelete(Collection<N> nodes,
                                                             K key,
                                                             Version version,
                                                             int preferred,
                                                             int required) {
        Map<N, StoreFuture<Boolean>> futures = Maps.newHashMap();
        for(N node: nodes) {
            futures.put(node, submitDelete(node, key, version));
        }
        return submit(AsynchronousStore.Operations.DELETE,
                      futures,
                      this.deleteBuilder,
                      preferred,
                      required);
    }

    @Override
    protected DistributedFuture<N, List<Version>> distributeGetVersions(Collection<N> nodes,
                                                                        K key,
                                                                        int preferred,
                                                                        int required) {
        Map<N, StoreFuture<List<Version>>> futures = Maps.newHashMap();
        for(N node: nodes) {
            futures.put(node, submitGetVersions(node, key));
        }
        return submit(AsynchronousStore.Operations.GETVERSIONS,
                      futures,
                      this.versionsBuilder,
                      preferred,
                      required);
    }
<<<<<<< HEAD

    /**
     * @return The name of the store.
     */
    public String getName() {
        return storeDef.getName();
    }

    /**
     * Close the store.
     * 
     * @throws VoldemortException If closing fails.
     */
    public void close() throws VoldemortException {
        VoldemortException exception = null;
        for(AsynchronousStore<K, V> async: nodeStores.values()) {
            try {
                async.close();
            } catch(VoldemortException e) {
                exception = e;
            }
        }
        if(exception != null) {
            throw exception;
        }
    }

    /**
     * Get some capability of the store. Examples would be the serializer used,
     * or the routing strategy. This provides a mechanism to verify that the
     * store hierarchy has some set of capabilities without knowing the precise
     * layering.
     * 
     * @param capability The capability type to retrieve
     * @return The given capaiblity
     * @throws NoSuchCapabilityException if the capaibility is not present
     */
    public Object getCapability(StoreCapabilityType capability) {
        switch(capability) {
            case NODE_STORES:
                return this.nodeStores;
            case SYNCHRONOUS_NODE_STORES:
                return AsyncUtils.asStores(nodeStores);
            case ASYNCHRONOUS:
                return this;
            default:
                throw new NoSuchCapabilityException(capability, getName());
        }
    }
=======
>>>>>>> dba4358d
}
<|MERGE_RESOLUTION|>--- conflicted
+++ resolved
@@ -1,209 +1,152 @@
-/*
- * Copyright 2010 Nokia Corporation. All rights reserved.
- * 
- * Licensed under the Apache License, Version 2.0 (the "License"); you may not
- * use this file except in compliance with the License. You may obtain a copy of
- * the License at
- * 
- * http://www.apache.org/licenses/LICENSE-2.0
- * 
- * Unless required by applicable law or agreed to in writing, software
- * distributed under the License is distributed on an "AS IS" BASIS, WITHOUT
- * WARRANTIES OR CONDITIONS OF ANY KIND, either express or implied. See the
- * License for the specific language governing permissions and limitations under
- * the License.
- */
-package voldemort.store.distributed;
-
-import java.util.Collection;
-import java.util.List;
-import java.util.Map;
-
-import voldemort.store.StoreDefinition;
-<<<<<<< HEAD
-import voldemort.store.StoreUtils;
-import voldemort.store.async.AsyncUtils;
-=======
->>>>>>> dba4358d
-import voldemort.store.async.AsynchronousStore;
-import voldemort.store.async.StoreFuture;
-import voldemort.versioning.Version;
-import voldemort.versioning.Versioned;
-
-import com.google.common.collect.Maps;
-
-/**
- * A distributed store that runs requests in parallel and waits for the
- * preferred/required nodes to complete.
- */
-public class DistributedParallelStore<N, K, V, T> extends AbstractDistributedStore<N, K, V, T> {
-
-    public static <N, K, V, T> DistributedStore<N, K, V, T> create(Map<N, AsynchronousStore<K, V, T>> stores,
-                                    StoreDefinition storeDef,
-                                    boolean unique) {
-        return new DistributedParallelStore<N, K, V, T>(stores, storeDef, unique);
-    }
-    
-    public DistributedParallelStore(Map<N, AsynchronousStore<K, V, T>> stores,
-                                    StoreDefinition storeDef,
-                                    boolean unique) {
-        super(stores, storeDef, unique);
-    }
-
-    protected <R> DistributedFutureTask<N, R> submit(AsynchronousStore.Operations operation,
-                                                     Map<N, StoreFuture<R>> futures,
-                                                     ResultsBuilder<N, R> builder,
-                                                     int available,
-                                                     int preferred,
-                                                     int required) {
-        return new DistributedFutureTask<N, R>(operation.name(),
-                                               futures,
-                                               builder,
-                                               available,
-                                               preferred,
-                                               required);
-    }
-
-    protected <R> DistributedFutureTask<N, R> submit(AsynchronousStore.Operations operation,
-                                                     Map<N, StoreFuture<R>> futures,
-                                                     ResultsBuilder<N, R> builder,
-                                                     int preferred,
-                                                     int required) {
-        return submit(operation, futures, builder, futures.size(), preferred, required);
-    }
-
-    @Override
-    protected DistributedFuture<N, List<Versioned<V>>> distributeGet(Collection<N> nodes,
-                                                                     final K key,
-                                                                     final T transform,
-                                                                     int preferred,
-                                                                     int required) {
-        Map<N, StoreFuture<List<Versioned<V>>>> futures = Maps.newHashMap();
-        for(N node: nodes) {
-            futures.put(node, submitGet(node, key, transform));
-        }
-        return submit(AsynchronousStore.Operations.GET, futures, getBuilder, preferred, required);
-    }
-
-    @Override
-    protected DistributedFuture<N, Map<K, List<Versioned<V>>>> distributeGetAll(final Map<N, List<K>> nodesToKeys,
-                                                                                final Map<K, T> transforms,
-                                                                                int preferred,
-                                                                                int required) {
-        Map<N, StoreFuture<Map<K, List<Versioned<V>>>>> futures = Maps.newHashMap();
-        for(Map.Entry<N, List<K>> entry: nodesToKeys.entrySet()) {
-            futures.put(entry.getKey(), submitGetAll(entry.getKey(), entry.getValue(), transforms));
-        }
-        ResultsBuilder<N, Map<K, List<Versioned<V>>>> getAllBuilder = DistributedStoreFactory.GetAllBuilder(nodesToKeys,
-                                                                                                            required,
-                                                                                                            makeUnique);
-        return submit(AsynchronousStore.Operations.GETALL,
-                      futures,
-                      getAllBuilder,
-                      nodesToKeys.size(),
-                      1);
-    }
-
-    @Override
-    protected DistributedFuture<N, Version> distributePut(Collection<N> nodes,
-                                                          K key,
-                                                          Versioned<V> value,
-                                                          T transform,
-                                                          int preferred,
-                                                          int required) {
-        Map<N, StoreFuture<Version>> futures = Maps.newHashMap();
-        for(N node: nodes) {
-            futures.put(node, submitPut(node, key, value, transform));
-        }
-        return submit(AsynchronousStore.Operations.PUT,
-                      futures,
-                      this.putBuilder,
-                      preferred,
-                      required);
-    }
-
-    @Override
-    protected DistributedFuture<N, Boolean> distributeDelete(Collection<N> nodes,
-                                                             K key,
-                                                             Version version,
-                                                             int preferred,
-                                                             int required) {
-        Map<N, StoreFuture<Boolean>> futures = Maps.newHashMap();
-        for(N node: nodes) {
-            futures.put(node, submitDelete(node, key, version));
-        }
-        return submit(AsynchronousStore.Operations.DELETE,
-                      futures,
-                      this.deleteBuilder,
-                      preferred,
-                      required);
-    }
-
-    @Override
-    protected DistributedFuture<N, List<Version>> distributeGetVersions(Collection<N> nodes,
-                                                                        K key,
-                                                                        int preferred,
-                                                                        int required) {
-        Map<N, StoreFuture<List<Version>>> futures = Maps.newHashMap();
-        for(N node: nodes) {
-            futures.put(node, submitGetVersions(node, key));
-        }
-        return submit(AsynchronousStore.Operations.GETVERSIONS,
-                      futures,
-                      this.versionsBuilder,
-                      preferred,
-                      required);
-    }
-<<<<<<< HEAD
-
-    /**
-     * @return The name of the store.
-     */
-    public String getName() {
-        return storeDef.getName();
-    }
-
-    /**
-     * Close the store.
-     * 
-     * @throws VoldemortException If closing fails.
-     */
-    public void close() throws VoldemortException {
-        VoldemortException exception = null;
-        for(AsynchronousStore<K, V> async: nodeStores.values()) {
-            try {
-                async.close();
-            } catch(VoldemortException e) {
-                exception = e;
-            }
-        }
-        if(exception != null) {
-            throw exception;
-        }
-    }
-
-    /**
-     * Get some capability of the store. Examples would be the serializer used,
-     * or the routing strategy. This provides a mechanism to verify that the
-     * store hierarchy has some set of capabilities without knowing the precise
-     * layering.
-     * 
-     * @param capability The capability type to retrieve
-     * @return The given capaiblity
-     * @throws NoSuchCapabilityException if the capaibility is not present
-     */
-    public Object getCapability(StoreCapabilityType capability) {
-        switch(capability) {
-            case NODE_STORES:
-                return this.nodeStores;
-            case SYNCHRONOUS_NODE_STORES:
-                return AsyncUtils.asStores(nodeStores);
-            case ASYNCHRONOUS:
-                return this;
-            default:
-                throw new NoSuchCapabilityException(capability, getName());
-        }
-    }
-=======
->>>>>>> dba4358d
-}
+/*
+ * Copyright 2010 Nokia Corporation. All rights reserved.
+ * 
+ * Licensed under the Apache License, Version 2.0 (the "License"); you may not
+ * use this file except in compliance with the License. You may obtain a copy of
+ * the License at
+ * 
+ * http://www.apache.org/licenses/LICENSE-2.0
+ * 
+ * Unless required by applicable law or agreed to in writing, software
+ * distributed under the License is distributed on an "AS IS" BASIS, WITHOUT
+ * WARRANTIES OR CONDITIONS OF ANY KIND, either express or implied. See the
+ * License for the specific language governing permissions and limitations under
+ * the License.
+ */
+package voldemort.store.distributed;
+
+import java.util.Collection;
+import java.util.List;
+import java.util.Map;
+
+import voldemort.store.StoreDefinition;
+import voldemort.store.async.AsynchronousStore;
+import voldemort.store.async.StoreFuture;
+import voldemort.versioning.Version;
+import voldemort.versioning.Versioned;
+
+import com.google.common.collect.Maps;
+
+/**
+ * A distributed store that runs requests in parallel and waits for the
+ * preferred/required nodes to complete.
+ */
+public class DistributedParallelStore<N, K, V, T> extends AbstractDistributedStore<N, K, V, T> {
+
+    public static <N, K, V, T> DistributedStore<N, K, V, T> create(Map<N, AsynchronousStore<K, V, T>> stores,
+                                                                   StoreDefinition storeDef,
+                                                                   boolean unique) {
+        return new DistributedParallelStore<N, K, V, T>(stores, storeDef, unique);
+    }
+
+    public DistributedParallelStore(Map<N, AsynchronousStore<K, V, T>> stores,
+                                    StoreDefinition storeDef,
+                                    boolean unique) {
+        super(stores, storeDef, unique);
+    }
+
+    protected <R> DistributedFutureTask<N, R> submit(AsynchronousStore.Operations operation,
+                                                     Map<N, StoreFuture<R>> futures,
+                                                     ResultsBuilder<N, R> builder,
+                                                     int available,
+                                                     int preferred,
+                                                     int required) {
+        return new DistributedFutureTask<N, R>(operation.name(),
+                                               futures,
+                                               builder,
+                                               available,
+                                               preferred,
+                                               required);
+    }
+
+    protected <R> DistributedFutureTask<N, R> submit(AsynchronousStore.Operations operation,
+                                                     Map<N, StoreFuture<R>> futures,
+                                                     ResultsBuilder<N, R> builder,
+                                                     int preferred,
+                                                     int required) {
+        return submit(operation, futures, builder, futures.size(), preferred, required);
+    }
+
+    @Override
+    protected DistributedFuture<N, List<Versioned<V>>> distributeGet(Collection<N> nodes,
+                                                                     final K key,
+                                                                     final T transform,
+                                                                     int preferred,
+                                                                     int required) {
+        Map<N, StoreFuture<List<Versioned<V>>>> futures = Maps.newHashMap();
+        for(N node: nodes) {
+            futures.put(node, submitGet(node, key, transform));
+        }
+        return submit(AsynchronousStore.Operations.GET, futures, getBuilder, preferred, required);
+    }
+
+    @Override
+    protected DistributedFuture<N, Map<K, List<Versioned<V>>>> distributeGetAll(final Map<N, List<K>> nodesToKeys,
+                                                                                final Map<K, T> transforms,
+                                                                                int preferred,
+                                                                                int required) {
+        Map<N, StoreFuture<Map<K, List<Versioned<V>>>>> futures = Maps.newHashMap();
+        for(Map.Entry<N, List<K>> entry: nodesToKeys.entrySet()) {
+            futures.put(entry.getKey(), submitGetAll(entry.getKey(), entry.getValue(), transforms));
+        }
+        ResultsBuilder<N, Map<K, List<Versioned<V>>>> getAllBuilder = DistributedStoreFactory.GetAllBuilder(nodesToKeys,
+                                                                                                            required,
+                                                                                                            makeUnique);
+        return submit(AsynchronousStore.Operations.GETALL,
+                      futures,
+                      getAllBuilder,
+                      nodesToKeys.size(),
+                      1);
+    }
+
+    @Override
+    protected DistributedFuture<N, Version> distributePut(Collection<N> nodes,
+                                                          K key,
+                                                          Versioned<V> value,
+                                                          T transform,
+                                                          int preferred,
+                                                          int required) {
+        Map<N, StoreFuture<Version>> futures = Maps.newHashMap();
+        for(N node: nodes) {
+            futures.put(node, submitPut(node, key, value, transform));
+        }
+        return submit(AsynchronousStore.Operations.PUT,
+                      futures,
+                      this.putBuilder,
+                      preferred,
+                      required);
+    }
+
+    @Override
+    protected DistributedFuture<N, Boolean> distributeDelete(Collection<N> nodes,
+                                                             K key,
+                                                             Version version,
+                                                             int preferred,
+                                                             int required) {
+        Map<N, StoreFuture<Boolean>> futures = Maps.newHashMap();
+        for(N node: nodes) {
+            futures.put(node, submitDelete(node, key, version));
+        }
+        return submit(AsynchronousStore.Operations.DELETE,
+                      futures,
+                      this.deleteBuilder,
+                      preferred,
+                      required);
+    }
+
+    @Override
+    protected DistributedFuture<N, List<Version>> distributeGetVersions(Collection<N> nodes,
+                                                                        K key,
+                                                                        int preferred,
+                                                                        int required) {
+        Map<N, StoreFuture<List<Version>>> futures = Maps.newHashMap();
+        for(N node: nodes) {
+            futures.put(node, submitGetVersions(node, key));
+        }
+        return submit(AsynchronousStore.Operations.GETVERSIONS,
+                      futures,
+                      this.versionsBuilder,
+                      preferred,
+                      required);
+    }
+}