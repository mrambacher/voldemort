--- conflicted
+++ resolved
@@ -1,196 +1,75 @@
-<<<<<<< HEAD
-/*
- * Copyright 2008-2009 LinkedIn, Inc
- * 
- * Licensed under the Apache License, Version 2.0 (the "License"); you may not
- * use this file except in compliance with the License. You may obtain a copy of
- * the License at
- * 
- * http://www.apache.org/licenses/LICENSE-2.0
- * 
- * Unless required by applicable law or agreed to in writing, software
- * distributed under the License is distributed on an "AS IS" BASIS, WITHOUT
- * WARRANTIES OR CONDITIONS OF ANY KIND, either express or implied. See the
- * License for the specific language governing permissions and limitations under
- * the License.
- */
-
-package voldemort.store.socket;
-
-import voldemort.client.protocol.RequestFormatType;
-import voldemort.store.socket.clientrequest.ClientRequestExecutor;
-import voldemort.utils.Utils;
-
-import com.google.common.base.Objects;
-
-/**
- * A host + port + protocol
- */
-
-public class SocketDestination {
-
-    private final String host;
-    private final int port;
-    private final RequestFormatType requestFormatType;
-    private long lastClosedTimestamp;
-
-    public SocketDestination(String host, int port, RequestFormatType requestFormatType) {
-        this.host = Utils.notNull(host);
-        this.port = Utils.notNull(port);
-        this.requestFormatType = Utils.notNull(requestFormatType);
-    }
-
-    public String getHost() {
-        return host;
-    }
-
-    public int getPort() {
-        return port;
-    }
-
-    public RequestFormatType getRequestFormatType() {
-        return requestFormatType;
-    }
-
-    /**
-     * Returns the nanosecond-based timestamp of when this socket destination
-     * was last closed. SocketDestination objects can be closed when their node
-     * is marked as unavailable if the node goes down (temporarily or
-     * otherwise). This timestamp is used to determine when sockets related to
-     * the SocketDestination should be closed.
-     * 
-     * <p/>
-     * 
-     * This value starts off as 0 and is updated via setLastClosedTimestamp each
-     * time the node is marked as unavailable.
-     * 
-     * @return Nanosecond-based timestamp of last close
-     * 
-     * @see SocketDestination#setLastClosedTimestamp()
-     * @see ClientRequestExecutorFactory#validate(SocketDestination,
-     *      ClientRequestExecutor)
-     */
-
-    public long getLastClosedTimestamp() {
-        return lastClosedTimestamp;
-    }
-
-    /**
-     * Assigns the last closed timestamp based on the current time in
-     * nanoseconds.
-     * 
-     * <p/>
-     * 
-     * This value starts off as 0 and is updated via this method each time the
-     * node is marked as unavailable.
-     * 
-     * @see SocketDestination#getLastClosedTimestamp()
-     * @see ClientRequestExecutorFactory#validate(SocketDestination,
-     *      ClientRequestExecutor)
-     */
-
-    public void setLastClosedTimestamp() {
-        this.lastClosedTimestamp = System.nanoTime();
-    }
-
-    @Override
-    public boolean equals(Object obj) {
-        if(obj == this)
-            return true;
-
-        if(obj == null || !obj.getClass().equals(SocketDestination.class))
-            return false;
-
-        SocketDestination d = (SocketDestination) obj;
-        return getHost().equals(d.getHost()) && getPort() == d.getPort()
-               && getRequestFormatType().equals(d.getRequestFormatType());
-    }
-
-    @Override
-    public int hashCode() {
-        return Objects.hashCode(host, port, requestFormatType);
-    }
-
-    @Override
-    public String toString() {
-        return host + ":" + port + "(" + requestFormatType.getCode() + ")";
-    }
-
-}
-=======
-/*
- * Copyright 2008-2009 LinkedIn, Inc
- * 
- * Licensed under the Apache License, Version 2.0 (the "License"); you may not
- * use this file except in compliance with the License. You may obtain a copy of
- * the License at
- * 
- * http://www.apache.org/licenses/LICENSE-2.0
- * 
- * Unless required by applicable law or agreed to in writing, software
- * distributed under the License is distributed on an "AS IS" BASIS, WITHOUT
- * WARRANTIES OR CONDITIONS OF ANY KIND, either express or implied. See the
- * License for the specific language governing permissions and limitations under
- * the License.
- */
-
-package voldemort.store.socket;
-
-import voldemort.client.protocol.RequestFormatType;
-import voldemort.utils.Utils;
-
-import com.google.common.base.Objects;
-
-/**
- * A host + port + protocol
- */
-
-public class SocketDestination {
-
-    private final String host;
-    private final int port;
-    private final RequestFormatType requestFormatType;
-
-    public SocketDestination(String host, int port, RequestFormatType requestFormatType) {
-        this.host = Utils.notNull(host);
-        this.port = Utils.notNull(port);
-        this.requestFormatType = Utils.notNull(requestFormatType);
-    }
-
-    public String getHost() {
-        return host;
-    }
-
-    public int getPort() {
-        return port;
-    }
-
-    public RequestFormatType getRequestFormatType() {
-        return requestFormatType;
-    }
-
-    @Override
-    public boolean equals(Object obj) {
-        if(obj == this)
-            return true;
-
-        if(obj == null || !obj.getClass().equals(SocketDestination.class))
-            return false;
-
-        SocketDestination d = (SocketDestination) obj;
-        return getHost().equals(d.getHost()) && getPort() == d.getPort()
-               && getRequestFormatType().equals(d.getRequestFormatType());
-    }
-
-    @Override
-    public int hashCode() {
-        return Objects.hashCode(host, port, requestFormatType);
-    }
-
-    @Override
-    public String toString() {
-        return host + ":" + port + "(" + requestFormatType.getCode() + ")";
-    }
-
-}
->>>>>>> 06be27c2
+/*
+ * Copyright 2008-2009 LinkedIn, Inc
+ * 
+ * Licensed under the Apache License, Version 2.0 (the "License"); you may not
+ * use this file except in compliance with the License. You may obtain a copy of
+ * the License at
+ * 
+ * http://www.apache.org/licenses/LICENSE-2.0
+ * 
+ * Unless required by applicable law or agreed to in writing, software
+ * distributed under the License is distributed on an "AS IS" BASIS, WITHOUT
+ * WARRANTIES OR CONDITIONS OF ANY KIND, either express or implied. See the
+ * License for the specific language governing permissions and limitations under
+ * the License.
+ */
+
+package voldemort.store.socket;
+
+import voldemort.client.protocol.RequestFormatType;
+import voldemort.utils.Utils;
+
+import com.google.common.base.Objects;
+
+/**
+ * A host + port + protocol
+ */
+
+public class SocketDestination {
+
+    private final String host;
+    private final int port;
+    private final RequestFormatType requestFormatType;
+
+    public SocketDestination(String host, int port, RequestFormatType requestFormatType) {
+        this.host = Utils.notNull(host);
+        this.port = Utils.notNull(port);
+        this.requestFormatType = Utils.notNull(requestFormatType);
+    }
+
+    public String getHost() {
+        return host;
+    }
+
+    public int getPort() {
+        return port;
+    }
+
+    public RequestFormatType getRequestFormatType() {
+        return requestFormatType;
+    }
+
+    @Override
+    public boolean equals(Object obj) {
+        if(obj == this)
+            return true;
+
+        if(obj == null || !obj.getClass().equals(SocketDestination.class))
+            return false;
+
+        SocketDestination d = (SocketDestination) obj;
+        return getHost().equals(d.getHost()) && getPort() == d.getPort()
+               && getRequestFormatType().equals(d.getRequestFormatType());
+    }
+
+    @Override
+    public int hashCode() {
+        return Objects.hashCode(host, port, requestFormatType);
+    }
+
+    @Override
+    public String toString() {
+        return host + ":" + port + "(" + requestFormatType.getCode() + ")";
+    }
+
+}