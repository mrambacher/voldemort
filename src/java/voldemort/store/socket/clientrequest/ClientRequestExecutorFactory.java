--- conflicted
+++ resolved
@@ -192,17 +192,11 @@
         // Block while we wait for the protocol negotiation to complete.
         clientRequest.await();
 
-<<<<<<< HEAD
-        // This will throw an error if the result of the protocol negotiation
-        // failed, otherwise it returns an uninteresting token we can safely
-        // ignore.
-        clientRequest.call();
-=======
         try {
             // This will throw an error if the result of the protocol
             // negotiation failed, otherwise it returns an uninteresting token
             // we can safely ignore.
-            clientRequest.getResult();
+            clientRequest.call();
         } catch(Exception e) {
             // Don't forget to close the socket before we throw our exception or
             // they'll leak :(
@@ -215,7 +209,6 @@
 
             throw e;
         }
->>>>>>> 06be27c2
 
         return clientRequestExecutor;
     }
