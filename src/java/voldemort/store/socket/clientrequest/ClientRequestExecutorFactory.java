/*
 * Copyright 2008-2010 LinkedIn, Inc
 * 
 * Licensed under the Apache License, Version 2.0 (the "License"); you may not
 * use this file except in compliance with the License. You may obtain a copy of
 * the License at
 * 
 * http://www.apache.org/licenses/LICENSE-2.0
 * 
 * Unless required by applicable law or agreed to in writing, software
 * distributed under the License is distributed on an "AS IS" BASIS, WITHOUT
 * WARRANTIES OR CONDITIONS OF ANY KIND, either express or implied. See the
 * License for the specific language governing permissions and limitations under
 * the License.
 */

package voldemort.store.socket.clientrequest;

import java.net.ConnectException;
import java.net.InetSocketAddress;
import java.nio.channels.ClosedSelectorException;
import java.nio.channels.SelectionKey;
import java.nio.channels.Selector;
import java.nio.channels.SocketChannel;
import java.util.Date;
import java.util.Iterator;
import java.util.Map;
import java.util.Queue;
import java.util.concurrent.ConcurrentHashMap;
import java.util.concurrent.ConcurrentLinkedQueue;
import java.util.concurrent.ExecutorService;
import java.util.concurrent.Executors;
import java.util.concurrent.TimeUnit;
import java.util.concurrent.atomic.AtomicInteger;

import org.apache.log4j.Level;
import org.apache.log4j.Logger;

import voldemort.store.socket.SocketDestination;
import voldemort.utils.DaemonThreadFactory;
import voldemort.utils.SelectorManager;
import voldemort.utils.Time;
import voldemort.utils.pool.ResourceFactory;

/**
 * A Factory for creating ClientRequestExecutor instances.
 */

public class ClientRequestExecutorFactory implements
        ResourceFactory<SocketDestination, ClientRequestExecutor> {

    private static final int SHUTDOWN_TIMEOUT_MS = 15000;
    private final int connectTimeoutMs;
    private final int soTimeoutMs;
    private final int socketBufferSize;
    private final AtomicInteger created;
    private final AtomicInteger destroyed;
    private final boolean socketKeepAlive;
    private final ClientRequestSelectorManager[] selectorManagers;
    private final ExecutorService selectorManagerThreadPool;
    private final AtomicInteger counter = new AtomicInteger();
    private final Map<SocketDestination, Long> lastClosedTimestamps;
    private final Logger logger = Logger.getLogger(getClass());

    public ClientRequestExecutorFactory(int selectors,
                                        int connectTimeoutMs,
                                        int soTimeoutMs,
                                        int socketBufferSize,
                                        boolean socketKeepAlive) {
        this.connectTimeoutMs = connectTimeoutMs;
        this.soTimeoutMs = soTimeoutMs;
        this.created = new AtomicInteger(0);
        this.destroyed = new AtomicInteger(0);
        this.socketBufferSize = socketBufferSize;
        this.socketKeepAlive = socketKeepAlive;

        this.selectorManagers = new ClientRequestSelectorManager[selectors];
        this.selectorManagerThreadPool = Executors.newFixedThreadPool(selectorManagers.length,
                                                                      new DaemonThreadFactory("voldemort-niosocket-client-"));

        for(int i = 0; i < selectorManagers.length; i++) {
            selectorManagers[i] = new ClientRequestSelectorManager();
            selectorManagerThreadPool.execute(selectorManagers[i]);
        }

        this.lastClosedTimestamps = new ConcurrentHashMap<SocketDestination, Long>();
    }

    /**
     * Close the ClientRequestExecutor.
     */

    public void destroy(SocketDestination dest, ClientRequestExecutor clientRequestExecutor)
            throws Exception {
        clientRequestExecutor.close();
        int numDestroyed = destroyed.incrementAndGet();

        if(logger.isDebugEnabled())
            logger.debug("Destroyed socket " + numDestroyed + " connection to " + dest.getHost()
                         + ":" + dest.getPort());
    }

    /**
     * Create a ClientRequestExecutor for the given {@link SocketDestination}.
     * 
     * @param dest {@link SocketDestination}
     */

    public ClientRequestExecutor create(SocketDestination dest) throws Exception {
        int numCreated = created.incrementAndGet();

        if(logger.isDebugEnabled())
            logger.debug("Creating socket " + numCreated + " for " + dest.getHost() + ":"
                         + dest.getPort() + " using protocol "
                         + dest.getRequestFormatType().getCode());

        SocketChannel socketChannel = SocketChannel.open();
        socketChannel.socket().setReceiveBufferSize(this.socketBufferSize);
        socketChannel.socket().setSendBufferSize(this.socketBufferSize);
        socketChannel.socket().setTcpNoDelay(true);
        socketChannel.socket().setSoTimeout(soTimeoutMs);
        socketChannel.socket().setKeepAlive(this.socketKeepAlive);
        socketChannel.configureBlocking(false);
        socketChannel.connect(new InetSocketAddress(dest.getHost(), dest.getPort()));

        long finishConnectTimeoutMs = System.currentTimeMillis() + connectTimeoutMs;

        // Since we're non-blocking and it takes a non-zero amount of time
        // to connect, invoke finishConnect and loop.
        while(!socketChannel.finishConnect()) {
<<<<<<< HEAD
            if(logger.isEnabledFor(Level.DEBUG))
                logger.debug("Still connecting to " + dest);
=======
            long diff = finishConnectTimeoutMs - System.currentTimeMillis();

            if(diff < 0) {
                // Don't forget to close the socket before we throw our
                // exception or they'll leak :(
                try {
                    socketChannel.close();
                } catch(Exception e) {
                    if(logger.isEnabledFor(Level.WARN))
                        logger.warn(e, e);
                }

                throw new ConnectException("Cannot connect socket " + numCreated + " for "
                                           + dest.getHost() + ":" + dest.getPort() + " after "
                                           + connectTimeoutMs + " ms");
            }

            if(logger.isTraceEnabled())
                logger.trace("Still creating socket " + numCreated + " for " + dest.getHost() + ":"
                             + dest.getPort() + ", " + diff + " ms. remaining to connect");

            // Break up the connection timeout into chunks N/10 of the
            // total.
            try {
                Thread.sleep(connectTimeoutMs / 10);
            } catch(InterruptedException e) {
                if(logger.isEnabledFor(Level.WARN))
                    logger.warn(e, e);
            }
>>>>>>> dba4358d
        }

        if(logger.isDebugEnabled())
            logger.debug("Created socket " + numCreated + " for " + dest.getHost() + ":"
                         + dest.getPort() + " using protocol "
                         + dest.getRequestFormatType().getCode());

        // check buffer sizes--you often don't get out what you put in!
        if(socketChannel.socket().getReceiveBufferSize() != this.socketBufferSize)
            logger.debug("Requested socket receive buffer size was " + this.socketBufferSize
                         + " bytes but actual size is "
                         + socketChannel.socket().getReceiveBufferSize() + " bytes.");

        if(socketChannel.socket().getSendBufferSize() != this.socketBufferSize)
            logger.debug("Requested socket send buffer size was " + this.socketBufferSize
                         + " bytes but actual size is "
                         + socketChannel.socket().getSendBufferSize() + " bytes.");

        ClientRequestSelectorManager selectorManager = selectorManagers[counter.getAndIncrement()
                                                                        % selectorManagers.length];

        Selector selector = selectorManager.getSelector();
        ClientRequestExecutor clientRequestExecutor = new ClientRequestExecutor(selector,
                                                                                socketChannel,
                                                                                socketBufferSize);
        BlockingClientRequest<String> clientRequest = new BlockingClientRequest<String>(new ProtocolNegotiatorClientRequest(dest.getRequestFormatType()),
                                                                                        this.getTimeout());
        clientRequestExecutor.addClientRequest(clientRequest);

        selectorManager.registrationQueue.add(clientRequestExecutor);
        selector.wakeup();

        // Block while we wait for the protocol negotiation to complete.
        clientRequest.await();

        try {
            // This will throw an error if the result of the protocol
            // negotiation failed, otherwise it returns an uninteresting token
            // we can safely ignore.
            clientRequest.call();
        } catch(Exception e) {
            // Don't forget to close the socket before we throw our exception or
            // they'll leak :(
            try {
                socketChannel.close();
            } catch(Exception ex) {
                if(logger.isEnabledFor(Level.WARN))
                    logger.warn(ex, ex);
            }

            throw e;
        }

        return clientRequestExecutor;
    }

    public boolean validate(SocketDestination dest, ClientRequestExecutor clientRequestExecutor) {
        /**
         * Keep track of the last time that we closed the sockets for a specific
         * SocketDestination. That way we know which sockets were created
         * *before* the SocketDestination was closed. For any sockets in the
         * pool at time of closure of the SocketDestination, these are shut down
         * immediately. For in-flight sockets that aren't in the pool at time of
         * closure of the SocketDestination, these are caught when they're
         * checked in via validate noting the relation of the timestamps.
         * 
         * See bug #222.
         */
        long lastClosedTimestamp = getLastClosedTimestamp(dest);

        if(clientRequestExecutor.getCreateTimestamp() <= lastClosedTimestamp) {
            if(logger.isDebugEnabled())
                logger.debug("Socket connection "
                             + clientRequestExecutor
                             + " was created on "
                             + new Date(clientRequestExecutor.getCreateTimestamp() / Time.NS_PER_MS)
                             + " before socket pool was closed and re-created (on "
                             + new Date(lastClosedTimestamp / Time.NS_PER_MS) + ")");
            return false;
        }

        boolean isValid = clientRequestExecutor.isValid();

        if(!isValid && logger.isDebugEnabled())
            logger.debug("Client request executor connection " + clientRequestExecutor
                         + " is no longer valid, closing.");

        return isValid;
    }

    public int getTimeout() {
        return this.soTimeoutMs;
    }

    public int getNumberCreated() {
        return this.created.get();
    }

    public int getNumberDestroyed() {
        return this.destroyed.get();
    }

    public void close() {
        try {
            // We close instead of interrupting the thread pool. Why? Because as
            // of 0.70, the SelectorManager services RequestHandler in the same
            // thread as itself. So, if we interrupt the SelectorManager in the
            // thread pool, we interrupt the request. In some RequestHandler
            // implementations interruptions are not handled gracefully and/or
            // indicate other errors which cause odd side effects. So we
            // implement a non-interrupt-based shutdown via close.
            for(int i = 0; i < selectorManagers.length; i++) {
                try {
                    selectorManagers[i].close();
                } catch(Exception e) {
                    if(logger.isEnabledFor(Level.WARN))
                        logger.warn(e.getMessage(), e);
                }
            }

            // As per the above comment - we use shutdown and *not* shutdownNow
            // to avoid using interrupts to signal shutdown.
            selectorManagerThreadPool.shutdown();

            if(logger.isTraceEnabled())
                logger.trace("Shut down SelectorManager thread pool acceptor, waiting "
                             + SHUTDOWN_TIMEOUT_MS + " ms for termination");

            boolean terminated = selectorManagerThreadPool.awaitTermination(SHUTDOWN_TIMEOUT_MS,
                                                                            TimeUnit.MILLISECONDS);

            if(!terminated) {
                if(logger.isEnabledFor(Level.WARN))
                    logger.warn("SelectorManager thread pool did not stop cleanly after "
                                + SHUTDOWN_TIMEOUT_MS + " ms");
            }
        } catch(Exception e) {
            if(logger.isEnabledFor(Level.WARN))
                logger.warn(e.getMessage(), e);
        }
    }

    private class ClientRequestSelectorManager extends SelectorManager {

        private final Queue<ClientRequestExecutor> registrationQueue = new ConcurrentLinkedQueue<ClientRequestExecutor>();

        public Selector getSelector() {
            return selector;
        }

        /**
         * Process the {@link ClientRequestExecutor} registrations which are
         * made inside {@link ClientRequestExecutorFactory} on creation of a new
         * {@link ClientRequestExecutor}.
         */

        @Override
        protected void processEvents() {
            try {
                ClientRequestExecutor clientRequestExecutor = null;

                while((clientRequestExecutor = registrationQueue.poll()) != null) {
                    if(isClosed.get()) {
                        if(logger.isDebugEnabled())
                            logger.debug("Closed, exiting");

                        break;
                    }

                    SocketChannel socketChannel = clientRequestExecutor.getSocketChannel();

                    try {
                        if(logger.isDebugEnabled())
                            logger.debug("Registering connection from " + socketChannel.socket());

                        socketChannel.register(selector,
                                               SelectionKey.OP_WRITE,
                                               clientRequestExecutor);

                    } catch(ClosedSelectorException e) {
                        if(logger.isDebugEnabled())
                            logger.debug("Selector is closed, exiting");

                        close();

                        break;
                    } catch(Exception e) {
                        if(logger.isEnabledFor(Level.ERROR))
                            logger.error(e.getMessage(), e);
                    }
                }
            } catch(Exception e) {
                if(logger.isEnabledFor(Level.ERROR))
                    logger.error(e.getMessage(), e);
            }

            // In blocking I/O, the higher level code can interrupt the thread
            // if a timeout has been exceeded, triggering an IOException and
            // stopping the read/write. However, for our asynchronous I/O, we
            // don't have any threads blocking on I/O. So we resort to polling
            // to check if the timeout has been exceeded. So loop over all of
            // the keys that are registered and call checkTimeout. (That method
            // will handle the canceling of the SelectionKey if need be.)
            try {
                Iterator<SelectionKey> i = selector.keys().iterator();

                while(i.hasNext()) {
                    SelectionKey selectionKey = i.next();
                    ClientRequestExecutor clientRequestExecutor = (ClientRequestExecutor) selectionKey.attachment();

                    // A race condition can occur wherein our SelectionKey is
                    // still registered but the attachment has be nulled out on
                    // its way to being canceled.
                    if(clientRequestExecutor != null) {
                        try {
                            clientRequestExecutor.checkTimeout(selectionKey);
                        } catch(Exception e) {
                            if(logger.isEnabledFor(Level.ERROR))
                                logger.error(e.getMessage(), e);
                        }
                    }
                }
            } catch(Exception e) {
                if(logger.isEnabledFor(Level.ERROR))
                    logger.error(e.getMessage(), e);
            }
        }
    }

    /**
     * Returns the nanosecond-based timestamp of when this socket destination
     * was last closed. SocketDestination objects can be closed when their node
     * is marked as unavailable if the node goes down (temporarily or
     * otherwise). This timestamp is used to determine when sockets related to
     * the SocketDestination should be closed.
     * 
     * <p/>
     * 
     * This value starts off as 0 and is updated via setLastClosedTimestamp each
     * time the node is marked as unavailable.
     * 
     * @return Nanosecond-based timestamp of last close
     */

    private long getLastClosedTimestamp(SocketDestination socketDestination) {
        Long lastClosedTimestamp = lastClosedTimestamps.get(socketDestination);
        return lastClosedTimestamp != null ? lastClosedTimestamp.longValue() : 0;
    }

    /**
     * Assigns the last closed timestamp based on the current time in
     * nanoseconds.
     * 
     * <p/>
     * 
     * This value starts off as 0 and is updated via this method each time the
     * node is marked as unavailable.
     */

    public void setLastClosedTimestamp(SocketDestination socketDestination) {
        lastClosedTimestamps.put(socketDestination, System.nanoTime());
    }

}<|MERGE_RESOLUTION|>--- conflicted
+++ resolved
@@ -128,10 +128,6 @@
         // Since we're non-blocking and it takes a non-zero amount of time
         // to connect, invoke finishConnect and loop.
         while(!socketChannel.finishConnect()) {
-<<<<<<< HEAD
-            if(logger.isEnabledFor(Level.DEBUG))
-                logger.debug("Still connecting to " + dest);
-=======
             long diff = finishConnectTimeoutMs - System.currentTimeMillis();
 
             if(diff < 0) {
@@ -161,7 +157,6 @@
                 if(logger.isEnabledFor(Level.WARN))
                     logger.warn(e, e);
             }
->>>>>>> dba4358d
         }
 
         if(logger.isDebugEnabled())
