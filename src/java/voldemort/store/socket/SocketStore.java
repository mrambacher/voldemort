--- conflicted
+++ resolved
@@ -102,45 +102,30 @@
         requestAsync(clientRequest, callback, timeoutMs, "delete");
     }
 
-<<<<<<< HEAD
-    public void submitGetRequest(ByteArray key, byte[] transforms, NonblockingStoreCallback callback) {
-=======
-    public void submitGetRequest(ByteArray key, NonblockingStoreCallback callback, long timeoutMs) {
->>>>>>> 6efd96c5
+    public void submitGetRequest(ByteArray key,
+                                 byte[] transforms,
+                                 NonblockingStoreCallback callback,
+                                 long timeoutMs) {
         StoreUtils.assertValidKey(key);
         GetClientRequest clientRequest = new GetClientRequest(storeName,
                                                               requestFormat,
                                                               requestRoutingType,
-<<<<<<< HEAD
                                                               key,
                                                               transforms);
-        requestAsync(clientRequest, callback);
+        requestAsync(clientRequest, callback, timeoutMs, "get");
     }
 
     public void submitGetAllRequest(Iterable<ByteArray> keys,
                                     Map<ByteArray, byte[]> transforms,
-                                    NonblockingStoreCallback callback) {
-=======
-                                                              key);
-        requestAsync(clientRequest, callback, timeoutMs, "get");
-    }
-
-    public void submitGetAllRequest(Iterable<ByteArray> keys,
                                     NonblockingStoreCallback callback,
                                     long timeoutMs) {
->>>>>>> 6efd96c5
         StoreUtils.assertValidKeys(keys);
         GetAllClientRequest clientRequest = new GetAllClientRequest(storeName,
                                                                     requestFormat,
                                                                     requestRoutingType,
-<<<<<<< HEAD
                                                                     keys,
                                                                     transforms);
-        requestAsync(clientRequest, callback);
-=======
-                                                                    keys);
         requestAsync(clientRequest, callback, timeoutMs, "get all");
->>>>>>> 6efd96c5
     }
 
     public void submitGetVersionsRequest(ByteArray key,
@@ -156,26 +141,17 @@
 
     public void submitPutRequest(ByteArray key,
                                  Versioned<byte[]> value,
-<<<<<<< HEAD
                                  byte[] transforms,
-                                 NonblockingStoreCallback callback) {
-=======
                                  NonblockingStoreCallback callback,
                                  long timeoutMs) {
->>>>>>> 6efd96c5
         StoreUtils.assertValidKey(key);
         PutClientRequest clientRequest = new PutClientRequest(storeName,
                                                               requestFormat,
                                                               requestRoutingType,
                                                               key,
-<<<<<<< HEAD
                                                               value,
                                                               transforms);
-        requestAsync(clientRequest, callback);
-=======
-                                                              value);
         requestAsync(clientRequest, callback, timeoutMs, "put");
->>>>>>> 6efd96c5
     }
 
     public boolean delete(ByteArray key, Version version) throws VoldemortException {
