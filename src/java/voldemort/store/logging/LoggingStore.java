--- conflicted
+++ resolved
@@ -1,312 +1,163 @@
-<<<<<<< HEAD
-/*
- * Copyright 2008-2009 LinkedIn, Inc
- * 
- * Licensed under the Apache License, Version 2.0 (the "License"); you may not
- * use this file except in compliance with the License. You may obtain a copy of
- * the License at
- * 
- * http://www.apache.org/licenses/LICENSE-2.0
- * 
- * Unless required by applicable law or agreed to in writing, software
- * distributed under the License is distributed on an "AS IS" BASIS, WITHOUT
- * WARRANTIES OR CONDITIONS OF ANY KIND, either express or implied. See the
- * License for the specific language governing permissions and limitations under
- * the License.
- */
-
-package voldemort.store.logging;
-
-import java.util.List;
-
-import org.apache.log4j.Logger;
-
-import voldemort.VoldemortException;
-import voldemort.store.DelegatingStore;
-import voldemort.store.Store;
-import voldemort.store.StoreCapabilityType;
-import voldemort.store.async.AsynchronousStore;
-import voldemort.utils.SystemTime;
-import voldemort.utils.Time;
-import voldemort.versioning.Version;
-import voldemort.versioning.Versioned;
-
-/**
- * A store wrapper that handles debug logging.
- * 
- * 
- */
-public class LoggingStore<K, V> extends DelegatingStore<K, V> {
-
-    private final Logger logger;
-    private final Time time;
-    private final String instanceName;
-
-    public static <K, V> AsynchronousStore<K, V> create(AsynchronousStore<K, V> async) {
-        return create(async, null);
-    }
-
-    public static <K, V> AsynchronousStore<K, V> create(AsynchronousStore<K, V> async,
-                                                        String instance) {
-        return new AsyncLoggingStore<K, V>(async, instance);
-    }
-
-    public static <K, V> Store<K, V> create(Store<K, V> store) {
-        return create(store, null);
-    }
-
-    public static <K, V> LoggingStore<K, V> create(Store<K, V> store, String instance) {
-        return new LoggingStore<K, V>(store, instance, SystemTime.INSTANCE);
-    }
-
-    /**
-     * Create a logging store that wraps the given store
-     * 
-     * @param store The store to wrap
-     */
-    LoggingStore(Store<K, V> store) {
-        this(store, new SystemTime());
-    }
-
-    /**
-     * Create a logging store that wraps the given store
-     * 
-     * @param store The store to wrap
-     * @param time The time implementation to use for computing ellapsed time
-     */
-    public LoggingStore(Store<K, V> store, Time time) {
-        this(store, null, time);
-    }
-
-    /**
-     * Create a logging store that wraps the given store
-     * 
-     * @param store The store to wrap
-     * @param instance The instance name to display in logging messages
-     * @param time The time implementation to use for computing ellapsed time
-     */
-    public LoggingStore(Store<K, V> store, String instance, Time time) {
-        super(store);
-        this.logger = Logger.getLogger(store.getClass());
-        this.time = time;
-        this.instanceName = instance == null ? ": " : instance + ": ";
-    }
-
-    @Override
-    public void close() throws VoldemortException {
-        if(logger.isDebugEnabled())
-            logger.debug("Closing " + getName() + ".");
-        super.close();
-    }
-
-    @Override
-    public boolean delete(K key, Version version) throws VoldemortException {
-        long startTimeNs = 0;
-        boolean succeeded = false;
-        if(logger.isDebugEnabled())
-            startTimeNs = time.getNanoseconds();
-        try {
-            boolean deletedSomething = getInnerStore().delete(key, version);
-            succeeded = true;
-            return deletedSomething;
-        } finally {
-            printTimedMessage("DELETE", succeeded, startTimeNs);
-        }
-    }
-
-    @Override
-    public List<Versioned<V>> get(K key) throws VoldemortException {
-        long startTimeNs = 0;
-        boolean succeeded = false;
-        if(logger.isDebugEnabled())
-            startTimeNs = time.getNanoseconds();
-        try {
-            List<Versioned<V>> l = getInnerStore().get(key);
-            succeeded = true;
-            return l;
-        } finally {
-            printTimedMessage("GET", succeeded, startTimeNs);
-        }
-    }
-
-    @Override
-    public Version put(K key, Versioned<V> value) throws VoldemortException {
-        long startTimeNs = 0;
-        boolean succeeded = false;
-        if(logger.isDebugEnabled()) {
-            startTimeNs = time.getNanoseconds();
-        }
-        try {
-            Version version = getInnerStore().put(key, value);
-            succeeded = true;
-            return version;
-        } finally {
-            printTimedMessage("PUT", succeeded, startTimeNs);
-        }
-    }
-
-    private void printTimedMessage(String operation, boolean success, long startNs) {
-        if(logger.isDebugEnabled()) {
-            double elapsedMs = (time.getNanoseconds() - startNs) / (double) Time.NS_PER_MS;
-            logger.debug(instanceName + operation + " operation on store '" + getName()
-                         + "' completed " + (success ? "successfully" : "unsuccessfully") + " in "
-                         + elapsedMs + " ms.");
-        }
-    }
-
-    @Override
-    public Object getCapability(StoreCapabilityType capability) {
-        if(capability == StoreCapabilityType.LOGGER)
-            return this.logger;
-        else
-            return getInnerStore().getCapability(capability);
-    }
-
-}
-=======
-/*
- * Copyright 2008-2009 LinkedIn, Inc
- * 
- * Licensed under the Apache License, Version 2.0 (the "License"); you may not
- * use this file except in compliance with the License. You may obtain a copy of
- * the License at
- * 
- * http://www.apache.org/licenses/LICENSE-2.0
- * 
- * Unless required by applicable law or agreed to in writing, software
- * distributed under the License is distributed on an "AS IS" BASIS, WITHOUT
- * WARRANTIES OR CONDITIONS OF ANY KIND, either express or implied. See the
- * License for the specific language governing permissions and limitations under
- * the License.
- */
-
-package voldemort.store.logging;
-
-import java.util.List;
-
-import org.apache.log4j.Logger;
-
-import voldemort.VoldemortException;
-import voldemort.store.DelegatingStore;
-import voldemort.store.Store;
-import voldemort.store.StoreCapabilityType;
-import voldemort.utils.SystemTime;
-import voldemort.utils.Time;
-import voldemort.versioning.Version;
-import voldemort.versioning.Versioned;
-
-/**
- * A store wrapper that handles debug logging.
- * 
- * 
- */
-public class LoggingStore<K, V, T> extends DelegatingStore<K, V, T> {
-
-    private final Logger logger;
-    private final Time time;
-    private final String instanceName;
-
-    /**
-     * Create a logging store that wraps the given store
-     * 
-     * @param store The store to wrap
-     */
-    public LoggingStore(Store<K, V, T> store) {
-        this(store, new SystemTime());
-    }
-
-    /**
-     * Create a logging store that wraps the given store
-     * 
-     * @param store The store to wrap
-     * @param time The time implementation to use for computing ellapsed time
-     */
-    public LoggingStore(Store<K, V, T> store, Time time) {
-        this(store, null, time);
-    }
-
-    /**
-     * Create a logging store that wraps the given store
-     * 
-     * @param store The store to wrap
-     * @param instance The instance name to display in logging messages
-     * @param time The time implementation to use for computing ellapsed time
-     */
-    public LoggingStore(Store<K, V, T> store, String instance, Time time) {
-        super(store);
-        this.logger = Logger.getLogger(store.getClass());
-        this.time = time;
-        this.instanceName = instance == null ? ": " : instance + ": ";
-    }
-
-    @Override
-    public void close() throws VoldemortException {
-        if(logger.isDebugEnabled())
-            logger.debug("Closing " + getName() + ".");
-        super.close();
-    }
-
-    @Override
-    public boolean delete(K key, Version version) throws VoldemortException {
-        long startTimeNs = 0;
-        boolean succeeded = false;
-        if(logger.isDebugEnabled())
-            startTimeNs = time.getNanoseconds();
-        try {
-            boolean deletedSomething = getInnerStore().delete(key, version);
-            succeeded = true;
-            return deletedSomething;
-        } finally {
-            printTimedMessage("DELETE", succeeded, startTimeNs);
-        }
-    }
-
-    @Override
-    public List<Versioned<V>> get(K key, T transform) throws VoldemortException {
-        long startTimeNs = 0;
-        boolean succeeded = false;
-        if(logger.isDebugEnabled())
-            startTimeNs = time.getNanoseconds();
-        try {
-            List<Versioned<V>> l = getInnerStore().get(key, transform);
-            succeeded = true;
-            return l;
-        } finally {
-            printTimedMessage("GET", succeeded, startTimeNs);
-        }
-    }
-
-    @Override
-    public void put(K key, Versioned<V> value, T transform) throws VoldemortException {
-        long startTimeNs = 0;
-        boolean succeeded = false;
-        if(logger.isDebugEnabled()) {
-            startTimeNs = time.getNanoseconds();
-        }
-        try {
-            getInnerStore().put(key, value, transform);
-            succeeded = true;
-        } finally {
-            printTimedMessage("PUT", succeeded, startTimeNs);
-        }
-    }
-
-    private void printTimedMessage(String operation, boolean success, long startNs) {
-        if(logger.isDebugEnabled()) {
-            double elapsedMs = (time.getNanoseconds() - startNs) / (double) Time.NS_PER_MS;
-            logger.debug(instanceName + operation + " " + getName()
-                         + " " + (success ? "successful" : "unsuccessful") + " in "
-                         + elapsedMs + " ms");
-        }
-    }
-
-    @Override
-    public Object getCapability(StoreCapabilityType capability) {
-        if(capability == StoreCapabilityType.LOGGER)
-            return this.logger;
-        else
-            return getInnerStore().getCapability(capability);
-    }
-
-}
->>>>>>> 06be27c2
+/*
+ * Copyright 2008-2009 LinkedIn, Inc
+ * 
+ * Licensed under the Apache License, Version 2.0 (the "License"); you may not
+ * use this file except in compliance with the License. You may obtain a copy of
+ * the License at
+ * 
+ * http://www.apache.org/licenses/LICENSE-2.0
+ * 
+ * Unless required by applicable law or agreed to in writing, software
+ * distributed under the License is distributed on an "AS IS" BASIS, WITHOUT
+ * WARRANTIES OR CONDITIONS OF ANY KIND, either express or implied. See the
+ * License for the specific language governing permissions and limitations under
+ * the License.
+ */
+
+package voldemort.store.logging;
+
+import java.util.List;
+
+import org.apache.log4j.Logger;
+
+import voldemort.VoldemortException;
+import voldemort.store.DelegatingStore;
+import voldemort.store.Store;
+import voldemort.store.StoreCapabilityType;
+import voldemort.store.async.AsynchronousStore;
+import voldemort.utils.SystemTime;
+import voldemort.utils.Time;
+import voldemort.versioning.Version;
+import voldemort.versioning.Versioned;
+
+/**
+ * A store wrapper that handles debug logging.
+ * 
+ * 
+ */
+public class LoggingStore<K, V, T> extends DelegatingStore<K, V, T> {
+
+    private final Logger logger;
+    private final Time time;
+    private final String instanceName;
+
+    public static <K, V, T> AsynchronousStore<K, V, T> create(AsynchronousStore<K, V, T> async) {
+        return create(async, null);
+    }
+
+    public static <K, V, T> AsynchronousStore<K, V, T> create(AsynchronousStore<K, V, T> async,
+                                                              String instance) {
+        return new AsyncLoggingStore<K, V, T>(async, instance);
+    }
+
+    public static <K, V, T> Store<K, V, T> create(Store<K, V, T> store) {
+        return create(store, null);
+    }
+
+    public static <K, V, T> LoggingStore<K, V, T> create(Store<K, V, T> store, String instance) {
+        return new LoggingStore<K, V, T>(store, instance, SystemTime.INSTANCE);
+    }
+
+    /**
+     * Create a logging store that wraps the given store
+     * 
+     * @param store The store to wrap
+     */
+    public LoggingStore(Store<K, V, T> store) {
+        this(store, new SystemTime());
+    }
+
+    /**
+     * Create a logging store that wraps the given store
+     * 
+     * @param store The store to wrap
+     * @param time The time implementation to use for computing ellapsed time
+     */
+    public LoggingStore(Store<K, V, T> store, Time time) {
+        this(store, null, time);
+    }
+
+    /**
+     * Create a logging store that wraps the given store
+     * 
+     * @param store The store to wrap
+     * @param instance The instance name to display in logging messages
+     * @param time The time implementation to use for computing ellapsed time
+     */
+    public LoggingStore(Store<K, V, T> store, String instance, Time time) {
+        super(store);
+        this.logger = Logger.getLogger(store.getClass());
+        this.time = time;
+        this.instanceName = instance == null ? ": " : instance + ": ";
+    }
+
+    @Override
+    public void close() throws VoldemortException {
+        if(logger.isDebugEnabled())
+            logger.debug("Closing " + getName() + ".");
+        super.close();
+    }
+
+    @Override
+    public boolean delete(K key, Version version) throws VoldemortException {
+        long startTimeNs = 0;
+        boolean succeeded = false;
+        if(logger.isDebugEnabled())
+            startTimeNs = time.getNanoseconds();
+        try {
+            boolean deletedSomething = getInnerStore().delete(key, version);
+            succeeded = true;
+            return deletedSomething;
+        } finally {
+            printTimedMessage("DELETE", succeeded, startTimeNs);
+        }
+    }
+
+    @Override
+    public List<Versioned<V>> get(K key, T transform) throws VoldemortException {
+        long startTimeNs = 0;
+        boolean succeeded = false;
+        if(logger.isDebugEnabled())
+            startTimeNs = time.getNanoseconds();
+        try {
+            List<Versioned<V>> l = getInnerStore().get(key, transform);
+            succeeded = true;
+            return l;
+        } finally {
+            printTimedMessage("GET", succeeded, startTimeNs);
+        }
+    }
+
+    @Override
+    public Version put(K key, Versioned<V> value, T transform) throws VoldemortException {
+        long startTimeNs = 0;
+        boolean succeeded = false;
+        if(logger.isDebugEnabled()) {
+            startTimeNs = time.getNanoseconds();
+        }
+        try {
+            Version result = getInnerStore().put(key, value, transform);
+            succeeded = true;
+            return result;
+        } finally {
+            printTimedMessage("PUT", succeeded, startTimeNs);
+        }
+    }
+
+    private void printTimedMessage(String operation, boolean success, long startNs) {
+        if(logger.isDebugEnabled()) {
+            double elapsedMs = (time.getNanoseconds() - startNs) / (double) Time.NS_PER_MS;
+            logger.debug(instanceName + operation + " " + getName() + " "
+                         + (success ? "successful" : "unsuccessful") + " in " + elapsedMs + " ms");
+        }
+    }
+
+    @Override
+    public Object getCapability(StoreCapabilityType capability) {
+        if(capability == StoreCapabilityType.LOGGER)
+            return this.logger;
+        else
+            return getInnerStore().getCapability(capability);
+    }
+
+}