/*
 * Copyright 2008-2009 LinkedIn, Inc
 * 
 * Portion Copyright 2010 Nokia Corporation. All rights reserved.
 * 
 * Licensed under the Apache License, Version 2.0 (the "License"); you may not
 * use this file except in compliance with the License. You may obtain a copy of
 * the License at
 * 
 * http://www.apache.org/licenses/LICENSE-2.0
 * 
 * Unless required by applicable law or agreed to in writing, software
 * distributed under the License is distributed on an "AS IS" BASIS, WITHOUT
 * WARRANTIES OR CONDITIONS OF ANY KIND, either express or implied. See the
 * License for the specific language governing permissions and limitations under
 * the License.
 */

package voldemort.client.protocol;

import voldemort.utils.ByteUtils;

/**
 * An enumeration of request serialization types
 * 
 * 
 */
public enum RequestFormatType {
<<<<<<< HEAD
    VOLDEMORT_V0("vp", "voldemort-native-v0", 0),
    VOLDEMORT_V1("vp", "voldemort-native-v1", 1),
    VOLDEMORT_V2("vp", "voldemort-native-v2", 2),
    VOLDEMORT_V3("vp", "voldemort-native-v3", 3),
    PROTOCOL_BUFFERS("pb", "protocol-buffers-v0", 0),
    ADMIN_PROTOCOL_BUFFERS("ad", "admin-v1", 1);
=======
    VOLDEMORT_V0("vp0", "voldemort-native-v0"),
    VOLDEMORT_V1("vp1", "voldemort-native-v1"),
    VOLDEMORT_V2("vp2", "voldemort-native-v2"),
    VOLDEMORT_V3("vp3", "voldemort-native-v3"), // has the transforms
    // information
    PROTOCOL_BUFFERS("pb0", "protocol-buffers-v0"),
    ADMIN_PROTOCOL_BUFFERS("ad1", "admin-v1");
>>>>>>> 06be27c2

    private final String protocol;
    private final String displayName;
    private final int version;

    private RequestFormatType(String protocol, String display, int version) {
        this.protocol = protocol;
        this.displayName = display;
        this.version = version;
    }

    public String getCode() {
        return protocol + version;
    }

    /**
     * Returns the protocol code for this type
     * 
     * @return The protocol code
     */
    public String getProtocol() {
        return protocol;
    }

    public int getVersion() {
        return version;
    }

    /**
     * Returns the request version as a 2-character string
     * 
     * @return The string representation of the version for this type.
     */
    public String getVersionAsString() {
        return String.format("%02d", version);
    }

    public String getDisplayName() {
        return this.displayName;
    }

    /**
     * Converts the input argument into the "closest match" RequestFormatType.
     * This method looks for a RequestFormatType that has the same protocol and
     * version. If one is found, it is returned. If the protocol is found but
     * not the version, the highest lesser existing version is returned (e.g.,
     * version 3 if 4 is requested), or, barring lesser versions, the lowest
     * greater version (e.g., 5 if 4 was requested) is returned. If the protocol
     * is not found, an exception is thrown.
     * 
     * @param protocol The protocol to search for
     * @param version The preferred version of the protocol to match
     * @return The best-matching RequestFormatType, if one is found
     * @throws IllegalArgumentException if the protocol is not supported
     */
    public static RequestFormatType fromCode(String protocol, int version) {
        RequestFormatType match = null;
        for(RequestFormatType type: RequestFormatType.values()) { // For each
            // Type
            if(type.getProtocol().equals(protocol)) { // Do the protocols match?
                if(type.getVersion() == version) { // Do the versions match?
                    return type; // Yes, return requested protocol
                } else if(match == null) { // Any others for this protocol?
                    match = type; // No, store this one
                } else if(version > type.getVersion()) { // If the requested
                    // version is greater
                    if(type.getVersion() > match.getVersion()) { // Current is
                        // closer than
                        // match
                        match = type; // Update the match
                    }
                } else { // Requested version is less
                    if(version < match.getVersion() && // Match less than
                       // requested
                       type.getVersion() < match.getVersion()) { // And current
                        // less than
                        // match
                        match = type; // Update the match
                    }
                }
            }
        }
        if(match != null) {
            return match;
        } else {
            throw new IllegalArgumentException("Requested protocol '" + protocol + "' not found");
        }
    }

    /**
     * Returns the best-matching format type from the input byte array. The
     * first two bytes are the UTF-8 representation of the protocol (e.g. "vp").
     * The third byte is the character representation of the version (e.g. "3").
     * 
     * @param bytes The array of UTF-8 encoded characters for this type (e.g.
     *        "vp3").
     * @return The closest-matching request type for the input bytes
     * @throws IllegalArgumentException if the input bytes is not the correct
     *         length
     * @throws IllegalArgumentException if the protocol is not supported
     */
    public static RequestFormatType fromBytes(byte[] bytes) {
        if(bytes.length != 3) {
            String code = ByteUtils.getString(bytes, "UTF-8");
            throw new IllegalArgumentException("No request format '" + code + "' was found");
        }
        byte[] protoBytes = { bytes[0], bytes[1] };
        byte[] versionBytes = { bytes[2] };

        String proto = ByteUtils.getString(protoBytes, "UTF-8");
        int version = Integer.parseInt(ByteUtils.getString(versionBytes, "UTF-8"));
        return RequestFormatType.fromCode(proto, version);
    }

    /**
     * Returns the exact-matching format type from the input code.
     * 
     * @param code The code to match to an existing format type.
     * @return The matching request type for the code
     * @throws IllegalArgumentException if the code was not found
     */
    public static RequestFormatType fromCode(String code) {
        for(RequestFormatType type: RequestFormatType.values()) {
            if(type.getCode().equals(code)) {
                return type;
            }
        }
        throw new IllegalArgumentException("No request format '" + code + "' was found");
    }

}<|MERGE_RESOLUTION|>--- conflicted
+++ resolved
@@ -1,175 +1,166 @@
-/*
- * Copyright 2008-2009 LinkedIn, Inc
- * 
- * Portion Copyright 2010 Nokia Corporation. All rights reserved.
- * 
- * Licensed under the Apache License, Version 2.0 (the "License"); you may not
- * use this file except in compliance with the License. You may obtain a copy of
- * the License at
- * 
- * http://www.apache.org/licenses/LICENSE-2.0
- * 
- * Unless required by applicable law or agreed to in writing, software
- * distributed under the License is distributed on an "AS IS" BASIS, WITHOUT
- * WARRANTIES OR CONDITIONS OF ANY KIND, either express or implied. See the
- * License for the specific language governing permissions and limitations under
- * the License.
- */
-
-package voldemort.client.protocol;
-
-import voldemort.utils.ByteUtils;
-
-/**
- * An enumeration of request serialization types
- * 
- * 
- */
-public enum RequestFormatType {
-<<<<<<< HEAD
-    VOLDEMORT_V0("vp", "voldemort-native-v0", 0),
-    VOLDEMORT_V1("vp", "voldemort-native-v1", 1),
-    VOLDEMORT_V2("vp", "voldemort-native-v2", 2),
-    VOLDEMORT_V3("vp", "voldemort-native-v3", 3),
-    PROTOCOL_BUFFERS("pb", "protocol-buffers-v0", 0),
-    ADMIN_PROTOCOL_BUFFERS("ad", "admin-v1", 1);
-=======
-    VOLDEMORT_V0("vp0", "voldemort-native-v0"),
-    VOLDEMORT_V1("vp1", "voldemort-native-v1"),
-    VOLDEMORT_V2("vp2", "voldemort-native-v2"),
-    VOLDEMORT_V3("vp3", "voldemort-native-v3"), // has the transforms
-    // information
-    PROTOCOL_BUFFERS("pb0", "protocol-buffers-v0"),
-    ADMIN_PROTOCOL_BUFFERS("ad1", "admin-v1");
->>>>>>> 06be27c2
-
-    private final String protocol;
-    private final String displayName;
-    private final int version;
-
-    private RequestFormatType(String protocol, String display, int version) {
-        this.protocol = protocol;
-        this.displayName = display;
-        this.version = version;
-    }
-
-    public String getCode() {
-        return protocol + version;
-    }
-
-    /**
-     * Returns the protocol code for this type
-     * 
-     * @return The protocol code
-     */
-    public String getProtocol() {
-        return protocol;
-    }
-
-    public int getVersion() {
-        return version;
-    }
-
-    /**
-     * Returns the request version as a 2-character string
-     * 
-     * @return The string representation of the version for this type.
-     */
-    public String getVersionAsString() {
-        return String.format("%02d", version);
-    }
-
-    public String getDisplayName() {
-        return this.displayName;
-    }
-
-    /**
-     * Converts the input argument into the "closest match" RequestFormatType.
-     * This method looks for a RequestFormatType that has the same protocol and
-     * version. If one is found, it is returned. If the protocol is found but
-     * not the version, the highest lesser existing version is returned (e.g.,
-     * version 3 if 4 is requested), or, barring lesser versions, the lowest
-     * greater version (e.g., 5 if 4 was requested) is returned. If the protocol
-     * is not found, an exception is thrown.
-     * 
-     * @param protocol The protocol to search for
-     * @param version The preferred version of the protocol to match
-     * @return The best-matching RequestFormatType, if one is found
-     * @throws IllegalArgumentException if the protocol is not supported
-     */
-    public static RequestFormatType fromCode(String protocol, int version) {
-        RequestFormatType match = null;
-        for(RequestFormatType type: RequestFormatType.values()) { // For each
-            // Type
-            if(type.getProtocol().equals(protocol)) { // Do the protocols match?
-                if(type.getVersion() == version) { // Do the versions match?
-                    return type; // Yes, return requested protocol
-                } else if(match == null) { // Any others for this protocol?
-                    match = type; // No, store this one
-                } else if(version > type.getVersion()) { // If the requested
-                    // version is greater
-                    if(type.getVersion() > match.getVersion()) { // Current is
-                        // closer than
-                        // match
-                        match = type; // Update the match
-                    }
-                } else { // Requested version is less
-                    if(version < match.getVersion() && // Match less than
-                       // requested
-                       type.getVersion() < match.getVersion()) { // And current
-                        // less than
-                        // match
-                        match = type; // Update the match
-                    }
-                }
-            }
-        }
-        if(match != null) {
-            return match;
-        } else {
-            throw new IllegalArgumentException("Requested protocol '" + protocol + "' not found");
-        }
-    }
-
-    /**
-     * Returns the best-matching format type from the input byte array. The
-     * first two bytes are the UTF-8 representation of the protocol (e.g. "vp").
-     * The third byte is the character representation of the version (e.g. "3").
-     * 
-     * @param bytes The array of UTF-8 encoded characters for this type (e.g.
-     *        "vp3").
-     * @return The closest-matching request type for the input bytes
-     * @throws IllegalArgumentException if the input bytes is not the correct
-     *         length
-     * @throws IllegalArgumentException if the protocol is not supported
-     */
-    public static RequestFormatType fromBytes(byte[] bytes) {
-        if(bytes.length != 3) {
-            String code = ByteUtils.getString(bytes, "UTF-8");
-            throw new IllegalArgumentException("No request format '" + code + "' was found");
-        }
-        byte[] protoBytes = { bytes[0], bytes[1] };
-        byte[] versionBytes = { bytes[2] };
-
-        String proto = ByteUtils.getString(protoBytes, "UTF-8");
-        int version = Integer.parseInt(ByteUtils.getString(versionBytes, "UTF-8"));
-        return RequestFormatType.fromCode(proto, version);
-    }
-
-    /**
-     * Returns the exact-matching format type from the input code.
-     * 
-     * @param code The code to match to an existing format type.
-     * @return The matching request type for the code
-     * @throws IllegalArgumentException if the code was not found
-     */
-    public static RequestFormatType fromCode(String code) {
-        for(RequestFormatType type: RequestFormatType.values()) {
-            if(type.getCode().equals(code)) {
-                return type;
-            }
-        }
-        throw new IllegalArgumentException("No request format '" + code + "' was found");
-    }
-
-}+/*
+ * Copyright 2008-2009 LinkedIn, Inc
+ * 
+ * Portion Copyright 2010 Nokia Corporation. All rights reserved.
+ * 
+ * Licensed under the Apache License, Version 2.0 (the "License"); you may not
+ * use this file except in compliance with the License. You may obtain a copy of
+ * the License at
+ * 
+ * http://www.apache.org/licenses/LICENSE-2.0
+ * 
+ * Unless required by applicable law or agreed to in writing, software
+ * distributed under the License is distributed on an "AS IS" BASIS, WITHOUT
+ * WARRANTIES OR CONDITIONS OF ANY KIND, either express or implied. See the
+ * License for the specific language governing permissions and limitations under
+ * the License.
+ */
+
+package voldemort.client.protocol;
+
+import voldemort.utils.ByteUtils;
+
+/**
+ * An enumeration of request serialization types
+ * 
+ * 
+ */
+public enum RequestFormatType {
+    VOLDEMORT_V0("vp", "voldemort-native-v0", 0),
+    VOLDEMORT_V1("vp", "voldemort-native-v1", 1),
+    VOLDEMORT_V2("vp", "voldemort-native-v2", 2),
+    VOLDEMORT_V3("vp", "voldemort-native-v3", 3),
+    VOLDEMORT_V4("vp", "voldemort-native-v4", 4),
+    PROTOCOL_BUFFERS("pb", "protocol-buffers-v0", 0),
+    ADMIN_PROTOCOL_BUFFERS("ad", "admin-v1", 1);
+
+    private final String protocol;
+    private final String displayName;
+    private final int version;
+
+    private RequestFormatType(String protocol, String display, int version) {
+        this.protocol = protocol;
+        this.displayName = display;
+        this.version = version;
+    }
+
+    public String getCode() {
+        return protocol + version;
+    }
+
+    /**
+     * Returns the protocol code for this type
+     * 
+     * @return The protocol code
+     */
+    public String getProtocol() {
+        return protocol;
+    }
+
+    public int getVersion() {
+        return version;
+    }
+
+    /**
+     * Returns the request version as a 2-character string
+     * 
+     * @return The string representation of the version for this type.
+     */
+    public String getVersionAsString() {
+        return String.format("%02d", version);
+    }
+
+    public String getDisplayName() {
+        return this.displayName;
+    }
+
+    /**
+     * Converts the input argument into the "closest match" RequestFormatType.
+     * This method looks for a RequestFormatType that has the same protocol and
+     * version. If one is found, it is returned. If the protocol is found but
+     * not the version, the highest lesser existing version is returned (e.g.,
+     * version 3 if 4 is requested), or, barring lesser versions, the lowest
+     * greater version (e.g., 5 if 4 was requested) is returned. If the protocol
+     * is not found, an exception is thrown.
+     * 
+     * @param protocol The protocol to search for
+     * @param version The preferred version of the protocol to match
+     * @return The best-matching RequestFormatType, if one is found
+     * @throws IllegalArgumentException if the protocol is not supported
+     */
+    public static RequestFormatType fromCode(String protocol, int version) {
+        RequestFormatType match = null;
+        for(RequestFormatType type: RequestFormatType.values()) { // For each
+            // Type
+            if(type.getProtocol().equals(protocol)) { // Do the protocols match?
+                if(type.getVersion() == version) { // Do the versions match?
+                    return type; // Yes, return requested protocol
+                } else if(match == null) { // Any others for this protocol?
+                    match = type; // No, store this one
+                } else if(version > type.getVersion()) { // If the requested
+                    // version is greater
+                    if(type.getVersion() > match.getVersion()) { // Current is
+                        // closer than
+                        // match
+                        match = type; // Update the match
+                    }
+                } else { // Requested version is less
+                    if(version < match.getVersion() && // Match less than
+                       // requested
+                       type.getVersion() < match.getVersion()) { // And current
+                        // less than
+                        // match
+                        match = type; // Update the match
+                    }
+                }
+            }
+        }
+        if(match != null) {
+            return match;
+        } else {
+            throw new IllegalArgumentException("Requested protocol '" + protocol + "' not found");
+        }
+    }
+
+    /**
+     * Returns the best-matching format type from the input byte array. The
+     * first two bytes are the UTF-8 representation of the protocol (e.g. "vp").
+     * The third byte is the character representation of the version (e.g. "3").
+     * 
+     * @param bytes The array of UTF-8 encoded characters for this type (e.g.
+     *        "vp3").
+     * @return The closest-matching request type for the input bytes
+     * @throws IllegalArgumentException if the input bytes is not the correct
+     *         length
+     * @throws IllegalArgumentException if the protocol is not supported
+     */
+    public static RequestFormatType fromBytes(byte[] bytes) {
+        if(bytes.length != 3) {
+            String code = ByteUtils.getString(bytes, "UTF-8");
+            throw new IllegalArgumentException("No request format '" + code + "' was found");
+        }
+        byte[] protoBytes = { bytes[0], bytes[1] };
+        byte[] versionBytes = { bytes[2] };
+
+        String proto = ByteUtils.getString(protoBytes, "UTF-8");
+        int version = Integer.parseInt(ByteUtils.getString(versionBytes, "UTF-8"));
+        return RequestFormatType.fromCode(proto, version);
+    }
+
+    /**
+     * Returns the exact-matching format type from the input code.
+     * 
+     * @param code The code to match to an existing format type.
+     * @return The matching request type for the code
+     * @throws IllegalArgumentException if the code was not found
+     */
+    public static RequestFormatType fromCode(String code) {
+        for(RequestFormatType type: RequestFormatType.values()) {
+            if(type.getCode().equals(code)) {
+                return type;
+            }
+        }
+        throw new IllegalArgumentException("No request format '" + code + "' was found");
+    }
+
+}