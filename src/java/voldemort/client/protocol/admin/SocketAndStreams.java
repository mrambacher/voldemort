--- conflicted
+++ resolved
@@ -69,16 +69,6 @@
     }
 
     public void close() throws IOException {
-<<<<<<< HEAD
-        socket.close();
-    }
-
-    public boolean isValid() {
-        boolean isValid = !socket.isClosed() && socket.isBound() && socket.isConnected();
-        return isValid;
-    }
-
-=======
         if(socket != null) {
             socket.close();
         }
@@ -90,7 +80,6 @@
         return isValid;
     }
 
->>>>>>> 7a49e550
     /*
      * public Socket getSocket() { return socket; }
      */
