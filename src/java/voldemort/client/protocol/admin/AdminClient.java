<<<<<<< HEAD
/*
 * Copyright 2008-2009 LinkedIn, Inc
 * 
 * Licensed under the Apache License, Version 2.0 (the "License"); you may not
 * use this file except in compliance with the License. You may obtain a copy of
 * the License at
 * 
 * http://www.apache.org/licenses/LICENSE-2.0
 * 
 * Unless required by applicable law or agreed to in writing, software
 * distributed under the License is distributed on an "AS IS" BASIS, WITHOUT
 * WARRANTIES OR CONDITIONS OF ANY KIND, either express or implied. See the
 * License for the specific language governing permissions and limitations under
 * the License.
 */

package voldemort.client.protocol.admin;

import java.io.DataInputStream;
import java.io.DataOutputStream;
import java.io.IOException;
import java.io.StringReader;
import java.net.Socket;
import java.util.ArrayList;
import java.util.HashMap;
import java.util.Iterator;
import java.util.List;
import java.util.Map;
import java.util.Map.Entry;
import java.util.concurrent.ExecutorService;
import java.util.concurrent.Executors;
import java.util.concurrent.ThreadFactory;
import java.util.concurrent.TimeUnit;

import org.apache.log4j.Logger;

import voldemort.VoldemortException;
import voldemort.client.ClientConfig;
import voldemort.client.SocketStoreClientFactory;
import voldemort.client.protocol.RequestFormatType;
import voldemort.client.protocol.VoldemortFilter;
import voldemort.client.protocol.pb.ProtoUtils;
import voldemort.client.protocol.pb.VAdminProto;
import voldemort.client.protocol.pb.VProto;
import voldemort.client.rebalance.RebalancePartitionsInfo;
import voldemort.cluster.Cluster;
import voldemort.cluster.Node;
import voldemort.routing.RoutingStrategy;
import voldemort.routing.RoutingStrategyFactory;
import voldemort.server.protocol.admin.AsyncOperationStatus;
import voldemort.store.ErrorCodeMapper;
import voldemort.store.StoreDefinition;
import voldemort.store.metadata.MetadataStore;
import voldemort.store.metadata.MetadataStore.VoldemortState;
import voldemort.store.socket.SocketDestination;
import voldemort.utils.ByteArray;
import voldemort.utils.ByteUtils;
import voldemort.utils.NetworkClassLoader;
import voldemort.utils.Pair;
import voldemort.utils.RebalanceUtils;
import voldemort.versioning.VectorClock;
import voldemort.versioning.Version;
import voldemort.versioning.Versioned;
import voldemort.xml.ClusterMapper;
import voldemort.xml.StoreDefinitionsMapper;

import com.google.common.collect.AbstractIterator;
import com.google.protobuf.ByteString;
import com.google.protobuf.Message;

/**
 * AdminClient is intended for administrative functionality that is useful and
 * often needed, but should be used sparingly (if at all) at the application
 * level.
 * <p>
 * Some of the uses of AdminClient include
 * <ul>
 * <li>Extraction of data for backups</li>
 * <li>Extraction of all keys</li>
 * <li>Bulk loading entries</li>
 * <li>Migrating partitions</li>
 * <li>Get/Update metadata info from selective Nodes</li>
 * <li>Used extensively by rebalancing (dynamic node addition/deletion) feature
 * (presently in development).</li>
 * </ul>
 * 
 */
public class AdminClient {

    private static final Logger logger = Logger.getLogger(AdminClient.class);
    private final ErrorCodeMapper errorMapper;
    private final SocketPool pool;
    private final NetworkClassLoader networkClassLoader;
    private static final ClusterMapper clusterMapper = new ClusterMapper();
    private static final StoreDefinitionsMapper storeMapper = new StoreDefinitionsMapper();

    // Parameters for exponential back off
    private static final long INITIAL_DELAY = 250; // Initial delay
    private final AdminClientConfig adminClientConfig;

    private Cluster currentCluster;

    /**
     * Create an instance of AdminClient given a URL of a node in the cluster.
     * The bootstrap URL is used to get the cluster metadata.
     * 
     * @param bootstrapURL URL pointing to the bootstrap node
     * @param adminClientConfig Configuration for AdminClient specifying client
     *        parameters eg. <br>
     *        <ul>
     *        <t>
     *        <li>number of threads</li>
     *        <li>number of sockets per node</li>
     *        <li>socket buffer size</li>
     *        </ul>
     */
    public AdminClient(String bootstrapURL, AdminClientConfig adminClientConfig) {
        this.currentCluster = getClusterFromBootstrapURL(bootstrapURL);
        this.errorMapper = new ErrorCodeMapper();
        this.pool = createSocketPool(adminClientConfig);
        this.networkClassLoader = new NetworkClassLoader(Thread.currentThread()
                                                               .getContextClassLoader());
        this.adminClientConfig = adminClientConfig;
    }

    /**
     * Create an instance of AdminClient given a {@link Cluster} object.
     * 
     * @param cluster Initialized cluster object, describing the nodes we wish
     *        to contact
     * @param adminClientConfig Configuration for AdminClient specifying client
     *        parameters eg. <br>
     *        <ul>
     *        <t>
     *        <li>number of threads</li>
     *        <li>number of sockets per node</li>
     *        <li>socket buffer size</li>
     *        </ul>
     */
    public AdminClient(Cluster cluster, AdminClientConfig adminClientConfig) {
        this.currentCluster = cluster;
        this.errorMapper = new ErrorCodeMapper();
        this.pool = createSocketPool(adminClientConfig);
        this.networkClassLoader = new NetworkClassLoader(Thread.currentThread()
                                                               .getContextClassLoader());
        this.adminClientConfig = adminClientConfig;
    }

    private Cluster getClusterFromBootstrapURL(String bootstrapURL) {
        ClientConfig config = new ClientConfig();
        // try to bootstrap metadata from bootstrapUrl
        config.setBootstrapUrls(bootstrapURL);
        SocketStoreClientFactory factory = new SocketStoreClientFactory(config);
        // get Cluster from bootStrapUrl
        String clusterXml = factory.bootstrapMetadataWithRetries(MetadataStore.CLUSTER_KEY,
                                                                 factory.validateUrls(config.getBootstrapUrls()));
        // release all threads/sockets hold by the factory.
        factory.close();

        return clusterMapper.readCluster(new StringReader(clusterXml), false);
    }

    private SocketPool createSocketPool(AdminClientConfig config) {
        TimeUnit unit = TimeUnit.SECONDS;
        return new SocketPool(config.getMaxConnectionsPerNode(),
                              (int) unit.toMillis(config.getAdminConnectionTimeoutSec()),
                              (int) unit.toMillis(config.getAdminSocketTimeoutSec()),
                              config.getAdminSocketBufferSize(),
                              config.getAdminSocketKeepAlive());
    }

    private <T extends Message.Builder> T sendAndReceive(int nodeId, Message message, T builder) {
        Node node = this.getAdminClientCluster().getNodeById(nodeId);
        SocketDestination destination = new SocketDestination(node.getHost(),
                                                              node.getAdminPort(),
                                                              RequestFormatType.ADMIN_PROTOCOL_BUFFERS);
        SocketAndStreams sands = pool.checkout(destination);

        try {
            DataOutputStream outputStream = sands.getOutputStream();
            DataInputStream inputStream = sands.getInputStream();
            ProtoUtils.writeMessage(outputStream, message);
            outputStream.flush();

            return ProtoUtils.readToBuilder(inputStream, builder);
        } catch(IOException e) {
            close(sands.getSocket());
            throw new VoldemortException(e);
        } finally {
            pool.checkin(destination, sands);
        }
    }

    /**
     * Update a stream of key/value entries at the given node. The iterator
     * entries are <em>streamed</em> from the client to the server:
     * <ol>
     * <li>Client performs a handshake with the server (sending in the update
     * entries request with a store name and a {@link VoldemortFilter} instance.
     * </li>
     * <li>While entryIterator has entries, the client will keep sending the
     * updates one after another to the server, buffering the data, without
     * waiting for a response from the server.</li>
     * <li>After iteration is complete, send an end of stream message, force a
     * flush of the buffer, check the response on the server to check if a
     * {@link VoldemortException} has occured.</li>
     * </ol>
     * 
     * @param nodeId Id of the remote node (where we wish to update the entries)
     * @param storeName Store name for the entries
     * @param entryIterator Iterator of key-value pairs for the entries
     * @param filter Custom filter implementation to filter out entries which
     *        should not be updated.
     * @throws VoldemortException
     */
    public void updateEntries(int nodeId,
                              String storeName,
                              Iterator<Pair<ByteArray, Versioned<byte[]>>> entryIterator,
                              VoldemortFilter filter) {
        Node node = this.getAdminClientCluster().getNodeById(nodeId);
        SocketDestination destination = new SocketDestination(node.getHost(),
                                                              node.getAdminPort(),
                                                              RequestFormatType.ADMIN_PROTOCOL_BUFFERS);
        SocketAndStreams sands = pool.checkout(destination);
        DataOutputStream outputStream = sands.getOutputStream();
        DataInputStream inputStream = sands.getInputStream();
        boolean firstMessage = true;

        try {
            if(entryIterator.hasNext()) {
                while(entryIterator.hasNext()) {
                    Pair<ByteArray, Versioned<byte[]>> entry = entryIterator.next();
                    VAdminProto.PartitionEntry partitionEntry = VAdminProto.PartitionEntry.newBuilder()
                                                                                          .setKey(ProtoUtils.encodeBytes(entry.getFirst()))
                                                                                          .setVersioned(ProtoUtils.encodeVersioned(entry.getSecond()))
                                                                                          .build();
                    VAdminProto.UpdatePartitionEntriesRequest.Builder updateRequest = VAdminProto.UpdatePartitionEntriesRequest.newBuilder()
                                                                                                                               .setStore(storeName)
                                                                                                                               .setPartitionEntry(partitionEntry);

                    if(firstMessage) {
                        if(filter != null) {
                            updateRequest.setFilter(encodeFilter(filter));
                        }

                        ProtoUtils.writeMessage(outputStream,
                                                VAdminProto.VoldemortAdminRequest.newBuilder()
                                                                                 .setType(VAdminProto.AdminRequestType.UPDATE_PARTITION_ENTRIES)
                                                                                 .setUpdatePartitionEntries(updateRequest)
                                                                                 .build());
                        outputStream.flush();
                        firstMessage = false;
                    } else {
                        ProtoUtils.writeMessage(outputStream, updateRequest.build());
                    }
                }
                ProtoUtils.writeEndOfStream(outputStream);
                outputStream.flush();
                VAdminProto.UpdatePartitionEntriesResponse.Builder updateResponse = ProtoUtils.readToBuilder(inputStream,
                                                                                                             VAdminProto.UpdatePartitionEntriesResponse.newBuilder());
                if(updateResponse.hasError()) {
                    throwException(updateResponse.getError());
                }
            }
        } catch(IOException e) {
            close(sands.getSocket());
            throw new VoldemortException(e);
        } finally {
            pool.checkin(destination, sands);
        }
    }

    private void initiateFetchRequest(DataOutputStream outputStream,
                                      String storeName,
                                      List<Integer> partitionList,
                                      VoldemortFilter filter,
                                      boolean fetchValues,
                                      boolean fetchMasterEntries) throws IOException {
        VAdminProto.FetchPartitionEntriesRequest.Builder fetchRequest = VAdminProto.FetchPartitionEntriesRequest.newBuilder()
                                                                                                                .addAllPartitions(partitionList)
                                                                                                                .setFetchValues(fetchValues)
                                                                                                                .setFetchMasterEntries(fetchMasterEntries)
                                                                                                                .setStore(storeName);

        if(filter != null) {
            fetchRequest.setFilter(encodeFilter(filter));
        }

        VAdminProto.VoldemortAdminRequest request = VAdminProto.VoldemortAdminRequest.newBuilder()
                                                                                     .setType(VAdminProto.AdminRequestType.FETCH_PARTITION_ENTRIES)
                                                                                     .setFetchPartitionEntries(fetchRequest)
                                                                                     .build();
        ProtoUtils.writeMessage(outputStream, request);
        outputStream.flush();

    }

    private VAdminProto.FetchPartitionEntriesResponse responseFromStream(DataInputStream inputStream,
                                                                         int size)
            throws IOException {
        byte[] input = new byte[size];
        ByteUtils.read(inputStream, input);
        VAdminProto.FetchPartitionEntriesResponse.Builder response = VAdminProto.FetchPartitionEntriesResponse.newBuilder();
        response.mergeFrom(input);

        return response.build();
    }

    /**
     * Fetch key/value entries belonging to partitionList from requested node.
     * <p>
     * 
     * <b>this is a streaming API.</b> The server keeps sending the messages as
     * it's iterating over the data. Once iteration has finished, the server
     * sends an "end of stream" marker and flushes its buffer. A response
     * indicating a {@link VoldemortException} may be sent at any time during
     * the process.<br>
     * 
     * Entries are being streamed <em>as the iteration happens</em> the whole
     * result set is <b>not</b> buffered in memory.
     * 
     * @param nodeId Id of the node to fetch from
     * @param storeName Name of the store
     * @param partitionList List of the partitions
     * @param filter Custom filter implementation to filter out entries which
     *        should not be fetched.
     * @param fetch only entries which belong to Master
     * @return An iterator which allows entries to be streamed as they're being
     *         iterated over.
     * @throws VoldemortException
     */
    public Iterator<Pair<ByteArray, Versioned<byte[]>>> fetchEntries(int nodeId,
                                                                     String storeName,
                                                                     List<Integer> partitionList,
                                                                     VoldemortFilter filter,
                                                                     boolean fetchMasterEntries) {
        Node node = this.getAdminClientCluster().getNodeById(nodeId);
        final SocketDestination destination = new SocketDestination(node.getHost(),
                                                                    node.getAdminPort(),
                                                                    RequestFormatType.ADMIN_PROTOCOL_BUFFERS);
        final SocketAndStreams sands = pool.checkout(destination);
        DataOutputStream outputStream = sands.getOutputStream();
        final DataInputStream inputStream = sands.getInputStream();

        try {
            initiateFetchRequest(outputStream,
                                 storeName,
                                 partitionList,
                                 filter,
                                 true,
                                 fetchMasterEntries);
        } catch(IOException e) {
            close(sands.getSocket());
            pool.checkin(destination, sands);
            throw new VoldemortException(e);
        }

        return new AbstractIterator<Pair<ByteArray, Versioned<byte[]>>>() {

            @Override
            public Pair<ByteArray, Versioned<byte[]>> computeNext() {
                try {
                    int size = inputStream.readInt();
                    if(size == -1) {
                        pool.checkin(destination, sands);
                        return endOfData();
                    }

                    VAdminProto.FetchPartitionEntriesResponse response = responseFromStream(inputStream,
                                                                                            size);

                    if(response.hasError()) {
                        pool.checkin(destination, sands);
                        throwException(response.getError());
                    }

                    VAdminProto.PartitionEntry partitionEntry = response.getPartitionEntry();

                    return Pair.create(ProtoUtils.decodeBytes(partitionEntry.getKey()),
                                       ProtoUtils.decodeVersioned(partitionEntry.getVersioned()));
                } catch(IOException e) {
                    close(sands.getSocket());
                    pool.checkin(destination, sands);
                    throw new VoldemortException(e);
                }
            }
        };

    }

    /**
     * Fetch All keys belonging to partitionList from requested node. Identical
     * to {@link AdminClient#fetchEntries} but will <em>only fetch the keys</em>
     * 
     * @param nodeId See documentation for {@link AdminClient#fetchEntries}
     * @param storeName See documentation for {@link AdminClient#fetchEntries}
     * @param partitionList See documentation for
     *        {@link AdminClient#fetchEntries}
     * @param filter See documentation for {@link AdminClient#fetchEntries}
     * @return See documentation for {@link AdminClient#fetchEntries}
     */
    public Iterator<ByteArray> fetchKeys(int nodeId,
                                         String storeName,
                                         List<Integer> partitionList,
                                         VoldemortFilter filter,
                                         boolean fetchMasterEntries) {
        Node node = this.getAdminClientCluster().getNodeById(nodeId);
        final SocketDestination destination = new SocketDestination(node.getHost(),
                                                                    node.getAdminPort(),
                                                                    RequestFormatType.ADMIN_PROTOCOL_BUFFERS);
        final SocketAndStreams sands = pool.checkout(destination);
        DataOutputStream outputStream = sands.getOutputStream();
        final DataInputStream inputStream = sands.getInputStream();

        try {
            initiateFetchRequest(outputStream,
                                 storeName,
                                 partitionList,
                                 filter,
                                 false,
                                 fetchMasterEntries);
        } catch(IOException e) {
            close(sands.getSocket());
            pool.checkin(destination, sands);
            throw new VoldemortException(e);
        }

        return new AbstractIterator<ByteArray>() {

            @Override
            public ByteArray computeNext() {
                try {
                    int size = inputStream.readInt();
                    if(size == -1) {
                        pool.checkin(destination, sands);
                        return endOfData();
                    }

                    VAdminProto.FetchPartitionEntriesResponse response = responseFromStream(inputStream,
                                                                                            size);

                    if(response.hasError()) {
                        pool.checkin(destination, sands);
                        throwException(response.getError());
                    }

                    return ProtoUtils.decodeBytes(response.getKey());
                } catch(IOException e) {
                    close(sands.getSocket());
                    pool.checkin(destination, sands);
                    throw new VoldemortException(e);
                }

            }
        };
    }

    /**
     * RestoreData from copies on other machines for the given nodeId
     * <p>
     * Recovery mechanism to recover and restore data actively from replicated
     * copies in the cluster.<br>
     * 
     * @param nodeId Id of the node to restoreData
     * @param parallelTransfers number of transfers
     * @throws InterruptedException
     */
    public void restoreDataFromReplications(int nodeId, int parallelTransfers) {
        ExecutorService executors = Executors.newFixedThreadPool(parallelTransfers,
                                                                 new ThreadFactory() {

                                                                     public Thread newThread(Runnable r) {
                                                                         Thread thread = new Thread(r);
                                                                         thread.setName("restore-data-thread");
                                                                         return thread;
                                                                     }
                                                                 });
        try {
            List<StoreDefinition> storeDefList = getRemoteStoreDefList(nodeId).getValue();
            Cluster cluster = getRemoteCluster(nodeId).getValue();

            List<StoreDefinition> writableStores = RebalanceUtils.getWritableStores(storeDefList);

            for(StoreDefinition def: writableStores) {
                restoreStoreFromReplication(nodeId, cluster, def, executors);
            }
        } finally {
            executors.shutdown();
            try {
                executors.awaitTermination(adminClientConfig.getRestoreDataTimeout(),
                                           TimeUnit.SECONDS);
            } catch(InterruptedException e) {
                logger.error("Interrupted while waiting restore operation to finish.");
            }
            logger.info("Finished restoring data.");
        }
    }

    private void restoreStoreFromReplication(final int restoringNodeId,
                                             final Cluster cluster,
                                             final StoreDefinition storeDef,
                                             final ExecutorService executorService) {
        logger.info("Restoring data for store:" + storeDef.getName());
        RoutingStrategyFactory factory = new RoutingStrategyFactory();
        RoutingStrategy strategy = factory.updateRoutingStrategy(storeDef, cluster);

        Map<Integer, List<Integer>> restoreMapping = getReplicationMapping(cluster,
                                                                           restoringNodeId,
                                                                           strategy);
        // migrate partition
        for(final Entry<Integer, List<Integer>> replicationEntry: restoreMapping.entrySet()) {
            final int donorNodeId = replicationEntry.getKey();
            executorService.submit(new Runnable() {

                public void run() {
                    try {
                        logger.info("restoring data for store " + storeDef.getName() + " at node "
                                    + restoringNodeId + " from node " + replicationEntry.getKey()
                                    + " partitions:" + replicationEntry.getValue());

                        int migrateAsyncId = migratePartitions(donorNodeId,
                                                               restoringNodeId,
                                                               storeDef.getName(),
                                                               replicationEntry.getValue(),
                                                               null);
                        waitForCompletion(restoringNodeId,
                                          migrateAsyncId,
                                          adminClientConfig.getRestoreDataTimeout(),
                                          TimeUnit.SECONDS);

                        logger.info("restoring data for store:" + storeDef.getName()
                                    + " from node " + donorNodeId + " completed.");
                    } catch(Exception e) {
                        logger.error("restore operation for store " + storeDef.getName()
                                     + "from node " + donorNodeId + " failed.", e);
                    }
                }
            });
        }
    }

    private Map<Integer, List<Integer>> getReplicationMapping(Cluster cluster,
                                                              int nodeId,
                                                              RoutingStrategy strategy) {
        Map<Integer, Integer> partitionsToNodeMapping = RebalanceUtils.getCurrentPartitionMapping(cluster);
        HashMap<Integer, List<Integer>> restoreMapping = new HashMap<Integer, List<Integer>>();

        for(int partition: getNodePartitions(cluster, nodeId, strategy)) {
            List<Integer> replicationPartitionsList = strategy.getReplicatingPartitionList(partition);
            if(replicationPartitionsList.size() > 1) {
                int index = 0;
                int replicatingPartition = replicationPartitionsList.get(index++);
                while(partitionsToNodeMapping.get(replicatingPartition) == nodeId) {
                    replicatingPartition = replicationPartitionsList.get(index++);
                }

                int replicatingNode = partitionsToNodeMapping.get(replicatingPartition);

                if(!restoreMapping.containsKey(replicatingNode)) {
                    restoreMapping.put(replicatingNode, new ArrayList<Integer>());
                }

                if(!restoreMapping.get(replicatingNode).contains(replicatingPartition))
                    restoreMapping.get(replicatingNode).add(replicatingPartition);
            }
        }

        return restoreMapping;
    }

    private List<Integer> getNodePartitions(Cluster cluster, int nodeId, RoutingStrategy strategy) {
        List<Integer> partitionsList = new ArrayList<Integer>(cluster.getNodeById(nodeId)
                                                                     .getPartitionIds());
        Map<Integer, Integer> partitionsToNodeMapping = RebalanceUtils.getCurrentPartitionMapping(cluster);

        // add all partitions which nodeId replicates
        for(Node node: cluster.getNodes()) {
            if(node.getId() != nodeId) {
                for(int partition: node.getPartitionIds()) {
                    List<Integer> replicatedPartitions = strategy.getReplicatingPartitionList(partition);
                    for(int replicationPartition: replicatedPartitions) {
                        if(partitionsToNodeMapping.get(replicationPartition) == nodeId) {
                            partitionsList.add(partition);
                        }
                    }
                }
            }
        }

        return partitionsList;
    }

    /**
     * Rebalance a stealer,donor node pair for the given storeName.<br>
     * stealInfo also have a storeName list, this is passed to client to persist
     * in case of failure and start balancing all the stores in the list only.
     * 
     * @param stealInfo
     * @return
     */
    public int rebalanceNode(RebalancePartitionsInfo stealInfo) {
        VAdminProto.InitiateRebalanceNodeRequest rebalanceNodeRequest = VAdminProto.InitiateRebalanceNodeRequest.newBuilder()
                                                                                                                .setAttempt(stealInfo.getAttempt())
                                                                                                                .setDonorId(stealInfo.getDonorId())
                                                                                                                .setStealerId(stealInfo.getStealerId())
                                                                                                                .addAllPartitions(stealInfo.getPartitionList())
                                                                                                                .addAllUnbalancedStore(stealInfo.getUnbalancedStoreList())
                                                                                                                .addAllDeletePartitions(stealInfo.getDeletePartitionsList())
                                                                                                                .build();
        VAdminProto.VoldemortAdminRequest adminRequest = VAdminProto.VoldemortAdminRequest.newBuilder()
                                                                                          .setType(VAdminProto.AdminRequestType.INITIATE_REBALANCE_NODE)
                                                                                          .setInitiateRebalanceNode(rebalanceNodeRequest)
                                                                                          .build();
        VAdminProto.AsyncOperationStatusResponse.Builder response = sendAndReceive(stealInfo.getStealerId(),
                                                                                   adminRequest,
                                                                                   VAdminProto.AsyncOperationStatusResponse.newBuilder());

        if(response.hasError())
            throwException(response.getError());

        return response.getRequestId();
    }

    /**
     * Migrate keys/values belonging to stealPartitionList from donorNode to
     * stealerNode. <b>Does not delete the partitions from donorNode, merely
     * copies them. </b>
     * <p>
     * This is a background operation (see
     * {@link voldemort.server.protocol.admin.AsyncOperation} that runs on the
     * node on which the updates are performed (the "stealer" node). See
     * {@link AdminClient#updateEntries} for more informaiton on the "streaming"
     * mode.
     * 
     * @param donorNodeId Node <em>from</em> which the partitions are to be
     *        streamed.
     * @param stealerNodeId Node <em>to</em> which the partitions are to be
     *        streamed.
     * @param storeName Name of the store to stream.
     * @param stealPartitionList List of partitions to stream.
     * @param filter Custom filter implementation to filter out entries which
     *        should not be deleted.
     * @return The value of the
     *         {@link voldemort.server.protocol.admin.AsyncOperation} created on
     *         stealerNodeId which is performing the operation.
     */
    public int migratePartitions(int donorNodeId,
                                 int stealerNodeId,
                                 String storeName,
                                 List<Integer> stealPartitionList,
                                 VoldemortFilter filter) {
        VAdminProto.InitiateFetchAndUpdateRequest.Builder initiateFetchAndUpdateRequest = VAdminProto.InitiateFetchAndUpdateRequest.newBuilder()
                                                                                                                                   .setNodeId(donorNodeId)
                                                                                                                                   .addAllPartitions(stealPartitionList)
                                                                                                                                   .setStore(storeName);
        try {
            if(filter != null) {
                initiateFetchAndUpdateRequest.setFilter(encodeFilter(filter));
            }
        } catch(IOException e) {
            throw new VoldemortException(e);
        }

        VAdminProto.VoldemortAdminRequest adminRequest = VAdminProto.VoldemortAdminRequest.newBuilder()
                                                                                          .setInitiateFetchAndUpdate(initiateFetchAndUpdateRequest)
                                                                                          .setType(VAdminProto.AdminRequestType.INITIATE_FETCH_AND_UPDATE)
                                                                                          .build();
        VAdminProto.AsyncOperationStatusResponse.Builder response = sendAndReceive(stealerNodeId,
                                                                                   adminRequest,
                                                                                   VAdminProto.AsyncOperationStatusResponse.newBuilder());

        if(response.hasError()) {
            throwException(response.getError());
        }

        return response.getRequestId();
    }

    /**
     * Delete the store completely (<b>Deletes all Data</b>) from the remote
     * node.
     * <p>
     * 
     * @param nodeId The node id on which the store is present
     * @param storeName The name of the store
     */
    public void truncate(int nodeId, String storeName) {
        VAdminProto.TruncateEntriesRequest.Builder truncateRequest = VAdminProto.TruncateEntriesRequest.newBuilder()
                                                                                                       .setStore(storeName);

        VAdminProto.VoldemortAdminRequest request = VAdminProto.VoldemortAdminRequest.newBuilder()
                                                                                     .setType(VAdminProto.AdminRequestType.TRUNCATE_ENTRIES)
                                                                                     .setTruncateEntries(truncateRequest)
                                                                                     .build();
        VAdminProto.TruncateEntriesResponse.Builder response = sendAndReceive(nodeId,
                                                                              request,
                                                                              VAdminProto.TruncateEntriesResponse.newBuilder());

        if(response.hasError()) {
            throwException(response.getError());
        }
    }

    /**
     * Get the status of an Async Operation running at (remote) node.
     * 
     * <b>If The operation is complete, then the operation will be removed from
     * a list of currently running operations.</b>
     * 
     * @param nodeId Id on which the operation is running
     * @param requestId Id of the operation itself
     * @return The status of the operation
     */
    public AsyncOperationStatus getAsyncRequestStatus(int nodeId, int requestId) {
        VAdminProto.AsyncOperationStatusRequest asyncRequest = VAdminProto.AsyncOperationStatusRequest.newBuilder()
                                                                                                      .setRequestId(requestId)
                                                                                                      .build();
        VAdminProto.VoldemortAdminRequest adminRequest = VAdminProto.VoldemortAdminRequest.newBuilder()
                                                                                          .setType(VAdminProto.AdminRequestType.ASYNC_OPERATION_STATUS)
                                                                                          .setAsyncOperationStatus(asyncRequest)
                                                                                          .build();
        VAdminProto.AsyncOperationStatusResponse.Builder response = sendAndReceive(nodeId,
                                                                                   adminRequest,
                                                                                   VAdminProto.AsyncOperationStatusResponse.newBuilder());

        if(response.hasError())
            throwException(response.getError());

        AsyncOperationStatus status = new AsyncOperationStatus(response.getRequestId(),
                                                               response.getDescription());
        status.setStatus(response.getStatus());
        status.setComplete(response.getComplete());

        return status;
    }

    /**
     * Retrieves a list of asynchronous request ids on the server. Does not
     * include the completed requests
     * 
     * @param nodeId The id of the node whose request ids we want
     * @return List of async request ids
     */
    public List<Integer> getAsyncRequestList(int nodeId) {
        return getAsyncRequestList(nodeId, false);
    }

    /**
     * Retrieves a list of asynchronous request ids on the server. Depending on
     * the boolean passed also retrieves the completed requests
     * 
     * @param nodeId The id of the node whose request ids we want
     * @param showComplete Boolean to indicate if we want to include the
     *        completed requests as well
     * @return List of async request ids
     */
    public List<Integer> getAsyncRequestList(int nodeId, boolean showComplete) {
        VAdminProto.AsyncOperationListRequest asyncOperationListRequest = VAdminProto.AsyncOperationListRequest.newBuilder()
                                                                                                               .setShowComplete(showComplete)
                                                                                                               .build();
        VAdminProto.VoldemortAdminRequest adminRequest = VAdminProto.VoldemortAdminRequest.newBuilder()
                                                                                          .setType(VAdminProto.AdminRequestType.ASYNC_OPERATION_LIST)
                                                                                          .setAsyncOperationList(asyncOperationListRequest)
                                                                                          .build();
        VAdminProto.AsyncOperationListResponse.Builder response = sendAndReceive(nodeId,
                                                                                 adminRequest,
                                                                                 VAdminProto.AsyncOperationListResponse.newBuilder());
        if(response.hasError())
            throwException(response.getError());

        return response.getRequestIdsList();
    }

    /**
     * To stop an asynchronous request on the particular node
     * 
     * @param nodeId The id of the node on which the request is running
     * @param requestId The id of the request to terminate
     */
    public void stopAsyncRequest(int nodeId, int requestId) {
        VAdminProto.AsyncOperationStopRequest asyncOperationStopRequest = VAdminProto.AsyncOperationStopRequest.newBuilder()
                                                                                                               .setRequestId(requestId)
                                                                                                               .build();
        VAdminProto.VoldemortAdminRequest adminRequest = VAdminProto.VoldemortAdminRequest.newBuilder()
                                                                                          .setType(VAdminProto.AdminRequestType.ASYNC_OPERATION_STOP)
                                                                                          .setAsyncOperationStop(asyncOperationStopRequest)
                                                                                          .build();
        VAdminProto.AsyncOperationStopResponse.Builder response = sendAndReceive(nodeId,
                                                                                 adminRequest,
                                                                                 VAdminProto.AsyncOperationStopResponse.newBuilder());

        if(response.hasError())
            throwException(response.getError());
    }

    private VAdminProto.VoldemortFilter encodeFilter(VoldemortFilter filter) throws IOException {
        Class<?> cl = filter.getClass();
        byte[] classBytes = networkClassLoader.dumpClass(cl);
        return VAdminProto.VoldemortFilter.newBuilder()
                                          .setName(cl.getName())
                                          .setData(ProtoUtils.encodeBytes(new ByteArray(classBytes)))
                                          .build();
    }

    /**
     * Delete all entries belonging to partitionList at requested node.
     * 
     * @param nodeId Node on which the entries to be deleted
     * @param storeName Name of the store holding the entries
     * @param partitionList List of partitions to delete.
     * @param filter Custom filter implementation to filter out entries which
     *        should not be deleted.
     * @throws VoldemortException
     * @return Number of partitions deleted
     */
    public int deletePartitions(int nodeId,
                                String storeName,
                                List<Integer> partitionList,
                                VoldemortFilter filter) {
        VAdminProto.DeletePartitionEntriesRequest.Builder deleteRequest = VAdminProto.DeletePartitionEntriesRequest.newBuilder()
                                                                                                                   .addAllPartitions(partitionList)
                                                                                                                   .setStore(storeName);

        try {
            if(filter != null) {
                deleteRequest.setFilter(encodeFilter(filter));
            }
        } catch(IOException e) {
            throw new VoldemortException(e);
        }

        VAdminProto.VoldemortAdminRequest request = VAdminProto.VoldemortAdminRequest.newBuilder()
                                                                                     .setType(VAdminProto.AdminRequestType.DELETE_PARTITION_ENTRIES)
                                                                                     .setDeletePartitionEntries(deleteRequest)
                                                                                     .build();
        VAdminProto.DeletePartitionEntriesResponse.Builder response = sendAndReceive(nodeId,
                                                                                     request,
                                                                                     VAdminProto.DeletePartitionEntriesResponse.newBuilder());

        if(response.hasError())
            throwException(response.getError());

        return response.getCount();
    }

    public void throwException(VProto.Error error) {
        throw errorMapper.getError((short) error.getErrorCode(), error.getErrorMessage());
    }

    private void close(Socket socket) {
        try {
            socket.close();
        } catch(IOException e) {
            logger.warn("Failed to close socket");
        }
    }

    /**
     * Stop the AdminClient cleanly freeing all resources.
     */
    public void stop() {
        this.pool.close();
    }

    /**
     * Wait for async task at (remote) nodeId to finish completion, using
     * exponential backoff to poll the task completion status.
     * <p>
     * 
     * <i>Logs the status at each status check if debug is enabled.</i>
     * 
     * @param nodeId Id of the node to poll
     * @param requestId Id of the request to check
     * @param maxWait Maximum time we'll keep checking a request until we give
     *        up
     * @param timeUnit Unit in which maxWait is expressed.
     * @return description The description attached with the response
     * @throws VoldemortException if task failed to finish in specified maxWait
     *         time.
     */
    public String waitForCompletion(int nodeId, int requestId, long maxWait, TimeUnit timeUnit) {
        long delay = INITIAL_DELAY;
        long waitUntil = System.currentTimeMillis() + timeUnit.toMillis(maxWait);

        String description = null;
        while(System.currentTimeMillis() < waitUntil) {
            try {
                AsyncOperationStatus status = getAsyncRequestStatus(nodeId, requestId);
                logger.info("Status from node " + nodeId + " (" + status.getDescription() + ") - "
                            + status.getStatus());
                description = status.getDescription();
                if(status.hasException())
                    throw status.getException();

                if(status.isComplete())
                    return status.getStatus();

                if(delay < adminClientConfig.getMaxBackoffDelayMs())
                    delay <<= 1;

                try {
                    Thread.sleep(delay);
                } catch(InterruptedException e) {
                    Thread.currentThread().interrupt();
                }
            } catch(Exception e) {
                throw new VoldemortException("Failed while waiting for async task " + description
                                             + " at node " + nodeId + " to finish", e);
            }
        }
        throw new VoldemortException("Failed to finish task requestId: " + requestId
                                     + " in maxWait " + maxWait + " " + timeUnit.toString());
    }

    /**
     * Wait till the passed value matches with the metadata value returned by
     * the remote node for the passed key.
     * <p>
     * 
     * <i>Logs the status at each status check if debug is enabled.</i>
     * 
     * @param nodeId Id of the node to poll
     * @param key metadata key to keep checking for current value
     * @param value metadata value should match for exit criteria.
     * @param maxWait Maximum time we'll keep checking a request until we give
     *        up
     * @param timeUnit Unit in which maxWait is expressed.
     */
    public void waitForCompletion(int nodeId,
                                  String key,
                                  String value,
                                  long maxWait,
                                  TimeUnit timeUnit) {
        long delay = INITIAL_DELAY;
        long waitUntil = System.currentTimeMillis() + timeUnit.toMillis(maxWait);

        while(System.currentTimeMillis() < waitUntil) {
            String currentValue = getRemoteMetadata(nodeId, key).getValue();
            if(value.equals(currentValue))
                return;

            logger.debug("waiting for value " + value + " for metadata key " + key
                         + " from remote node " + nodeId + " currentValue " + currentValue);

            if(delay < adminClientConfig.getMaxBackoffDelayMs())
                delay <<= 1;

            try {
                Thread.sleep(delay);
            } catch(InterruptedException e) {
                Thread.currentThread().interrupt();
            }
        }
        throw new VoldemortException("Failed to get matching value " + value + " for key " + key
                                     + " at remote node " + nodeId + " in maximum wait" + maxWait
                                     + " " + timeUnit.toString() + " time.");
    }

    /**
     * Update metadata at the given remoteNodeId.
     * <p>
     * 
     * Metadata keys can be one of {@link MetadataStore#METADATA_KEYS}<br>
     * eg.<br>
     * <li>cluster metadata (cluster.xml as string)
     * <li>stores definitions (stores.xml as string)
     * <li>Server states <br <br>
     * See {@link voldemort.store.metadata.MetadataStore} for more information.
     * 
     * @param remoteNodeId Id of the node
     * @param key Metadata key to update
     * @param value Value for the metadata key
     */
    public void updateRemoteMetadata(int remoteNodeId, String key, Versioned<String> value) {
        ByteArray keyBytes = new ByteArray(ByteUtils.getBytes(key, "UTF-8"));
        Versioned<byte[]> valueBytes = new Versioned<byte[]>(ByteUtils.getBytes(value.getValue(),
                                                                                "UTF-8"),
                                                             value.getVersion());

        VAdminProto.VoldemortAdminRequest request = VAdminProto.VoldemortAdminRequest.newBuilder()
                                                                                     .setType(VAdminProto.AdminRequestType.UPDATE_METADATA)
                                                                                     .setUpdateMetadata(VAdminProto.UpdateMetadataRequest.newBuilder()
                                                                                                                                         .setKey(ByteString.copyFrom(keyBytes.get()))
                                                                                                                                         .setVersioned(ProtoUtils.encodeVersioned(valueBytes))
                                                                                                                                         .build())
                                                                                     .build();
        VAdminProto.UpdateMetadataResponse.Builder response = sendAndReceive(remoteNodeId,
                                                                             request,
                                                                             VAdminProto.UpdateMetadataResponse.newBuilder());
        if(response.hasError())
            throwException(response.getError());
    }

    /**
     * Get the metadata on a remote node.
     * <p>
     * Metadata keys can be one of {@link MetadataStore#METADATA_KEYS}<br>
     * eg.<br>
     * <li>cluster metadata (cluster.xml as string)
     * <li>stores definitions (stores.xml as string)
     * <li>Server states <br <br>
     * See {@link voldemort.store.metadata.MetadataStore} for more information.
     * 
     * @param remoteNodeId Id of the node
     * @param key Metadata key to update
     * @return Metadata with its associated {@link voldemort.versioning.Version}
     */
    public Versioned<String> getRemoteMetadata(int remoteNodeId, String key) {
        ByteArray keyBytes = new ByteArray(ByteUtils.getBytes(key, "UTF-8"));
        VAdminProto.VoldemortAdminRequest request = VAdminProto.VoldemortAdminRequest.newBuilder()
                                                                                     .setType(VAdminProto.AdminRequestType.GET_METADATA)
                                                                                     .setGetMetadata(VAdminProto.GetMetadataRequest.newBuilder()
                                                                                                                                   .setKey(ByteString.copyFrom(keyBytes.get())))
                                                                                     .build();
        VAdminProto.GetMetadataResponse.Builder response = sendAndReceive(remoteNodeId,
                                                                          request,
                                                                          VAdminProto.GetMetadataResponse.newBuilder());

        if(response.hasError())
            throwException(response.getError());

        Versioned<byte[]> value = ProtoUtils.decodeVersioned(response.getVersion());
        return new Versioned<String>(ByteUtils.getString(value.getValue(), "UTF-8"),
                                     value.getVersion());
    }

    /**
     * Update the cluster information {@link MetadataStore#CLUSTER_KEY} on a
     * remote node.
     * <p>
     * 
     * @param nodeId Id of the remote node
     * @param cluster The new cluster object
     * @throws VoldemortException
     */
    public void updateRemoteCluster(int nodeId, Cluster cluster, Version clock)
            throws VoldemortException {
        updateRemoteMetadata(nodeId,
                             MetadataStore.CLUSTER_KEY,
                             new Versioned<String>(clusterMapper.writeCluster(cluster), clock));
    }

    /**
     * Get the cluster information from a remote node.
     * <p>
     * 
     * @param nodeId Node to retrieve information from
     * @return A cluster object with its {@link voldemort.versioning.Version}
     * @throws VoldemortException
     */
    public Versioned<Cluster> getRemoteCluster(int nodeId) throws VoldemortException {
        Versioned<String> value = getRemoteMetadata(nodeId, MetadataStore.CLUSTER_KEY);
        Cluster cluster = clusterMapper.readCluster(new StringReader(value.getValue()), false);
        return new Versioned<Cluster>(cluster, value.getVersion());
    }

    /**
     * Update the store definitions on a remote node.
     * <p>
     * 
     * @param nodeId The node id of the machine
     * @param storesList The new store list
     * @throws VoldemortException
     */
    public void updateRemoteStoreDefList(int nodeId, List<StoreDefinition> storesList)
            throws VoldemortException {
        // get current version.
        VectorClock oldClock = (VectorClock) getRemoteStoreDefList(nodeId).getVersion();

        updateRemoteMetadata(nodeId,
                             MetadataStore.STORES_KEY,
                             new Versioned<String>(storeMapper.writeStoreList(storesList),
                                                   oldClock.incremented(nodeId, 1)));
    }

    /**
     * Retrieve the store definitions from a remote node.
     * <p>
     * 
     * @param nodeId The node id from which we can to remote the store
     *        definition
     * @return The list of store definitions from the remote machine
     * @throws VoldemortException
     */
    public Versioned<List<StoreDefinition>> getRemoteStoreDefList(int nodeId)
            throws VoldemortException {
        Versioned<String> value = getRemoteMetadata(nodeId, MetadataStore.STORES_KEY);
        List<StoreDefinition> storeList = storeMapper.readStoreList(new StringReader(value.getValue()),
                                                                    false);
        return new Versioned<List<StoreDefinition>>(storeList, value.getVersion());
    }

    /**
     * Update the server state (
     * {@link voldemort.store.metadata.MetadataStore.VoldemortState}) on a
     * remote node.
     */
    public void updateRemoteServerState(int nodeId,
                                        MetadataStore.VoldemortState state,
                                        Version clock) {
        updateRemoteMetadata(nodeId,
                             MetadataStore.SERVER_STATE_KEY,
                             new Versioned<String>(state.toString(), clock));
    }

    /**
     * Retrieve the server
     * {@link voldemort.store.metadata.MetadataStore.VoldemortState state} from
     * a remote node.
     */
    public Versioned<VoldemortState> getRemoteServerState(int nodeId) {
        Versioned<String> value = getRemoteMetadata(nodeId, MetadataStore.SERVER_STATE_KEY);
        return new Versioned<VoldemortState>(VoldemortState.valueOf(value.getValue()),
                                             value.getVersion());
    }

    /**
     * Update the server
     * {@link voldemort.store.metadata.MetadataStore.VoldemortState state} on a
     * remote node.
     */
    public void updateRemoteClusterState(int nodeId,
                                         MetadataStore.VoldemortState state,
                                         Version clock) {
        updateRemoteMetadata(nodeId,
                             MetadataStore.CLUSTER_STATE_KEY,
                             new Versioned<String>(state.toString(), clock));
    }

    /**
     * Add a new store definition to all active nodes in the cluster.
     * <p>
     * 
     * @param def the definition of the store to add
     */
    public void addStore(StoreDefinition def) {
        String value = storeMapper.writeStore(def);

        VAdminProto.AddStoreRequest.Builder addStoreRequest = VAdminProto.AddStoreRequest.newBuilder()
                                                                                         .setStoreDefinition(value);
        VAdminProto.VoldemortAdminRequest request = VAdminProto.VoldemortAdminRequest.newBuilder()
                                                                                     .setType(VAdminProto.AdminRequestType.ADD_STORE)
                                                                                     .setAddStore(addStoreRequest)
                                                                                     .build();
        for(Node node: currentCluster.getNodes()) {
            VAdminProto.AddStoreResponse.Builder response = sendAndReceive(node.getId(),
                                                                           request,
                                                                           VAdminProto.AddStoreResponse.newBuilder());
            if(response.hasError())
                throwException(response.getError());
        }
    }

    /**
     * Delete a store from all active nodes in the cluster
     * <p>
     * 
     * @param storeName name of the store to delete
     */
    public void deleteStore(String storeName) {
        VAdminProto.DeleteStoreRequest.Builder deleteStoreRequest = VAdminProto.DeleteStoreRequest.newBuilder()
                                                                                                  .setStoreName(storeName);
        VAdminProto.VoldemortAdminRequest request = VAdminProto.VoldemortAdminRequest.newBuilder()
                                                                                     .setType(VAdminProto.AdminRequestType.DELETE_STORE)
                                                                                     .setDeleteStore(deleteStoreRequest)
                                                                                     .build();
        for(Node node: currentCluster.getNodes()) {
            VAdminProto.DeleteStoreResponse.Builder response = sendAndReceive(node.getId(),
                                                                              request,
                                                                              VAdminProto.DeleteStoreResponse.newBuilder());
            if(response.hasError())
                throwException(response.getError());
        }
    }

    /**
     * Set cluster info for AdminClient to use.
     * 
     * @param cluster
     */
    public void setAdminClientCluster(Cluster cluster) {
        this.currentCluster = cluster;
    }

    /**
     * Get the cluster info AdminClient is using.
     * 
     * @return
     */
    public Cluster getAdminClientCluster() {
        return currentCluster;
    }

    /**
     * Rollback RO store to most recent backup of the current store
     * <p>
     * 
     * @param nodeId The node id on which to rollback
     * @param storeName The name of the RO Store to rollback
     * @param pushVersion The version of the push to revert back to
     */
    public void rollbackStore(int nodeId, String storeName, long pushVersion) {
        VAdminProto.RollbackStoreRequest.Builder rollbackStoreRequest = VAdminProto.RollbackStoreRequest.newBuilder()
                                                                                                        .setStoreName(storeName)
                                                                                                        .setPushVersion(pushVersion);

        VAdminProto.VoldemortAdminRequest adminRequest = VAdminProto.VoldemortAdminRequest.newBuilder()
                                                                                          .setRollbackStore(rollbackStoreRequest)
                                                                                          .setType(VAdminProto.AdminRequestType.ROLLBACK_STORE)
                                                                                          .build();
        VAdminProto.RollbackStoreResponse.Builder response = sendAndReceive(nodeId,
                                                                            adminRequest,
                                                                            VAdminProto.RollbackStoreResponse.newBuilder());
        if(response.hasError()) {
            throwException(response.getError());
        }
        return;
    }

    /**
     * Fetch data from directory 'storeDir' on node id
     * <p>
     * 
     * @param nodeId The id of the node on which to fetch the data
     * @param storeName The name of the store
     * @param storeDir The directory from where to read the data
     * @param pushVersion The version of the push
     * @param timeoutMs Time timeout in milliseconds
     * @return The path of the directory where the data is stored finally
     */
    public String fetchStore(int nodeId,
                             String storeName,
                             String storeDir,
                             long pushVersion,
                             long timeoutMs) {
        VAdminProto.FetchStoreRequest.Builder fetchStoreRequest = VAdminProto.FetchStoreRequest.newBuilder()
                                                                                               .setStoreName(storeName)
                                                                                               .setStoreDir(storeDir);
        if(pushVersion > 0) {
            fetchStoreRequest.setPushVersion(pushVersion);
        }

        VAdminProto.VoldemortAdminRequest adminRequest = VAdminProto.VoldemortAdminRequest.newBuilder()
                                                                                          .setFetchStore(fetchStoreRequest)
                                                                                          .setType(VAdminProto.AdminRequestType.FETCH_STORE)
                                                                                          .build();
        VAdminProto.AsyncOperationStatusResponse.Builder response = sendAndReceive(nodeId,
                                                                                   adminRequest,
                                                                                   VAdminProto.AsyncOperationStatusResponse.newBuilder());

        if(response.hasError()) {
            throwException(response.getError());
        }

        int asyncId = response.getRequestId();
        return waitForCompletion(nodeId, asyncId, timeoutMs, TimeUnit.MILLISECONDS);
    }

    /**
     * Swap store data atomically on a single node
     * <p>
     * 
     * @param nodeId The node id where we would want to swap the data
     * @param storeName Name of the store
     * @param storeDir The directory where the data is present
     */
    public void swapStore(int nodeId, String storeName, String storeDir) {
        VAdminProto.SwapStoreRequest.Builder swapStoreRequest = VAdminProto.SwapStoreRequest.newBuilder()
                                                                                            .setStoreDir(storeDir)
                                                                                            .setStoreName(storeName);
        VAdminProto.VoldemortAdminRequest adminRequest = VAdminProto.VoldemortAdminRequest.newBuilder()
                                                                                          .setSwapStore(swapStoreRequest)
                                                                                          .setType(VAdminProto.AdminRequestType.SWAP_STORE)
                                                                                          .build();
        VAdminProto.SwapStoreResponse.Builder response = sendAndReceive(nodeId,
                                                                        adminRequest,
                                                                        VAdminProto.SwapStoreResponse.newBuilder());
        if(response.hasError()) {
            throwException(response.getError());
        }
        return;
    }

    /**
     * Returns the max version of push currently being used by read-only store.
     * Important to remember that this may not be the 'current' version since
     * multiple pushes (with greater version numbers) may be in progress
     * currently
     * 
     * @param nodeId The id of the node on which the store is present
     * @param storeName The name of the read-only store
     * @return The max push version
     */
    public long getROMaxVersion(int nodeId, String storeName) {
        VAdminProto.GetROMaxVersionRequest.Builder getROMaxVersionRequest = VAdminProto.GetROMaxVersionRequest.newBuilder()
                                                                                                              .setStoreName(storeName);
        VAdminProto.VoldemortAdminRequest adminRequest = VAdminProto.VoldemortAdminRequest.newBuilder()
                                                                                          .setGetRoMaxVersion(getROMaxVersionRequest)
                                                                                          .setType(VAdminProto.AdminRequestType.GET_RO_MAX_VERSION)
                                                                                          .build();
        VAdminProto.GetROMaxVersionResponse.Builder response = sendAndReceive(nodeId,
                                                                              adminRequest,
                                                                              VAdminProto.GetROMaxVersionResponse.newBuilder());
        if(response.hasError()) {
            throwException(response.getError());
        }

        return response.getPushVersion();
    }

    /**
     * This is a wrapper around {@link AdminClient#getMaxVersion(int, String)}
     * where-in we find the max versions on each machine and then return the max
     * of all of them
     * 
     * @param storeName The name of the read-only store
     * @return The global max push version
     */
    public long getROGlobalMaxVersion(String storeName) {
        long maxVersionId = 0L;
        for(Node node: currentCluster.getNodes()) {
            long currentNodeVersion = getROMaxVersion(node.getId(), storeName);
            if(currentNodeVersion > maxVersionId) {
                maxVersionId = currentNodeVersion;
            }
        }
        return maxVersionId;
    }
}
=======
/*
 * Copyright 2008-2009 LinkedIn, Inc
 * 
 * Licensed under the Apache License, Version 2.0 (the "License"); you may not
 * use this file except in compliance with the License. You may obtain a copy of
 * the License at
 * 
 * http://www.apache.org/licenses/LICENSE-2.0
 * 
 * Unless required by applicable law or agreed to in writing, software
 * distributed under the License is distributed on an "AS IS" BASIS, WITHOUT
 * WARRANTIES OR CONDITIONS OF ANY KIND, either express or implied. See the
 * License for the specific language governing permissions and limitations under
 * the License.
 */

package voldemort.client.protocol.admin;

import java.io.DataInputStream;
import java.io.DataOutputStream;
import java.io.File;
import java.io.FileOutputStream;
import java.io.IOException;
import java.io.StringReader;
import java.net.Socket;
import java.nio.channels.Channels;
import java.nio.channels.FileChannel;
import java.nio.channels.ReadableByteChannel;
import java.util.ArrayList;
import java.util.HashMap;
import java.util.Iterator;
import java.util.List;
import java.util.Map;
import java.util.Map.Entry;
import java.util.concurrent.ExecutorService;
import java.util.concurrent.Executors;
import java.util.concurrent.ThreadFactory;
import java.util.concurrent.TimeUnit;

import org.apache.log4j.Logger;

import voldemort.VoldemortException;
import voldemort.client.ClientConfig;
import voldemort.client.SocketStoreClientFactory;
import voldemort.client.protocol.RequestFormatType;
import voldemort.client.protocol.VoldemortFilter;
import voldemort.client.protocol.pb.ProtoUtils;
import voldemort.client.protocol.pb.VAdminProto;
import voldemort.client.protocol.pb.VProto;
import voldemort.client.protocol.pb.VAdminProto.ROStoreVersionDirMap;
import voldemort.client.protocol.pb.VProto.RequestType;
import voldemort.client.rebalance.RebalancePartitionsInfo;
import voldemort.cluster.Cluster;
import voldemort.cluster.Node;
import voldemort.routing.RoutingStrategy;
import voldemort.routing.RoutingStrategyFactory;
import voldemort.server.protocol.admin.AsyncOperationStatus;
import voldemort.store.ErrorCodeMapper;
import voldemort.store.StoreDefinition;
import voldemort.store.metadata.MetadataStore;
import voldemort.store.metadata.MetadataStore.VoldemortState;
import voldemort.store.readonly.ReadOnlyUtils;
import voldemort.store.slop.Slop;
import voldemort.store.slop.Slop.Operation;
import voldemort.store.socket.SocketDestination;
import voldemort.utils.ByteArray;
import voldemort.utils.ByteUtils;
import voldemort.utils.NetworkClassLoader;
import voldemort.utils.Pair;
import voldemort.utils.RebalanceUtils;
import voldemort.utils.Utils;
import voldemort.versioning.VectorClock;
import voldemort.versioning.Version;
import voldemort.versioning.Versioned;
import voldemort.xml.ClusterMapper;
import voldemort.xml.StoreDefinitionsMapper;

import com.google.common.collect.AbstractIterator;
import com.google.common.collect.Lists;
import com.google.common.collect.Maps;
import com.google.protobuf.ByteString;
import com.google.protobuf.Message;

/**
 * AdminClient is intended for administrative functionality that is useful and
 * often needed, but should be used sparingly (if at all) at the application
 * level.
 * <p>
 * Some of the uses of AdminClient include
 * <ul>
 * <li>Extraction of data for backups</li>
 * <li>Extraction of all keys</li>
 * <li>Bulk loading entries</li>
 * <li>Migrating partitions</li>
 * <li>Get/Update metadata info from selective Nodes</li>
 * <li>Used extensively by rebalancing (dynamic node addition/deletion) feature
 * (presently in development).</li>
 * </ul>
 * 
 */
public class AdminClient {

    private static final Logger logger = Logger.getLogger(AdminClient.class);
    private final ErrorCodeMapper errorMapper;
    private final SocketPool pool;
    private final NetworkClassLoader networkClassLoader;
    private static final ClusterMapper clusterMapper = new ClusterMapper();
    private static final StoreDefinitionsMapper storeMapper = new StoreDefinitionsMapper();

    // Parameters for exponential back off
    private static final long INITIAL_DELAY = 250; // Initial delay
    private final AdminClientConfig adminClientConfig;

    private Cluster currentCluster;

    /**
     * Create an instance of AdminClient given a URL of a node in the cluster.
     * The bootstrap URL is used to get the cluster metadata.
     * 
     * @param bootstrapURL URL pointing to the bootstrap node
     * @param adminClientConfig Configuration for AdminClient specifying client
     *        parameters eg. <br>
     *        <ul>
     *        <t>
     *        <li>number of threads</li>
     *        <li>number of sockets per node</li>
     *        <li>socket buffer size</li>
     *        </ul>
     */
    public AdminClient(String bootstrapURL, AdminClientConfig adminClientConfig) {
        this.currentCluster = getClusterFromBootstrapURL(bootstrapURL);
        this.errorMapper = new ErrorCodeMapper();
        this.pool = createSocketPool(adminClientConfig);
        this.networkClassLoader = new NetworkClassLoader(Thread.currentThread()
                                                               .getContextClassLoader());
        this.adminClientConfig = adminClientConfig;
    }

    /**
     * Create an instance of AdminClient given a {@link Cluster} object.
     * 
     * @param cluster Initialized cluster object, describing the nodes we wish
     *        to contact
     * @param adminClientConfig Configuration for AdminClient specifying client
     *        parameters eg. <br>
     *        <ul>
     *        <t>
     *        <li>number of threads</li>
     *        <li>number of sockets per node</li>
     *        <li>socket buffer size</li>
     *        </ul>
     */
    public AdminClient(Cluster cluster, AdminClientConfig adminClientConfig) {
        this.currentCluster = cluster;
        this.errorMapper = new ErrorCodeMapper();
        this.pool = createSocketPool(adminClientConfig);
        this.networkClassLoader = new NetworkClassLoader(Thread.currentThread()
                                                               .getContextClassLoader());
        this.adminClientConfig = adminClientConfig;
    }

    private Cluster getClusterFromBootstrapURL(String bootstrapURL) {
        ClientConfig config = new ClientConfig();
        // try to bootstrap metadata from bootstrapUrl
        config.setBootstrapUrls(bootstrapURL);
        SocketStoreClientFactory factory = new SocketStoreClientFactory(config);
        // get Cluster from bootStrapUrl
        String clusterXml = factory.bootstrapMetadataWithRetries(MetadataStore.CLUSTER_KEY,
                                                                 factory.validateUrls(config.getBootstrapUrls()));
        // release all threads/sockets hold by the factory.
        factory.close();

        return clusterMapper.readCluster(new StringReader(clusterXml), false);
    }

    private SocketPool createSocketPool(AdminClientConfig config) {
        TimeUnit unit = TimeUnit.SECONDS;
        return new SocketPool(config.getMaxConnectionsPerNode(),
                              (int) unit.toMillis(config.getAdminConnectionTimeoutSec()),
                              (int) unit.toMillis(config.getAdminSocketTimeoutSec()),
                              config.getAdminSocketBufferSize(),
                              config.getAdminSocketKeepAlive());
    }

    private <T extends Message.Builder> T sendAndReceive(int nodeId, Message message, T builder) {
        Node node = this.getAdminClientCluster().getNodeById(nodeId);
        SocketDestination destination = new SocketDestination(node.getHost(),
                                                              node.getAdminPort(),
                                                              RequestFormatType.ADMIN_PROTOCOL_BUFFERS);
        SocketAndStreams sands = pool.checkout(destination);

        try {
            DataOutputStream outputStream = sands.getOutputStream();
            DataInputStream inputStream = sands.getInputStream();
            ProtoUtils.writeMessage(outputStream, message);
            outputStream.flush();

            return ProtoUtils.readToBuilder(inputStream, builder);
        } catch(IOException e) {
            close(sands.getSocket());
            throw new VoldemortException(e);
        } finally {
            pool.checkin(destination, sands);
        }
    }

    /**
     * Update a stream of key/value entries at the given node. The iterator
     * entries are <em>streamed</em> from the client to the server:
     * <ol>
     * <li>Client performs a handshake with the server (sending in the update
     * entries request with a store name and a {@link VoldemortFilter} instance.
     * </li>
     * <li>While entryIterator has entries, the client will keep sending the
     * updates one after another to the server, buffering the data, without
     * waiting for a response from the server.</li>
     * <li>After iteration is complete, send an end of stream message, force a
     * flush of the buffer, check the response on the server to check if a
     * {@link VoldemortException} has occured.</li>
     * </ol>
     * 
     * @param nodeId Id of the remote node (where we wish to update the entries)
     * @param storeName Store name for the entries
     * @param entryIterator Iterator of key-value pairs for the entries
     * @param filter Custom filter implementation to filter out entries which
     *        should not be updated.
     * @throws VoldemortException
     */
    public void updateEntries(int nodeId,
                              String storeName,
                              Iterator<Pair<ByteArray, Versioned<byte[]>>> entryIterator,
                              VoldemortFilter filter) {
        Node node = this.getAdminClientCluster().getNodeById(nodeId);
        SocketDestination destination = new SocketDestination(node.getHost(),
                                                              node.getAdminPort(),
                                                              RequestFormatType.ADMIN_PROTOCOL_BUFFERS);
        SocketAndStreams sands = pool.checkout(destination);
        DataOutputStream outputStream = sands.getOutputStream();
        DataInputStream inputStream = sands.getInputStream();
        boolean firstMessage = true;

        try {
            if(entryIterator.hasNext()) {
                while(entryIterator.hasNext()) {
                    Pair<ByteArray, Versioned<byte[]>> entry = entryIterator.next();
                    VAdminProto.PartitionEntry partitionEntry = VAdminProto.PartitionEntry.newBuilder()
                                                                                          .setKey(ProtoUtils.encodeBytes(entry.getFirst()))
                                                                                          .setVersioned(ProtoUtils.encodeVersioned(entry.getSecond()))
                                                                                          .build();
                    VAdminProto.UpdatePartitionEntriesRequest.Builder updateRequest = VAdminProto.UpdatePartitionEntriesRequest.newBuilder()
                                                                                                                               .setStore(storeName)
                                                                                                                               .setPartitionEntry(partitionEntry);

                    if(firstMessage) {
                        if(filter != null) {
                            updateRequest.setFilter(encodeFilter(filter));
                        }

                        ProtoUtils.writeMessage(outputStream,
                                                VAdminProto.VoldemortAdminRequest.newBuilder()
                                                                                 .setType(VAdminProto.AdminRequestType.UPDATE_PARTITION_ENTRIES)
                                                                                 .setUpdatePartitionEntries(updateRequest)
                                                                                 .build());
                        outputStream.flush();
                        firstMessage = false;
                    } else {
                        ProtoUtils.writeMessage(outputStream, updateRequest.build());
                    }
                }
                ProtoUtils.writeEndOfStream(outputStream);
                outputStream.flush();
                VAdminProto.UpdatePartitionEntriesResponse.Builder updateResponse = ProtoUtils.readToBuilder(inputStream,
                                                                                                             VAdminProto.UpdatePartitionEntriesResponse.newBuilder());
                if(updateResponse.hasError()) {
                    throwException(updateResponse.getError());
                }
            }
        } catch(IOException e) {
            close(sands.getSocket());
            throw new VoldemortException(e);
        } finally {
            pool.checkin(destination, sands);
        }
    }

    private void initiateFetchRequest(DataOutputStream outputStream,
                                      String storeName,
                                      List<Integer> partitionList,
                                      VoldemortFilter filter,
                                      boolean fetchValues,
                                      boolean fetchMasterEntries,
                                      long skipRecords) throws IOException {
        VAdminProto.FetchPartitionEntriesRequest.Builder fetchRequest = VAdminProto.FetchPartitionEntriesRequest.newBuilder()
                                                                                                                .addAllPartitions(partitionList)
                                                                                                                .setFetchValues(fetchValues)
                                                                                                                .setFetchMasterEntries(fetchMasterEntries)
                                                                                                                .setStore(storeName)
                                                                                                                .setSkipRecords(skipRecords);

        if(filter != null) {
            fetchRequest.setFilter(encodeFilter(filter));
        }

        VAdminProto.VoldemortAdminRequest request = VAdminProto.VoldemortAdminRequest.newBuilder()
                                                                                     .setType(VAdminProto.AdminRequestType.FETCH_PARTITION_ENTRIES)
                                                                                     .setFetchPartitionEntries(fetchRequest)
                                                                                     .build();
        ProtoUtils.writeMessage(outputStream, request);
        outputStream.flush();

    }

    private VAdminProto.FetchPartitionEntriesResponse responseFromStream(DataInputStream inputStream,
                                                                         int size)
            throws IOException {
        byte[] input = new byte[size];
        ByteUtils.read(inputStream, input);
        VAdminProto.FetchPartitionEntriesResponse.Builder response = VAdminProto.FetchPartitionEntriesResponse.newBuilder();
        response.mergeFrom(input);

        return response.build();
    }

    /**
     * Fetch key/value entries belonging to partitionList from requested node.
     * <p>
     * 
     * <b>this is a streaming API.</b> The server keeps sending the messages as
     * it's iterating over the data. Once iteration has finished, the server
     * sends an "end of stream" marker and flushes its buffer. A response
     * indicating a {@link VoldemortException} may be sent at any time during
     * the process.<br>
     * 
     * Entries are being streamed <em>as the iteration happens</em> the whole
     * result set is <b>not</b> buffered in memory.
     * 
     * @param nodeId Id of the node to fetch from
     * @param storeName Name of the store
     * @param partitionList List of the partitions
     * @param filter Custom filter implementation to filter out entries which
     *        should not be fetched.
     * @param fetchMasterEntries Fetch an entry only if master replica
     * @param skipRecords Number of records to skip
     * @return An iterator which allows entries to be streamed as they're being
     *         iterated over.
     * @throws VoldemortException
     */
    public Iterator<Pair<ByteArray, Versioned<byte[]>>> fetchEntries(int nodeId,
                                                                     String storeName,
                                                                     List<Integer> partitionList,
                                                                     VoldemortFilter filter,
                                                                     boolean fetchMasterEntries,
                                                                     long skipRecords) {

        Node node = this.getAdminClientCluster().getNodeById(nodeId);
        final SocketDestination destination = new SocketDestination(node.getHost(),
                                                                    node.getAdminPort(),
                                                                    RequestFormatType.ADMIN_PROTOCOL_BUFFERS);
        final SocketAndStreams sands = pool.checkout(destination);
        DataOutputStream outputStream = sands.getOutputStream();
        final DataInputStream inputStream = sands.getInputStream();

        try {
            initiateFetchRequest(outputStream,
                                 storeName,
                                 partitionList,
                                 filter,
                                 true,
                                 fetchMasterEntries,
                                 skipRecords);
        } catch(IOException e) {
            close(sands.getSocket());
            pool.checkin(destination, sands);
            throw new VoldemortException(e);
        }

        return new AbstractIterator<Pair<ByteArray, Versioned<byte[]>>>() {

            @Override
            public Pair<ByteArray, Versioned<byte[]>> computeNext() {
                try {
                    int size = inputStream.readInt();
                    if(size == -1) {
                        pool.checkin(destination, sands);
                        return endOfData();
                    }

                    VAdminProto.FetchPartitionEntriesResponse response = responseFromStream(inputStream,
                                                                                            size);

                    if(response.hasError()) {
                        pool.checkin(destination, sands);
                        throwException(response.getError());
                    }

                    VAdminProto.PartitionEntry partitionEntry = response.getPartitionEntry();

                    return Pair.create(ProtoUtils.decodeBytes(partitionEntry.getKey()),
                                       ProtoUtils.decodeVersioned(partitionEntry.getVersioned()));
                } catch(IOException e) {
                    close(sands.getSocket());
                    pool.checkin(destination, sands);
                    throw new VoldemortException(e);
                }
            }
        };

    }

    /**
     * See documentation for
     * {@link AdminClient#fetchEntries(int, String, List, VoldemortFilter, boolean, long)}
     * . Kept for backwards compatibility
     */
    public Iterator<Pair<ByteArray, Versioned<byte[]>>> fetchEntries(int nodeId,
                                                                     String storeName,
                                                                     List<Integer> partitionList,
                                                                     VoldemortFilter filter,
                                                                     boolean fetchMasterEntries) {
        return fetchEntries(nodeId, storeName, partitionList, filter, fetchMasterEntries, 0);
    }

    /**
     * Fetch All keys belonging to partitionList from requested node. Identical
     * to {@link AdminClient#fetchEntries} but will <em>only fetch the keys</em>
     * 
     * @param nodeId See documentation for {@link AdminClient#fetchEntries}
     * @param storeName See documentation for {@link AdminClient#fetchEntries}
     * @param partitionList See documentation for
     *        {@link AdminClient#fetchEntries}
     * @param filter See documentation for {@link AdminClient#fetchEntries}
     * @param skipRecords See documentation for
     *        {@link AdminClient#fetchEntries(int, String, List, VoldemortFilter, boolean, long)}
     * @return See documentation for {@link AdminClient#fetchEntries}
     */
    public Iterator<ByteArray> fetchKeys(int nodeId,
                                         String storeName,
                                         List<Integer> partitionList,
                                         VoldemortFilter filter,
                                         boolean fetchMasterEntries,
                                         long skipRecords) {
        Node node = this.getAdminClientCluster().getNodeById(nodeId);
        final SocketDestination destination = new SocketDestination(node.getHost(),
                                                                    node.getAdminPort(),
                                                                    RequestFormatType.ADMIN_PROTOCOL_BUFFERS);
        final SocketAndStreams sands = pool.checkout(destination);
        DataOutputStream outputStream = sands.getOutputStream();
        final DataInputStream inputStream = sands.getInputStream();

        try {
            initiateFetchRequest(outputStream,
                                 storeName,
                                 partitionList,
                                 filter,
                                 false,
                                 fetchMasterEntries,
                                 skipRecords);
        } catch(IOException e) {
            close(sands.getSocket());
            pool.checkin(destination, sands);
            throw new VoldemortException(e);
        }

        return new AbstractIterator<ByteArray>() {

            @Override
            public ByteArray computeNext() {
                try {
                    int size = inputStream.readInt();
                    if(size == -1) {
                        pool.checkin(destination, sands);
                        return endOfData();
                    }

                    VAdminProto.FetchPartitionEntriesResponse response = responseFromStream(inputStream,
                                                                                            size);

                    if(response.hasError()) {
                        pool.checkin(destination, sands);
                        throwException(response.getError());
                    }

                    return ProtoUtils.decodeBytes(response.getKey());
                } catch(IOException e) {
                    close(sands.getSocket());
                    pool.checkin(destination, sands);
                    throw new VoldemortException(e);
                }

            }
        };
    }

    /**
     * See documentation for
     * {@link AdminClient#fetchKeys(int, String, List, VoldemortFilter, boolean, long)}
     * . Kept for backwards compatibility
     */
    public Iterator<ByteArray> fetchKeys(int nodeId,
                                         String storeName,
                                         List<Integer> partitionList,
                                         VoldemortFilter filter,
                                         boolean fetchMasterEntries) {
        return fetchKeys(nodeId, storeName, partitionList, filter, fetchMasterEntries, 0);
    }

    /**
     * RestoreData from copies on other machines for the given nodeId
     * <p>
     * Recovery mechanism to recover and restore data actively from replicated
     * copies in the cluster.<br>
     * 
     * @param nodeId Id of the node to restoreData
     * @param parallelTransfers number of transfers
     * @throws InterruptedException
     */
    public void restoreDataFromReplications(int nodeId, int parallelTransfers) {
        ExecutorService executors = Executors.newFixedThreadPool(parallelTransfers,
                                                                 new ThreadFactory() {

                                                                     public Thread newThread(Runnable r) {
                                                                         Thread thread = new Thread(r);
                                                                         thread.setName("restore-data-thread");
                                                                         return thread;
                                                                     }
                                                                 });
        try {
            List<StoreDefinition> storeDefList = getRemoteStoreDefList(nodeId).getValue();
            Cluster cluster = getRemoteCluster(nodeId).getValue();

            List<StoreDefinition> writableStores = RebalanceUtils.getWritableStores(storeDefList);

            for(StoreDefinition def: writableStores) {
                restoreStoreFromReplication(nodeId, cluster, def, executors);
            }
        } finally {
            executors.shutdown();
            try {
                executors.awaitTermination(adminClientConfig.getRestoreDataTimeout(),
                                           TimeUnit.SECONDS);
            } catch(InterruptedException e) {
                logger.error("Interrupted while waiting restore operation to finish.");
            }
            logger.info("Finished restoring data.");
        }
    }

    private void restoreStoreFromReplication(final int restoringNodeId,
                                             final Cluster cluster,
                                             final StoreDefinition storeDef,
                                             final ExecutorService executorService) {
        logger.info("Restoring data for store:" + storeDef.getName());
        RoutingStrategyFactory factory = new RoutingStrategyFactory();
        RoutingStrategy strategy = factory.updateRoutingStrategy(storeDef, cluster);

        Map<Integer, List<Integer>> restoreMapping = getReplicationMapping(cluster,
                                                                           restoringNodeId,
                                                                           strategy);
        // migrate partition
        for(final Entry<Integer, List<Integer>> replicationEntry: restoreMapping.entrySet()) {
            final int donorNodeId = replicationEntry.getKey();
            executorService.submit(new Runnable() {

                public void run() {
                    try {
                        logger.info("restoring data for store " + storeDef.getName() + " at node "
                                    + restoringNodeId + " from node " + replicationEntry.getKey()
                                    + " partitions:" + replicationEntry.getValue());

                        int migrateAsyncId = migratePartitions(donorNodeId,
                                                               restoringNodeId,
                                                               storeDef.getName(),
                                                               replicationEntry.getValue(),
                                                               null);
                        waitForCompletion(restoringNodeId,
                                          migrateAsyncId,
                                          adminClientConfig.getRestoreDataTimeout(),
                                          TimeUnit.SECONDS);

                        logger.info("restoring data for store:" + storeDef.getName()
                                    + " from node " + donorNodeId + " completed.");
                    } catch(Exception e) {
                        logger.error("restore operation for store " + storeDef.getName()
                                     + "from node " + donorNodeId + " failed.", e);
                    }
                }
            });
        }
    }

    private Map<Integer, List<Integer>> getReplicationMapping(Cluster cluster,
                                                              int nodeId,
                                                              RoutingStrategy strategy) {
        Map<Integer, Integer> partitionsToNodeMapping = RebalanceUtils.getCurrentPartitionMapping(cluster);
        HashMap<Integer, List<Integer>> restoreMapping = new HashMap<Integer, List<Integer>>();

        for(int partition: getNodePartitions(cluster, nodeId, strategy)) {
            List<Integer> replicationPartitionsList = strategy.getReplicatingPartitionList(partition);
            if(replicationPartitionsList.size() > 1) {
                int index = 0;
                int replicatingPartition = replicationPartitionsList.get(index++);
                while(partitionsToNodeMapping.get(replicatingPartition) == nodeId) {
                    replicatingPartition = replicationPartitionsList.get(index++);
                }

                int replicatingNode = partitionsToNodeMapping.get(replicatingPartition);

                if(!restoreMapping.containsKey(replicatingNode)) {
                    restoreMapping.put(replicatingNode, new ArrayList<Integer>());
                }

                if(!restoreMapping.get(replicatingNode).contains(replicatingPartition))
                    restoreMapping.get(replicatingNode).add(replicatingPartition);
            }
        }

        return restoreMapping;
    }

    private List<Integer> getNodePartitions(Cluster cluster, int nodeId, RoutingStrategy strategy) {
        List<Integer> partitionsList = new ArrayList<Integer>(cluster.getNodeById(nodeId)
                                                                     .getPartitionIds());
        Map<Integer, Integer> partitionsToNodeMapping = RebalanceUtils.getCurrentPartitionMapping(cluster);

        // add all partitions which nodeId replicates
        for(Node node: cluster.getNodes()) {
            if(node.getId() != nodeId) {
                for(int partition: node.getPartitionIds()) {
                    List<Integer> replicatedPartitions = strategy.getReplicatingPartitionList(partition);
                    for(int replicationPartition: replicatedPartitions) {
                        if(partitionsToNodeMapping.get(replicationPartition) == nodeId) {
                            partitionsList.add(partition);
                        }
                    }
                }
            }
        }

        return partitionsList;
    }

    /**
     * Rebalance a stealer,donor node pair for the given storeName.<br>
     * stealInfo also have a storeName list, this is passed to client to persist
     * in case of failure and start balancing all the stores in the list only.
     * 
     * @param stealInfo
     * @return The request id of the async operation
     */
    public int rebalanceNode(RebalancePartitionsInfo stealInfo) {
        VAdminProto.InitiateRebalanceNodeRequest rebalanceNodeRequest = VAdminProto.InitiateRebalanceNodeRequest.newBuilder()
                                                                                                                .setAttempt(stealInfo.getAttempt())
                                                                                                                .setDonorId(stealInfo.getDonorId())
                                                                                                                .setStealerId(stealInfo.getStealerId())
                                                                                                                .addAllPartitions(stealInfo.getPartitionList())
                                                                                                                .addAllUnbalancedStore(stealInfo.getUnbalancedStoreList())
                                                                                                                .addAllDeletePartitions(stealInfo.getDeletePartitionsList())
                                                                                                                .addAllStealMasterPartitions(stealInfo.getStealMasterPartitions())
                                                                                                                .addAllStealerRoStoreToDir(decodeROStoreVersionDirMap(stealInfo.getStealerNodeROStoreToDir()))
                                                                                                                .addAllDonorRoStoreToDir(decodeROStoreVersionDirMap(stealInfo.getDonorNodeROStoreToDir()))
                                                                                                                .build();
        VAdminProto.VoldemortAdminRequest adminRequest = VAdminProto.VoldemortAdminRequest.newBuilder()
                                                                                          .setType(VAdminProto.AdminRequestType.INITIATE_REBALANCE_NODE)
                                                                                          .setInitiateRebalanceNode(rebalanceNodeRequest)
                                                                                          .build();
        VAdminProto.AsyncOperationStatusResponse.Builder response = sendAndReceive(stealInfo.getStealerId(),
                                                                                   adminRequest,
                                                                                   VAdminProto.AsyncOperationStatusResponse.newBuilder());

        if(response.hasError())
            throwException(response.getError());

        return response.getRequestId();
    }

    /**
     * Migrate keys/values belonging to stealPartitionList from donorNode to
     * stealerNode. <b>Does not delete the partitions from donorNode, merely
     * copies them. </b>
     * <p>
     * This is a background operation (see
     * {@link voldemort.server.protocol.admin.AsyncOperation} that runs on the
     * node on which the updates are performed (the "stealer" node). See
     * {@link AdminClient#updateEntries} for more informaiton on the "streaming"
     * mode.
     * 
     * @param donorNodeId Node <em>from</em> which the partitions are to be
     *        streamed.
     * @param stealerNodeId Node <em>to</em> which the partitions are to be
     *        streamed.
     * @param storeName Name of the store to stream.
     * @param stealPartitionList List of partitions to stream.
     * @param filter Custom filter implementation to filter out entries which
     *        should not be deleted.
     * @return The value of the
     *         {@link voldemort.server.protocol.admin.AsyncOperation} created on
     *         stealerNodeId which is performing the operation.
     */
    public int migratePartitions(int donorNodeId,
                                 int stealerNodeId,
                                 String storeName,
                                 List<Integer> stealPartitionList,
                                 VoldemortFilter filter) {
        VAdminProto.InitiateFetchAndUpdateRequest.Builder initiateFetchAndUpdateRequest = VAdminProto.InitiateFetchAndUpdateRequest.newBuilder()
                                                                                                                                   .setNodeId(donorNodeId)
                                                                                                                                   .addAllPartitions(stealPartitionList)
                                                                                                                                   .setStore(storeName);
        try {
            if(filter != null) {
                initiateFetchAndUpdateRequest.setFilter(encodeFilter(filter));
            }
        } catch(IOException e) {
            throw new VoldemortException(e);
        }

        VAdminProto.VoldemortAdminRequest adminRequest = VAdminProto.VoldemortAdminRequest.newBuilder()
                                                                                          .setInitiateFetchAndUpdate(initiateFetchAndUpdateRequest)
                                                                                          .setType(VAdminProto.AdminRequestType.INITIATE_FETCH_AND_UPDATE)
                                                                                          .build();
        VAdminProto.AsyncOperationStatusResponse.Builder response = sendAndReceive(stealerNodeId,
                                                                                   adminRequest,
                                                                                   VAdminProto.AsyncOperationStatusResponse.newBuilder());

        if(response.hasError()) {
            throwException(response.getError());
        }

        return response.getRequestId();
    }

    /**
     * Delete the store completely (<b>Deletes all Data</b>) from the remote
     * node.
     * <p>
     * 
     * @param nodeId The node id on which the store is present
     * @param storeName The name of the store
     */
    public void truncate(int nodeId, String storeName) {
        VAdminProto.TruncateEntriesRequest.Builder truncateRequest = VAdminProto.TruncateEntriesRequest.newBuilder()
                                                                                                       .setStore(storeName);

        VAdminProto.VoldemortAdminRequest request = VAdminProto.VoldemortAdminRequest.newBuilder()
                                                                                     .setType(VAdminProto.AdminRequestType.TRUNCATE_ENTRIES)
                                                                                     .setTruncateEntries(truncateRequest)
                                                                                     .build();
        VAdminProto.TruncateEntriesResponse.Builder response = sendAndReceive(nodeId,
                                                                              request,
                                                                              VAdminProto.TruncateEntriesResponse.newBuilder());

        if(response.hasError()) {
            throwException(response.getError());
        }
    }

    /**
     * Get the status of an Async Operation running at (remote) node.
     * 
     * <b>If The operation is complete, then the operation will be removed from
     * a list of currently running operations.</b>
     * 
     * @param nodeId Id on which the operation is running
     * @param requestId Id of the operation itself
     * @return The status of the operation
     */
    public AsyncOperationStatus getAsyncRequestStatus(int nodeId, int requestId) {
        VAdminProto.AsyncOperationStatusRequest asyncRequest = VAdminProto.AsyncOperationStatusRequest.newBuilder()
                                                                                                      .setRequestId(requestId)
                                                                                                      .build();
        VAdminProto.VoldemortAdminRequest adminRequest = VAdminProto.VoldemortAdminRequest.newBuilder()
                                                                                          .setType(VAdminProto.AdminRequestType.ASYNC_OPERATION_STATUS)
                                                                                          .setAsyncOperationStatus(asyncRequest)
                                                                                          .build();
        VAdminProto.AsyncOperationStatusResponse.Builder response = sendAndReceive(nodeId,
                                                                                   adminRequest,
                                                                                   VAdminProto.AsyncOperationStatusResponse.newBuilder());

        if(response.hasError())
            throwException(response.getError());

        AsyncOperationStatus status = new AsyncOperationStatus(response.getRequestId(),
                                                               response.getDescription());
        status.setStatus(response.getStatus());
        status.setComplete(response.getComplete());

        return status;
    }

    /**
     * Retrieves a list of asynchronous request ids on the server. Does not
     * include the completed requests
     * 
     * @param nodeId The id of the node whose request ids we want
     * @return List of async request ids
     */
    public List<Integer> getAsyncRequestList(int nodeId) {
        return getAsyncRequestList(nodeId, false);
    }

    /**
     * Retrieves a list of asynchronous request ids on the server. Depending on
     * the boolean passed also retrieves the completed requests
     * 
     * @param nodeId The id of the node whose request ids we want
     * @param showComplete Boolean to indicate if we want to include the
     *        completed requests as well
     * @return List of async request ids
     */
    public List<Integer> getAsyncRequestList(int nodeId, boolean showComplete) {
        VAdminProto.AsyncOperationListRequest asyncOperationListRequest = VAdminProto.AsyncOperationListRequest.newBuilder()
                                                                                                               .setShowComplete(showComplete)
                                                                                                               .build();
        VAdminProto.VoldemortAdminRequest adminRequest = VAdminProto.VoldemortAdminRequest.newBuilder()
                                                                                          .setType(VAdminProto.AdminRequestType.ASYNC_OPERATION_LIST)
                                                                                          .setAsyncOperationList(asyncOperationListRequest)
                                                                                          .build();
        VAdminProto.AsyncOperationListResponse.Builder response = sendAndReceive(nodeId,
                                                                                 adminRequest,
                                                                                 VAdminProto.AsyncOperationListResponse.newBuilder());
        if(response.hasError())
            throwException(response.getError());

        return response.getRequestIdsList();
    }

    /**
     * To stop an asynchronous request on the particular node
     * 
     * @param nodeId The id of the node on which the request is running
     * @param requestId The id of the request to terminate
     */
    public void stopAsyncRequest(int nodeId, int requestId) {
        VAdminProto.AsyncOperationStopRequest asyncOperationStopRequest = VAdminProto.AsyncOperationStopRequest.newBuilder()
                                                                                                               .setRequestId(requestId)
                                                                                                               .build();
        VAdminProto.VoldemortAdminRequest adminRequest = VAdminProto.VoldemortAdminRequest.newBuilder()
                                                                                          .setType(VAdminProto.AdminRequestType.ASYNC_OPERATION_STOP)
                                                                                          .setAsyncOperationStop(asyncOperationStopRequest)
                                                                                          .build();
        VAdminProto.AsyncOperationStopResponse.Builder response = sendAndReceive(nodeId,
                                                                                 adminRequest,
                                                                                 VAdminProto.AsyncOperationStopResponse.newBuilder());

        if(response.hasError())
            throwException(response.getError());
    }

    private VAdminProto.VoldemortFilter encodeFilter(VoldemortFilter filter) throws IOException {
        Class<?> cl = filter.getClass();
        byte[] classBytes = networkClassLoader.dumpClass(cl);
        return VAdminProto.VoldemortFilter.newBuilder()
                                          .setName(cl.getName())
                                          .setData(ProtoUtils.encodeBytes(new ByteArray(classBytes)))
                                          .build();
    }

    /**
     * Delete all entries belonging to partitionList at requested node.
     * 
     * @param nodeId Node on which the entries to be deleted
     * @param storeName Name of the store holding the entries
     * @param partitionList List of partitions to delete.
     * @param filter Custom filter implementation to filter out entries which
     *        should not be deleted.
     * @throws VoldemortException
     * @return Number of partitions deleted
     */
    public int deletePartitions(int nodeId,
                                String storeName,
                                List<Integer> partitionList,
                                VoldemortFilter filter) {
        VAdminProto.DeletePartitionEntriesRequest.Builder deleteRequest = VAdminProto.DeletePartitionEntriesRequest.newBuilder()
                                                                                                                   .addAllPartitions(partitionList)
                                                                                                                   .setStore(storeName);

        try {
            if(filter != null) {
                deleteRequest.setFilter(encodeFilter(filter));
            }
        } catch(IOException e) {
            throw new VoldemortException(e);
        }

        VAdminProto.VoldemortAdminRequest request = VAdminProto.VoldemortAdminRequest.newBuilder()
                                                                                     .setType(VAdminProto.AdminRequestType.DELETE_PARTITION_ENTRIES)
                                                                                     .setDeletePartitionEntries(deleteRequest)
                                                                                     .build();
        VAdminProto.DeletePartitionEntriesResponse.Builder response = sendAndReceive(nodeId,
                                                                                     request,
                                                                                     VAdminProto.DeletePartitionEntriesResponse.newBuilder());

        if(response.hasError())
            throwException(response.getError());

        return response.getCount();
    }

    public void throwException(VProto.Error error) {
        throw errorMapper.getError((short) error.getErrorCode(), error.getErrorMessage());
    }

    private void close(Socket socket) {
        try {
            socket.close();
        } catch(IOException e) {
            logger.warn("Failed to close socket");
        }
    }

    /**
     * Stop the AdminClient cleanly freeing all resources.
     */
    public void stop() {
        this.pool.close();
    }

    /**
     * Wait for async task at (remote) nodeId to finish completion, using
     * exponential backoff to poll the task completion status.
     * <p>
     * 
     * <i>Logs the status at each status check if debug is enabled.</i>
     * 
     * @param nodeId Id of the node to poll
     * @param requestId Id of the request to check
     * @param maxWait Maximum time we'll keep checking a request until we give
     *        up
     * @param timeUnit Unit in which maxWait is expressed.
     * @return description The description attached with the response
     * @throws VoldemortException if task failed to finish in specified maxWait
     *         time.
     */
    public String waitForCompletion(int nodeId, int requestId, long maxWait, TimeUnit timeUnit) {
        long delay = INITIAL_DELAY;
        long waitUntil = System.currentTimeMillis() + timeUnit.toMillis(maxWait);

        String description = null;
        while(System.currentTimeMillis() < waitUntil) {
            try {
                AsyncOperationStatus status = getAsyncRequestStatus(nodeId, requestId);
                logger.info("Status from node " + nodeId + " (" + status.getDescription() + ") - "
                            + status.getStatus());
                description = status.getDescription();
                if(status.hasException())
                    throw status.getException();

                if(status.isComplete())
                    return status.getStatus();

                if(delay < adminClientConfig.getMaxBackoffDelayMs())
                    delay <<= 1;

                try {
                    Thread.sleep(delay);
                } catch(InterruptedException e) {
                    Thread.currentThread().interrupt();
                }
            } catch(Exception e) {
                throw new VoldemortException("Failed while waiting for async task " + description
                                             + " at node " + nodeId + " to finish", e);
            }
        }
        throw new VoldemortException("Failed to finish task requestId: " + requestId
                                     + " in maxWait " + maxWait + " " + timeUnit.toString());
    }

    /**
     * Wait till the passed value matches with the metadata value returned by
     * the remote node for the passed key.
     * <p>
     * 
     * <i>Logs the status at each status check if debug is enabled.</i>
     * 
     * @param nodeId Id of the node to poll
     * @param key metadata key to keep checking for current value
     * @param value metadata value should match for exit criteria.
     * @param maxWait Maximum time we'll keep checking a request until we give
     *        up
     * @param timeUnit Unit in which maxWait is expressed.
     */
    public void waitForCompletion(int nodeId,
                                  String key,
                                  String value,
                                  long maxWait,
                                  TimeUnit timeUnit) {
        long delay = INITIAL_DELAY;
        long waitUntil = System.currentTimeMillis() + timeUnit.toMillis(maxWait);

        while(System.currentTimeMillis() < waitUntil) {
            String currentValue = getRemoteMetadata(nodeId, key).getValue();
            if(value.equals(currentValue))
                return;

            logger.debug("waiting for value " + value + " for metadata key " + key
                         + " from remote node " + nodeId + " currentValue " + currentValue);

            if(delay < adminClientConfig.getMaxBackoffDelayMs())
                delay <<= 1;

            try {
                Thread.sleep(delay);
            } catch(InterruptedException e) {
                Thread.currentThread().interrupt();
            }
        }
        throw new VoldemortException("Failed to get matching value " + value + " for key " + key
                                     + " at remote node " + nodeId + " in maximum wait" + maxWait
                                     + " " + timeUnit.toString() + " time.");
    }

    /**
     * Update metadata at the given remoteNodeId.
     * <p>
     * 
     * Metadata keys can be one of {@link MetadataStore#METADATA_KEYS}<br>
     * eg.<br>
     * <li>cluster metadata (cluster.xml as string)
     * <li>stores definitions (stores.xml as string)
     * <li>Server states <br <br>
     * See {@link voldemort.store.metadata.MetadataStore} for more information.
     * 
     * @param remoteNodeId Id of the node
     * @param key Metadata key to update
     * @param value Value for the metadata key
     */
    public void updateRemoteMetadata(int remoteNodeId, String key, Versioned<String> value) {
        ByteArray keyBytes = new ByteArray(ByteUtils.getBytes(key, "UTF-8"));
        Versioned<byte[]> valueBytes = new Versioned<byte[]>(ByteUtils.getBytes(value.getValue(),
                                                                                "UTF-8"),
                                                             value.getVersion());

        VAdminProto.VoldemortAdminRequest request = VAdminProto.VoldemortAdminRequest.newBuilder()
                                                                                     .setType(VAdminProto.AdminRequestType.UPDATE_METADATA)
                                                                                     .setUpdateMetadata(VAdminProto.UpdateMetadataRequest.newBuilder()
                                                                                                                                         .setKey(ByteString.copyFrom(keyBytes.get()))
                                                                                                                                         .setVersioned(ProtoUtils.encodeVersioned(valueBytes))
                                                                                                                                         .build())
                                                                                     .build();
        VAdminProto.UpdateMetadataResponse.Builder response = sendAndReceive(remoteNodeId,
                                                                             request,
                                                                             VAdminProto.UpdateMetadataResponse.newBuilder());
        if(response.hasError())
            throwException(response.getError());
    }

    /**
     * Get the metadata on a remote node.
     * <p>
     * Metadata keys can be one of {@link MetadataStore#METADATA_KEYS}<br>
     * eg.<br>
     * <li>cluster metadata (cluster.xml as string)
     * <li>stores definitions (stores.xml as string)
     * <li>Server states <br <br>
     * See {@link voldemort.store.metadata.MetadataStore} for more information.
     * 
     * @param remoteNodeId Id of the node
     * @param key Metadata key to update
     * @return Metadata with its associated {@link voldemort.versioning.Version}
     */
    public Versioned<String> getRemoteMetadata(int remoteNodeId, String key) {
        ByteArray keyBytes = new ByteArray(ByteUtils.getBytes(key, "UTF-8"));
        VAdminProto.VoldemortAdminRequest request = VAdminProto.VoldemortAdminRequest.newBuilder()
                                                                                     .setType(VAdminProto.AdminRequestType.GET_METADATA)
                                                                                     .setGetMetadata(VAdminProto.GetMetadataRequest.newBuilder()
                                                                                                                                   .setKey(ByteString.copyFrom(keyBytes.get())))
                                                                                     .build();
        VAdminProto.GetMetadataResponse.Builder response = sendAndReceive(remoteNodeId,
                                                                          request,
                                                                          VAdminProto.GetMetadataResponse.newBuilder());

        if(response.hasError())
            throwException(response.getError());

        Versioned<byte[]> value = ProtoUtils.decodeVersioned(response.getVersion());
        return new Versioned<String>(ByteUtils.getString(value.getValue(), "UTF-8"),
                                     value.getVersion());
    }

    /**
     * Update the cluster information {@link MetadataStore#CLUSTER_KEY} on a
     * remote node.
     * <p>
     * 
     * @param nodeId Id of the remote node
     * @param cluster The new cluster object
     * @throws VoldemortException
     */
    public void updateRemoteCluster(int nodeId, Cluster cluster, Version clock)
            throws VoldemortException {
        updateRemoteMetadata(nodeId,
                             MetadataStore.CLUSTER_KEY,
                             new Versioned<String>(clusterMapper.writeCluster(cluster), clock));
    }

    /**
     * Get the cluster information from a remote node.
     * <p>
     * 
     * @param nodeId Node to retrieve information from
     * @return A cluster object with its {@link voldemort.versioning.Version}
     * @throws VoldemortException
     */
    public Versioned<Cluster> getRemoteCluster(int nodeId) throws VoldemortException {
        Versioned<String> value = getRemoteMetadata(nodeId, MetadataStore.CLUSTER_KEY);
        Cluster cluster = clusterMapper.readCluster(new StringReader(value.getValue()), false);
        return new Versioned<Cluster>(cluster, value.getVersion());
    }

    /**
     * Update the store definitions on a remote node.
     * <p>
     * 
     * @param nodeId The node id of the machine
     * @param storesList The new store list
     * @throws VoldemortException
     */
    public void updateRemoteStoreDefList(int nodeId, List<StoreDefinition> storesList)
            throws VoldemortException {
        // get current version.
        VectorClock oldClock = (VectorClock) getRemoteStoreDefList(nodeId).getVersion();

        updateRemoteMetadata(nodeId,
                             MetadataStore.STORES_KEY,
                             new Versioned<String>(storeMapper.writeStoreList(storesList),
                                                   oldClock.incremented(nodeId, 1)));
    }

    /**
     * Retrieve the store definitions from a remote node.
     * <p>
     * 
     * @param nodeId The node id from which we can to remote the store
     *        definition
     * @return The list of store definitions from the remote machine
     * @throws VoldemortException
     */
    public Versioned<List<StoreDefinition>> getRemoteStoreDefList(int nodeId)
            throws VoldemortException {
        Versioned<String> value = getRemoteMetadata(nodeId, MetadataStore.STORES_KEY);
        List<StoreDefinition> storeList = storeMapper.readStoreList(new StringReader(value.getValue()),
                                                                    false);
        return new Versioned<List<StoreDefinition>>(storeList, value.getVersion());
    }

    /**
     * Update the server state (
     * {@link voldemort.store.metadata.MetadataStore.VoldemortState}) on a
     * remote node.
     */
    public void updateRemoteServerState(int nodeId,
                                        MetadataStore.VoldemortState state,
                                        Version clock) {
        updateRemoteMetadata(nodeId,
                             MetadataStore.SERVER_STATE_KEY,
                             new Versioned<String>(state.toString(), clock));
    }

    /**
     * Retrieve the server
     * {@link voldemort.store.metadata.MetadataStore.VoldemortState state} from
     * a remote node.
     */
    public Versioned<VoldemortState> getRemoteServerState(int nodeId) {
        Versioned<String> value = getRemoteMetadata(nodeId, MetadataStore.SERVER_STATE_KEY);
        return new Versioned<VoldemortState>(VoldemortState.valueOf(value.getValue()),
                                             value.getVersion());
    }

    /**
     * Add a new store definition to all active nodes in the cluster.
     * <p>
     * 
     * @param def the definition of the store to add
     */
    public void addStore(StoreDefinition def) {
        String value = storeMapper.writeStore(def);

        VAdminProto.AddStoreRequest.Builder addStoreRequest = VAdminProto.AddStoreRequest.newBuilder()
                                                                                         .setStoreDefinition(value);
        VAdminProto.VoldemortAdminRequest request = VAdminProto.VoldemortAdminRequest.newBuilder()
                                                                                     .setType(VAdminProto.AdminRequestType.ADD_STORE)
                                                                                     .setAddStore(addStoreRequest)
                                                                                     .build();
        for(Node node: currentCluster.getNodes()) {
            VAdminProto.AddStoreResponse.Builder response = sendAndReceive(node.getId(),
                                                                           request,
                                                                           VAdminProto.AddStoreResponse.newBuilder());
            if(response.hasError())
                throwException(response.getError());
            logger.info("Added on node " + node.getHost());
        }
    }

    /**
     * Delete a store from all active nodes in the cluster
     * <p>
     * 
     * @param storeName name of the store to delete
     */
    public void deleteStore(String storeName) {
        VAdminProto.DeleteStoreRequest.Builder deleteStoreRequest = VAdminProto.DeleteStoreRequest.newBuilder()
                                                                                                  .setStoreName(storeName);
        VAdminProto.VoldemortAdminRequest request = VAdminProto.VoldemortAdminRequest.newBuilder()
                                                                                     .setType(VAdminProto.AdminRequestType.DELETE_STORE)
                                                                                     .setDeleteStore(deleteStoreRequest)
                                                                                     .build();
        for(Node node: currentCluster.getNodes()) {
            VAdminProto.DeleteStoreResponse.Builder response = sendAndReceive(node.getId(),
                                                                              request,
                                                                              VAdminProto.DeleteStoreResponse.newBuilder());
            if(response.hasError())
                throwException(response.getError());
            logger.info("Deleted on node " + node.getHost());
        }
    }

    /**
     * Set cluster info for AdminClient to use.
     * 
     * @param cluster
     */
    public void setAdminClientCluster(Cluster cluster) {
        this.currentCluster = cluster;
    }

    /**
     * Get the cluster info AdminClient is using.
     * 
     * @return
     */
    public Cluster getAdminClientCluster() {
        return currentCluster;
    }

    /**
     * Rollback RO store to most recent backup of the current store
     * <p>
     * 
     * @param nodeId The node id on which to rollback
     * @param storeName The name of the RO Store to rollback
     * @param pushVersion The version of the push to revert back to
     */
    public void rollbackStore(int nodeId, String storeName, long pushVersion) {
        VAdminProto.RollbackStoreRequest.Builder rollbackStoreRequest = VAdminProto.RollbackStoreRequest.newBuilder()
                                                                                                        .setStoreName(storeName)
                                                                                                        .setPushVersion(pushVersion);

        VAdminProto.VoldemortAdminRequest adminRequest = VAdminProto.VoldemortAdminRequest.newBuilder()
                                                                                          .setRollbackStore(rollbackStoreRequest)
                                                                                          .setType(VAdminProto.AdminRequestType.ROLLBACK_STORE)
                                                                                          .build();
        VAdminProto.RollbackStoreResponse.Builder response = sendAndReceive(nodeId,
                                                                            adminRequest,
                                                                            VAdminProto.RollbackStoreResponse.newBuilder());
        if(response.hasError()) {
            throwException(response.getError());
        }
        return;
    }

    /**
     * Fetch data from directory 'storeDir' on node id
     * <p>
     * 
     * @param nodeId The id of the node on which to fetch the data
     * @param storeName The name of the store
     * @param storeDir The directory from where to read the data
     * @param pushVersion The version of the push
     * @param timeoutMs Time timeout in milliseconds
     * @return The path of the directory where the data is stored finally
     */
    public String fetchStore(int nodeId,
                             String storeName,
                             String storeDir,
                             long pushVersion,
                             long timeoutMs) {
        VAdminProto.FetchStoreRequest.Builder fetchStoreRequest = VAdminProto.FetchStoreRequest.newBuilder()
                                                                                               .setStoreName(storeName)
                                                                                               .setStoreDir(storeDir);
        if(pushVersion > 0) {
            fetchStoreRequest.setPushVersion(pushVersion);
        }

        VAdminProto.VoldemortAdminRequest adminRequest = VAdminProto.VoldemortAdminRequest.newBuilder()
                                                                                          .setFetchStore(fetchStoreRequest)
                                                                                          .setType(VAdminProto.AdminRequestType.FETCH_STORE)
                                                                                          .build();
        VAdminProto.AsyncOperationStatusResponse.Builder response = sendAndReceive(nodeId,
                                                                                   adminRequest,
                                                                                   VAdminProto.AsyncOperationStatusResponse.newBuilder());

        if(response.hasError()) {
            throwException(response.getError());
        }

        int asyncId = response.getRequestId();
        return waitForCompletion(nodeId, asyncId, timeoutMs, TimeUnit.MILLISECONDS);
    }

    /**
     * Swap store data atomically on a single node
     * <p>
     * 
     * @param nodeId The node id where we would want to swap the data
     * @param storeName Name of the store
     * @param storeDir The directory where the data is present
     */
    public void swapStore(int nodeId, String storeName, String storeDir) {
        VAdminProto.SwapStoreRequest.Builder swapStoreRequest = VAdminProto.SwapStoreRequest.newBuilder()
                                                                                            .setStoreDir(storeDir)
                                                                                            .setStoreName(storeName);
        VAdminProto.VoldemortAdminRequest adminRequest = VAdminProto.VoldemortAdminRequest.newBuilder()
                                                                                          .setSwapStore(swapStoreRequest)
                                                                                          .setType(VAdminProto.AdminRequestType.SWAP_STORE)
                                                                                          .build();
        VAdminProto.SwapStoreResponse.Builder response = sendAndReceive(nodeId,
                                                                        adminRequest,
                                                                        VAdminProto.SwapStoreResponse.newBuilder());
        if(response.hasError()) {
            throwException(response.getError());
        }
        return;
    }

    /**
     * Swap multiple read-only stores and clear the rebalancing state
     * 
     * @param nodeId The node id on which to swap the stores
     * @param storeToDir A map of read-only store names with their respective
     *        directories
     */
    public void swapStoresAndCleanState(int nodeId, Map<String, String> storeToDir) {
        VAdminProto.SwapStoresAndCleanStateRequest.Builder swapStoreRequest = VAdminProto.SwapStoresAndCleanStateRequest.newBuilder()
                                                                                                                        .addAllRoStoreVersions(decodeROStoreVersionDirMap(storeToDir));

        VAdminProto.VoldemortAdminRequest adminRequest = VAdminProto.VoldemortAdminRequest.newBuilder()
                                                                                          .setSwapStoresAndCleanState(swapStoreRequest)
                                                                                          .setType(VAdminProto.AdminRequestType.SWAP_STORES_AND_CLEAN_STATE)
                                                                                          .build();
        VAdminProto.SwapStoresAndCleanStateResponse.Builder response = sendAndReceive(nodeId,
                                                                                      adminRequest,
                                                                                      VAdminProto.SwapStoresAndCleanStateResponse.newBuilder());
        if(response.hasError()) {
            throwException(response.getError());
        }
        return;
    }

    /**
     * Returns the max version of push currently being used by read-only store.
     * Important to remember that this may not be the 'current' version since
     * multiple pushes (with greater version numbers) may be in progress
     * currently
     * 
     * @param nodeId The id of the node on which the store is present
     * @param storeNames List of all the stores
     * @return Returns a map of store name to the respective max version number
     */
    public Map<String, Long> getROMaxVersion(int nodeId, List<String> storeNames) {
        Map<String, Long> returnMap = Maps.newHashMapWithExpectedSize(storeNames.size());
        Map<String, String> versionDirs = getROMaxVersionDir(nodeId, storeNames);
        for(String storeName: versionDirs.keySet()) {
            returnMap.put(storeName,
                          ReadOnlyUtils.getVersionId(new File(versionDirs.get(storeName))));
        }
        return returnMap;
    }

    /**
     * Returns the max version of push currently being used by read-only store.
     * Important to remember that this may not be the 'current' version since
     * multiple pushes (with greater version numbers) may be in progress
     * currently
     * 
     * @param nodeId The id of the node on which the store is present
     * @param storeNames List of all the stores
     * @return Returns a map of store name to the respective store directory
     */
    public Map<String, String> getROMaxVersionDir(int nodeId, List<String> storeNames) {

        VAdminProto.GetROMaxVersionDirRequest.Builder getROMaxVersionDirRequest = VAdminProto.GetROMaxVersionDirRequest.newBuilder()
                                                                                                                       .addAllStoreName(storeNames);
        VAdminProto.VoldemortAdminRequest adminRequest = VAdminProto.VoldemortAdminRequest.newBuilder()
                                                                                          .setGetRoMaxVersionDir(getROMaxVersionDirRequest)
                                                                                          .setType(VAdminProto.AdminRequestType.GET_RO_MAX_VERSION_DIR)
                                                                                          .build();
        VAdminProto.GetROMaxVersionDirResponse.Builder response = sendAndReceive(nodeId,
                                                                                 adminRequest,
                                                                                 VAdminProto.GetROMaxVersionDirResponse.newBuilder());
        if(response.hasError()) {
            throwException(response.getError());
        }

        // generate map of store-name to max version
        Map<String, String> storeToVersionDir = encodeROStoreVersionDirMap(response.getRoStoreVersionsList());

        if(storeToVersionDir.size() != storeNames.size()) {
            storeNames.removeAll(storeToVersionDir.keySet());
            throw new VoldemortException("Did not retrieve max version id for " + storeNames);
        }
        return storeToVersionDir;
    }

    /**
     * Returns the 'current' version of RO store
     * 
     * @param nodeId The id of the node on which the store is present
     * @param storeNames List of all the stores
     * @return Returns a map of store name to the respective max version
     *         directory
     */
    public Map<String, String> getROCurrentVersionDir(int nodeId, List<String> storeNames) {
        VAdminProto.GetROCurrentVersionDirRequest.Builder getROCurrentVersionDirRequest = VAdminProto.GetROCurrentVersionDirRequest.newBuilder()
                                                                                                                                   .addAllStoreName(storeNames);
        VAdminProto.VoldemortAdminRequest adminRequest = VAdminProto.VoldemortAdminRequest.newBuilder()
                                                                                          .setGetRoCurrentVersionDir(getROCurrentVersionDirRequest)
                                                                                          .setType(VAdminProto.AdminRequestType.GET_RO_CURRENT_VERSION_DIR)
                                                                                          .build();
        VAdminProto.GetROCurrentVersionDirResponse.Builder response = sendAndReceive(nodeId,
                                                                                     adminRequest,
                                                                                     VAdminProto.GetROCurrentVersionDirResponse.newBuilder());
        if(response.hasError()) {
            throwException(response.getError());
        }

        // generate map of store-name to current version
        Map<String, String> storeToVersionDir = encodeROStoreVersionDirMap(response.getRoStoreVersionsList());

        if(storeToVersionDir.size() != storeNames.size()) {
            storeNames.removeAll(storeToVersionDir.keySet());
            throw new VoldemortException("Did not retrieve current version id for " + storeNames);
        }
        return storeToVersionDir;
    }

    /**
     * Returns the 'current' version of RO store
     * 
     * @param nodeId The id of the node on which the store is present
     * @param storeNames List of all the stores
     * @return Returns a map of store name to the respective max version number
     */
    public Map<String, Long> getROCurrentVersion(int nodeId, List<String> storeNames) {
        Map<String, Long> returnMap = Maps.newHashMapWithExpectedSize(storeNames.size());
        Map<String, String> versionDirs = getROCurrentVersionDir(nodeId, storeNames);
        for(String storeName: versionDirs.keySet()) {
            returnMap.put(storeName,
                          ReadOnlyUtils.getVersionId(new File(versionDirs.get(storeName))));
        }
        return returnMap;
    }

    private List<ROStoreVersionDirMap> decodeROStoreVersionDirMap(Map<String, String> storeVersionDirMap) {
        List<ROStoreVersionDirMap> storeToVersionDir = Lists.newArrayList();
        for(String storeName: storeVersionDirMap.keySet()) {
            storeToVersionDir.add(ROStoreVersionDirMap.newBuilder()
                                                      .setStoreName(storeName)
                                                      .setStoreDir(storeVersionDirMap.get(storeName))
                                                      .build());
        }
        return storeToVersionDir;
    }

    private Map<String, String> encodeROStoreVersionDirMap(List<ROStoreVersionDirMap> storeVersionDirMap) {
        Map<String, String> storeToVersionDir = Maps.newHashMap();
        for(ROStoreVersionDirMap currentStore: storeVersionDirMap) {
            storeToVersionDir.put(currentStore.getStoreName(), currentStore.getStoreDir());
        }
        return storeToVersionDir;
    }

    /**
     * This is a wrapper around
     * {@link voldemort.client.protocol.admin.AdminClient#getROMaxVersion(int, List)}
     * where-in we find the max versions on each machine and then return the max
     * of all of them
     * 
     * @param storeName List of all read-only stores
     * @return A map of store-name to their corresponding max version id
     */
    public Map<String, Long> getROMaxVersion(List<String> storeNames) {
        Map<String, Long> storeToMaxVersion = Maps.newHashMapWithExpectedSize(storeNames.size());
        for(String storeName: storeNames) {
            storeToMaxVersion.put(storeName, 0L);
        }

        for(Node node: currentCluster.getNodes()) {
            Map<String, Long> currentNodeVersions = getROMaxVersion(node.getId(), storeNames);
            for(String storeName: currentNodeVersions.keySet()) {
                Long maxVersion = storeToMaxVersion.get(storeName);
                if(maxVersion != null && maxVersion < currentNodeVersions.get(storeName)) {
                    storeToMaxVersion.put(storeName, currentNodeVersions.get(storeName));
                }
            }
        }
        return storeToMaxVersion;
    }

    /**
     * Update slops which may be meant for multiple stores
     * 
     * @param nodeId The id of the node
     * @param entryIterator An iterator over all the slops for this particular
     *        node
     */
    public void updateSlopEntries(int nodeId, Iterator<Versioned<Slop>> entryIterator) {
        Node node = this.getAdminClientCluster().getNodeById(nodeId);
        SocketDestination destination = new SocketDestination(node.getHost(),
                                                              node.getAdminPort(),
                                                              RequestFormatType.ADMIN_PROTOCOL_BUFFERS);
        SocketAndStreams sands = pool.checkout(destination);
        DataOutputStream outputStream = sands.getOutputStream();
        DataInputStream inputStream = sands.getInputStream();
        boolean firstMessage = true;

        try {
            if(entryIterator.hasNext()) {
                while(entryIterator.hasNext()) {
                    Versioned<Slop> versionedSlop = entryIterator.next();
                    Slop slop = versionedSlop.getValue();

                    // Build the message
                    RequestType requestType = null;
                    if(slop.getOperation().equals(Operation.PUT)) {
                        requestType = RequestType.PUT;
                    } else if(slop.getOperation().equals(Operation.DELETE)) {
                        requestType = RequestType.DELETE;
                    } else {
                        logger.error("Unsupported operation. Skipping");
                        continue;
                    }
                    VAdminProto.UpdateSlopEntriesRequest.Builder updateRequest = VAdminProto.UpdateSlopEntriesRequest.newBuilder()
                                                                                                                     .setStore(slop.getStoreName())
                                                                                                                     .setKey(ProtoUtils.encodeBytes(slop.getKey()))
                                                                                                                     .setVersion(ProtoUtils.encodeClock(versionedSlop.getVersion()))
                                                                                                                     .setRequestType(requestType);
                    // Add transforms and value only if required
                    if(slop.getTransforms() != null)
                        updateRequest.setTransform(ProtoUtils.encodeTransform(slop.getTransforms()));
                    if(slop.getValue() != null)
                        updateRequest.setValue(ByteString.copyFrom(slop.getValue()));

                    if(firstMessage) {
                        ProtoUtils.writeMessage(outputStream,
                                                VAdminProto.VoldemortAdminRequest.newBuilder()
                                                                                 .setType(VAdminProto.AdminRequestType.UPDATE_SLOP_ENTRIES)
                                                                                 .setUpdateSlopEntries(updateRequest)
                                                                                 .build());
                        outputStream.flush();
                        firstMessage = false;
                    } else {
                        ProtoUtils.writeMessage(outputStream, updateRequest.build());
                    }
                }
                ProtoUtils.writeEndOfStream(outputStream);
                outputStream.flush();
                VAdminProto.UpdateSlopEntriesResponse.Builder updateResponse = ProtoUtils.readToBuilder(inputStream,
                                                                                                        VAdminProto.UpdateSlopEntriesResponse.newBuilder());
                if(updateResponse.hasError()) {
                    throwException(updateResponse.getError());
                }
            }
        } catch(IOException e) {
            close(sands.getSocket());
            throw new VoldemortException(e);
        } finally {
            pool.checkin(destination, sands);
        }

    }

    /**
     * Fetch read-only store files to a specified directory
     * 
     * @param nodeId The node id from where to copy
     * @param storeName The name of the read-only store
     * @param partitionIds The partition ids from whom to copy data
     * @param destinationDirPath The destination path
     */
    public void fetchPartitionFiles(int nodeId,
                                    String storeName,
                                    List<Integer> partitionIds,
                                    String destinationDirPath) {
        if(!Utils.isReadableDir(destinationDirPath)) {
            throw new VoldemortException("The destination path (" + destinationDirPath
                                         + ") to store " + storeName + " does not exist");
        }

        Node node = this.getAdminClientCluster().getNodeById(nodeId);
        final SocketDestination destination = new SocketDestination(node.getHost(),
                                                                    node.getAdminPort(),
                                                                    RequestFormatType.ADMIN_PROTOCOL_BUFFERS);
        final SocketAndStreams sands = pool.checkout(destination);
        DataOutputStream outputStream = sands.getOutputStream();
        final DataInputStream inputStream = sands.getInputStream();

        try {
            VAdminProto.FetchPartitionFilesRequest fetchPartitionFileRequest = VAdminProto.FetchPartitionFilesRequest.newBuilder()
                                                                                                                     .addAllPartitions(partitionIds)
                                                                                                                     .setStore(storeName)
                                                                                                                     .build();
            VAdminProto.VoldemortAdminRequest request = VAdminProto.VoldemortAdminRequest.newBuilder()
                                                                                         .setFetchPartitionFiles(fetchPartitionFileRequest)
                                                                                         .setType(VAdminProto.AdminRequestType.FETCH_PARTITION_FILES)
                                                                                         .build();
            ProtoUtils.writeMessage(outputStream, request);
            outputStream.flush();

            while(true) {
                int size = inputStream.readInt();
                if(size == -1) {
                    close(sands.getSocket());
                    break;
                }

                byte[] input = new byte[size];
                ByteUtils.read(inputStream, input);
                VAdminProto.FileEntry fileEntry = VAdminProto.FileEntry.newBuilder()
                                                                       .mergeFrom(input)
                                                                       .build();
                logger.info("Receiving file " + fileEntry.getFileName());
                FileChannel fileChannel = new FileOutputStream(new File(destinationDirPath,
                                                                        fileEntry.getFileName())).getChannel();
                ReadableByteChannel channelIn = Channels.newChannel(inputStream);
                fileChannel.transferFrom(channelIn, 0, fileEntry.getFileSizeBytes());
                fileChannel.force(true);
                fileChannel.close();

                logger.info("Completed file " + fileEntry.getFileName());
            }

        } catch(IOException e) {
            close(sands.getSocket());
            throw new VoldemortException(e);
        } finally {
            pool.checkin(destination, sands);
        }

    }
}
>>>>>>> 06be27c2
<|MERGE_RESOLUTION|>--- conflicted
+++ resolved
@@ -1,2972 +1,1639 @@
-<<<<<<< HEAD
-/*
- * Copyright 2008-2009 LinkedIn, Inc
- * 
- * Licensed under the Apache License, Version 2.0 (the "License"); you may not
- * use this file except in compliance with the License. You may obtain a copy of
- * the License at
- * 
- * http://www.apache.org/licenses/LICENSE-2.0
- * 
- * Unless required by applicable law or agreed to in writing, software
- * distributed under the License is distributed on an "AS IS" BASIS, WITHOUT
- * WARRANTIES OR CONDITIONS OF ANY KIND, either express or implied. See the
- * License for the specific language governing permissions and limitations under
- * the License.
- */
-
-package voldemort.client.protocol.admin;
-
-import java.io.DataInputStream;
-import java.io.DataOutputStream;
-import java.io.IOException;
-import java.io.StringReader;
-import java.net.Socket;
-import java.util.ArrayList;
-import java.util.HashMap;
-import java.util.Iterator;
-import java.util.List;
-import java.util.Map;
-import java.util.Map.Entry;
-import java.util.concurrent.ExecutorService;
-import java.util.concurrent.Executors;
-import java.util.concurrent.ThreadFactory;
-import java.util.concurrent.TimeUnit;
-
-import org.apache.log4j.Logger;
-
-import voldemort.VoldemortException;
-import voldemort.client.ClientConfig;
-import voldemort.client.SocketStoreClientFactory;
-import voldemort.client.protocol.RequestFormatType;
-import voldemort.client.protocol.VoldemortFilter;
-import voldemort.client.protocol.pb.ProtoUtils;
-import voldemort.client.protocol.pb.VAdminProto;
-import voldemort.client.protocol.pb.VProto;
-import voldemort.client.rebalance.RebalancePartitionsInfo;
-import voldemort.cluster.Cluster;
-import voldemort.cluster.Node;
-import voldemort.routing.RoutingStrategy;
-import voldemort.routing.RoutingStrategyFactory;
-import voldemort.server.protocol.admin.AsyncOperationStatus;
-import voldemort.store.ErrorCodeMapper;
-import voldemort.store.StoreDefinition;
-import voldemort.store.metadata.MetadataStore;
-import voldemort.store.metadata.MetadataStore.VoldemortState;
-import voldemort.store.socket.SocketDestination;
-import voldemort.utils.ByteArray;
-import voldemort.utils.ByteUtils;
-import voldemort.utils.NetworkClassLoader;
-import voldemort.utils.Pair;
-import voldemort.utils.RebalanceUtils;
-import voldemort.versioning.VectorClock;
-import voldemort.versioning.Version;
-import voldemort.versioning.Versioned;
-import voldemort.xml.ClusterMapper;
-import voldemort.xml.StoreDefinitionsMapper;
-
-import com.google.common.collect.AbstractIterator;
-import com.google.protobuf.ByteString;
-import com.google.protobuf.Message;
-
-/**
- * AdminClient is intended for administrative functionality that is useful and
- * often needed, but should be used sparingly (if at all) at the application
- * level.
- * <p>
- * Some of the uses of AdminClient include
- * <ul>
- * <li>Extraction of data for backups</li>
- * <li>Extraction of all keys</li>
- * <li>Bulk loading entries</li>
- * <li>Migrating partitions</li>
- * <li>Get/Update metadata info from selective Nodes</li>
- * <li>Used extensively by rebalancing (dynamic node addition/deletion) feature
- * (presently in development).</li>
- * </ul>
- * 
- */
-public class AdminClient {
-
-    private static final Logger logger = Logger.getLogger(AdminClient.class);
-    private final ErrorCodeMapper errorMapper;
-    private final SocketPool pool;
-    private final NetworkClassLoader networkClassLoader;
-    private static final ClusterMapper clusterMapper = new ClusterMapper();
-    private static final StoreDefinitionsMapper storeMapper = new StoreDefinitionsMapper();
-
-    // Parameters for exponential back off
-    private static final long INITIAL_DELAY = 250; // Initial delay
-    private final AdminClientConfig adminClientConfig;
-
-    private Cluster currentCluster;
-
-    /**
-     * Create an instance of AdminClient given a URL of a node in the cluster.
-     * The bootstrap URL is used to get the cluster metadata.
-     * 
-     * @param bootstrapURL URL pointing to the bootstrap node
-     * @param adminClientConfig Configuration for AdminClient specifying client
-     *        parameters eg. <br>
-     *        <ul>
-     *        <t>
-     *        <li>number of threads</li>
-     *        <li>number of sockets per node</li>
-     *        <li>socket buffer size</li>
-     *        </ul>
-     */
-    public AdminClient(String bootstrapURL, AdminClientConfig adminClientConfig) {
-        this.currentCluster = getClusterFromBootstrapURL(bootstrapURL);
-        this.errorMapper = new ErrorCodeMapper();
-        this.pool = createSocketPool(adminClientConfig);
-        this.networkClassLoader = new NetworkClassLoader(Thread.currentThread()
-                                                               .getContextClassLoader());
-        this.adminClientConfig = adminClientConfig;
-    }
-
-    /**
-     * Create an instance of AdminClient given a {@link Cluster} object.
-     * 
-     * @param cluster Initialized cluster object, describing the nodes we wish
-     *        to contact
-     * @param adminClientConfig Configuration for AdminClient specifying client
-     *        parameters eg. <br>
-     *        <ul>
-     *        <t>
-     *        <li>number of threads</li>
-     *        <li>number of sockets per node</li>
-     *        <li>socket buffer size</li>
-     *        </ul>
-     */
-    public AdminClient(Cluster cluster, AdminClientConfig adminClientConfig) {
-        this.currentCluster = cluster;
-        this.errorMapper = new ErrorCodeMapper();
-        this.pool = createSocketPool(adminClientConfig);
-        this.networkClassLoader = new NetworkClassLoader(Thread.currentThread()
-                                                               .getContextClassLoader());
-        this.adminClientConfig = adminClientConfig;
-    }
-
-    private Cluster getClusterFromBootstrapURL(String bootstrapURL) {
-        ClientConfig config = new ClientConfig();
-        // try to bootstrap metadata from bootstrapUrl
-        config.setBootstrapUrls(bootstrapURL);
-        SocketStoreClientFactory factory = new SocketStoreClientFactory(config);
-        // get Cluster from bootStrapUrl
-        String clusterXml = factory.bootstrapMetadataWithRetries(MetadataStore.CLUSTER_KEY,
-                                                                 factory.validateUrls(config.getBootstrapUrls()));
-        // release all threads/sockets hold by the factory.
-        factory.close();
-
-        return clusterMapper.readCluster(new StringReader(clusterXml), false);
-    }
-
-    private SocketPool createSocketPool(AdminClientConfig config) {
-        TimeUnit unit = TimeUnit.SECONDS;
-        return new SocketPool(config.getMaxConnectionsPerNode(),
-                              (int) unit.toMillis(config.getAdminConnectionTimeoutSec()),
-                              (int) unit.toMillis(config.getAdminSocketTimeoutSec()),
-                              config.getAdminSocketBufferSize(),
-                              config.getAdminSocketKeepAlive());
-    }
-
-    private <T extends Message.Builder> T sendAndReceive(int nodeId, Message message, T builder) {
-        Node node = this.getAdminClientCluster().getNodeById(nodeId);
-        SocketDestination destination = new SocketDestination(node.getHost(),
-                                                              node.getAdminPort(),
-                                                              RequestFormatType.ADMIN_PROTOCOL_BUFFERS);
-        SocketAndStreams sands = pool.checkout(destination);
-
-        try {
-            DataOutputStream outputStream = sands.getOutputStream();
-            DataInputStream inputStream = sands.getInputStream();
-            ProtoUtils.writeMessage(outputStream, message);
-            outputStream.flush();
-
-            return ProtoUtils.readToBuilder(inputStream, builder);
-        } catch(IOException e) {
-            close(sands.getSocket());
-            throw new VoldemortException(e);
-        } finally {
-            pool.checkin(destination, sands);
-        }
-    }
-
-    /**
-     * Update a stream of key/value entries at the given node. The iterator
-     * entries are <em>streamed</em> from the client to the server:
-     * <ol>
-     * <li>Client performs a handshake with the server (sending in the update
-     * entries request with a store name and a {@link VoldemortFilter} instance.
-     * </li>
-     * <li>While entryIterator has entries, the client will keep sending the
-     * updates one after another to the server, buffering the data, without
-     * waiting for a response from the server.</li>
-     * <li>After iteration is complete, send an end of stream message, force a
-     * flush of the buffer, check the response on the server to check if a
-     * {@link VoldemortException} has occured.</li>
-     * </ol>
-     * 
-     * @param nodeId Id of the remote node (where we wish to update the entries)
-     * @param storeName Store name for the entries
-     * @param entryIterator Iterator of key-value pairs for the entries
-     * @param filter Custom filter implementation to filter out entries which
-     *        should not be updated.
-     * @throws VoldemortException
-     */
-    public void updateEntries(int nodeId,
-                              String storeName,
-                              Iterator<Pair<ByteArray, Versioned<byte[]>>> entryIterator,
-                              VoldemortFilter filter) {
-        Node node = this.getAdminClientCluster().getNodeById(nodeId);
-        SocketDestination destination = new SocketDestination(node.getHost(),
-                                                              node.getAdminPort(),
-                                                              RequestFormatType.ADMIN_PROTOCOL_BUFFERS);
-        SocketAndStreams sands = pool.checkout(destination);
-        DataOutputStream outputStream = sands.getOutputStream();
-        DataInputStream inputStream = sands.getInputStream();
-        boolean firstMessage = true;
-
-        try {
-            if(entryIterator.hasNext()) {
-                while(entryIterator.hasNext()) {
-                    Pair<ByteArray, Versioned<byte[]>> entry = entryIterator.next();
-                    VAdminProto.PartitionEntry partitionEntry = VAdminProto.PartitionEntry.newBuilder()
-                                                                                          .setKey(ProtoUtils.encodeBytes(entry.getFirst()))
-                                                                                          .setVersioned(ProtoUtils.encodeVersioned(entry.getSecond()))
-                                                                                          .build();
-                    VAdminProto.UpdatePartitionEntriesRequest.Builder updateRequest = VAdminProto.UpdatePartitionEntriesRequest.newBuilder()
-                                                                                                                               .setStore(storeName)
-                                                                                                                               .setPartitionEntry(partitionEntry);
-
-                    if(firstMessage) {
-                        if(filter != null) {
-                            updateRequest.setFilter(encodeFilter(filter));
-                        }
-
-                        ProtoUtils.writeMessage(outputStream,
-                                                VAdminProto.VoldemortAdminRequest.newBuilder()
-                                                                                 .setType(VAdminProto.AdminRequestType.UPDATE_PARTITION_ENTRIES)
-                                                                                 .setUpdatePartitionEntries(updateRequest)
-                                                                                 .build());
-                        outputStream.flush();
-                        firstMessage = false;
-                    } else {
-                        ProtoUtils.writeMessage(outputStream, updateRequest.build());
-                    }
-                }
-                ProtoUtils.writeEndOfStream(outputStream);
-                outputStream.flush();
-                VAdminProto.UpdatePartitionEntriesResponse.Builder updateResponse = ProtoUtils.readToBuilder(inputStream,
-                                                                                                             VAdminProto.UpdatePartitionEntriesResponse.newBuilder());
-                if(updateResponse.hasError()) {
-                    throwException(updateResponse.getError());
-                }
-            }
-        } catch(IOException e) {
-            close(sands.getSocket());
-            throw new VoldemortException(e);
-        } finally {
-            pool.checkin(destination, sands);
-        }
-    }
-
-    private void initiateFetchRequest(DataOutputStream outputStream,
-                                      String storeName,
-                                      List<Integer> partitionList,
-                                      VoldemortFilter filter,
-                                      boolean fetchValues,
-                                      boolean fetchMasterEntries) throws IOException {
-        VAdminProto.FetchPartitionEntriesRequest.Builder fetchRequest = VAdminProto.FetchPartitionEntriesRequest.newBuilder()
-                                                                                                                .addAllPartitions(partitionList)
-                                                                                                                .setFetchValues(fetchValues)
-                                                                                                                .setFetchMasterEntries(fetchMasterEntries)
-                                                                                                                .setStore(storeName);
-
-        if(filter != null) {
-            fetchRequest.setFilter(encodeFilter(filter));
-        }
-
-        VAdminProto.VoldemortAdminRequest request = VAdminProto.VoldemortAdminRequest.newBuilder()
-                                                                                     .setType(VAdminProto.AdminRequestType.FETCH_PARTITION_ENTRIES)
-                                                                                     .setFetchPartitionEntries(fetchRequest)
-                                                                                     .build();
-        ProtoUtils.writeMessage(outputStream, request);
-        outputStream.flush();
-
-    }
-
-    private VAdminProto.FetchPartitionEntriesResponse responseFromStream(DataInputStream inputStream,
-                                                                         int size)
-            throws IOException {
-        byte[] input = new byte[size];
-        ByteUtils.read(inputStream, input);
-        VAdminProto.FetchPartitionEntriesResponse.Builder response = VAdminProto.FetchPartitionEntriesResponse.newBuilder();
-        response.mergeFrom(input);
-
-        return response.build();
-    }
-
-    /**
-     * Fetch key/value entries belonging to partitionList from requested node.
-     * <p>
-     * 
-     * <b>this is a streaming API.</b> The server keeps sending the messages as
-     * it's iterating over the data. Once iteration has finished, the server
-     * sends an "end of stream" marker and flushes its buffer. A response
-     * indicating a {@link VoldemortException} may be sent at any time during
-     * the process.<br>
-     * 
-     * Entries are being streamed <em>as the iteration happens</em> the whole
-     * result set is <b>not</b> buffered in memory.
-     * 
-     * @param nodeId Id of the node to fetch from
-     * @param storeName Name of the store
-     * @param partitionList List of the partitions
-     * @param filter Custom filter implementation to filter out entries which
-     *        should not be fetched.
-     * @param fetch only entries which belong to Master
-     * @return An iterator which allows entries to be streamed as they're being
-     *         iterated over.
-     * @throws VoldemortException
-     */
-    public Iterator<Pair<ByteArray, Versioned<byte[]>>> fetchEntries(int nodeId,
-                                                                     String storeName,
-                                                                     List<Integer> partitionList,
-                                                                     VoldemortFilter filter,
-                                                                     boolean fetchMasterEntries) {
-        Node node = this.getAdminClientCluster().getNodeById(nodeId);
-        final SocketDestination destination = new SocketDestination(node.getHost(),
-                                                                    node.getAdminPort(),
-                                                                    RequestFormatType.ADMIN_PROTOCOL_BUFFERS);
-        final SocketAndStreams sands = pool.checkout(destination);
-        DataOutputStream outputStream = sands.getOutputStream();
-        final DataInputStream inputStream = sands.getInputStream();
-
-        try {
-            initiateFetchRequest(outputStream,
-                                 storeName,
-                                 partitionList,
-                                 filter,
-                                 true,
-                                 fetchMasterEntries);
-        } catch(IOException e) {
-            close(sands.getSocket());
-            pool.checkin(destination, sands);
-            throw new VoldemortException(e);
-        }
-
-        return new AbstractIterator<Pair<ByteArray, Versioned<byte[]>>>() {
-
-            @Override
-            public Pair<ByteArray, Versioned<byte[]>> computeNext() {
-                try {
-                    int size = inputStream.readInt();
-                    if(size == -1) {
-                        pool.checkin(destination, sands);
-                        return endOfData();
-                    }
-
-                    VAdminProto.FetchPartitionEntriesResponse response = responseFromStream(inputStream,
-                                                                                            size);
-
-                    if(response.hasError()) {
-                        pool.checkin(destination, sands);
-                        throwException(response.getError());
-                    }
-
-                    VAdminProto.PartitionEntry partitionEntry = response.getPartitionEntry();
-
-                    return Pair.create(ProtoUtils.decodeBytes(partitionEntry.getKey()),
-                                       ProtoUtils.decodeVersioned(partitionEntry.getVersioned()));
-                } catch(IOException e) {
-                    close(sands.getSocket());
-                    pool.checkin(destination, sands);
-                    throw new VoldemortException(e);
-                }
-            }
-        };
-
-    }
-
-    /**
-     * Fetch All keys belonging to partitionList from requested node. Identical
-     * to {@link AdminClient#fetchEntries} but will <em>only fetch the keys</em>
-     * 
-     * @param nodeId See documentation for {@link AdminClient#fetchEntries}
-     * @param storeName See documentation for {@link AdminClient#fetchEntries}
-     * @param partitionList See documentation for
-     *        {@link AdminClient#fetchEntries}
-     * @param filter See documentation for {@link AdminClient#fetchEntries}
-     * @return See documentation for {@link AdminClient#fetchEntries}
-     */
-    public Iterator<ByteArray> fetchKeys(int nodeId,
-                                         String storeName,
-                                         List<Integer> partitionList,
-                                         VoldemortFilter filter,
-                                         boolean fetchMasterEntries) {
-        Node node = this.getAdminClientCluster().getNodeById(nodeId);
-        final SocketDestination destination = new SocketDestination(node.getHost(),
-                                                                    node.getAdminPort(),
-                                                                    RequestFormatType.ADMIN_PROTOCOL_BUFFERS);
-        final SocketAndStreams sands = pool.checkout(destination);
-        DataOutputStream outputStream = sands.getOutputStream();
-        final DataInputStream inputStream = sands.getInputStream();
-
-        try {
-            initiateFetchRequest(outputStream,
-                                 storeName,
-                                 partitionList,
-                                 filter,
-                                 false,
-                                 fetchMasterEntries);
-        } catch(IOException e) {
-            close(sands.getSocket());
-            pool.checkin(destination, sands);
-            throw new VoldemortException(e);
-        }
-
-        return new AbstractIterator<ByteArray>() {
-
-            @Override
-            public ByteArray computeNext() {
-                try {
-                    int size = inputStream.readInt();
-                    if(size == -1) {
-                        pool.checkin(destination, sands);
-                        return endOfData();
-                    }
-
-                    VAdminProto.FetchPartitionEntriesResponse response = responseFromStream(inputStream,
-                                                                                            size);
-
-                    if(response.hasError()) {
-                        pool.checkin(destination, sands);
-                        throwException(response.getError());
-                    }
-
-                    return ProtoUtils.decodeBytes(response.getKey());
-                } catch(IOException e) {
-                    close(sands.getSocket());
-                    pool.checkin(destination, sands);
-                    throw new VoldemortException(e);
-                }
-
-            }
-        };
-    }
-
-    /**
-     * RestoreData from copies on other machines for the given nodeId
-     * <p>
-     * Recovery mechanism to recover and restore data actively from replicated
-     * copies in the cluster.<br>
-     * 
-     * @param nodeId Id of the node to restoreData
-     * @param parallelTransfers number of transfers
-     * @throws InterruptedException
-     */
-    public void restoreDataFromReplications(int nodeId, int parallelTransfers) {
-        ExecutorService executors = Executors.newFixedThreadPool(parallelTransfers,
-                                                                 new ThreadFactory() {
-
-                                                                     public Thread newThread(Runnable r) {
-                                                                         Thread thread = new Thread(r);
-                                                                         thread.setName("restore-data-thread");
-                                                                         return thread;
-                                                                     }
-                                                                 });
-        try {
-            List<StoreDefinition> storeDefList = getRemoteStoreDefList(nodeId).getValue();
-            Cluster cluster = getRemoteCluster(nodeId).getValue();
-
-            List<StoreDefinition> writableStores = RebalanceUtils.getWritableStores(storeDefList);
-
-            for(StoreDefinition def: writableStores) {
-                restoreStoreFromReplication(nodeId, cluster, def, executors);
-            }
-        } finally {
-            executors.shutdown();
-            try {
-                executors.awaitTermination(adminClientConfig.getRestoreDataTimeout(),
-                                           TimeUnit.SECONDS);
-            } catch(InterruptedException e) {
-                logger.error("Interrupted while waiting restore operation to finish.");
-            }
-            logger.info("Finished restoring data.");
-        }
-    }
-
-    private void restoreStoreFromReplication(final int restoringNodeId,
-                                             final Cluster cluster,
-                                             final StoreDefinition storeDef,
-                                             final ExecutorService executorService) {
-        logger.info("Restoring data for store:" + storeDef.getName());
-        RoutingStrategyFactory factory = new RoutingStrategyFactory();
-        RoutingStrategy strategy = factory.updateRoutingStrategy(storeDef, cluster);
-
-        Map<Integer, List<Integer>> restoreMapping = getReplicationMapping(cluster,
-                                                                           restoringNodeId,
-                                                                           strategy);
-        // migrate partition
-        for(final Entry<Integer, List<Integer>> replicationEntry: restoreMapping.entrySet()) {
-            final int donorNodeId = replicationEntry.getKey();
-            executorService.submit(new Runnable() {
-
-                public void run() {
-                    try {
-                        logger.info("restoring data for store " + storeDef.getName() + " at node "
-                                    + restoringNodeId + " from node " + replicationEntry.getKey()
-                                    + " partitions:" + replicationEntry.getValue());
-
-                        int migrateAsyncId = migratePartitions(donorNodeId,
-                                                               restoringNodeId,
-                                                               storeDef.getName(),
-                                                               replicationEntry.getValue(),
-                                                               null);
-                        waitForCompletion(restoringNodeId,
-                                          migrateAsyncId,
-                                          adminClientConfig.getRestoreDataTimeout(),
-                                          TimeUnit.SECONDS);
-
-                        logger.info("restoring data for store:" + storeDef.getName()
-                                    + " from node " + donorNodeId + " completed.");
-                    } catch(Exception e) {
-                        logger.error("restore operation for store " + storeDef.getName()
-                                     + "from node " + donorNodeId + " failed.", e);
-                    }
-                }
-            });
-        }
-    }
-
-    private Map<Integer, List<Integer>> getReplicationMapping(Cluster cluster,
-                                                              int nodeId,
-                                                              RoutingStrategy strategy) {
-        Map<Integer, Integer> partitionsToNodeMapping = RebalanceUtils.getCurrentPartitionMapping(cluster);
-        HashMap<Integer, List<Integer>> restoreMapping = new HashMap<Integer, List<Integer>>();
-
-        for(int partition: getNodePartitions(cluster, nodeId, strategy)) {
-            List<Integer> replicationPartitionsList = strategy.getReplicatingPartitionList(partition);
-            if(replicationPartitionsList.size() > 1) {
-                int index = 0;
-                int replicatingPartition = replicationPartitionsList.get(index++);
-                while(partitionsToNodeMapping.get(replicatingPartition) == nodeId) {
-                    replicatingPartition = replicationPartitionsList.get(index++);
-                }
-
-                int replicatingNode = partitionsToNodeMapping.get(replicatingPartition);
-
-                if(!restoreMapping.containsKey(replicatingNode)) {
-                    restoreMapping.put(replicatingNode, new ArrayList<Integer>());
-                }
-
-                if(!restoreMapping.get(replicatingNode).contains(replicatingPartition))
-                    restoreMapping.get(replicatingNode).add(replicatingPartition);
-            }
-        }
-
-        return restoreMapping;
-    }
-
-    private List<Integer> getNodePartitions(Cluster cluster, int nodeId, RoutingStrategy strategy) {
-        List<Integer> partitionsList = new ArrayList<Integer>(cluster.getNodeById(nodeId)
-                                                                     .getPartitionIds());
-        Map<Integer, Integer> partitionsToNodeMapping = RebalanceUtils.getCurrentPartitionMapping(cluster);
-
-        // add all partitions which nodeId replicates
-        for(Node node: cluster.getNodes()) {
-            if(node.getId() != nodeId) {
-                for(int partition: node.getPartitionIds()) {
-                    List<Integer> replicatedPartitions = strategy.getReplicatingPartitionList(partition);
-                    for(int replicationPartition: replicatedPartitions) {
-                        if(partitionsToNodeMapping.get(replicationPartition) == nodeId) {
-                            partitionsList.add(partition);
-                        }
-                    }
-                }
-            }
-        }
-
-        return partitionsList;
-    }
-
-    /**
-     * Rebalance a stealer,donor node pair for the given storeName.<br>
-     * stealInfo also have a storeName list, this is passed to client to persist
-     * in case of failure and start balancing all the stores in the list only.
-     * 
-     * @param stealInfo
-     * @return
-     */
-    public int rebalanceNode(RebalancePartitionsInfo stealInfo) {
-        VAdminProto.InitiateRebalanceNodeRequest rebalanceNodeRequest = VAdminProto.InitiateRebalanceNodeRequest.newBuilder()
-                                                                                                                .setAttempt(stealInfo.getAttempt())
-                                                                                                                .setDonorId(stealInfo.getDonorId())
-                                                                                                                .setStealerId(stealInfo.getStealerId())
-                                                                                                                .addAllPartitions(stealInfo.getPartitionList())
-                                                                                                                .addAllUnbalancedStore(stealInfo.getUnbalancedStoreList())
-                                                                                                                .addAllDeletePartitions(stealInfo.getDeletePartitionsList())
-                                                                                                                .build();
-        VAdminProto.VoldemortAdminRequest adminRequest = VAdminProto.VoldemortAdminRequest.newBuilder()
-                                                                                          .setType(VAdminProto.AdminRequestType.INITIATE_REBALANCE_NODE)
-                                                                                          .setInitiateRebalanceNode(rebalanceNodeRequest)
-                                                                                          .build();
-        VAdminProto.AsyncOperationStatusResponse.Builder response = sendAndReceive(stealInfo.getStealerId(),
-                                                                                   adminRequest,
-                                                                                   VAdminProto.AsyncOperationStatusResponse.newBuilder());
-
-        if(response.hasError())
-            throwException(response.getError());
-
-        return response.getRequestId();
-    }
-
-    /**
-     * Migrate keys/values belonging to stealPartitionList from donorNode to
-     * stealerNode. <b>Does not delete the partitions from donorNode, merely
-     * copies them. </b>
-     * <p>
-     * This is a background operation (see
-     * {@link voldemort.server.protocol.admin.AsyncOperation} that runs on the
-     * node on which the updates are performed (the "stealer" node). See
-     * {@link AdminClient#updateEntries} for more informaiton on the "streaming"
-     * mode.
-     * 
-     * @param donorNodeId Node <em>from</em> which the partitions are to be
-     *        streamed.
-     * @param stealerNodeId Node <em>to</em> which the partitions are to be
-     *        streamed.
-     * @param storeName Name of the store to stream.
-     * @param stealPartitionList List of partitions to stream.
-     * @param filter Custom filter implementation to filter out entries which
-     *        should not be deleted.
-     * @return The value of the
-     *         {@link voldemort.server.protocol.admin.AsyncOperation} created on
-     *         stealerNodeId which is performing the operation.
-     */
-    public int migratePartitions(int donorNodeId,
-                                 int stealerNodeId,
-                                 String storeName,
-                                 List<Integer> stealPartitionList,
-                                 VoldemortFilter filter) {
-        VAdminProto.InitiateFetchAndUpdateRequest.Builder initiateFetchAndUpdateRequest = VAdminProto.InitiateFetchAndUpdateRequest.newBuilder()
-                                                                                                                                   .setNodeId(donorNodeId)
-                                                                                                                                   .addAllPartitions(stealPartitionList)
-                                                                                                                                   .setStore(storeName);
-        try {
-            if(filter != null) {
-                initiateFetchAndUpdateRequest.setFilter(encodeFilter(filter));
-            }
-        } catch(IOException e) {
-            throw new VoldemortException(e);
-        }
-
-        VAdminProto.VoldemortAdminRequest adminRequest = VAdminProto.VoldemortAdminRequest.newBuilder()
-                                                                                          .setInitiateFetchAndUpdate(initiateFetchAndUpdateRequest)
-                                                                                          .setType(VAdminProto.AdminRequestType.INITIATE_FETCH_AND_UPDATE)
-                                                                                          .build();
-        VAdminProto.AsyncOperationStatusResponse.Builder response = sendAndReceive(stealerNodeId,
-                                                                                   adminRequest,
-                                                                                   VAdminProto.AsyncOperationStatusResponse.newBuilder());
-
-        if(response.hasError()) {
-            throwException(response.getError());
-        }
-
-        return response.getRequestId();
-    }
-
-    /**
-     * Delete the store completely (<b>Deletes all Data</b>) from the remote
-     * node.
-     * <p>
-     * 
-     * @param nodeId The node id on which the store is present
-     * @param storeName The name of the store
-     */
-    public void truncate(int nodeId, String storeName) {
-        VAdminProto.TruncateEntriesRequest.Builder truncateRequest = VAdminProto.TruncateEntriesRequest.newBuilder()
-                                                                                                       .setStore(storeName);
-
-        VAdminProto.VoldemortAdminRequest request = VAdminProto.VoldemortAdminRequest.newBuilder()
-                                                                                     .setType(VAdminProto.AdminRequestType.TRUNCATE_ENTRIES)
-                                                                                     .setTruncateEntries(truncateRequest)
-                                                                                     .build();
-        VAdminProto.TruncateEntriesResponse.Builder response = sendAndReceive(nodeId,
-                                                                              request,
-                                                                              VAdminProto.TruncateEntriesResponse.newBuilder());
-
-        if(response.hasError()) {
-            throwException(response.getError());
-        }
-    }
-
-    /**
-     * Get the status of an Async Operation running at (remote) node.
-     * 
-     * <b>If The operation is complete, then the operation will be removed from
-     * a list of currently running operations.</b>
-     * 
-     * @param nodeId Id on which the operation is running
-     * @param requestId Id of the operation itself
-     * @return The status of the operation
-     */
-    public AsyncOperationStatus getAsyncRequestStatus(int nodeId, int requestId) {
-        VAdminProto.AsyncOperationStatusRequest asyncRequest = VAdminProto.AsyncOperationStatusRequest.newBuilder()
-                                                                                                      .setRequestId(requestId)
-                                                                                                      .build();
-        VAdminProto.VoldemortAdminRequest adminRequest = VAdminProto.VoldemortAdminRequest.newBuilder()
-                                                                                          .setType(VAdminProto.AdminRequestType.ASYNC_OPERATION_STATUS)
-                                                                                          .setAsyncOperationStatus(asyncRequest)
-                                                                                          .build();
-        VAdminProto.AsyncOperationStatusResponse.Builder response = sendAndReceive(nodeId,
-                                                                                   adminRequest,
-                                                                                   VAdminProto.AsyncOperationStatusResponse.newBuilder());
-
-        if(response.hasError())
-            throwException(response.getError());
-
-        AsyncOperationStatus status = new AsyncOperationStatus(response.getRequestId(),
-                                                               response.getDescription());
-        status.setStatus(response.getStatus());
-        status.setComplete(response.getComplete());
-
-        return status;
-    }
-
-    /**
-     * Retrieves a list of asynchronous request ids on the server. Does not
-     * include the completed requests
-     * 
-     * @param nodeId The id of the node whose request ids we want
-     * @return List of async request ids
-     */
-    public List<Integer> getAsyncRequestList(int nodeId) {
-        return getAsyncRequestList(nodeId, false);
-    }
-
-    /**
-     * Retrieves a list of asynchronous request ids on the server. Depending on
-     * the boolean passed also retrieves the completed requests
-     * 
-     * @param nodeId The id of the node whose request ids we want
-     * @param showComplete Boolean to indicate if we want to include the
-     *        completed requests as well
-     * @return List of async request ids
-     */
-    public List<Integer> getAsyncRequestList(int nodeId, boolean showComplete) {
-        VAdminProto.AsyncOperationListRequest asyncOperationListRequest = VAdminProto.AsyncOperationListRequest.newBuilder()
-                                                                                                               .setShowComplete(showComplete)
-                                                                                                               .build();
-        VAdminProto.VoldemortAdminRequest adminRequest = VAdminProto.VoldemortAdminRequest.newBuilder()
-                                                                                          .setType(VAdminProto.AdminRequestType.ASYNC_OPERATION_LIST)
-                                                                                          .setAsyncOperationList(asyncOperationListRequest)
-                                                                                          .build();
-        VAdminProto.AsyncOperationListResponse.Builder response = sendAndReceive(nodeId,
-                                                                                 adminRequest,
-                                                                                 VAdminProto.AsyncOperationListResponse.newBuilder());
-        if(response.hasError())
-            throwException(response.getError());
-
-        return response.getRequestIdsList();
-    }
-
-    /**
-     * To stop an asynchronous request on the particular node
-     * 
-     * @param nodeId The id of the node on which the request is running
-     * @param requestId The id of the request to terminate
-     */
-    public void stopAsyncRequest(int nodeId, int requestId) {
-        VAdminProto.AsyncOperationStopRequest asyncOperationStopRequest = VAdminProto.AsyncOperationStopRequest.newBuilder()
-                                                                                                               .setRequestId(requestId)
-                                                                                                               .build();
-        VAdminProto.VoldemortAdminRequest adminRequest = VAdminProto.VoldemortAdminRequest.newBuilder()
-                                                                                          .setType(VAdminProto.AdminRequestType.ASYNC_OPERATION_STOP)
-                                                                                          .setAsyncOperationStop(asyncOperationStopRequest)
-                                                                                          .build();
-        VAdminProto.AsyncOperationStopResponse.Builder response = sendAndReceive(nodeId,
-                                                                                 adminRequest,
-                                                                                 VAdminProto.AsyncOperationStopResponse.newBuilder());
-
-        if(response.hasError())
-            throwException(response.getError());
-    }
-
-    private VAdminProto.VoldemortFilter encodeFilter(VoldemortFilter filter) throws IOException {
-        Class<?> cl = filter.getClass();
-        byte[] classBytes = networkClassLoader.dumpClass(cl);
-        return VAdminProto.VoldemortFilter.newBuilder()
-                                          .setName(cl.getName())
-                                          .setData(ProtoUtils.encodeBytes(new ByteArray(classBytes)))
-                                          .build();
-    }
-
-    /**
-     * Delete all entries belonging to partitionList at requested node.
-     * 
-     * @param nodeId Node on which the entries to be deleted
-     * @param storeName Name of the store holding the entries
-     * @param partitionList List of partitions to delete.
-     * @param filter Custom filter implementation to filter out entries which
-     *        should not be deleted.
-     * @throws VoldemortException
-     * @return Number of partitions deleted
-     */
-    public int deletePartitions(int nodeId,
-                                String storeName,
-                                List<Integer> partitionList,
-                                VoldemortFilter filter) {
-        VAdminProto.DeletePartitionEntriesRequest.Builder deleteRequest = VAdminProto.DeletePartitionEntriesRequest.newBuilder()
-                                                                                                                   .addAllPartitions(partitionList)
-                                                                                                                   .setStore(storeName);
-
-        try {
-            if(filter != null) {
-                deleteRequest.setFilter(encodeFilter(filter));
-            }
-        } catch(IOException e) {
-            throw new VoldemortException(e);
-        }
-
-        VAdminProto.VoldemortAdminRequest request = VAdminProto.VoldemortAdminRequest.newBuilder()
-                                                                                     .setType(VAdminProto.AdminRequestType.DELETE_PARTITION_ENTRIES)
-                                                                                     .setDeletePartitionEntries(deleteRequest)
-                                                                                     .build();
-        VAdminProto.DeletePartitionEntriesResponse.Builder response = sendAndReceive(nodeId,
-                                                                                     request,
-                                                                                     VAdminProto.DeletePartitionEntriesResponse.newBuilder());
-
-        if(response.hasError())
-            throwException(response.getError());
-
-        return response.getCount();
-    }
-
-    public void throwException(VProto.Error error) {
-        throw errorMapper.getError((short) error.getErrorCode(), error.getErrorMessage());
-    }
-
-    private void close(Socket socket) {
-        try {
-            socket.close();
-        } catch(IOException e) {
-            logger.warn("Failed to close socket");
-        }
-    }
-
-    /**
-     * Stop the AdminClient cleanly freeing all resources.
-     */
-    public void stop() {
-        this.pool.close();
-    }
-
-    /**
-     * Wait for async task at (remote) nodeId to finish completion, using
-     * exponential backoff to poll the task completion status.
-     * <p>
-     * 
-     * <i>Logs the status at each status check if debug is enabled.</i>
-     * 
-     * @param nodeId Id of the node to poll
-     * @param requestId Id of the request to check
-     * @param maxWait Maximum time we'll keep checking a request until we give
-     *        up
-     * @param timeUnit Unit in which maxWait is expressed.
-     * @return description The description attached with the response
-     * @throws VoldemortException if task failed to finish in specified maxWait
-     *         time.
-     */
-    public String waitForCompletion(int nodeId, int requestId, long maxWait, TimeUnit timeUnit) {
-        long delay = INITIAL_DELAY;
-        long waitUntil = System.currentTimeMillis() + timeUnit.toMillis(maxWait);
-
-        String description = null;
-        while(System.currentTimeMillis() < waitUntil) {
-            try {
-                AsyncOperationStatus status = getAsyncRequestStatus(nodeId, requestId);
-                logger.info("Status from node " + nodeId + " (" + status.getDescription() + ") - "
-                            + status.getStatus());
-                description = status.getDescription();
-                if(status.hasException())
-                    throw status.getException();
-
-                if(status.isComplete())
-                    return status.getStatus();
-
-                if(delay < adminClientConfig.getMaxBackoffDelayMs())
-                    delay <<= 1;
-
-                try {
-                    Thread.sleep(delay);
-                } catch(InterruptedException e) {
-                    Thread.currentThread().interrupt();
-                }
-            } catch(Exception e) {
-                throw new VoldemortException("Failed while waiting for async task " + description
-                                             + " at node " + nodeId + " to finish", e);
-            }
-        }
-        throw new VoldemortException("Failed to finish task requestId: " + requestId
-                                     + " in maxWait " + maxWait + " " + timeUnit.toString());
-    }
-
-    /**
-     * Wait till the passed value matches with the metadata value returned by
-     * the remote node for the passed key.
-     * <p>
-     * 
-     * <i>Logs the status at each status check if debug is enabled.</i>
-     * 
-     * @param nodeId Id of the node to poll
-     * @param key metadata key to keep checking for current value
-     * @param value metadata value should match for exit criteria.
-     * @param maxWait Maximum time we'll keep checking a request until we give
-     *        up
-     * @param timeUnit Unit in which maxWait is expressed.
-     */
-    public void waitForCompletion(int nodeId,
-                                  String key,
-                                  String value,
-                                  long maxWait,
-                                  TimeUnit timeUnit) {
-        long delay = INITIAL_DELAY;
-        long waitUntil = System.currentTimeMillis() + timeUnit.toMillis(maxWait);
-
-        while(System.currentTimeMillis() < waitUntil) {
-            String currentValue = getRemoteMetadata(nodeId, key).getValue();
-            if(value.equals(currentValue))
-                return;
-
-            logger.debug("waiting for value " + value + " for metadata key " + key
-                         + " from remote node " + nodeId + " currentValue " + currentValue);
-
-            if(delay < adminClientConfig.getMaxBackoffDelayMs())
-                delay <<= 1;
-
-            try {
-                Thread.sleep(delay);
-            } catch(InterruptedException e) {
-                Thread.currentThread().interrupt();
-            }
-        }
-        throw new VoldemortException("Failed to get matching value " + value + " for key " + key
-                                     + " at remote node " + nodeId + " in maximum wait" + maxWait
-                                     + " " + timeUnit.toString() + " time.");
-    }
-
-    /**
-     * Update metadata at the given remoteNodeId.
-     * <p>
-     * 
-     * Metadata keys can be one of {@link MetadataStore#METADATA_KEYS}<br>
-     * eg.<br>
-     * <li>cluster metadata (cluster.xml as string)
-     * <li>stores definitions (stores.xml as string)
-     * <li>Server states <br <br>
-     * See {@link voldemort.store.metadata.MetadataStore} for more information.
-     * 
-     * @param remoteNodeId Id of the node
-     * @param key Metadata key to update
-     * @param value Value for the metadata key
-     */
-    public void updateRemoteMetadata(int remoteNodeId, String key, Versioned<String> value) {
-        ByteArray keyBytes = new ByteArray(ByteUtils.getBytes(key, "UTF-8"));
-        Versioned<byte[]> valueBytes = new Versioned<byte[]>(ByteUtils.getBytes(value.getValue(),
-                                                                                "UTF-8"),
-                                                             value.getVersion());
-
-        VAdminProto.VoldemortAdminRequest request = VAdminProto.VoldemortAdminRequest.newBuilder()
-                                                                                     .setType(VAdminProto.AdminRequestType.UPDATE_METADATA)
-                                                                                     .setUpdateMetadata(VAdminProto.UpdateMetadataRequest.newBuilder()
-                                                                                                                                         .setKey(ByteString.copyFrom(keyBytes.get()))
-                                                                                                                                         .setVersioned(ProtoUtils.encodeVersioned(valueBytes))
-                                                                                                                                         .build())
-                                                                                     .build();
-        VAdminProto.UpdateMetadataResponse.Builder response = sendAndReceive(remoteNodeId,
-                                                                             request,
-                                                                             VAdminProto.UpdateMetadataResponse.newBuilder());
-        if(response.hasError())
-            throwException(response.getError());
-    }
-
-    /**
-     * Get the metadata on a remote node.
-     * <p>
-     * Metadata keys can be one of {@link MetadataStore#METADATA_KEYS}<br>
-     * eg.<br>
-     * <li>cluster metadata (cluster.xml as string)
-     * <li>stores definitions (stores.xml as string)
-     * <li>Server states <br <br>
-     * See {@link voldemort.store.metadata.MetadataStore} for more information.
-     * 
-     * @param remoteNodeId Id of the node
-     * @param key Metadata key to update
-     * @return Metadata with its associated {@link voldemort.versioning.Version}
-     */
-    public Versioned<String> getRemoteMetadata(int remoteNodeId, String key) {
-        ByteArray keyBytes = new ByteArray(ByteUtils.getBytes(key, "UTF-8"));
-        VAdminProto.VoldemortAdminRequest request = VAdminProto.VoldemortAdminRequest.newBuilder()
-                                                                                     .setType(VAdminProto.AdminRequestType.GET_METADATA)
-                                                                                     .setGetMetadata(VAdminProto.GetMetadataRequest.newBuilder()
-                                                                                                                                   .setKey(ByteString.copyFrom(keyBytes.get())))
-                                                                                     .build();
-        VAdminProto.GetMetadataResponse.Builder response = sendAndReceive(remoteNodeId,
-                                                                          request,
-                                                                          VAdminProto.GetMetadataResponse.newBuilder());
-
-        if(response.hasError())
-            throwException(response.getError());
-
-        Versioned<byte[]> value = ProtoUtils.decodeVersioned(response.getVersion());
-        return new Versioned<String>(ByteUtils.getString(value.getValue(), "UTF-8"),
-                                     value.getVersion());
-    }
-
-    /**
-     * Update the cluster information {@link MetadataStore#CLUSTER_KEY} on a
-     * remote node.
-     * <p>
-     * 
-     * @param nodeId Id of the remote node
-     * @param cluster The new cluster object
-     * @throws VoldemortException
-     */
-    public void updateRemoteCluster(int nodeId, Cluster cluster, Version clock)
-            throws VoldemortException {
-        updateRemoteMetadata(nodeId,
-                             MetadataStore.CLUSTER_KEY,
-                             new Versioned<String>(clusterMapper.writeCluster(cluster), clock));
-    }
-
-    /**
-     * Get the cluster information from a remote node.
-     * <p>
-     * 
-     * @param nodeId Node to retrieve information from
-     * @return A cluster object with its {@link voldemort.versioning.Version}
-     * @throws VoldemortException
-     */
-    public Versioned<Cluster> getRemoteCluster(int nodeId) throws VoldemortException {
-        Versioned<String> value = getRemoteMetadata(nodeId, MetadataStore.CLUSTER_KEY);
-        Cluster cluster = clusterMapper.readCluster(new StringReader(value.getValue()), false);
-        return new Versioned<Cluster>(cluster, value.getVersion());
-    }
-
-    /**
-     * Update the store definitions on a remote node.
-     * <p>
-     * 
-     * @param nodeId The node id of the machine
-     * @param storesList The new store list
-     * @throws VoldemortException
-     */
-    public void updateRemoteStoreDefList(int nodeId, List<StoreDefinition> storesList)
-            throws VoldemortException {
-        // get current version.
-        VectorClock oldClock = (VectorClock) getRemoteStoreDefList(nodeId).getVersion();
-
-        updateRemoteMetadata(nodeId,
-                             MetadataStore.STORES_KEY,
-                             new Versioned<String>(storeMapper.writeStoreList(storesList),
-                                                   oldClock.incremented(nodeId, 1)));
-    }
-
-    /**
-     * Retrieve the store definitions from a remote node.
-     * <p>
-     * 
-     * @param nodeId The node id from which we can to remote the store
-     *        definition
-     * @return The list of store definitions from the remote machine
-     * @throws VoldemortException
-     */
-    public Versioned<List<StoreDefinition>> getRemoteStoreDefList(int nodeId)
-            throws VoldemortException {
-        Versioned<String> value = getRemoteMetadata(nodeId, MetadataStore.STORES_KEY);
-        List<StoreDefinition> storeList = storeMapper.readStoreList(new StringReader(value.getValue()),
-                                                                    false);
-        return new Versioned<List<StoreDefinition>>(storeList, value.getVersion());
-    }
-
-    /**
-     * Update the server state (
-     * {@link voldemort.store.metadata.MetadataStore.VoldemortState}) on a
-     * remote node.
-     */
-    public void updateRemoteServerState(int nodeId,
-                                        MetadataStore.VoldemortState state,
-                                        Version clock) {
-        updateRemoteMetadata(nodeId,
-                             MetadataStore.SERVER_STATE_KEY,
-                             new Versioned<String>(state.toString(), clock));
-    }
-
-    /**
-     * Retrieve the server
-     * {@link voldemort.store.metadata.MetadataStore.VoldemortState state} from
-     * a remote node.
-     */
-    public Versioned<VoldemortState> getRemoteServerState(int nodeId) {
-        Versioned<String> value = getRemoteMetadata(nodeId, MetadataStore.SERVER_STATE_KEY);
-        return new Versioned<VoldemortState>(VoldemortState.valueOf(value.getValue()),
-                                             value.getVersion());
-    }
-
-    /**
-     * Update the server
-     * {@link voldemort.store.metadata.MetadataStore.VoldemortState state} on a
-     * remote node.
-     */
-    public void updateRemoteClusterState(int nodeId,
-                                         MetadataStore.VoldemortState state,
-                                         Version clock) {
-        updateRemoteMetadata(nodeId,
-                             MetadataStore.CLUSTER_STATE_KEY,
-                             new Versioned<String>(state.toString(), clock));
-    }
-
-    /**
-     * Add a new store definition to all active nodes in the cluster.
-     * <p>
-     * 
-     * @param def the definition of the store to add
-     */
-    public void addStore(StoreDefinition def) {
-        String value = storeMapper.writeStore(def);
-
-        VAdminProto.AddStoreRequest.Builder addStoreRequest = VAdminProto.AddStoreRequest.newBuilder()
-                                                                                         .setStoreDefinition(value);
-        VAdminProto.VoldemortAdminRequest request = VAdminProto.VoldemortAdminRequest.newBuilder()
-                                                                                     .setType(VAdminProto.AdminRequestType.ADD_STORE)
-                                                                                     .setAddStore(addStoreRequest)
-                                                                                     .build();
-        for(Node node: currentCluster.getNodes()) {
-            VAdminProto.AddStoreResponse.Builder response = sendAndReceive(node.getId(),
-                                                                           request,
-                                                                           VAdminProto.AddStoreResponse.newBuilder());
-            if(response.hasError())
-                throwException(response.getError());
-        }
-    }
-
-    /**
-     * Delete a store from all active nodes in the cluster
-     * <p>
-     * 
-     * @param storeName name of the store to delete
-     */
-    public void deleteStore(String storeName) {
-        VAdminProto.DeleteStoreRequest.Builder deleteStoreRequest = VAdminProto.DeleteStoreRequest.newBuilder()
-                                                                                                  .setStoreName(storeName);
-        VAdminProto.VoldemortAdminRequest request = VAdminProto.VoldemortAdminRequest.newBuilder()
-                                                                                     .setType(VAdminProto.AdminRequestType.DELETE_STORE)
-                                                                                     .setDeleteStore(deleteStoreRequest)
-                                                                                     .build();
-        for(Node node: currentCluster.getNodes()) {
-            VAdminProto.DeleteStoreResponse.Builder response = sendAndReceive(node.getId(),
-                                                                              request,
-                                                                              VAdminProto.DeleteStoreResponse.newBuilder());
-            if(response.hasError())
-                throwException(response.getError());
-        }
-    }
-
-    /**
-     * Set cluster info for AdminClient to use.
-     * 
-     * @param cluster
-     */
-    public void setAdminClientCluster(Cluster cluster) {
-        this.currentCluster = cluster;
-    }
-
-    /**
-     * Get the cluster info AdminClient is using.
-     * 
-     * @return
-     */
-    public Cluster getAdminClientCluster() {
-        return currentCluster;
-    }
-
-    /**
-     * Rollback RO store to most recent backup of the current store
-     * <p>
-     * 
-     * @param nodeId The node id on which to rollback
-     * @param storeName The name of the RO Store to rollback
-     * @param pushVersion The version of the push to revert back to
-     */
-    public void rollbackStore(int nodeId, String storeName, long pushVersion) {
-        VAdminProto.RollbackStoreRequest.Builder rollbackStoreRequest = VAdminProto.RollbackStoreRequest.newBuilder()
-                                                                                                        .setStoreName(storeName)
-                                                                                                        .setPushVersion(pushVersion);
-
-        VAdminProto.VoldemortAdminRequest adminRequest = VAdminProto.VoldemortAdminRequest.newBuilder()
-                                                                                          .setRollbackStore(rollbackStoreRequest)
-                                                                                          .setType(VAdminProto.AdminRequestType.ROLLBACK_STORE)
-                                                                                          .build();
-        VAdminProto.RollbackStoreResponse.Builder response = sendAndReceive(nodeId,
-                                                                            adminRequest,
-                                                                            VAdminProto.RollbackStoreResponse.newBuilder());
-        if(response.hasError()) {
-            throwException(response.getError());
-        }
-        return;
-    }
-
-    /**
-     * Fetch data from directory 'storeDir' on node id
-     * <p>
-     * 
-     * @param nodeId The id of the node on which to fetch the data
-     * @param storeName The name of the store
-     * @param storeDir The directory from where to read the data
-     * @param pushVersion The version of the push
-     * @param timeoutMs Time timeout in milliseconds
-     * @return The path of the directory where the data is stored finally
-     */
-    public String fetchStore(int nodeId,
-                             String storeName,
-                             String storeDir,
-                             long pushVersion,
-                             long timeoutMs) {
-        VAdminProto.FetchStoreRequest.Builder fetchStoreRequest = VAdminProto.FetchStoreRequest.newBuilder()
-                                                                                               .setStoreName(storeName)
-                                                                                               .setStoreDir(storeDir);
-        if(pushVersion > 0) {
-            fetchStoreRequest.setPushVersion(pushVersion);
-        }
-
-        VAdminProto.VoldemortAdminRequest adminRequest = VAdminProto.VoldemortAdminRequest.newBuilder()
-                                                                                          .setFetchStore(fetchStoreRequest)
-                                                                                          .setType(VAdminProto.AdminRequestType.FETCH_STORE)
-                                                                                          .build();
-        VAdminProto.AsyncOperationStatusResponse.Builder response = sendAndReceive(nodeId,
-                                                                                   adminRequest,
-                                                                                   VAdminProto.AsyncOperationStatusResponse.newBuilder());
-
-        if(response.hasError()) {
-            throwException(response.getError());
-        }
-
-        int asyncId = response.getRequestId();
-        return waitForCompletion(nodeId, asyncId, timeoutMs, TimeUnit.MILLISECONDS);
-    }
-
-    /**
-     * Swap store data atomically on a single node
-     * <p>
-     * 
-     * @param nodeId The node id where we would want to swap the data
-     * @param storeName Name of the store
-     * @param storeDir The directory where the data is present
-     */
-    public void swapStore(int nodeId, String storeName, String storeDir) {
-        VAdminProto.SwapStoreRequest.Builder swapStoreRequest = VAdminProto.SwapStoreRequest.newBuilder()
-                                                                                            .setStoreDir(storeDir)
-                                                                                            .setStoreName(storeName);
-        VAdminProto.VoldemortAdminRequest adminRequest = VAdminProto.VoldemortAdminRequest.newBuilder()
-                                                                                          .setSwapStore(swapStoreRequest)
-                                                                                          .setType(VAdminProto.AdminRequestType.SWAP_STORE)
-                                                                                          .build();
-        VAdminProto.SwapStoreResponse.Builder response = sendAndReceive(nodeId,
-                                                                        adminRequest,
-                                                                        VAdminProto.SwapStoreResponse.newBuilder());
-        if(response.hasError()) {
-            throwException(response.getError());
-        }
-        return;
-    }
-
-    /**
-     * Returns the max version of push currently being used by read-only store.
-     * Important to remember that this may not be the 'current' version since
-     * multiple pushes (with greater version numbers) may be in progress
-     * currently
-     * 
-     * @param nodeId The id of the node on which the store is present
-     * @param storeName The name of the read-only store
-     * @return The max push version
-     */
-    public long getROMaxVersion(int nodeId, String storeName) {
-        VAdminProto.GetROMaxVersionRequest.Builder getROMaxVersionRequest = VAdminProto.GetROMaxVersionRequest.newBuilder()
-                                                                                                              .setStoreName(storeName);
-        VAdminProto.VoldemortAdminRequest adminRequest = VAdminProto.VoldemortAdminRequest.newBuilder()
-                                                                                          .setGetRoMaxVersion(getROMaxVersionRequest)
-                                                                                          .setType(VAdminProto.AdminRequestType.GET_RO_MAX_VERSION)
-                                                                                          .build();
-        VAdminProto.GetROMaxVersionResponse.Builder response = sendAndReceive(nodeId,
-                                                                              adminRequest,
-                                                                              VAdminProto.GetROMaxVersionResponse.newBuilder());
-        if(response.hasError()) {
-            throwException(response.getError());
-        }
-
-        return response.getPushVersion();
-    }
-
-    /**
-     * This is a wrapper around {@link AdminClient#getMaxVersion(int, String)}
-     * where-in we find the max versions on each machine and then return the max
-     * of all of them
-     * 
-     * @param storeName The name of the read-only store
-     * @return The global max push version
-     */
-    public long getROGlobalMaxVersion(String storeName) {
-        long maxVersionId = 0L;
-        for(Node node: currentCluster.getNodes()) {
-            long currentNodeVersion = getROMaxVersion(node.getId(), storeName);
-            if(currentNodeVersion > maxVersionId) {
-                maxVersionId = currentNodeVersion;
-            }
-        }
-        return maxVersionId;
-    }
-}
-=======
-/*
- * Copyright 2008-2009 LinkedIn, Inc
- * 
- * Licensed under the Apache License, Version 2.0 (the "License"); you may not
- * use this file except in compliance with the License. You may obtain a copy of
- * the License at
- * 
- * http://www.apache.org/licenses/LICENSE-2.0
- * 
- * Unless required by applicable law or agreed to in writing, software
- * distributed under the License is distributed on an "AS IS" BASIS, WITHOUT
- * WARRANTIES OR CONDITIONS OF ANY KIND, either express or implied. See the
- * License for the specific language governing permissions and limitations under
- * the License.
- */
-
-package voldemort.client.protocol.admin;
-
-import java.io.DataInputStream;
-import java.io.DataOutputStream;
-import java.io.File;
-import java.io.FileOutputStream;
-import java.io.IOException;
-import java.io.StringReader;
-import java.net.Socket;
-import java.nio.channels.Channels;
-import java.nio.channels.FileChannel;
-import java.nio.channels.ReadableByteChannel;
-import java.util.ArrayList;
-import java.util.HashMap;
-import java.util.Iterator;
-import java.util.List;
-import java.util.Map;
-import java.util.Map.Entry;
-import java.util.concurrent.ExecutorService;
-import java.util.concurrent.Executors;
-import java.util.concurrent.ThreadFactory;
-import java.util.concurrent.TimeUnit;
-
-import org.apache.log4j.Logger;
-
-import voldemort.VoldemortException;
-import voldemort.client.ClientConfig;
-import voldemort.client.SocketStoreClientFactory;
-import voldemort.client.protocol.RequestFormatType;
-import voldemort.client.protocol.VoldemortFilter;
-import voldemort.client.protocol.pb.ProtoUtils;
-import voldemort.client.protocol.pb.VAdminProto;
-import voldemort.client.protocol.pb.VProto;
-import voldemort.client.protocol.pb.VAdminProto.ROStoreVersionDirMap;
-import voldemort.client.protocol.pb.VProto.RequestType;
-import voldemort.client.rebalance.RebalancePartitionsInfo;
-import voldemort.cluster.Cluster;
-import voldemort.cluster.Node;
-import voldemort.routing.RoutingStrategy;
-import voldemort.routing.RoutingStrategyFactory;
-import voldemort.server.protocol.admin.AsyncOperationStatus;
-import voldemort.store.ErrorCodeMapper;
-import voldemort.store.StoreDefinition;
-import voldemort.store.metadata.MetadataStore;
-import voldemort.store.metadata.MetadataStore.VoldemortState;
-import voldemort.store.readonly.ReadOnlyUtils;
-import voldemort.store.slop.Slop;
-import voldemort.store.slop.Slop.Operation;
-import voldemort.store.socket.SocketDestination;
-import voldemort.utils.ByteArray;
-import voldemort.utils.ByteUtils;
-import voldemort.utils.NetworkClassLoader;
-import voldemort.utils.Pair;
-import voldemort.utils.RebalanceUtils;
-import voldemort.utils.Utils;
-import voldemort.versioning.VectorClock;
-import voldemort.versioning.Version;
-import voldemort.versioning.Versioned;
-import voldemort.xml.ClusterMapper;
-import voldemort.xml.StoreDefinitionsMapper;
-
-import com.google.common.collect.AbstractIterator;
-import com.google.common.collect.Lists;
-import com.google.common.collect.Maps;
-import com.google.protobuf.ByteString;
-import com.google.protobuf.Message;
-
-/**
- * AdminClient is intended for administrative functionality that is useful and
- * often needed, but should be used sparingly (if at all) at the application
- * level.
- * <p>
- * Some of the uses of AdminClient include
- * <ul>
- * <li>Extraction of data for backups</li>
- * <li>Extraction of all keys</li>
- * <li>Bulk loading entries</li>
- * <li>Migrating partitions</li>
- * <li>Get/Update metadata info from selective Nodes</li>
- * <li>Used extensively by rebalancing (dynamic node addition/deletion) feature
- * (presently in development).</li>
- * </ul>
- * 
- */
-public class AdminClient {
-
-    private static final Logger logger = Logger.getLogger(AdminClient.class);
-    private final ErrorCodeMapper errorMapper;
-    private final SocketPool pool;
-    private final NetworkClassLoader networkClassLoader;
-    private static final ClusterMapper clusterMapper = new ClusterMapper();
-    private static final StoreDefinitionsMapper storeMapper = new StoreDefinitionsMapper();
-
-    // Parameters for exponential back off
-    private static final long INITIAL_DELAY = 250; // Initial delay
-    private final AdminClientConfig adminClientConfig;
-
-    private Cluster currentCluster;
-
-    /**
-     * Create an instance of AdminClient given a URL of a node in the cluster.
-     * The bootstrap URL is used to get the cluster metadata.
-     * 
-     * @param bootstrapURL URL pointing to the bootstrap node
-     * @param adminClientConfig Configuration for AdminClient specifying client
-     *        parameters eg. <br>
-     *        <ul>
-     *        <t>
-     *        <li>number of threads</li>
-     *        <li>number of sockets per node</li>
-     *        <li>socket buffer size</li>
-     *        </ul>
-     */
-    public AdminClient(String bootstrapURL, AdminClientConfig adminClientConfig) {
-        this.currentCluster = getClusterFromBootstrapURL(bootstrapURL);
-        this.errorMapper = new ErrorCodeMapper();
-        this.pool = createSocketPool(adminClientConfig);
-        this.networkClassLoader = new NetworkClassLoader(Thread.currentThread()
-                                                               .getContextClassLoader());
-        this.adminClientConfig = adminClientConfig;
-    }
-
-    /**
-     * Create an instance of AdminClient given a {@link Cluster} object.
-     * 
-     * @param cluster Initialized cluster object, describing the nodes we wish
-     *        to contact
-     * @param adminClientConfig Configuration for AdminClient specifying client
-     *        parameters eg. <br>
-     *        <ul>
-     *        <t>
-     *        <li>number of threads</li>
-     *        <li>number of sockets per node</li>
-     *        <li>socket buffer size</li>
-     *        </ul>
-     */
-    public AdminClient(Cluster cluster, AdminClientConfig adminClientConfig) {
-        this.currentCluster = cluster;
-        this.errorMapper = new ErrorCodeMapper();
-        this.pool = createSocketPool(adminClientConfig);
-        this.networkClassLoader = new NetworkClassLoader(Thread.currentThread()
-                                                               .getContextClassLoader());
-        this.adminClientConfig = adminClientConfig;
-    }
-
-    private Cluster getClusterFromBootstrapURL(String bootstrapURL) {
-        ClientConfig config = new ClientConfig();
-        // try to bootstrap metadata from bootstrapUrl
-        config.setBootstrapUrls(bootstrapURL);
-        SocketStoreClientFactory factory = new SocketStoreClientFactory(config);
-        // get Cluster from bootStrapUrl
-        String clusterXml = factory.bootstrapMetadataWithRetries(MetadataStore.CLUSTER_KEY,
-                                                                 factory.validateUrls(config.getBootstrapUrls()));
-        // release all threads/sockets hold by the factory.
-        factory.close();
-
-        return clusterMapper.readCluster(new StringReader(clusterXml), false);
-    }
-
-    private SocketPool createSocketPool(AdminClientConfig config) {
-        TimeUnit unit = TimeUnit.SECONDS;
-        return new SocketPool(config.getMaxConnectionsPerNode(),
-                              (int) unit.toMillis(config.getAdminConnectionTimeoutSec()),
-                              (int) unit.toMillis(config.getAdminSocketTimeoutSec()),
-                              config.getAdminSocketBufferSize(),
-                              config.getAdminSocketKeepAlive());
-    }
-
-    private <T extends Message.Builder> T sendAndReceive(int nodeId, Message message, T builder) {
-        Node node = this.getAdminClientCluster().getNodeById(nodeId);
-        SocketDestination destination = new SocketDestination(node.getHost(),
-                                                              node.getAdminPort(),
-                                                              RequestFormatType.ADMIN_PROTOCOL_BUFFERS);
-        SocketAndStreams sands = pool.checkout(destination);
-
-        try {
-            DataOutputStream outputStream = sands.getOutputStream();
-            DataInputStream inputStream = sands.getInputStream();
-            ProtoUtils.writeMessage(outputStream, message);
-            outputStream.flush();
-
-            return ProtoUtils.readToBuilder(inputStream, builder);
-        } catch(IOException e) {
-            close(sands.getSocket());
-            throw new VoldemortException(e);
-        } finally {
-            pool.checkin(destination, sands);
-        }
-    }
-
-    /**
-     * Update a stream of key/value entries at the given node. The iterator
-     * entries are <em>streamed</em> from the client to the server:
-     * <ol>
-     * <li>Client performs a handshake with the server (sending in the update
-     * entries request with a store name and a {@link VoldemortFilter} instance.
-     * </li>
-     * <li>While entryIterator has entries, the client will keep sending the
-     * updates one after another to the server, buffering the data, without
-     * waiting for a response from the server.</li>
-     * <li>After iteration is complete, send an end of stream message, force a
-     * flush of the buffer, check the response on the server to check if a
-     * {@link VoldemortException} has occured.</li>
-     * </ol>
-     * 
-     * @param nodeId Id of the remote node (where we wish to update the entries)
-     * @param storeName Store name for the entries
-     * @param entryIterator Iterator of key-value pairs for the entries
-     * @param filter Custom filter implementation to filter out entries which
-     *        should not be updated.
-     * @throws VoldemortException
-     */
-    public void updateEntries(int nodeId,
-                              String storeName,
-                              Iterator<Pair<ByteArray, Versioned<byte[]>>> entryIterator,
-                              VoldemortFilter filter) {
-        Node node = this.getAdminClientCluster().getNodeById(nodeId);
-        SocketDestination destination = new SocketDestination(node.getHost(),
-                                                              node.getAdminPort(),
-                                                              RequestFormatType.ADMIN_PROTOCOL_BUFFERS);
-        SocketAndStreams sands = pool.checkout(destination);
-        DataOutputStream outputStream = sands.getOutputStream();
-        DataInputStream inputStream = sands.getInputStream();
-        boolean firstMessage = true;
-
-        try {
-            if(entryIterator.hasNext()) {
-                while(entryIterator.hasNext()) {
-                    Pair<ByteArray, Versioned<byte[]>> entry = entryIterator.next();
-                    VAdminProto.PartitionEntry partitionEntry = VAdminProto.PartitionEntry.newBuilder()
-                                                                                          .setKey(ProtoUtils.encodeBytes(entry.getFirst()))
-                                                                                          .setVersioned(ProtoUtils.encodeVersioned(entry.getSecond()))
-                                                                                          .build();
-                    VAdminProto.UpdatePartitionEntriesRequest.Builder updateRequest = VAdminProto.UpdatePartitionEntriesRequest.newBuilder()
-                                                                                                                               .setStore(storeName)
-                                                                                                                               .setPartitionEntry(partitionEntry);
-
-                    if(firstMessage) {
-                        if(filter != null) {
-                            updateRequest.setFilter(encodeFilter(filter));
-                        }
-
-                        ProtoUtils.writeMessage(outputStream,
-                                                VAdminProto.VoldemortAdminRequest.newBuilder()
-                                                                                 .setType(VAdminProto.AdminRequestType.UPDATE_PARTITION_ENTRIES)
-                                                                                 .setUpdatePartitionEntries(updateRequest)
-                                                                                 .build());
-                        outputStream.flush();
-                        firstMessage = false;
-                    } else {
-                        ProtoUtils.writeMessage(outputStream, updateRequest.build());
-                    }
-                }
-                ProtoUtils.writeEndOfStream(outputStream);
-                outputStream.flush();
-                VAdminProto.UpdatePartitionEntriesResponse.Builder updateResponse = ProtoUtils.readToBuilder(inputStream,
-                                                                                                             VAdminProto.UpdatePartitionEntriesResponse.newBuilder());
-                if(updateResponse.hasError()) {
-                    throwException(updateResponse.getError());
-                }
-            }
-        } catch(IOException e) {
-            close(sands.getSocket());
-            throw new VoldemortException(e);
-        } finally {
-            pool.checkin(destination, sands);
-        }
-    }
-
-    private void initiateFetchRequest(DataOutputStream outputStream,
-                                      String storeName,
-                                      List<Integer> partitionList,
-                                      VoldemortFilter filter,
-                                      boolean fetchValues,
-                                      boolean fetchMasterEntries,
-                                      long skipRecords) throws IOException {
-        VAdminProto.FetchPartitionEntriesRequest.Builder fetchRequest = VAdminProto.FetchPartitionEntriesRequest.newBuilder()
-                                                                                                                .addAllPartitions(partitionList)
-                                                                                                                .setFetchValues(fetchValues)
-                                                                                                                .setFetchMasterEntries(fetchMasterEntries)
-                                                                                                                .setStore(storeName)
-                                                                                                                .setSkipRecords(skipRecords);
-
-        if(filter != null) {
-            fetchRequest.setFilter(encodeFilter(filter));
-        }
-
-        VAdminProto.VoldemortAdminRequest request = VAdminProto.VoldemortAdminRequest.newBuilder()
-                                                                                     .setType(VAdminProto.AdminRequestType.FETCH_PARTITION_ENTRIES)
-                                                                                     .setFetchPartitionEntries(fetchRequest)
-                                                                                     .build();
-        ProtoUtils.writeMessage(outputStream, request);
-        outputStream.flush();
-
-    }
-
-    private VAdminProto.FetchPartitionEntriesResponse responseFromStream(DataInputStream inputStream,
-                                                                         int size)
-            throws IOException {
-        byte[] input = new byte[size];
-        ByteUtils.read(inputStream, input);
-        VAdminProto.FetchPartitionEntriesResponse.Builder response = VAdminProto.FetchPartitionEntriesResponse.newBuilder();
-        response.mergeFrom(input);
-
-        return response.build();
-    }
-
-    /**
-     * Fetch key/value entries belonging to partitionList from requested node.
-     * <p>
-     * 
-     * <b>this is a streaming API.</b> The server keeps sending the messages as
-     * it's iterating over the data. Once iteration has finished, the server
-     * sends an "end of stream" marker and flushes its buffer. A response
-     * indicating a {@link VoldemortException} may be sent at any time during
-     * the process.<br>
-     * 
-     * Entries are being streamed <em>as the iteration happens</em> the whole
-     * result set is <b>not</b> buffered in memory.
-     * 
-     * @param nodeId Id of the node to fetch from
-     * @param storeName Name of the store
-     * @param partitionList List of the partitions
-     * @param filter Custom filter implementation to filter out entries which
-     *        should not be fetched.
-     * @param fetchMasterEntries Fetch an entry only if master replica
-     * @param skipRecords Number of records to skip
-     * @return An iterator which allows entries to be streamed as they're being
-     *         iterated over.
-     * @throws VoldemortException
-     */
-    public Iterator<Pair<ByteArray, Versioned<byte[]>>> fetchEntries(int nodeId,
-                                                                     String storeName,
-                                                                     List<Integer> partitionList,
-                                                                     VoldemortFilter filter,
-                                                                     boolean fetchMasterEntries,
-                                                                     long skipRecords) {
-
-        Node node = this.getAdminClientCluster().getNodeById(nodeId);
-        final SocketDestination destination = new SocketDestination(node.getHost(),
-                                                                    node.getAdminPort(),
-                                                                    RequestFormatType.ADMIN_PROTOCOL_BUFFERS);
-        final SocketAndStreams sands = pool.checkout(destination);
-        DataOutputStream outputStream = sands.getOutputStream();
-        final DataInputStream inputStream = sands.getInputStream();
-
-        try {
-            initiateFetchRequest(outputStream,
-                                 storeName,
-                                 partitionList,
-                                 filter,
-                                 true,
-                                 fetchMasterEntries,
-                                 skipRecords);
-        } catch(IOException e) {
-            close(sands.getSocket());
-            pool.checkin(destination, sands);
-            throw new VoldemortException(e);
-        }
-
-        return new AbstractIterator<Pair<ByteArray, Versioned<byte[]>>>() {
-
-            @Override
-            public Pair<ByteArray, Versioned<byte[]>> computeNext() {
-                try {
-                    int size = inputStream.readInt();
-                    if(size == -1) {
-                        pool.checkin(destination, sands);
-                        return endOfData();
-                    }
-
-                    VAdminProto.FetchPartitionEntriesResponse response = responseFromStream(inputStream,
-                                                                                            size);
-
-                    if(response.hasError()) {
-                        pool.checkin(destination, sands);
-                        throwException(response.getError());
-                    }
-
-                    VAdminProto.PartitionEntry partitionEntry = response.getPartitionEntry();
-
-                    return Pair.create(ProtoUtils.decodeBytes(partitionEntry.getKey()),
-                                       ProtoUtils.decodeVersioned(partitionEntry.getVersioned()));
-                } catch(IOException e) {
-                    close(sands.getSocket());
-                    pool.checkin(destination, sands);
-                    throw new VoldemortException(e);
-                }
-            }
-        };
-
-    }
-
-    /**
-     * See documentation for
-     * {@link AdminClient#fetchEntries(int, String, List, VoldemortFilter, boolean, long)}
-     * . Kept for backwards compatibility
-     */
-    public Iterator<Pair<ByteArray, Versioned<byte[]>>> fetchEntries(int nodeId,
-                                                                     String storeName,
-                                                                     List<Integer> partitionList,
-                                                                     VoldemortFilter filter,
-                                                                     boolean fetchMasterEntries) {
-        return fetchEntries(nodeId, storeName, partitionList, filter, fetchMasterEntries, 0);
-    }
-
-    /**
-     * Fetch All keys belonging to partitionList from requested node. Identical
-     * to {@link AdminClient#fetchEntries} but will <em>only fetch the keys</em>
-     * 
-     * @param nodeId See documentation for {@link AdminClient#fetchEntries}
-     * @param storeName See documentation for {@link AdminClient#fetchEntries}
-     * @param partitionList See documentation for
-     *        {@link AdminClient#fetchEntries}
-     * @param filter See documentation for {@link AdminClient#fetchEntries}
-     * @param skipRecords See documentation for
-     *        {@link AdminClient#fetchEntries(int, String, List, VoldemortFilter, boolean, long)}
-     * @return See documentation for {@link AdminClient#fetchEntries}
-     */
-    public Iterator<ByteArray> fetchKeys(int nodeId,
-                                         String storeName,
-                                         List<Integer> partitionList,
-                                         VoldemortFilter filter,
-                                         boolean fetchMasterEntries,
-                                         long skipRecords) {
-        Node node = this.getAdminClientCluster().getNodeById(nodeId);
-        final SocketDestination destination = new SocketDestination(node.getHost(),
-                                                                    node.getAdminPort(),
-                                                                    RequestFormatType.ADMIN_PROTOCOL_BUFFERS);
-        final SocketAndStreams sands = pool.checkout(destination);
-        DataOutputStream outputStream = sands.getOutputStream();
-        final DataInputStream inputStream = sands.getInputStream();
-
-        try {
-            initiateFetchRequest(outputStream,
-                                 storeName,
-                                 partitionList,
-                                 filter,
-                                 false,
-                                 fetchMasterEntries,
-                                 skipRecords);
-        } catch(IOException e) {
-            close(sands.getSocket());
-            pool.checkin(destination, sands);
-            throw new VoldemortException(e);
-        }
-
-        return new AbstractIterator<ByteArray>() {
-
-            @Override
-            public ByteArray computeNext() {
-                try {
-                    int size = inputStream.readInt();
-                    if(size == -1) {
-                        pool.checkin(destination, sands);
-                        return endOfData();
-                    }
-
-                    VAdminProto.FetchPartitionEntriesResponse response = responseFromStream(inputStream,
-                                                                                            size);
-
-                    if(response.hasError()) {
-                        pool.checkin(destination, sands);
-                        throwException(response.getError());
-                    }
-
-                    return ProtoUtils.decodeBytes(response.getKey());
-                } catch(IOException e) {
-                    close(sands.getSocket());
-                    pool.checkin(destination, sands);
-                    throw new VoldemortException(e);
-                }
-
-            }
-        };
-    }
-
-    /**
-     * See documentation for
-     * {@link AdminClient#fetchKeys(int, String, List, VoldemortFilter, boolean, long)}
-     * . Kept for backwards compatibility
-     */
-    public Iterator<ByteArray> fetchKeys(int nodeId,
-                                         String storeName,
-                                         List<Integer> partitionList,
-                                         VoldemortFilter filter,
-                                         boolean fetchMasterEntries) {
-        return fetchKeys(nodeId, storeName, partitionList, filter, fetchMasterEntries, 0);
-    }
-
-    /**
-     * RestoreData from copies on other machines for the given nodeId
-     * <p>
-     * Recovery mechanism to recover and restore data actively from replicated
-     * copies in the cluster.<br>
-     * 
-     * @param nodeId Id of the node to restoreData
-     * @param parallelTransfers number of transfers
-     * @throws InterruptedException
-     */
-    public void restoreDataFromReplications(int nodeId, int parallelTransfers) {
-        ExecutorService executors = Executors.newFixedThreadPool(parallelTransfers,
-                                                                 new ThreadFactory() {
-
-                                                                     public Thread newThread(Runnable r) {
-                                                                         Thread thread = new Thread(r);
-                                                                         thread.setName("restore-data-thread");
-                                                                         return thread;
-                                                                     }
-                                                                 });
-        try {
-            List<StoreDefinition> storeDefList = getRemoteStoreDefList(nodeId).getValue();
-            Cluster cluster = getRemoteCluster(nodeId).getValue();
-
-            List<StoreDefinition> writableStores = RebalanceUtils.getWritableStores(storeDefList);
-
-            for(StoreDefinition def: writableStores) {
-                restoreStoreFromReplication(nodeId, cluster, def, executors);
-            }
-        } finally {
-            executors.shutdown();
-            try {
-                executors.awaitTermination(adminClientConfig.getRestoreDataTimeout(),
-                                           TimeUnit.SECONDS);
-            } catch(InterruptedException e) {
-                logger.error("Interrupted while waiting restore operation to finish.");
-            }
-            logger.info("Finished restoring data.");
-        }
-    }
-
-    private void restoreStoreFromReplication(final int restoringNodeId,
-                                             final Cluster cluster,
-                                             final StoreDefinition storeDef,
-                                             final ExecutorService executorService) {
-        logger.info("Restoring data for store:" + storeDef.getName());
-        RoutingStrategyFactory factory = new RoutingStrategyFactory();
-        RoutingStrategy strategy = factory.updateRoutingStrategy(storeDef, cluster);
-
-        Map<Integer, List<Integer>> restoreMapping = getReplicationMapping(cluster,
-                                                                           restoringNodeId,
-                                                                           strategy);
-        // migrate partition
-        for(final Entry<Integer, List<Integer>> replicationEntry: restoreMapping.entrySet()) {
-            final int donorNodeId = replicationEntry.getKey();
-            executorService.submit(new Runnable() {
-
-                public void run() {
-                    try {
-                        logger.info("restoring data for store " + storeDef.getName() + " at node "
-                                    + restoringNodeId + " from node " + replicationEntry.getKey()
-                                    + " partitions:" + replicationEntry.getValue());
-
-                        int migrateAsyncId = migratePartitions(donorNodeId,
-                                                               restoringNodeId,
-                                                               storeDef.getName(),
-                                                               replicationEntry.getValue(),
-                                                               null);
-                        waitForCompletion(restoringNodeId,
-                                          migrateAsyncId,
-                                          adminClientConfig.getRestoreDataTimeout(),
-                                          TimeUnit.SECONDS);
-
-                        logger.info("restoring data for store:" + storeDef.getName()
-                                    + " from node " + donorNodeId + " completed.");
-                    } catch(Exception e) {
-                        logger.error("restore operation for store " + storeDef.getName()
-                                     + "from node " + donorNodeId + " failed.", e);
-                    }
-                }
-            });
-        }
-    }
-
-    private Map<Integer, List<Integer>> getReplicationMapping(Cluster cluster,
-                                                              int nodeId,
-                                                              RoutingStrategy strategy) {
-        Map<Integer, Integer> partitionsToNodeMapping = RebalanceUtils.getCurrentPartitionMapping(cluster);
-        HashMap<Integer, List<Integer>> restoreMapping = new HashMap<Integer, List<Integer>>();
-
-        for(int partition: getNodePartitions(cluster, nodeId, strategy)) {
-            List<Integer> replicationPartitionsList = strategy.getReplicatingPartitionList(partition);
-            if(replicationPartitionsList.size() > 1) {
-                int index = 0;
-                int replicatingPartition = replicationPartitionsList.get(index++);
-                while(partitionsToNodeMapping.get(replicatingPartition) == nodeId) {
-                    replicatingPartition = replicationPartitionsList.get(index++);
-                }
-
-                int replicatingNode = partitionsToNodeMapping.get(replicatingPartition);
-
-                if(!restoreMapping.containsKey(replicatingNode)) {
-                    restoreMapping.put(replicatingNode, new ArrayList<Integer>());
-                }
-
-                if(!restoreMapping.get(replicatingNode).contains(replicatingPartition))
-                    restoreMapping.get(replicatingNode).add(replicatingPartition);
-            }
-        }
-
-        return restoreMapping;
-    }
-
-    private List<Integer> getNodePartitions(Cluster cluster, int nodeId, RoutingStrategy strategy) {
-        List<Integer> partitionsList = new ArrayList<Integer>(cluster.getNodeById(nodeId)
-                                                                     .getPartitionIds());
-        Map<Integer, Integer> partitionsToNodeMapping = RebalanceUtils.getCurrentPartitionMapping(cluster);
-
-        // add all partitions which nodeId replicates
-        for(Node node: cluster.getNodes()) {
-            if(node.getId() != nodeId) {
-                for(int partition: node.getPartitionIds()) {
-                    List<Integer> replicatedPartitions = strategy.getReplicatingPartitionList(partition);
-                    for(int replicationPartition: replicatedPartitions) {
-                        if(partitionsToNodeMapping.get(replicationPartition) == nodeId) {
-                            partitionsList.add(partition);
-                        }
-                    }
-                }
-            }
-        }
-
-        return partitionsList;
-    }
-
-    /**
-     * Rebalance a stealer,donor node pair for the given storeName.<br>
-     * stealInfo also have a storeName list, this is passed to client to persist
-     * in case of failure and start balancing all the stores in the list only.
-     * 
-     * @param stealInfo
-     * @return The request id of the async operation
-     */
-    public int rebalanceNode(RebalancePartitionsInfo stealInfo) {
-        VAdminProto.InitiateRebalanceNodeRequest rebalanceNodeRequest = VAdminProto.InitiateRebalanceNodeRequest.newBuilder()
-                                                                                                                .setAttempt(stealInfo.getAttempt())
-                                                                                                                .setDonorId(stealInfo.getDonorId())
-                                                                                                                .setStealerId(stealInfo.getStealerId())
-                                                                                                                .addAllPartitions(stealInfo.getPartitionList())
-                                                                                                                .addAllUnbalancedStore(stealInfo.getUnbalancedStoreList())
-                                                                                                                .addAllDeletePartitions(stealInfo.getDeletePartitionsList())
-                                                                                                                .addAllStealMasterPartitions(stealInfo.getStealMasterPartitions())
-                                                                                                                .addAllStealerRoStoreToDir(decodeROStoreVersionDirMap(stealInfo.getStealerNodeROStoreToDir()))
-                                                                                                                .addAllDonorRoStoreToDir(decodeROStoreVersionDirMap(stealInfo.getDonorNodeROStoreToDir()))
-                                                                                                                .build();
-        VAdminProto.VoldemortAdminRequest adminRequest = VAdminProto.VoldemortAdminRequest.newBuilder()
-                                                                                          .setType(VAdminProto.AdminRequestType.INITIATE_REBALANCE_NODE)
-                                                                                          .setInitiateRebalanceNode(rebalanceNodeRequest)
-                                                                                          .build();
-        VAdminProto.AsyncOperationStatusResponse.Builder response = sendAndReceive(stealInfo.getStealerId(),
-                                                                                   adminRequest,
-                                                                                   VAdminProto.AsyncOperationStatusResponse.newBuilder());
-
-        if(response.hasError())
-            throwException(response.getError());
-
-        return response.getRequestId();
-    }
-
-    /**
-     * Migrate keys/values belonging to stealPartitionList from donorNode to
-     * stealerNode. <b>Does not delete the partitions from donorNode, merely
-     * copies them. </b>
-     * <p>
-     * This is a background operation (see
-     * {@link voldemort.server.protocol.admin.AsyncOperation} that runs on the
-     * node on which the updates are performed (the "stealer" node). See
-     * {@link AdminClient#updateEntries} for more informaiton on the "streaming"
-     * mode.
-     * 
-     * @param donorNodeId Node <em>from</em> which the partitions are to be
-     *        streamed.
-     * @param stealerNodeId Node <em>to</em> which the partitions are to be
-     *        streamed.
-     * @param storeName Name of the store to stream.
-     * @param stealPartitionList List of partitions to stream.
-     * @param filter Custom filter implementation to filter out entries which
-     *        should not be deleted.
-     * @return The value of the
-     *         {@link voldemort.server.protocol.admin.AsyncOperation} created on
-     *         stealerNodeId which is performing the operation.
-     */
-    public int migratePartitions(int donorNodeId,
-                                 int stealerNodeId,
-                                 String storeName,
-                                 List<Integer> stealPartitionList,
-                                 VoldemortFilter filter) {
-        VAdminProto.InitiateFetchAndUpdateRequest.Builder initiateFetchAndUpdateRequest = VAdminProto.InitiateFetchAndUpdateRequest.newBuilder()
-                                                                                                                                   .setNodeId(donorNodeId)
-                                                                                                                                   .addAllPartitions(stealPartitionList)
-                                                                                                                                   .setStore(storeName);
-        try {
-            if(filter != null) {
-                initiateFetchAndUpdateRequest.setFilter(encodeFilter(filter));
-            }
-        } catch(IOException e) {
-            throw new VoldemortException(e);
-        }
-
-        VAdminProto.VoldemortAdminRequest adminRequest = VAdminProto.VoldemortAdminRequest.newBuilder()
-                                                                                          .setInitiateFetchAndUpdate(initiateFetchAndUpdateRequest)
-                                                                                          .setType(VAdminProto.AdminRequestType.INITIATE_FETCH_AND_UPDATE)
-                                                                                          .build();
-        VAdminProto.AsyncOperationStatusResponse.Builder response = sendAndReceive(stealerNodeId,
-                                                                                   adminRequest,
-                                                                                   VAdminProto.AsyncOperationStatusResponse.newBuilder());
-
-        if(response.hasError()) {
-            throwException(response.getError());
-        }
-
-        return response.getRequestId();
-    }
-
-    /**
-     * Delete the store completely (<b>Deletes all Data</b>) from the remote
-     * node.
-     * <p>
-     * 
-     * @param nodeId The node id on which the store is present
-     * @param storeName The name of the store
-     */
-    public void truncate(int nodeId, String storeName) {
-        VAdminProto.TruncateEntriesRequest.Builder truncateRequest = VAdminProto.TruncateEntriesRequest.newBuilder()
-                                                                                                       .setStore(storeName);
-
-        VAdminProto.VoldemortAdminRequest request = VAdminProto.VoldemortAdminRequest.newBuilder()
-                                                                                     .setType(VAdminProto.AdminRequestType.TRUNCATE_ENTRIES)
-                                                                                     .setTruncateEntries(truncateRequest)
-                                                                                     .build();
-        VAdminProto.TruncateEntriesResponse.Builder response = sendAndReceive(nodeId,
-                                                                              request,
-                                                                              VAdminProto.TruncateEntriesResponse.newBuilder());
-
-        if(response.hasError()) {
-            throwException(response.getError());
-        }
-    }
-
-    /**
-     * Get the status of an Async Operation running at (remote) node.
-     * 
-     * <b>If The operation is complete, then the operation will be removed from
-     * a list of currently running operations.</b>
-     * 
-     * @param nodeId Id on which the operation is running
-     * @param requestId Id of the operation itself
-     * @return The status of the operation
-     */
-    public AsyncOperationStatus getAsyncRequestStatus(int nodeId, int requestId) {
-        VAdminProto.AsyncOperationStatusRequest asyncRequest = VAdminProto.AsyncOperationStatusRequest.newBuilder()
-                                                                                                      .setRequestId(requestId)
-                                                                                                      .build();
-        VAdminProto.VoldemortAdminRequest adminRequest = VAdminProto.VoldemortAdminRequest.newBuilder()
-                                                                                          .setType(VAdminProto.AdminRequestType.ASYNC_OPERATION_STATUS)
-                                                                                          .setAsyncOperationStatus(asyncRequest)
-                                                                                          .build();
-        VAdminProto.AsyncOperationStatusResponse.Builder response = sendAndReceive(nodeId,
-                                                                                   adminRequest,
-                                                                                   VAdminProto.AsyncOperationStatusResponse.newBuilder());
-
-        if(response.hasError())
-            throwException(response.getError());
-
-        AsyncOperationStatus status = new AsyncOperationStatus(response.getRequestId(),
-                                                               response.getDescription());
-        status.setStatus(response.getStatus());
-        status.setComplete(response.getComplete());
-
-        return status;
-    }
-
-    /**
-     * Retrieves a list of asynchronous request ids on the server. Does not
-     * include the completed requests
-     * 
-     * @param nodeId The id of the node whose request ids we want
-     * @return List of async request ids
-     */
-    public List<Integer> getAsyncRequestList(int nodeId) {
-        return getAsyncRequestList(nodeId, false);
-    }
-
-    /**
-     * Retrieves a list of asynchronous request ids on the server. Depending on
-     * the boolean passed also retrieves the completed requests
-     * 
-     * @param nodeId The id of the node whose request ids we want
-     * @param showComplete Boolean to indicate if we want to include the
-     *        completed requests as well
-     * @return List of async request ids
-     */
-    public List<Integer> getAsyncRequestList(int nodeId, boolean showComplete) {
-        VAdminProto.AsyncOperationListRequest asyncOperationListRequest = VAdminProto.AsyncOperationListRequest.newBuilder()
-                                                                                                               .setShowComplete(showComplete)
-                                                                                                               .build();
-        VAdminProto.VoldemortAdminRequest adminRequest = VAdminProto.VoldemortAdminRequest.newBuilder()
-                                                                                          .setType(VAdminProto.AdminRequestType.ASYNC_OPERATION_LIST)
-                                                                                          .setAsyncOperationList(asyncOperationListRequest)
-                                                                                          .build();
-        VAdminProto.AsyncOperationListResponse.Builder response = sendAndReceive(nodeId,
-                                                                                 adminRequest,
-                                                                                 VAdminProto.AsyncOperationListResponse.newBuilder());
-        if(response.hasError())
-            throwException(response.getError());
-
-        return response.getRequestIdsList();
-    }
-
-    /**
-     * To stop an asynchronous request on the particular node
-     * 
-     * @param nodeId The id of the node on which the request is running
-     * @param requestId The id of the request to terminate
-     */
-    public void stopAsyncRequest(int nodeId, int requestId) {
-        VAdminProto.AsyncOperationStopRequest asyncOperationStopRequest = VAdminProto.AsyncOperationStopRequest.newBuilder()
-                                                                                                               .setRequestId(requestId)
-                                                                                                               .build();
-        VAdminProto.VoldemortAdminRequest adminRequest = VAdminProto.VoldemortAdminRequest.newBuilder()
-                                                                                          .setType(VAdminProto.AdminRequestType.ASYNC_OPERATION_STOP)
-                                                                                          .setAsyncOperationStop(asyncOperationStopRequest)
-                                                                                          .build();
-        VAdminProto.AsyncOperationStopResponse.Builder response = sendAndReceive(nodeId,
-                                                                                 adminRequest,
-                                                                                 VAdminProto.AsyncOperationStopResponse.newBuilder());
-
-        if(response.hasError())
-            throwException(response.getError());
-    }
-
-    private VAdminProto.VoldemortFilter encodeFilter(VoldemortFilter filter) throws IOException {
-        Class<?> cl = filter.getClass();
-        byte[] classBytes = networkClassLoader.dumpClass(cl);
-        return VAdminProto.VoldemortFilter.newBuilder()
-                                          .setName(cl.getName())
-                                          .setData(ProtoUtils.encodeBytes(new ByteArray(classBytes)))
-                                          .build();
-    }
-
-    /**
-     * Delete all entries belonging to partitionList at requested node.
-     * 
-     * @param nodeId Node on which the entries to be deleted
-     * @param storeName Name of the store holding the entries
-     * @param partitionList List of partitions to delete.
-     * @param filter Custom filter implementation to filter out entries which
-     *        should not be deleted.
-     * @throws VoldemortException
-     * @return Number of partitions deleted
-     */
-    public int deletePartitions(int nodeId,
-                                String storeName,
-                                List<Integer> partitionList,
-                                VoldemortFilter filter) {
-        VAdminProto.DeletePartitionEntriesRequest.Builder deleteRequest = VAdminProto.DeletePartitionEntriesRequest.newBuilder()
-                                                                                                                   .addAllPartitions(partitionList)
-                                                                                                                   .setStore(storeName);
-
-        try {
-            if(filter != null) {
-                deleteRequest.setFilter(encodeFilter(filter));
-            }
-        } catch(IOException e) {
-            throw new VoldemortException(e);
-        }
-
-        VAdminProto.VoldemortAdminRequest request = VAdminProto.VoldemortAdminRequest.newBuilder()
-                                                                                     .setType(VAdminProto.AdminRequestType.DELETE_PARTITION_ENTRIES)
-                                                                                     .setDeletePartitionEntries(deleteRequest)
-                                                                                     .build();
-        VAdminProto.DeletePartitionEntriesResponse.Builder response = sendAndReceive(nodeId,
-                                                                                     request,
-                                                                                     VAdminProto.DeletePartitionEntriesResponse.newBuilder());
-
-        if(response.hasError())
-            throwException(response.getError());
-
-        return response.getCount();
-    }
-
-    public void throwException(VProto.Error error) {
-        throw errorMapper.getError((short) error.getErrorCode(), error.getErrorMessage());
-    }
-
-    private void close(Socket socket) {
-        try {
-            socket.close();
-        } catch(IOException e) {
-            logger.warn("Failed to close socket");
-        }
-    }
-
-    /**
-     * Stop the AdminClient cleanly freeing all resources.
-     */
-    public void stop() {
-        this.pool.close();
-    }
-
-    /**
-     * Wait for async task at (remote) nodeId to finish completion, using
-     * exponential backoff to poll the task completion status.
-     * <p>
-     * 
-     * <i>Logs the status at each status check if debug is enabled.</i>
-     * 
-     * @param nodeId Id of the node to poll
-     * @param requestId Id of the request to check
-     * @param maxWait Maximum time we'll keep checking a request until we give
-     *        up
-     * @param timeUnit Unit in which maxWait is expressed.
-     * @return description The description attached with the response
-     * @throws VoldemortException if task failed to finish in specified maxWait
-     *         time.
-     */
-    public String waitForCompletion(int nodeId, int requestId, long maxWait, TimeUnit timeUnit) {
-        long delay = INITIAL_DELAY;
-        long waitUntil = System.currentTimeMillis() + timeUnit.toMillis(maxWait);
-
-        String description = null;
-        while(System.currentTimeMillis() < waitUntil) {
-            try {
-                AsyncOperationStatus status = getAsyncRequestStatus(nodeId, requestId);
-                logger.info("Status from node " + nodeId + " (" + status.getDescription() + ") - "
-                            + status.getStatus());
-                description = status.getDescription();
-                if(status.hasException())
-                    throw status.getException();
-
-                if(status.isComplete())
-                    return status.getStatus();
-
-                if(delay < adminClientConfig.getMaxBackoffDelayMs())
-                    delay <<= 1;
-
-                try {
-                    Thread.sleep(delay);
-                } catch(InterruptedException e) {
-                    Thread.currentThread().interrupt();
-                }
-            } catch(Exception e) {
-                throw new VoldemortException("Failed while waiting for async task " + description
-                                             + " at node " + nodeId + " to finish", e);
-            }
-        }
-        throw new VoldemortException("Failed to finish task requestId: " + requestId
-                                     + " in maxWait " + maxWait + " " + timeUnit.toString());
-    }
-
-    /**
-     * Wait till the passed value matches with the metadata value returned by
-     * the remote node for the passed key.
-     * <p>
-     * 
-     * <i>Logs the status at each status check if debug is enabled.</i>
-     * 
-     * @param nodeId Id of the node to poll
-     * @param key metadata key to keep checking for current value
-     * @param value metadata value should match for exit criteria.
-     * @param maxWait Maximum time we'll keep checking a request until we give
-     *        up
-     * @param timeUnit Unit in which maxWait is expressed.
-     */
-    public void waitForCompletion(int nodeId,
-                                  String key,
-                                  String value,
-                                  long maxWait,
-                                  TimeUnit timeUnit) {
-        long delay = INITIAL_DELAY;
-        long waitUntil = System.currentTimeMillis() + timeUnit.toMillis(maxWait);
-
-        while(System.currentTimeMillis() < waitUntil) {
-            String currentValue = getRemoteMetadata(nodeId, key).getValue();
-            if(value.equals(currentValue))
-                return;
-
-            logger.debug("waiting for value " + value + " for metadata key " + key
-                         + " from remote node " + nodeId + " currentValue " + currentValue);
-
-            if(delay < adminClientConfig.getMaxBackoffDelayMs())
-                delay <<= 1;
-
-            try {
-                Thread.sleep(delay);
-            } catch(InterruptedException e) {
-                Thread.currentThread().interrupt();
-            }
-        }
-        throw new VoldemortException("Failed to get matching value " + value + " for key " + key
-                                     + " at remote node " + nodeId + " in maximum wait" + maxWait
-                                     + " " + timeUnit.toString() + " time.");
-    }
-
-    /**
-     * Update metadata at the given remoteNodeId.
-     * <p>
-     * 
-     * Metadata keys can be one of {@link MetadataStore#METADATA_KEYS}<br>
-     * eg.<br>
-     * <li>cluster metadata (cluster.xml as string)
-     * <li>stores definitions (stores.xml as string)
-     * <li>Server states <br <br>
-     * See {@link voldemort.store.metadata.MetadataStore} for more information.
-     * 
-     * @param remoteNodeId Id of the node
-     * @param key Metadata key to update
-     * @param value Value for the metadata key
-     */
-    public void updateRemoteMetadata(int remoteNodeId, String key, Versioned<String> value) {
-        ByteArray keyBytes = new ByteArray(ByteUtils.getBytes(key, "UTF-8"));
-        Versioned<byte[]> valueBytes = new Versioned<byte[]>(ByteUtils.getBytes(value.getValue(),
-                                                                                "UTF-8"),
-                                                             value.getVersion());
-
-        VAdminProto.VoldemortAdminRequest request = VAdminProto.VoldemortAdminRequest.newBuilder()
-                                                                                     .setType(VAdminProto.AdminRequestType.UPDATE_METADATA)
-                                                                                     .setUpdateMetadata(VAdminProto.UpdateMetadataRequest.newBuilder()
-                                                                                                                                         .setKey(ByteString.copyFrom(keyBytes.get()))
-                                                                                                                                         .setVersioned(ProtoUtils.encodeVersioned(valueBytes))
-                                                                                                                                         .build())
-                                                                                     .build();
-        VAdminProto.UpdateMetadataResponse.Builder response = sendAndReceive(remoteNodeId,
-                                                                             request,
-                                                                             VAdminProto.UpdateMetadataResponse.newBuilder());
-        if(response.hasError())
-            throwException(response.getError());
-    }
-
-    /**
-     * Get the metadata on a remote node.
-     * <p>
-     * Metadata keys can be one of {@link MetadataStore#METADATA_KEYS}<br>
-     * eg.<br>
-     * <li>cluster metadata (cluster.xml as string)
-     * <li>stores definitions (stores.xml as string)
-     * <li>Server states <br <br>
-     * See {@link voldemort.store.metadata.MetadataStore} for more information.
-     * 
-     * @param remoteNodeId Id of the node
-     * @param key Metadata key to update
-     * @return Metadata with its associated {@link voldemort.versioning.Version}
-     */
-    public Versioned<String> getRemoteMetadata(int remoteNodeId, String key) {
-        ByteArray keyBytes = new ByteArray(ByteUtils.getBytes(key, "UTF-8"));
-        VAdminProto.VoldemortAdminRequest request = VAdminProto.VoldemortAdminRequest.newBuilder()
-                                                                                     .setType(VAdminProto.AdminRequestType.GET_METADATA)
-                                                                                     .setGetMetadata(VAdminProto.GetMetadataRequest.newBuilder()
-                                                                                                                                   .setKey(ByteString.copyFrom(keyBytes.get())))
-                                                                                     .build();
-        VAdminProto.GetMetadataResponse.Builder response = sendAndReceive(remoteNodeId,
-                                                                          request,
-                                                                          VAdminProto.GetMetadataResponse.newBuilder());
-
-        if(response.hasError())
-            throwException(response.getError());
-
-        Versioned<byte[]> value = ProtoUtils.decodeVersioned(response.getVersion());
-        return new Versioned<String>(ByteUtils.getString(value.getValue(), "UTF-8"),
-                                     value.getVersion());
-    }
-
-    /**
-     * Update the cluster information {@link MetadataStore#CLUSTER_KEY} on a
-     * remote node.
-     * <p>
-     * 
-     * @param nodeId Id of the remote node
-     * @param cluster The new cluster object
-     * @throws VoldemortException
-     */
-    public void updateRemoteCluster(int nodeId, Cluster cluster, Version clock)
-            throws VoldemortException {
-        updateRemoteMetadata(nodeId,
-                             MetadataStore.CLUSTER_KEY,
-                             new Versioned<String>(clusterMapper.writeCluster(cluster), clock));
-    }
-
-    /**
-     * Get the cluster information from a remote node.
-     * <p>
-     * 
-     * @param nodeId Node to retrieve information from
-     * @return A cluster object with its {@link voldemort.versioning.Version}
-     * @throws VoldemortException
-     */
-    public Versioned<Cluster> getRemoteCluster(int nodeId) throws VoldemortException {
-        Versioned<String> value = getRemoteMetadata(nodeId, MetadataStore.CLUSTER_KEY);
-        Cluster cluster = clusterMapper.readCluster(new StringReader(value.getValue()), false);
-        return new Versioned<Cluster>(cluster, value.getVersion());
-    }
-
-    /**
-     * Update the store definitions on a remote node.
-     * <p>
-     * 
-     * @param nodeId The node id of the machine
-     * @param storesList The new store list
-     * @throws VoldemortException
-     */
-    public void updateRemoteStoreDefList(int nodeId, List<StoreDefinition> storesList)
-            throws VoldemortException {
-        // get current version.
-        VectorClock oldClock = (VectorClock) getRemoteStoreDefList(nodeId).getVersion();
-
-        updateRemoteMetadata(nodeId,
-                             MetadataStore.STORES_KEY,
-                             new Versioned<String>(storeMapper.writeStoreList(storesList),
-                                                   oldClock.incremented(nodeId, 1)));
-    }
-
-    /**
-     * Retrieve the store definitions from a remote node.
-     * <p>
-     * 
-     * @param nodeId The node id from which we can to remote the store
-     *        definition
-     * @return The list of store definitions from the remote machine
-     * @throws VoldemortException
-     */
-    public Versioned<List<StoreDefinition>> getRemoteStoreDefList(int nodeId)
-            throws VoldemortException {
-        Versioned<String> value = getRemoteMetadata(nodeId, MetadataStore.STORES_KEY);
-        List<StoreDefinition> storeList = storeMapper.readStoreList(new StringReader(value.getValue()),
-                                                                    false);
-        return new Versioned<List<StoreDefinition>>(storeList, value.getVersion());
-    }
-
-    /**
-     * Update the server state (
-     * {@link voldemort.store.metadata.MetadataStore.VoldemortState}) on a
-     * remote node.
-     */
-    public void updateRemoteServerState(int nodeId,
-                                        MetadataStore.VoldemortState state,
-                                        Version clock) {
-        updateRemoteMetadata(nodeId,
-                             MetadataStore.SERVER_STATE_KEY,
-                             new Versioned<String>(state.toString(), clock));
-    }
-
-    /**
-     * Retrieve the server
-     * {@link voldemort.store.metadata.MetadataStore.VoldemortState state} from
-     * a remote node.
-     */
-    public Versioned<VoldemortState> getRemoteServerState(int nodeId) {
-        Versioned<String> value = getRemoteMetadata(nodeId, MetadataStore.SERVER_STATE_KEY);
-        return new Versioned<VoldemortState>(VoldemortState.valueOf(value.getValue()),
-                                             value.getVersion());
-    }
-
-    /**
-     * Add a new store definition to all active nodes in the cluster.
-     * <p>
-     * 
-     * @param def the definition of the store to add
-     */
-    public void addStore(StoreDefinition def) {
-        String value = storeMapper.writeStore(def);
-
-        VAdminProto.AddStoreRequest.Builder addStoreRequest = VAdminProto.AddStoreRequest.newBuilder()
-                                                                                         .setStoreDefinition(value);
-        VAdminProto.VoldemortAdminRequest request = VAdminProto.VoldemortAdminRequest.newBuilder()
-                                                                                     .setType(VAdminProto.AdminRequestType.ADD_STORE)
-                                                                                     .setAddStore(addStoreRequest)
-                                                                                     .build();
-        for(Node node: currentCluster.getNodes()) {
-            VAdminProto.AddStoreResponse.Builder response = sendAndReceive(node.getId(),
-                                                                           request,
-                                                                           VAdminProto.AddStoreResponse.newBuilder());
-            if(response.hasError())
-                throwException(response.getError());
-            logger.info("Added on node " + node.getHost());
-        }
-    }
-
-    /**
-     * Delete a store from all active nodes in the cluster
-     * <p>
-     * 
-     * @param storeName name of the store to delete
-     */
-    public void deleteStore(String storeName) {
-        VAdminProto.DeleteStoreRequest.Builder deleteStoreRequest = VAdminProto.DeleteStoreRequest.newBuilder()
-                                                                                                  .setStoreName(storeName);
-        VAdminProto.VoldemortAdminRequest request = VAdminProto.VoldemortAdminRequest.newBuilder()
-                                                                                     .setType(VAdminProto.AdminRequestType.DELETE_STORE)
-                                                                                     .setDeleteStore(deleteStoreRequest)
-                                                                                     .build();
-        for(Node node: currentCluster.getNodes()) {
-            VAdminProto.DeleteStoreResponse.Builder response = sendAndReceive(node.getId(),
-                                                                              request,
-                                                                              VAdminProto.DeleteStoreResponse.newBuilder());
-            if(response.hasError())
-                throwException(response.getError());
-            logger.info("Deleted on node " + node.getHost());
-        }
-    }
-
-    /**
-     * Set cluster info for AdminClient to use.
-     * 
-     * @param cluster
-     */
-    public void setAdminClientCluster(Cluster cluster) {
-        this.currentCluster = cluster;
-    }
-
-    /**
-     * Get the cluster info AdminClient is using.
-     * 
-     * @return
-     */
-    public Cluster getAdminClientCluster() {
-        return currentCluster;
-    }
-
-    /**
-     * Rollback RO store to most recent backup of the current store
-     * <p>
-     * 
-     * @param nodeId The node id on which to rollback
-     * @param storeName The name of the RO Store to rollback
-     * @param pushVersion The version of the push to revert back to
-     */
-    public void rollbackStore(int nodeId, String storeName, long pushVersion) {
-        VAdminProto.RollbackStoreRequest.Builder rollbackStoreRequest = VAdminProto.RollbackStoreRequest.newBuilder()
-                                                                                                        .setStoreName(storeName)
-                                                                                                        .setPushVersion(pushVersion);
-
-        VAdminProto.VoldemortAdminRequest adminRequest = VAdminProto.VoldemortAdminRequest.newBuilder()
-                                                                                          .setRollbackStore(rollbackStoreRequest)
-                                                                                          .setType(VAdminProto.AdminRequestType.ROLLBACK_STORE)
-                                                                                          .build();
-        VAdminProto.RollbackStoreResponse.Builder response = sendAndReceive(nodeId,
-                                                                            adminRequest,
-                                                                            VAdminProto.RollbackStoreResponse.newBuilder());
-        if(response.hasError()) {
-            throwException(response.getError());
-        }
-        return;
-    }
-
-    /**
-     * Fetch data from directory 'storeDir' on node id
-     * <p>
-     * 
-     * @param nodeId The id of the node on which to fetch the data
-     * @param storeName The name of the store
-     * @param storeDir The directory from where to read the data
-     * @param pushVersion The version of the push
-     * @param timeoutMs Time timeout in milliseconds
-     * @return The path of the directory where the data is stored finally
-     */
-    public String fetchStore(int nodeId,
-                             String storeName,
-                             String storeDir,
-                             long pushVersion,
-                             long timeoutMs) {
-        VAdminProto.FetchStoreRequest.Builder fetchStoreRequest = VAdminProto.FetchStoreRequest.newBuilder()
-                                                                                               .setStoreName(storeName)
-                                                                                               .setStoreDir(storeDir);
-        if(pushVersion > 0) {
-            fetchStoreRequest.setPushVersion(pushVersion);
-        }
-
-        VAdminProto.VoldemortAdminRequest adminRequest = VAdminProto.VoldemortAdminRequest.newBuilder()
-                                                                                          .setFetchStore(fetchStoreRequest)
-                                                                                          .setType(VAdminProto.AdminRequestType.FETCH_STORE)
-                                                                                          .build();
-        VAdminProto.AsyncOperationStatusResponse.Builder response = sendAndReceive(nodeId,
-                                                                                   adminRequest,
-                                                                                   VAdminProto.AsyncOperationStatusResponse.newBuilder());
-
-        if(response.hasError()) {
-            throwException(response.getError());
-        }
-
-        int asyncId = response.getRequestId();
-        return waitForCompletion(nodeId, asyncId, timeoutMs, TimeUnit.MILLISECONDS);
-    }
-
-    /**
-     * Swap store data atomically on a single node
-     * <p>
-     * 
-     * @param nodeId The node id where we would want to swap the data
-     * @param storeName Name of the store
-     * @param storeDir The directory where the data is present
-     */
-    public void swapStore(int nodeId, String storeName, String storeDir) {
-        VAdminProto.SwapStoreRequest.Builder swapStoreRequest = VAdminProto.SwapStoreRequest.newBuilder()
-                                                                                            .setStoreDir(storeDir)
-                                                                                            .setStoreName(storeName);
-        VAdminProto.VoldemortAdminRequest adminRequest = VAdminProto.VoldemortAdminRequest.newBuilder()
-                                                                                          .setSwapStore(swapStoreRequest)
-                                                                                          .setType(VAdminProto.AdminRequestType.SWAP_STORE)
-                                                                                          .build();
-        VAdminProto.SwapStoreResponse.Builder response = sendAndReceive(nodeId,
-                                                                        adminRequest,
-                                                                        VAdminProto.SwapStoreResponse.newBuilder());
-        if(response.hasError()) {
-            throwException(response.getError());
-        }
-        return;
-    }
-
-    /**
-     * Swap multiple read-only stores and clear the rebalancing state
-     * 
-     * @param nodeId The node id on which to swap the stores
-     * @param storeToDir A map of read-only store names with their respective
-     *        directories
-     */
-    public void swapStoresAndCleanState(int nodeId, Map<String, String> storeToDir) {
-        VAdminProto.SwapStoresAndCleanStateRequest.Builder swapStoreRequest = VAdminProto.SwapStoresAndCleanStateRequest.newBuilder()
-                                                                                                                        .addAllRoStoreVersions(decodeROStoreVersionDirMap(storeToDir));
-
-        VAdminProto.VoldemortAdminRequest adminRequest = VAdminProto.VoldemortAdminRequest.newBuilder()
-                                                                                          .setSwapStoresAndCleanState(swapStoreRequest)
-                                                                                          .setType(VAdminProto.AdminRequestType.SWAP_STORES_AND_CLEAN_STATE)
-                                                                                          .build();
-        VAdminProto.SwapStoresAndCleanStateResponse.Builder response = sendAndReceive(nodeId,
-                                                                                      adminRequest,
-                                                                                      VAdminProto.SwapStoresAndCleanStateResponse.newBuilder());
-        if(response.hasError()) {
-            throwException(response.getError());
-        }
-        return;
-    }
-
-    /**
-     * Returns the max version of push currently being used by read-only store.
-     * Important to remember that this may not be the 'current' version since
-     * multiple pushes (with greater version numbers) may be in progress
-     * currently
-     * 
-     * @param nodeId The id of the node on which the store is present
-     * @param storeNames List of all the stores
-     * @return Returns a map of store name to the respective max version number
-     */
-    public Map<String, Long> getROMaxVersion(int nodeId, List<String> storeNames) {
-        Map<String, Long> returnMap = Maps.newHashMapWithExpectedSize(storeNames.size());
-        Map<String, String> versionDirs = getROMaxVersionDir(nodeId, storeNames);
-        for(String storeName: versionDirs.keySet()) {
-            returnMap.put(storeName,
-                          ReadOnlyUtils.getVersionId(new File(versionDirs.get(storeName))));
-        }
-        return returnMap;
-    }
-
-    /**
-     * Returns the max version of push currently being used by read-only store.
-     * Important to remember that this may not be the 'current' version since
-     * multiple pushes (with greater version numbers) may be in progress
-     * currently
-     * 
-     * @param nodeId The id of the node on which the store is present
-     * @param storeNames List of all the stores
-     * @return Returns a map of store name to the respective store directory
-     */
-    public Map<String, String> getROMaxVersionDir(int nodeId, List<String> storeNames) {
-
-        VAdminProto.GetROMaxVersionDirRequest.Builder getROMaxVersionDirRequest = VAdminProto.GetROMaxVersionDirRequest.newBuilder()
-                                                                                                                       .addAllStoreName(storeNames);
-        VAdminProto.VoldemortAdminRequest adminRequest = VAdminProto.VoldemortAdminRequest.newBuilder()
-                                                                                          .setGetRoMaxVersionDir(getROMaxVersionDirRequest)
-                                                                                          .setType(VAdminProto.AdminRequestType.GET_RO_MAX_VERSION_DIR)
-                                                                                          .build();
-        VAdminProto.GetROMaxVersionDirResponse.Builder response = sendAndReceive(nodeId,
-                                                                                 adminRequest,
-                                                                                 VAdminProto.GetROMaxVersionDirResponse.newBuilder());
-        if(response.hasError()) {
-            throwException(response.getError());
-        }
-
-        // generate map of store-name to max version
-        Map<String, String> storeToVersionDir = encodeROStoreVersionDirMap(response.getRoStoreVersionsList());
-
-        if(storeToVersionDir.size() != storeNames.size()) {
-            storeNames.removeAll(storeToVersionDir.keySet());
-            throw new VoldemortException("Did not retrieve max version id for " + storeNames);
-        }
-        return storeToVersionDir;
-    }
-
-    /**
-     * Returns the 'current' version of RO store
-     * 
-     * @param nodeId The id of the node on which the store is present
-     * @param storeNames List of all the stores
-     * @return Returns a map of store name to the respective max version
-     *         directory
-     */
-    public Map<String, String> getROCurrentVersionDir(int nodeId, List<String> storeNames) {
-        VAdminProto.GetROCurrentVersionDirRequest.Builder getROCurrentVersionDirRequest = VAdminProto.GetROCurrentVersionDirRequest.newBuilder()
-                                                                                                                                   .addAllStoreName(storeNames);
-        VAdminProto.VoldemortAdminRequest adminRequest = VAdminProto.VoldemortAdminRequest.newBuilder()
-                                                                                          .setGetRoCurrentVersionDir(getROCurrentVersionDirRequest)
-                                                                                          .setType(VAdminProto.AdminRequestType.GET_RO_CURRENT_VERSION_DIR)
-                                                                                          .build();
-        VAdminProto.GetROCurrentVersionDirResponse.Builder response = sendAndReceive(nodeId,
-                                                                                     adminRequest,
-                                                                                     VAdminProto.GetROCurrentVersionDirResponse.newBuilder());
-        if(response.hasError()) {
-            throwException(response.getError());
-        }
-
-        // generate map of store-name to current version
-        Map<String, String> storeToVersionDir = encodeROStoreVersionDirMap(response.getRoStoreVersionsList());
-
-        if(storeToVersionDir.size() != storeNames.size()) {
-            storeNames.removeAll(storeToVersionDir.keySet());
-            throw new VoldemortException("Did not retrieve current version id for " + storeNames);
-        }
-        return storeToVersionDir;
-    }
-
-    /**
-     * Returns the 'current' version of RO store
-     * 
-     * @param nodeId The id of the node on which the store is present
-     * @param storeNames List of all the stores
-     * @return Returns a map of store name to the respective max version number
-     */
-    public Map<String, Long> getROCurrentVersion(int nodeId, List<String> storeNames) {
-        Map<String, Long> returnMap = Maps.newHashMapWithExpectedSize(storeNames.size());
-        Map<String, String> versionDirs = getROCurrentVersionDir(nodeId, storeNames);
-        for(String storeName: versionDirs.keySet()) {
-            returnMap.put(storeName,
-                          ReadOnlyUtils.getVersionId(new File(versionDirs.get(storeName))));
-        }
-        return returnMap;
-    }
-
-    private List<ROStoreVersionDirMap> decodeROStoreVersionDirMap(Map<String, String> storeVersionDirMap) {
-        List<ROStoreVersionDirMap> storeToVersionDir = Lists.newArrayList();
-        for(String storeName: storeVersionDirMap.keySet()) {
-            storeToVersionDir.add(ROStoreVersionDirMap.newBuilder()
-                                                      .setStoreName(storeName)
-                                                      .setStoreDir(storeVersionDirMap.get(storeName))
-                                                      .build());
-        }
-        return storeToVersionDir;
-    }
-
-    private Map<String, String> encodeROStoreVersionDirMap(List<ROStoreVersionDirMap> storeVersionDirMap) {
-        Map<String, String> storeToVersionDir = Maps.newHashMap();
-        for(ROStoreVersionDirMap currentStore: storeVersionDirMap) {
-            storeToVersionDir.put(currentStore.getStoreName(), currentStore.getStoreDir());
-        }
-        return storeToVersionDir;
-    }
-
-    /**
-     * This is a wrapper around
-     * {@link voldemort.client.protocol.admin.AdminClient#getROMaxVersion(int, List)}
-     * where-in we find the max versions on each machine and then return the max
-     * of all of them
-     * 
-     * @param storeName List of all read-only stores
-     * @return A map of store-name to their corresponding max version id
-     */
-    public Map<String, Long> getROMaxVersion(List<String> storeNames) {
-        Map<String, Long> storeToMaxVersion = Maps.newHashMapWithExpectedSize(storeNames.size());
-        for(String storeName: storeNames) {
-            storeToMaxVersion.put(storeName, 0L);
-        }
-
-        for(Node node: currentCluster.getNodes()) {
-            Map<String, Long> currentNodeVersions = getROMaxVersion(node.getId(), storeNames);
-            for(String storeName: currentNodeVersions.keySet()) {
-                Long maxVersion = storeToMaxVersion.get(storeName);
-                if(maxVersion != null && maxVersion < currentNodeVersions.get(storeName)) {
-                    storeToMaxVersion.put(storeName, currentNodeVersions.get(storeName));
-                }
-            }
-        }
-        return storeToMaxVersion;
-    }
-
-    /**
-     * Update slops which may be meant for multiple stores
-     * 
-     * @param nodeId The id of the node
-     * @param entryIterator An iterator over all the slops for this particular
-     *        node
-     */
-    public void updateSlopEntries(int nodeId, Iterator<Versioned<Slop>> entryIterator) {
-        Node node = this.getAdminClientCluster().getNodeById(nodeId);
-        SocketDestination destination = new SocketDestination(node.getHost(),
-                                                              node.getAdminPort(),
-                                                              RequestFormatType.ADMIN_PROTOCOL_BUFFERS);
-        SocketAndStreams sands = pool.checkout(destination);
-        DataOutputStream outputStream = sands.getOutputStream();
-        DataInputStream inputStream = sands.getInputStream();
-        boolean firstMessage = true;
-
-        try {
-            if(entryIterator.hasNext()) {
-                while(entryIterator.hasNext()) {
-                    Versioned<Slop> versionedSlop = entryIterator.next();
-                    Slop slop = versionedSlop.getValue();
-
-                    // Build the message
-                    RequestType requestType = null;
-                    if(slop.getOperation().equals(Operation.PUT)) {
-                        requestType = RequestType.PUT;
-                    } else if(slop.getOperation().equals(Operation.DELETE)) {
-                        requestType = RequestType.DELETE;
-                    } else {
-                        logger.error("Unsupported operation. Skipping");
-                        continue;
-                    }
-                    VAdminProto.UpdateSlopEntriesRequest.Builder updateRequest = VAdminProto.UpdateSlopEntriesRequest.newBuilder()
-                                                                                                                     .setStore(slop.getStoreName())
-                                                                                                                     .setKey(ProtoUtils.encodeBytes(slop.getKey()))
-                                                                                                                     .setVersion(ProtoUtils.encodeClock(versionedSlop.getVersion()))
-                                                                                                                     .setRequestType(requestType);
-                    // Add transforms and value only if required
-                    if(slop.getTransforms() != null)
-                        updateRequest.setTransform(ProtoUtils.encodeTransform(slop.getTransforms()));
-                    if(slop.getValue() != null)
-                        updateRequest.setValue(ByteString.copyFrom(slop.getValue()));
-
-                    if(firstMessage) {
-                        ProtoUtils.writeMessage(outputStream,
-                                                VAdminProto.VoldemortAdminRequest.newBuilder()
-                                                                                 .setType(VAdminProto.AdminRequestType.UPDATE_SLOP_ENTRIES)
-                                                                                 .setUpdateSlopEntries(updateRequest)
-                                                                                 .build());
-                        outputStream.flush();
-                        firstMessage = false;
-                    } else {
-                        ProtoUtils.writeMessage(outputStream, updateRequest.build());
-                    }
-                }
-                ProtoUtils.writeEndOfStream(outputStream);
-                outputStream.flush();
-                VAdminProto.UpdateSlopEntriesResponse.Builder updateResponse = ProtoUtils.readToBuilder(inputStream,
-                                                                                                        VAdminProto.UpdateSlopEntriesResponse.newBuilder());
-                if(updateResponse.hasError()) {
-                    throwException(updateResponse.getError());
-                }
-            }
-        } catch(IOException e) {
-            close(sands.getSocket());
-            throw new VoldemortException(e);
-        } finally {
-            pool.checkin(destination, sands);
-        }
-
-    }
-
-    /**
-     * Fetch read-only store files to a specified directory
-     * 
-     * @param nodeId The node id from where to copy
-     * @param storeName The name of the read-only store
-     * @param partitionIds The partition ids from whom to copy data
-     * @param destinationDirPath The destination path
-     */
-    public void fetchPartitionFiles(int nodeId,
-                                    String storeName,
-                                    List<Integer> partitionIds,
-                                    String destinationDirPath) {
-        if(!Utils.isReadableDir(destinationDirPath)) {
-            throw new VoldemortException("The destination path (" + destinationDirPath
-                                         + ") to store " + storeName + " does not exist");
-        }
-
-        Node node = this.getAdminClientCluster().getNodeById(nodeId);
-        final SocketDestination destination = new SocketDestination(node.getHost(),
-                                                                    node.getAdminPort(),
-                                                                    RequestFormatType.ADMIN_PROTOCOL_BUFFERS);
-        final SocketAndStreams sands = pool.checkout(destination);
-        DataOutputStream outputStream = sands.getOutputStream();
-        final DataInputStream inputStream = sands.getInputStream();
-
-        try {
-            VAdminProto.FetchPartitionFilesRequest fetchPartitionFileRequest = VAdminProto.FetchPartitionFilesRequest.newBuilder()
-                                                                                                                     .addAllPartitions(partitionIds)
-                                                                                                                     .setStore(storeName)
-                                                                                                                     .build();
-            VAdminProto.VoldemortAdminRequest request = VAdminProto.VoldemortAdminRequest.newBuilder()
-                                                                                         .setFetchPartitionFiles(fetchPartitionFileRequest)
-                                                                                         .setType(VAdminProto.AdminRequestType.FETCH_PARTITION_FILES)
-                                                                                         .build();
-            ProtoUtils.writeMessage(outputStream, request);
-            outputStream.flush();
-
-            while(true) {
-                int size = inputStream.readInt();
-                if(size == -1) {
-                    close(sands.getSocket());
-                    break;
-                }
-
-                byte[] input = new byte[size];
-                ByteUtils.read(inputStream, input);
-                VAdminProto.FileEntry fileEntry = VAdminProto.FileEntry.newBuilder()
-                                                                       .mergeFrom(input)
-                                                                       .build();
-                logger.info("Receiving file " + fileEntry.getFileName());
-                FileChannel fileChannel = new FileOutputStream(new File(destinationDirPath,
-                                                                        fileEntry.getFileName())).getChannel();
-                ReadableByteChannel channelIn = Channels.newChannel(inputStream);
-                fileChannel.transferFrom(channelIn, 0, fileEntry.getFileSizeBytes());
-                fileChannel.force(true);
-                fileChannel.close();
-
-                logger.info("Completed file " + fileEntry.getFileName());
-            }
-
-        } catch(IOException e) {
-            close(sands.getSocket());
-            throw new VoldemortException(e);
-        } finally {
-            pool.checkin(destination, sands);
-        }
-
-    }
-}
->>>>>>> 06be27c2
+/*
+ * Copyright 2008-2009 LinkedIn, Inc
+ * 
+ * Licensed under the Apache License, Version 2.0 (the "License"); you may not
+ * use this file except in compliance with the License. You may obtain a copy of
+ * the License at
+ * 
+ * http://www.apache.org/licenses/LICENSE-2.0
+ * 
+ * Unless required by applicable law or agreed to in writing, software
+ * distributed under the License is distributed on an "AS IS" BASIS, WITHOUT
+ * WARRANTIES OR CONDITIONS OF ANY KIND, either express or implied. See the
+ * License for the specific language governing permissions and limitations under
+ * the License.
+ */
+
+package voldemort.client.protocol.admin;
+
+import java.io.DataInputStream;
+import java.io.DataOutputStream;
+import java.io.File;
+import java.io.FileOutputStream;
+import java.io.IOException;
+import java.io.StringReader;
+import java.net.Socket;
+import java.nio.channels.Channels;
+import java.nio.channels.FileChannel;
+import java.nio.channels.ReadableByteChannel;
+import java.util.ArrayList;
+import java.util.HashMap;
+import java.util.Iterator;
+import java.util.List;
+import java.util.Map;
+import java.util.Map.Entry;
+import java.util.concurrent.ExecutorService;
+import java.util.concurrent.Executors;
+import java.util.concurrent.ThreadFactory;
+import java.util.concurrent.TimeUnit;
+
+import org.apache.log4j.Logger;
+
+import voldemort.VoldemortException;
+import voldemort.client.ClientConfig;
+import voldemort.client.SocketStoreClientFactory;
+import voldemort.client.protocol.RequestFormatType;
+import voldemort.client.protocol.VoldemortFilter;
+import voldemort.client.protocol.pb.ProtoUtils;
+import voldemort.client.protocol.pb.VAdminProto;
+import voldemort.client.protocol.pb.VProto;
+import voldemort.client.protocol.pb.VAdminProto.ROStoreVersionDirMap;
+import voldemort.client.protocol.pb.VProto.RequestType;
+import voldemort.client.rebalance.RebalancePartitionsInfo;
+import voldemort.cluster.Cluster;
+import voldemort.cluster.Node;
+import voldemort.routing.RoutingStrategy;
+import voldemort.routing.RoutingStrategyFactory;
+import voldemort.server.protocol.admin.AsyncOperationStatus;
+import voldemort.store.ErrorCodeMapper;
+import voldemort.store.StoreDefinition;
+import voldemort.store.metadata.MetadataStore;
+import voldemort.store.metadata.MetadataStore.VoldemortState;
+import voldemort.store.readonly.ReadOnlyUtils;
+import voldemort.store.slop.Slop;
+import voldemort.store.slop.Slop.Operation;
+import voldemort.store.socket.SocketDestination;
+import voldemort.utils.ByteArray;
+import voldemort.utils.ByteUtils;
+import voldemort.utils.NetworkClassLoader;
+import voldemort.utils.Pair;
+import voldemort.utils.RebalanceUtils;
+import voldemort.utils.Utils;
+import voldemort.versioning.Version;
+import voldemort.versioning.Versioned;
+import voldemort.xml.ClusterMapper;
+import voldemort.xml.StoreDefinitionsMapper;
+
+import com.google.common.collect.AbstractIterator;
+import com.google.common.collect.Lists;
+import com.google.common.collect.Maps;
+import com.google.protobuf.ByteString;
+import com.google.protobuf.Message;
+
+/**
+ * AdminClient is intended for administrative functionality that is useful and
+ * often needed, but should be used sparingly (if at all) at the application
+ * level.
+ * <p>
+ * Some of the uses of AdminClient include
+ * <ul>
+ * <li>Extraction of data for backups</li>
+ * <li>Extraction of all keys</li>
+ * <li>Bulk loading entries</li>
+ * <li>Migrating partitions</li>
+ * <li>Get/Update metadata info from selective Nodes</li>
+ * <li>Used extensively by rebalancing (dynamic node addition/deletion) feature
+ * (presently in development).</li>
+ * </ul>
+ * 
+ */
+public class AdminClient {
+
+    private static final Logger logger = Logger.getLogger(AdminClient.class);
+    private final ErrorCodeMapper errorMapper;
+    private final SocketPool pool;
+    private final NetworkClassLoader networkClassLoader;
+    private static final ClusterMapper clusterMapper = new ClusterMapper();
+    private static final StoreDefinitionsMapper storeMapper = new StoreDefinitionsMapper();
+
+    // Parameters for exponential back off
+    private static final long INITIAL_DELAY = 250; // Initial delay
+    private final AdminClientConfig adminClientConfig;
+
+    private Cluster currentCluster;
+
+    /**
+     * Create an instance of AdminClient given a URL of a node in the cluster.
+     * The bootstrap URL is used to get the cluster metadata.
+     * 
+     * @param bootstrapURL URL pointing to the bootstrap node
+     * @param adminClientConfig Configuration for AdminClient specifying client
+     *        parameters eg. <br>
+     *        <ul>
+     *        <t>
+     *        <li>number of threads</li>
+     *        <li>number of sockets per node</li>
+     *        <li>socket buffer size</li>
+     *        </ul>
+     */
+    public AdminClient(String bootstrapURL, AdminClientConfig adminClientConfig) {
+        this.currentCluster = getClusterFromBootstrapURL(bootstrapURL);
+        this.errorMapper = new ErrorCodeMapper();
+        this.pool = createSocketPool(adminClientConfig);
+        this.networkClassLoader = new NetworkClassLoader(Thread.currentThread()
+                                                               .getContextClassLoader());
+        this.adminClientConfig = adminClientConfig;
+    }
+
+    /**
+     * Create an instance of AdminClient given a {@link Cluster} object.
+     * 
+     * @param cluster Initialized cluster object, describing the nodes we wish
+     *        to contact
+     * @param adminClientConfig Configuration for AdminClient specifying client
+     *        parameters eg. <br>
+     *        <ul>
+     *        <t>
+     *        <li>number of threads</li>
+     *        <li>number of sockets per node</li>
+     *        <li>socket buffer size</li>
+     *        </ul>
+     */
+    public AdminClient(Cluster cluster, AdminClientConfig adminClientConfig) {
+        this.currentCluster = cluster;
+        this.errorMapper = new ErrorCodeMapper();
+        this.pool = createSocketPool(adminClientConfig);
+        this.networkClassLoader = new NetworkClassLoader(Thread.currentThread()
+                                                               .getContextClassLoader());
+        this.adminClientConfig = adminClientConfig;
+    }
+
+    private Cluster getClusterFromBootstrapURL(String bootstrapURL) {
+        ClientConfig config = new ClientConfig();
+        // try to bootstrap metadata from bootstrapUrl
+        config.setBootstrapUrls(bootstrapURL);
+        SocketStoreClientFactory factory = new SocketStoreClientFactory(config);
+        // get Cluster from bootStrapUrl
+        String clusterXml = factory.bootstrapMetadataWithRetries(MetadataStore.CLUSTER_KEY,
+                                                                 factory.validateUrls(config.getBootstrapUrls()));
+        // release all threads/sockets hold by the factory.
+        factory.close();
+
+        return clusterMapper.readCluster(new StringReader(clusterXml), false);
+    }
+
+    private SocketPool createSocketPool(AdminClientConfig config) {
+        TimeUnit unit = TimeUnit.SECONDS;
+        return new SocketPool(config.getMaxConnectionsPerNode(),
+                              (int) unit.toMillis(config.getAdminConnectionTimeoutSec()),
+                              (int) unit.toMillis(config.getAdminSocketTimeoutSec()),
+                              config.getAdminSocketBufferSize(),
+                              config.getAdminSocketKeepAlive());
+    }
+
+    private <T extends Message.Builder> T sendAndReceive(int nodeId, Message message, T builder) {
+        Node node = this.getAdminClientCluster().getNodeById(nodeId);
+        SocketDestination destination = new SocketDestination(node.getHost(),
+                                                              node.getAdminPort(),
+                                                              RequestFormatType.ADMIN_PROTOCOL_BUFFERS);
+        SocketAndStreams sands = pool.checkout(destination);
+
+        try {
+            DataOutputStream outputStream = sands.getOutputStream();
+            DataInputStream inputStream = sands.getInputStream();
+            ProtoUtils.writeMessage(outputStream, message);
+            outputStream.flush();
+
+            return ProtoUtils.readToBuilder(inputStream, builder);
+        } catch(IOException e) {
+            close(sands.getSocket());
+            throw new VoldemortException(e);
+        } finally {
+            pool.checkin(destination, sands);
+        }
+    }
+
+    /**
+     * Update a stream of key/value entries at the given node. The iterator
+     * entries are <em>streamed</em> from the client to the server:
+     * <ol>
+     * <li>Client performs a handshake with the server (sending in the update
+     * entries request with a store name and a {@link VoldemortFilter} instance.
+     * </li>
+     * <li>While entryIterator has entries, the client will keep sending the
+     * updates one after another to the server, buffering the data, without
+     * waiting for a response from the server.</li>
+     * <li>After iteration is complete, send an end of stream message, force a
+     * flush of the buffer, check the response on the server to check if a
+     * {@link VoldemortException} has occured.</li>
+     * </ol>
+     * 
+     * @param nodeId Id of the remote node (where we wish to update the entries)
+     * @param storeName Store name for the entries
+     * @param entryIterator Iterator of key-value pairs for the entries
+     * @param filter Custom filter implementation to filter out entries which
+     *        should not be updated.
+     * @throws VoldemortException
+     */
+    public void updateEntries(int nodeId,
+                              String storeName,
+                              Iterator<Pair<ByteArray, Versioned<byte[]>>> entryIterator,
+                              VoldemortFilter filter) {
+        Node node = this.getAdminClientCluster().getNodeById(nodeId);
+        SocketDestination destination = new SocketDestination(node.getHost(),
+                                                              node.getAdminPort(),
+                                                              RequestFormatType.ADMIN_PROTOCOL_BUFFERS);
+        SocketAndStreams sands = pool.checkout(destination);
+        DataOutputStream outputStream = sands.getOutputStream();
+        DataInputStream inputStream = sands.getInputStream();
+        boolean firstMessage = true;
+
+        try {
+            if(entryIterator.hasNext()) {
+                while(entryIterator.hasNext()) {
+                    Pair<ByteArray, Versioned<byte[]>> entry = entryIterator.next();
+                    VAdminProto.PartitionEntry partitionEntry = VAdminProto.PartitionEntry.newBuilder()
+                                                                                          .setKey(ProtoUtils.encodeBytes(entry.getFirst()))
+                                                                                          .setVersioned(ProtoUtils.encodeVersioned(entry.getSecond()))
+                                                                                          .build();
+                    VAdminProto.UpdatePartitionEntriesRequest.Builder updateRequest = VAdminProto.UpdatePartitionEntriesRequest.newBuilder()
+                                                                                                                               .setStore(storeName)
+                                                                                                                               .setPartitionEntry(partitionEntry);
+
+                    if(firstMessage) {
+                        if(filter != null) {
+                            updateRequest.setFilter(encodeFilter(filter));
+                        }
+
+                        ProtoUtils.writeMessage(outputStream,
+                                                VAdminProto.VoldemortAdminRequest.newBuilder()
+                                                                                 .setType(VAdminProto.AdminRequestType.UPDATE_PARTITION_ENTRIES)
+                                                                                 .setUpdatePartitionEntries(updateRequest)
+                                                                                 .build());
+                        outputStream.flush();
+                        firstMessage = false;
+                    } else {
+                        ProtoUtils.writeMessage(outputStream, updateRequest.build());
+                    }
+                }
+                ProtoUtils.writeEndOfStream(outputStream);
+                outputStream.flush();
+                VAdminProto.UpdatePartitionEntriesResponse.Builder updateResponse = ProtoUtils.readToBuilder(inputStream,
+                                                                                                             VAdminProto.UpdatePartitionEntriesResponse.newBuilder());
+                if(updateResponse.hasError()) {
+                    throwException(updateResponse.getError());
+                }
+            }
+        } catch(IOException e) {
+            close(sands.getSocket());
+            throw new VoldemortException(e);
+        } finally {
+            pool.checkin(destination, sands);
+        }
+    }
+
+    private void initiateFetchRequest(DataOutputStream outputStream,
+                                      String storeName,
+                                      List<Integer> partitionList,
+                                      VoldemortFilter filter,
+                                      boolean fetchValues,
+                                      boolean fetchMasterEntries,
+                                      long skipRecords) throws IOException {
+        VAdminProto.FetchPartitionEntriesRequest.Builder fetchRequest = VAdminProto.FetchPartitionEntriesRequest.newBuilder()
+                                                                                                                .addAllPartitions(partitionList)
+                                                                                                                .setFetchValues(fetchValues)
+                                                                                                                .setFetchMasterEntries(fetchMasterEntries)
+                                                                                                                .setStore(storeName)
+                                                                                                                .setSkipRecords(skipRecords);
+
+        if(filter != null) {
+            fetchRequest.setFilter(encodeFilter(filter));
+        }
+
+        VAdminProto.VoldemortAdminRequest request = VAdminProto.VoldemortAdminRequest.newBuilder()
+                                                                                     .setType(VAdminProto.AdminRequestType.FETCH_PARTITION_ENTRIES)
+                                                                                     .setFetchPartitionEntries(fetchRequest)
+                                                                                     .build();
+        ProtoUtils.writeMessage(outputStream, request);
+        outputStream.flush();
+
+    }
+
+    private VAdminProto.FetchPartitionEntriesResponse responseFromStream(DataInputStream inputStream,
+                                                                         int size)
+            throws IOException {
+        byte[] input = new byte[size];
+        ByteUtils.read(inputStream, input);
+        VAdminProto.FetchPartitionEntriesResponse.Builder response = VAdminProto.FetchPartitionEntriesResponse.newBuilder();
+        response.mergeFrom(input);
+
+        return response.build();
+    }
+
+    /**
+     * Fetch key/value entries belonging to partitionList from requested node.
+     * <p>
+     * 
+     * <b>this is a streaming API.</b> The server keeps sending the messages as
+     * it's iterating over the data. Once iteration has finished, the server
+     * sends an "end of stream" marker and flushes its buffer. A response
+     * indicating a {@link VoldemortException} may be sent at any time during
+     * the process.<br>
+     * 
+     * Entries are being streamed <em>as the iteration happens</em> the whole
+     * result set is <b>not</b> buffered in memory.
+     * 
+     * @param nodeId Id of the node to fetch from
+     * @param storeName Name of the store
+     * @param partitionList List of the partitions
+     * @param filter Custom filter implementation to filter out entries which
+     *        should not be fetched.
+     * @param fetchMasterEntries Fetch an entry only if master replica
+     * @param skipRecords Number of records to skip
+     * @return An iterator which allows entries to be streamed as they're being
+     *         iterated over.
+     * @throws VoldemortException
+     */
+    public Iterator<Pair<ByteArray, Versioned<byte[]>>> fetchEntries(int nodeId,
+                                                                     String storeName,
+                                                                     List<Integer> partitionList,
+                                                                     VoldemortFilter filter,
+                                                                     boolean fetchMasterEntries,
+                                                                     long skipRecords) {
+
+        Node node = this.getAdminClientCluster().getNodeById(nodeId);
+        final SocketDestination destination = new SocketDestination(node.getHost(),
+                                                                    node.getAdminPort(),
+                                                                    RequestFormatType.ADMIN_PROTOCOL_BUFFERS);
+        final SocketAndStreams sands = pool.checkout(destination);
+        DataOutputStream outputStream = sands.getOutputStream();
+        final DataInputStream inputStream = sands.getInputStream();
+
+        try {
+            initiateFetchRequest(outputStream,
+                                 storeName,
+                                 partitionList,
+                                 filter,
+                                 true,
+                                 fetchMasterEntries,
+                                 skipRecords);
+        } catch(IOException e) {
+            close(sands.getSocket());
+            pool.checkin(destination, sands);
+            throw new VoldemortException(e);
+        }
+
+        return new AbstractIterator<Pair<ByteArray, Versioned<byte[]>>>() {
+
+            @Override
+            public Pair<ByteArray, Versioned<byte[]>> computeNext() {
+                try {
+                    int size = inputStream.readInt();
+                    if(size == -1) {
+                        pool.checkin(destination, sands);
+                        return endOfData();
+                    }
+
+                    VAdminProto.FetchPartitionEntriesResponse response = responseFromStream(inputStream,
+                                                                                            size);
+
+                    if(response.hasError()) {
+                        pool.checkin(destination, sands);
+                        throwException(response.getError());
+                    }
+
+                    VAdminProto.PartitionEntry partitionEntry = response.getPartitionEntry();
+
+                    return Pair.create(ProtoUtils.decodeBytes(partitionEntry.getKey()),
+                                       ProtoUtils.decodeVersioned(partitionEntry.getVersioned()));
+                } catch(IOException e) {
+                    close(sands.getSocket());
+                    pool.checkin(destination, sands);
+                    throw new VoldemortException(e);
+                }
+            }
+        };
+
+    }
+
+    /**
+     * See documentation for
+     * {@link AdminClient#fetchEntries(int, String, List, VoldemortFilter, boolean, long)}
+     * . Kept for backwards compatibility
+     */
+    public Iterator<Pair<ByteArray, Versioned<byte[]>>> fetchEntries(int nodeId,
+                                                                     String storeName,
+                                                                     List<Integer> partitionList,
+                                                                     VoldemortFilter filter,
+                                                                     boolean fetchMasterEntries) {
+        return fetchEntries(nodeId, storeName, partitionList, filter, fetchMasterEntries, 0);
+    }
+
+    /**
+     * Fetch All keys belonging to partitionList from requested node. Identical
+     * to {@link AdminClient#fetchEntries} but will <em>only fetch the keys</em>
+     * 
+     * @param nodeId See documentation for {@link AdminClient#fetchEntries}
+     * @param storeName See documentation for {@link AdminClient#fetchEntries}
+     * @param partitionList See documentation for
+     *        {@link AdminClient#fetchEntries}
+     * @param filter See documentation for {@link AdminClient#fetchEntries}
+     * @param skipRecords See documentation for
+     *        {@link AdminClient#fetchEntries(int, String, List, VoldemortFilter, boolean, long)}
+     * @return See documentation for {@link AdminClient#fetchEntries}
+     */
+    public Iterator<ByteArray> fetchKeys(int nodeId,
+                                         String storeName,
+                                         List<Integer> partitionList,
+                                         VoldemortFilter filter,
+                                         boolean fetchMasterEntries,
+                                         long skipRecords) {
+        Node node = this.getAdminClientCluster().getNodeById(nodeId);
+        final SocketDestination destination = new SocketDestination(node.getHost(),
+                                                                    node.getAdminPort(),
+                                                                    RequestFormatType.ADMIN_PROTOCOL_BUFFERS);
+        final SocketAndStreams sands = pool.checkout(destination);
+        DataOutputStream outputStream = sands.getOutputStream();
+        final DataInputStream inputStream = sands.getInputStream();
+
+        try {
+            initiateFetchRequest(outputStream,
+                                 storeName,
+                                 partitionList,
+                                 filter,
+                                 false,
+                                 fetchMasterEntries,
+                                 skipRecords);
+        } catch(IOException e) {
+            close(sands.getSocket());
+            pool.checkin(destination, sands);
+            throw new VoldemortException(e);
+        }
+
+        return new AbstractIterator<ByteArray>() {
+
+            @Override
+            public ByteArray computeNext() {
+                try {
+                    int size = inputStream.readInt();
+                    if(size == -1) {
+                        pool.checkin(destination, sands);
+                        return endOfData();
+                    }
+
+                    VAdminProto.FetchPartitionEntriesResponse response = responseFromStream(inputStream,
+                                                                                            size);
+
+                    if(response.hasError()) {
+                        pool.checkin(destination, sands);
+                        throwException(response.getError());
+                    }
+
+                    return ProtoUtils.decodeBytes(response.getKey());
+                } catch(IOException e) {
+                    close(sands.getSocket());
+                    pool.checkin(destination, sands);
+                    throw new VoldemortException(e);
+                }
+
+            }
+        };
+    }
+
+    /**
+     * See documentation for
+     * {@link AdminClient#fetchKeys(int, String, List, VoldemortFilter, boolean, long)}
+     * . Kept for backwards compatibility
+     */
+    public Iterator<ByteArray> fetchKeys(int nodeId,
+                                         String storeName,
+                                         List<Integer> partitionList,
+                                         VoldemortFilter filter,
+                                         boolean fetchMasterEntries) {
+        return fetchKeys(nodeId, storeName, partitionList, filter, fetchMasterEntries, 0);
+    }
+
+    /**
+     * RestoreData from copies on other machines for the given nodeId
+     * <p>
+     * Recovery mechanism to recover and restore data actively from replicated
+     * copies in the cluster.<br>
+     * 
+     * @param nodeId Id of the node to restoreData
+     * @param parallelTransfers number of transfers
+     * @throws InterruptedException
+     */
+    public void restoreDataFromReplications(int nodeId, int parallelTransfers) {
+        ExecutorService executors = Executors.newFixedThreadPool(parallelTransfers,
+                                                                 new ThreadFactory() {
+
+                                                                     public Thread newThread(Runnable r) {
+                                                                         Thread thread = new Thread(r);
+                                                                         thread.setName("restore-data-thread");
+                                                                         return thread;
+                                                                     }
+                                                                 });
+        try {
+            List<StoreDefinition> storeDefList = getRemoteStoreDefList(nodeId).getValue();
+            Cluster cluster = getRemoteCluster(nodeId).getValue();
+
+            List<StoreDefinition> writableStores = RebalanceUtils.getWritableStores(storeDefList);
+
+            for(StoreDefinition def: writableStores) {
+                restoreStoreFromReplication(nodeId, cluster, def, executors);
+            }
+        } finally {
+            executors.shutdown();
+            try {
+                executors.awaitTermination(adminClientConfig.getRestoreDataTimeout(),
+                                           TimeUnit.SECONDS);
+            } catch(InterruptedException e) {
+                logger.error("Interrupted while waiting restore operation to finish.");
+            }
+            logger.info("Finished restoring data.");
+        }
+    }
+
+    private void restoreStoreFromReplication(final int restoringNodeId,
+                                             final Cluster cluster,
+                                             final StoreDefinition storeDef,
+                                             final ExecutorService executorService) {
+        logger.info("Restoring data for store:" + storeDef.getName());
+        RoutingStrategyFactory factory = new RoutingStrategyFactory();
+        RoutingStrategy strategy = factory.updateRoutingStrategy(storeDef, cluster);
+
+        Map<Integer, List<Integer>> restoreMapping = getReplicationMapping(cluster,
+                                                                           restoringNodeId,
+                                                                           strategy);
+        // migrate partition
+        for(final Entry<Integer, List<Integer>> replicationEntry: restoreMapping.entrySet()) {
+            final int donorNodeId = replicationEntry.getKey();
+            executorService.submit(new Runnable() {
+
+                public void run() {
+                    try {
+                        logger.info("restoring data for store " + storeDef.getName() + " at node "
+                                    + restoringNodeId + " from node " + replicationEntry.getKey()
+                                    + " partitions:" + replicationEntry.getValue());
+
+                        int migrateAsyncId = migratePartitions(donorNodeId,
+                                                               restoringNodeId,
+                                                               storeDef.getName(),
+                                                               replicationEntry.getValue(),
+                                                               null);
+                        waitForCompletion(restoringNodeId,
+                                          migrateAsyncId,
+                                          adminClientConfig.getRestoreDataTimeout(),
+                                          TimeUnit.SECONDS);
+
+                        logger.info("restoring data for store:" + storeDef.getName()
+                                    + " from node " + donorNodeId + " completed.");
+                    } catch(Exception e) {
+                        logger.error("restore operation for store " + storeDef.getName()
+                                     + "from node " + donorNodeId + " failed.", e);
+                    }
+                }
+            });
+        }
+    }
+
+    private Map<Integer, List<Integer>> getReplicationMapping(Cluster cluster,
+                                                              int nodeId,
+                                                              RoutingStrategy strategy) {
+        Map<Integer, Integer> partitionsToNodeMapping = RebalanceUtils.getCurrentPartitionMapping(cluster);
+        HashMap<Integer, List<Integer>> restoreMapping = new HashMap<Integer, List<Integer>>();
+
+        for(int partition: getNodePartitions(cluster, nodeId, strategy)) {
+            List<Integer> replicationPartitionsList = strategy.getReplicatingPartitionList(partition);
+            if(replicationPartitionsList.size() > 1) {
+                int index = 0;
+                int replicatingPartition = replicationPartitionsList.get(index++);
+                while(partitionsToNodeMapping.get(replicatingPartition) == nodeId) {
+                    replicatingPartition = replicationPartitionsList.get(index++);
+                }
+
+                int replicatingNode = partitionsToNodeMapping.get(replicatingPartition);
+
+                if(!restoreMapping.containsKey(replicatingNode)) {
+                    restoreMapping.put(replicatingNode, new ArrayList<Integer>());
+                }
+
+                if(!restoreMapping.get(replicatingNode).contains(replicatingPartition))
+                    restoreMapping.get(replicatingNode).add(replicatingPartition);
+            }
+        }
+
+        return restoreMapping;
+    }
+
+    private List<Integer> getNodePartitions(Cluster cluster, int nodeId, RoutingStrategy strategy) {
+        List<Integer> partitionsList = new ArrayList<Integer>(cluster.getNodeById(nodeId)
+                                                                     .getPartitionIds());
+        Map<Integer, Integer> partitionsToNodeMapping = RebalanceUtils.getCurrentPartitionMapping(cluster);
+
+        // add all partitions which nodeId replicates
+        for(Node node: cluster.getNodes()) {
+            if(node.getId() != nodeId) {
+                for(int partition: node.getPartitionIds()) {
+                    List<Integer> replicatedPartitions = strategy.getReplicatingPartitionList(partition);
+                    for(int replicationPartition: replicatedPartitions) {
+                        if(partitionsToNodeMapping.get(replicationPartition) == nodeId) {
+                            partitionsList.add(partition);
+                        }
+                    }
+                }
+            }
+        }
+
+        return partitionsList;
+    }
+
+    /**
+     * Rebalance a stealer,donor node pair for the given storeName.<br>
+     * stealInfo also have a storeName list, this is passed to client to persist
+     * in case of failure and start balancing all the stores in the list only.
+     * 
+     * @param stealInfo
+     * @return The request id of the async operation
+     */
+    public int rebalanceNode(RebalancePartitionsInfo stealInfo) {
+        VAdminProto.InitiateRebalanceNodeRequest rebalanceNodeRequest = VAdminProto.InitiateRebalanceNodeRequest.newBuilder()
+                                                                                                                .setAttempt(stealInfo.getAttempt())
+                                                                                                                .setDonorId(stealInfo.getDonorId())
+                                                                                                                .setStealerId(stealInfo.getStealerId())
+                                                                                                                .addAllPartitions(stealInfo.getPartitionList())
+                                                                                                                .addAllUnbalancedStore(stealInfo.getUnbalancedStoreList())
+                                                                                                                .addAllDeletePartitions(stealInfo.getDeletePartitionsList())
+                                                                                                                .addAllStealMasterPartitions(stealInfo.getStealMasterPartitions())
+                                                                                                                .addAllStealerRoStoreToDir(decodeROStoreVersionDirMap(stealInfo.getStealerNodeROStoreToDir()))
+                                                                                                                .addAllDonorRoStoreToDir(decodeROStoreVersionDirMap(stealInfo.getDonorNodeROStoreToDir()))
+                                                                                                                .build();
+        VAdminProto.VoldemortAdminRequest adminRequest = VAdminProto.VoldemortAdminRequest.newBuilder()
+                                                                                          .setType(VAdminProto.AdminRequestType.INITIATE_REBALANCE_NODE)
+                                                                                          .setInitiateRebalanceNode(rebalanceNodeRequest)
+                                                                                          .build();
+        VAdminProto.AsyncOperationStatusResponse.Builder response = sendAndReceive(stealInfo.getStealerId(),
+                                                                                   adminRequest,
+                                                                                   VAdminProto.AsyncOperationStatusResponse.newBuilder());
+
+        if(response.hasError())
+            throwException(response.getError());
+
+        return response.getRequestId();
+    }
+
+    /**
+     * Migrate keys/values belonging to stealPartitionList from donorNode to
+     * stealerNode. <b>Does not delete the partitions from donorNode, merely
+     * copies them. </b>
+     * <p>
+     * This is a background operation (see
+     * {@link voldemort.server.protocol.admin.AsyncOperation} that runs on the
+     * node on which the updates are performed (the "stealer" node). See
+     * {@link AdminClient#updateEntries} for more informaiton on the "streaming"
+     * mode.
+     * 
+     * @param donorNodeId Node <em>from</em> which the partitions are to be
+     *        streamed.
+     * @param stealerNodeId Node <em>to</em> which the partitions are to be
+     *        streamed.
+     * @param storeName Name of the store to stream.
+     * @param stealPartitionList List of partitions to stream.
+     * @param filter Custom filter implementation to filter out entries which
+     *        should not be deleted.
+     * @return The value of the
+     *         {@link voldemort.server.protocol.admin.AsyncOperation} created on
+     *         stealerNodeId which is performing the operation.
+     */
+    public int migratePartitions(int donorNodeId,
+                                 int stealerNodeId,
+                                 String storeName,
+                                 List<Integer> stealPartitionList,
+                                 VoldemortFilter filter) {
+        VAdminProto.InitiateFetchAndUpdateRequest.Builder initiateFetchAndUpdateRequest = VAdminProto.InitiateFetchAndUpdateRequest.newBuilder()
+                                                                                                                                   .setNodeId(donorNodeId)
+                                                                                                                                   .addAllPartitions(stealPartitionList)
+                                                                                                                                   .setStore(storeName);
+        try {
+            if(filter != null) {
+                initiateFetchAndUpdateRequest.setFilter(encodeFilter(filter));
+            }
+        } catch(IOException e) {
+            throw new VoldemortException(e);
+        }
+
+        VAdminProto.VoldemortAdminRequest adminRequest = VAdminProto.VoldemortAdminRequest.newBuilder()
+                                                                                          .setInitiateFetchAndUpdate(initiateFetchAndUpdateRequest)
+                                                                                          .setType(VAdminProto.AdminRequestType.INITIATE_FETCH_AND_UPDATE)
+                                                                                          .build();
+        VAdminProto.AsyncOperationStatusResponse.Builder response = sendAndReceive(stealerNodeId,
+                                                                                   adminRequest,
+                                                                                   VAdminProto.AsyncOperationStatusResponse.newBuilder());
+
+        if(response.hasError()) {
+            throwException(response.getError());
+        }
+
+        return response.getRequestId();
+    }
+
+    /**
+     * Delete the store completely (<b>Deletes all Data</b>) from the remote
+     * node.
+     * <p>
+     * 
+     * @param nodeId The node id on which the store is present
+     * @param storeName The name of the store
+     */
+    public void truncate(int nodeId, String storeName) {
+        VAdminProto.TruncateEntriesRequest.Builder truncateRequest = VAdminProto.TruncateEntriesRequest.newBuilder()
+                                                                                                       .setStore(storeName);
+
+        VAdminProto.VoldemortAdminRequest request = VAdminProto.VoldemortAdminRequest.newBuilder()
+                                                                                     .setType(VAdminProto.AdminRequestType.TRUNCATE_ENTRIES)
+                                                                                     .setTruncateEntries(truncateRequest)
+                                                                                     .build();
+        VAdminProto.TruncateEntriesResponse.Builder response = sendAndReceive(nodeId,
+                                                                              request,
+                                                                              VAdminProto.TruncateEntriesResponse.newBuilder());
+
+        if(response.hasError()) {
+            throwException(response.getError());
+        }
+    }
+
+    /**
+     * Get the status of an Async Operation running at (remote) node.
+     * 
+     * <b>If The operation is complete, then the operation will be removed from
+     * a list of currently running operations.</b>
+     * 
+     * @param nodeId Id on which the operation is running
+     * @param requestId Id of the operation itself
+     * @return The status of the operation
+     */
+    public AsyncOperationStatus getAsyncRequestStatus(int nodeId, int requestId) {
+        VAdminProto.AsyncOperationStatusRequest asyncRequest = VAdminProto.AsyncOperationStatusRequest.newBuilder()
+                                                                                                      .setRequestId(requestId)
+                                                                                                      .build();
+        VAdminProto.VoldemortAdminRequest adminRequest = VAdminProto.VoldemortAdminRequest.newBuilder()
+                                                                                          .setType(VAdminProto.AdminRequestType.ASYNC_OPERATION_STATUS)
+                                                                                          .setAsyncOperationStatus(asyncRequest)
+                                                                                          .build();
+        VAdminProto.AsyncOperationStatusResponse.Builder response = sendAndReceive(nodeId,
+                                                                                   adminRequest,
+                                                                                   VAdminProto.AsyncOperationStatusResponse.newBuilder());
+
+        if(response.hasError())
+            throwException(response.getError());
+
+        AsyncOperationStatus status = new AsyncOperationStatus(response.getRequestId(),
+                                                               response.getDescription());
+        status.setStatus(response.getStatus());
+        status.setComplete(response.getComplete());
+
+        return status;
+    }
+
+    /**
+     * Retrieves a list of asynchronous request ids on the server. Does not
+     * include the completed requests
+     * 
+     * @param nodeId The id of the node whose request ids we want
+     * @return List of async request ids
+     */
+    public List<Integer> getAsyncRequestList(int nodeId) {
+        return getAsyncRequestList(nodeId, false);
+    }
+
+    /**
+     * Retrieves a list of asynchronous request ids on the server. Depending on
+     * the boolean passed also retrieves the completed requests
+     * 
+     * @param nodeId The id of the node whose request ids we want
+     * @param showComplete Boolean to indicate if we want to include the
+     *        completed requests as well
+     * @return List of async request ids
+     */
+    public List<Integer> getAsyncRequestList(int nodeId, boolean showComplete) {
+        VAdminProto.AsyncOperationListRequest asyncOperationListRequest = VAdminProto.AsyncOperationListRequest.newBuilder()
+                                                                                                               .setShowComplete(showComplete)
+                                                                                                               .build();
+        VAdminProto.VoldemortAdminRequest adminRequest = VAdminProto.VoldemortAdminRequest.newBuilder()
+                                                                                          .setType(VAdminProto.AdminRequestType.ASYNC_OPERATION_LIST)
+                                                                                          .setAsyncOperationList(asyncOperationListRequest)
+                                                                                          .build();
+        VAdminProto.AsyncOperationListResponse.Builder response = sendAndReceive(nodeId,
+                                                                                 adminRequest,
+                                                                                 VAdminProto.AsyncOperationListResponse.newBuilder());
+        if(response.hasError())
+            throwException(response.getError());
+
+        return response.getRequestIdsList();
+    }
+
+    /**
+     * To stop an asynchronous request on the particular node
+     * 
+     * @param nodeId The id of the node on which the request is running
+     * @param requestId The id of the request to terminate
+     */
+    public void stopAsyncRequest(int nodeId, int requestId) {
+        VAdminProto.AsyncOperationStopRequest asyncOperationStopRequest = VAdminProto.AsyncOperationStopRequest.newBuilder()
+                                                                                                               .setRequestId(requestId)
+                                                                                                               .build();
+        VAdminProto.VoldemortAdminRequest adminRequest = VAdminProto.VoldemortAdminRequest.newBuilder()
+                                                                                          .setType(VAdminProto.AdminRequestType.ASYNC_OPERATION_STOP)
+                                                                                          .setAsyncOperationStop(asyncOperationStopRequest)
+                                                                                          .build();
+        VAdminProto.AsyncOperationStopResponse.Builder response = sendAndReceive(nodeId,
+                                                                                 adminRequest,
+                                                                                 VAdminProto.AsyncOperationStopResponse.newBuilder());
+
+        if(response.hasError())
+            throwException(response.getError());
+    }
+
+    private VAdminProto.VoldemortFilter encodeFilter(VoldemortFilter filter) throws IOException {
+        Class<?> cl = filter.getClass();
+        byte[] classBytes = networkClassLoader.dumpClass(cl);
+        return VAdminProto.VoldemortFilter.newBuilder()
+                                          .setName(cl.getName())
+                                          .setData(ProtoUtils.encodeBytes(new ByteArray(classBytes)))
+                                          .build();
+    }
+
+    /**
+     * Delete all entries belonging to partitionList at requested node.
+     * 
+     * @param nodeId Node on which the entries to be deleted
+     * @param storeName Name of the store holding the entries
+     * @param partitionList List of partitions to delete.
+     * @param filter Custom filter implementation to filter out entries which
+     *        should not be deleted.
+     * @throws VoldemortException
+     * @return Number of partitions deleted
+     */
+    public int deletePartitions(int nodeId,
+                                String storeName,
+                                List<Integer> partitionList,
+                                VoldemortFilter filter) {
+        VAdminProto.DeletePartitionEntriesRequest.Builder deleteRequest = VAdminProto.DeletePartitionEntriesRequest.newBuilder()
+                                                                                                                   .addAllPartitions(partitionList)
+                                                                                                                   .setStore(storeName);
+
+        try {
+            if(filter != null) {
+                deleteRequest.setFilter(encodeFilter(filter));
+            }
+        } catch(IOException e) {
+            throw new VoldemortException(e);
+        }
+
+        VAdminProto.VoldemortAdminRequest request = VAdminProto.VoldemortAdminRequest.newBuilder()
+                                                                                     .setType(VAdminProto.AdminRequestType.DELETE_PARTITION_ENTRIES)
+                                                                                     .setDeletePartitionEntries(deleteRequest)
+                                                                                     .build();
+        VAdminProto.DeletePartitionEntriesResponse.Builder response = sendAndReceive(nodeId,
+                                                                                     request,
+                                                                                     VAdminProto.DeletePartitionEntriesResponse.newBuilder());
+
+        if(response.hasError())
+            throwException(response.getError());
+
+        return response.getCount();
+    }
+
+    public void throwException(VProto.Error error) {
+        throw errorMapper.getError((short) error.getErrorCode(), error.getErrorMessage());
+    }
+
+    private void close(Socket socket) {
+        try {
+            socket.close();
+        } catch(IOException e) {
+            logger.warn("Failed to close socket");
+        }
+    }
+
+    /**
+     * Stop the AdminClient cleanly freeing all resources.
+     */
+    public void stop() {
+        this.pool.close();
+    }
+
+    /**
+     * Wait for async task at (remote) nodeId to finish completion, using
+     * exponential backoff to poll the task completion status.
+     * <p>
+     * 
+     * <i>Logs the status at each status check if debug is enabled.</i>
+     * 
+     * @param nodeId Id of the node to poll
+     * @param requestId Id of the request to check
+     * @param maxWait Maximum time we'll keep checking a request until we give
+     *        up
+     * @param timeUnit Unit in which maxWait is expressed.
+     * @return description The description attached with the response
+     * @throws VoldemortException if task failed to finish in specified maxWait
+     *         time.
+     */
+    public String waitForCompletion(int nodeId, int requestId, long maxWait, TimeUnit timeUnit) {
+        long delay = INITIAL_DELAY;
+        long waitUntil = System.currentTimeMillis() + timeUnit.toMillis(maxWait);
+
+        String description = null;
+        while(System.currentTimeMillis() < waitUntil) {
+            try {
+                AsyncOperationStatus status = getAsyncRequestStatus(nodeId, requestId);
+                logger.info("Status from node " + nodeId + " (" + status.getDescription() + ") - "
+                            + status.getStatus());
+                description = status.getDescription();
+                if(status.hasException())
+                    throw status.getException();
+
+                if(status.isComplete())
+                    return status.getStatus();
+
+                if(delay < adminClientConfig.getMaxBackoffDelayMs())
+                    delay <<= 1;
+
+                try {
+                    Thread.sleep(delay);
+                } catch(InterruptedException e) {
+                    Thread.currentThread().interrupt();
+                }
+            } catch(Exception e) {
+                throw new VoldemortException("Failed while waiting for async task " + description
+                                             + " at node " + nodeId + " to finish", e);
+            }
+        }
+        throw new VoldemortException("Failed to finish task requestId: " + requestId
+                                     + " in maxWait " + maxWait + " " + timeUnit.toString());
+    }
+
+    /**
+     * Wait till the passed value matches with the metadata value returned by
+     * the remote node for the passed key.
+     * <p>
+     * 
+     * <i>Logs the status at each status check if debug is enabled.</i>
+     * 
+     * @param nodeId Id of the node to poll
+     * @param key metadata key to keep checking for current value
+     * @param value metadata value should match for exit criteria.
+     * @param maxWait Maximum time we'll keep checking a request until we give
+     *        up
+     * @param timeUnit Unit in which maxWait is expressed.
+     */
+    public void waitForCompletion(int nodeId,
+                                  String key,
+                                  String value,
+                                  long maxWait,
+                                  TimeUnit timeUnit) {
+        long delay = INITIAL_DELAY;
+        long waitUntil = System.currentTimeMillis() + timeUnit.toMillis(maxWait);
+
+        while(System.currentTimeMillis() < waitUntil) {
+            String currentValue = getRemoteMetadata(nodeId, key).getValue();
+            if(value.equals(currentValue))
+                return;
+
+            logger.debug("waiting for value " + value + " for metadata key " + key
+                         + " from remote node " + nodeId + " currentValue " + currentValue);
+
+            if(delay < adminClientConfig.getMaxBackoffDelayMs())
+                delay <<= 1;
+
+            try {
+                Thread.sleep(delay);
+            } catch(InterruptedException e) {
+                Thread.currentThread().interrupt();
+            }
+        }
+        throw new VoldemortException("Failed to get matching value " + value + " for key " + key
+                                     + " at remote node " + nodeId + " in maximum wait" + maxWait
+                                     + " " + timeUnit.toString() + " time.");
+    }
+
+    /**
+     * Update metadata at the given remoteNodeId.
+     * <p>
+     * 
+     * Metadata keys can be one of {@link MetadataStore#METADATA_KEYS}<br>
+     * eg.<br>
+     * <li>cluster metadata (cluster.xml as string)
+     * <li>stores definitions (stores.xml as string)
+     * <li>Server states <br <br>
+     * See {@link voldemort.store.metadata.MetadataStore} for more information.
+     * 
+     * @param remoteNodeId Id of the node
+     * @param key Metadata key to update
+     * @param value Value for the metadata key
+     */
+    public void updateRemoteMetadata(int remoteNodeId, String key, Versioned<String> value) {
+        ByteArray keyBytes = new ByteArray(ByteUtils.getBytes(key, "UTF-8"));
+        Versioned<byte[]> valueBytes = new Versioned<byte[]>(ByteUtils.getBytes(value.getValue(),
+                                                                                "UTF-8"),
+                                                             value.getVersion());
+
+        VAdminProto.VoldemortAdminRequest request = VAdminProto.VoldemortAdminRequest.newBuilder()
+                                                                                     .setType(VAdminProto.AdminRequestType.UPDATE_METADATA)
+                                                                                     .setUpdateMetadata(VAdminProto.UpdateMetadataRequest.newBuilder()
+                                                                                                                                         .setKey(ByteString.copyFrom(keyBytes.get()))
+                                                                                                                                         .setVersioned(ProtoUtils.encodeVersioned(valueBytes))
+                                                                                                                                         .build())
+                                                                                     .build();
+        VAdminProto.UpdateMetadataResponse.Builder response = sendAndReceive(remoteNodeId,
+                                                                             request,
+                                                                             VAdminProto.UpdateMetadataResponse.newBuilder());
+        if(response.hasError())
+            throwException(response.getError());
+    }
+
+    /**
+     * Get the metadata on a remote node.
+     * <p>
+     * Metadata keys can be one of {@link MetadataStore#METADATA_KEYS}<br>
+     * eg.<br>
+     * <li>cluster metadata (cluster.xml as string)
+     * <li>stores definitions (stores.xml as string)
+     * <li>Server states <br <br>
+     * See {@link voldemort.store.metadata.MetadataStore} for more information.
+     * 
+     * @param remoteNodeId Id of the node
+     * @param key Metadata key to update
+     * @return Metadata with its associated {@link voldemort.versioning.Version}
+     */
+    public Versioned<String> getRemoteMetadata(int remoteNodeId, String key) {
+        ByteArray keyBytes = new ByteArray(ByteUtils.getBytes(key, "UTF-8"));
+        VAdminProto.VoldemortAdminRequest request = VAdminProto.VoldemortAdminRequest.newBuilder()
+                                                                                     .setType(VAdminProto.AdminRequestType.GET_METADATA)
+                                                                                     .setGetMetadata(VAdminProto.GetMetadataRequest.newBuilder()
+                                                                                                                                   .setKey(ByteString.copyFrom(keyBytes.get())))
+                                                                                     .build();
+        VAdminProto.GetMetadataResponse.Builder response = sendAndReceive(remoteNodeId,
+                                                                          request,
+                                                                          VAdminProto.GetMetadataResponse.newBuilder());
+
+        if(response.hasError())
+            throwException(response.getError());
+
+        Versioned<byte[]> value = ProtoUtils.decodeVersioned(response.getVersion());
+        return new Versioned<String>(ByteUtils.getString(value.getValue(), "UTF-8"),
+                                     value.getVersion());
+    }
+
+    /**
+     * Update the cluster information {@link MetadataStore#CLUSTER_KEY} on a
+     * remote node.
+     * <p>
+     * 
+     * @param nodeId Id of the remote node
+     * @param cluster The new cluster object
+     * @throws VoldemortException
+     */
+    public void updateRemoteCluster(int nodeId, Cluster cluster, Version clock)
+            throws VoldemortException {
+        updateRemoteMetadata(nodeId,
+                             MetadataStore.CLUSTER_KEY,
+                             new Versioned<String>(clusterMapper.writeCluster(cluster), clock));
+    }
+
+    /**
+     * Get the cluster information from a remote node.
+     * <p>
+     * 
+     * @param nodeId Node to retrieve information from
+     * @return A cluster object with its {@link voldemort.versioning.Version}
+     * @throws VoldemortException
+     */
+    public Versioned<Cluster> getRemoteCluster(int nodeId) throws VoldemortException {
+        Versioned<String> value = getRemoteMetadata(nodeId, MetadataStore.CLUSTER_KEY);
+        Cluster cluster = clusterMapper.readCluster(new StringReader(value.getValue()), false);
+        return new Versioned<Cluster>(cluster, value.getVersion());
+    }
+
+    /**
+     * Update the store definitions on a remote node.
+     * <p>
+     * 
+     * @param nodeId The node id of the machine
+     * @param storesList The new store list
+     * @throws VoldemortException
+     */
+    public void updateRemoteStoreDefList(int nodeId, List<StoreDefinition> storesList)
+            throws VoldemortException {
+        // get current version.
+        Version oldClock = getRemoteStoreDefList(nodeId).getVersion();
+
+        updateRemoteMetadata(nodeId,
+                             MetadataStore.STORES_KEY,
+                             new Versioned<String>(storeMapper.writeStoreList(storesList),
+                                                   oldClock.incremented(nodeId, 1)));
+    }
+
+    /**
+     * Retrieve the store definitions from a remote node.
+     * <p>
+     * 
+     * @param nodeId The node id from which we can to remote the store
+     *        definition
+     * @return The list of store definitions from the remote machine
+     * @throws VoldemortException
+     */
+    public Versioned<List<StoreDefinition>> getRemoteStoreDefList(int nodeId)
+            throws VoldemortException {
+        Versioned<String> value = getRemoteMetadata(nodeId, MetadataStore.STORES_KEY);
+        List<StoreDefinition> storeList = storeMapper.readStoreList(new StringReader(value.getValue()),
+                                                                    false);
+        return new Versioned<List<StoreDefinition>>(storeList, value.getVersion());
+    }
+
+    /**
+     * Update the server state (
+     * {@link voldemort.store.metadata.MetadataStore.VoldemortState}) on a
+     * remote node.
+     */
+    public void updateRemoteServerState(int nodeId,
+                                        MetadataStore.VoldemortState state,
+                                        Version clock) {
+        updateRemoteMetadata(nodeId,
+                             MetadataStore.SERVER_STATE_KEY,
+                             new Versioned<String>(state.toString(), clock));
+    }
+
+    /**
+     * Retrieve the server
+     * {@link voldemort.store.metadata.MetadataStore.VoldemortState state} from
+     * a remote node.
+     */
+    public Versioned<VoldemortState> getRemoteServerState(int nodeId) {
+        Versioned<String> value = getRemoteMetadata(nodeId, MetadataStore.SERVER_STATE_KEY);
+        return new Versioned<VoldemortState>(VoldemortState.valueOf(value.getValue()),
+                                             value.getVersion());
+    }
+
+    /**
+     * Add a new store definition to all active nodes in the cluster.
+     * <p>
+     * 
+     * @param def the definition of the store to add
+     */
+    public void addStore(StoreDefinition def) {
+        String value = storeMapper.writeStore(def);
+
+        VAdminProto.AddStoreRequest.Builder addStoreRequest = VAdminProto.AddStoreRequest.newBuilder()
+                                                                                         .setStoreDefinition(value);
+        VAdminProto.VoldemortAdminRequest request = VAdminProto.VoldemortAdminRequest.newBuilder()
+                                                                                     .setType(VAdminProto.AdminRequestType.ADD_STORE)
+                                                                                     .setAddStore(addStoreRequest)
+                                                                                     .build();
+        for(Node node: currentCluster.getNodes()) {
+            VAdminProto.AddStoreResponse.Builder response = sendAndReceive(node.getId(),
+                                                                           request,
+                                                                           VAdminProto.AddStoreResponse.newBuilder());
+            if(response.hasError())
+                throwException(response.getError());
+            logger.info("Added on node " + node.getHost());
+        }
+    }
+
+    /**
+     * Delete a store from all active nodes in the cluster
+     * <p>
+     * 
+     * @param storeName name of the store to delete
+     */
+    public void deleteStore(String storeName) {
+        VAdminProto.DeleteStoreRequest.Builder deleteStoreRequest = VAdminProto.DeleteStoreRequest.newBuilder()
+                                                                                                  .setStoreName(storeName);
+        VAdminProto.VoldemortAdminRequest request = VAdminProto.VoldemortAdminRequest.newBuilder()
+                                                                                     .setType(VAdminProto.AdminRequestType.DELETE_STORE)
+                                                                                     .setDeleteStore(deleteStoreRequest)
+                                                                                     .build();
+        for(Node node: currentCluster.getNodes()) {
+            VAdminProto.DeleteStoreResponse.Builder response = sendAndReceive(node.getId(),
+                                                                              request,
+                                                                              VAdminProto.DeleteStoreResponse.newBuilder());
+            if(response.hasError())
+                throwException(response.getError());
+            logger.info("Deleted on node " + node.getHost());
+        }
+    }
+
+    /**
+     * Set cluster info for AdminClient to use.
+     * 
+     * @param cluster
+     */
+    public void setAdminClientCluster(Cluster cluster) {
+        this.currentCluster = cluster;
+    }
+
+    /**
+     * Get the cluster info AdminClient is using.
+     * 
+     * @return
+     */
+    public Cluster getAdminClientCluster() {
+        return currentCluster;
+    }
+
+    /**
+     * Rollback RO store to most recent backup of the current store
+     * <p>
+     * 
+     * @param nodeId The node id on which to rollback
+     * @param storeName The name of the RO Store to rollback
+     * @param pushVersion The version of the push to revert back to
+     */
+    public void rollbackStore(int nodeId, String storeName, long pushVersion) {
+        VAdminProto.RollbackStoreRequest.Builder rollbackStoreRequest = VAdminProto.RollbackStoreRequest.newBuilder()
+                                                                                                        .setStoreName(storeName)
+                                                                                                        .setPushVersion(pushVersion);
+
+        VAdminProto.VoldemortAdminRequest adminRequest = VAdminProto.VoldemortAdminRequest.newBuilder()
+                                                                                          .setRollbackStore(rollbackStoreRequest)
+                                                                                          .setType(VAdminProto.AdminRequestType.ROLLBACK_STORE)
+                                                                                          .build();
+        VAdminProto.RollbackStoreResponse.Builder response = sendAndReceive(nodeId,
+                                                                            adminRequest,
+                                                                            VAdminProto.RollbackStoreResponse.newBuilder());
+        if(response.hasError()) {
+            throwException(response.getError());
+        }
+        return;
+    }
+
+    /**
+     * Fetch data from directory 'storeDir' on node id
+     * <p>
+     * 
+     * @param nodeId The id of the node on which to fetch the data
+     * @param storeName The name of the store
+     * @param storeDir The directory from where to read the data
+     * @param pushVersion The version of the push
+     * @param timeoutMs Time timeout in milliseconds
+     * @return The path of the directory where the data is stored finally
+     */
+    public String fetchStore(int nodeId,
+                             String storeName,
+                             String storeDir,
+                             long pushVersion,
+                             long timeoutMs) {
+        VAdminProto.FetchStoreRequest.Builder fetchStoreRequest = VAdminProto.FetchStoreRequest.newBuilder()
+                                                                                               .setStoreName(storeName)
+                                                                                               .setStoreDir(storeDir);
+        if(pushVersion > 0) {
+            fetchStoreRequest.setPushVersion(pushVersion);
+        }
+
+        VAdminProto.VoldemortAdminRequest adminRequest = VAdminProto.VoldemortAdminRequest.newBuilder()
+                                                                                          .setFetchStore(fetchStoreRequest)
+                                                                                          .setType(VAdminProto.AdminRequestType.FETCH_STORE)
+                                                                                          .build();
+        VAdminProto.AsyncOperationStatusResponse.Builder response = sendAndReceive(nodeId,
+                                                                                   adminRequest,
+                                                                                   VAdminProto.AsyncOperationStatusResponse.newBuilder());
+
+        if(response.hasError()) {
+            throwException(response.getError());
+        }
+
+        int asyncId = response.getRequestId();
+        return waitForCompletion(nodeId, asyncId, timeoutMs, TimeUnit.MILLISECONDS);
+    }
+
+    /**
+     * Swap store data atomically on a single node
+     * <p>
+     * 
+     * @param nodeId The node id where we would want to swap the data
+     * @param storeName Name of the store
+     * @param storeDir The directory where the data is present
+     */
+    public void swapStore(int nodeId, String storeName, String storeDir) {
+        VAdminProto.SwapStoreRequest.Builder swapStoreRequest = VAdminProto.SwapStoreRequest.newBuilder()
+                                                                                            .setStoreDir(storeDir)
+                                                                                            .setStoreName(storeName);
+        VAdminProto.VoldemortAdminRequest adminRequest = VAdminProto.VoldemortAdminRequest.newBuilder()
+                                                                                          .setSwapStore(swapStoreRequest)
+                                                                                          .setType(VAdminProto.AdminRequestType.SWAP_STORE)
+                                                                                          .build();
+        VAdminProto.SwapStoreResponse.Builder response = sendAndReceive(nodeId,
+                                                                        adminRequest,
+                                                                        VAdminProto.SwapStoreResponse.newBuilder());
+        if(response.hasError()) {
+            throwException(response.getError());
+        }
+        return;
+    }
+
+    /**
+     * Swap multiple read-only stores and clear the rebalancing state
+     * 
+     * @param nodeId The node id on which to swap the stores
+     * @param storeToDir A map of read-only store names with their respective
+     *        directories
+     */
+    public void swapStoresAndCleanState(int nodeId, Map<String, String> storeToDir) {
+        VAdminProto.SwapStoresAndCleanStateRequest.Builder swapStoreRequest = VAdminProto.SwapStoresAndCleanStateRequest.newBuilder()
+                                                                                                                        .addAllRoStoreVersions(decodeROStoreVersionDirMap(storeToDir));
+
+        VAdminProto.VoldemortAdminRequest adminRequest = VAdminProto.VoldemortAdminRequest.newBuilder()
+                                                                                          .setSwapStoresAndCleanState(swapStoreRequest)
+                                                                                          .setType(VAdminProto.AdminRequestType.SWAP_STORES_AND_CLEAN_STATE)
+                                                                                          .build();
+        VAdminProto.SwapStoresAndCleanStateResponse.Builder response = sendAndReceive(nodeId,
+                                                                                      adminRequest,
+                                                                                      VAdminProto.SwapStoresAndCleanStateResponse.newBuilder());
+        if(response.hasError()) {
+            throwException(response.getError());
+        }
+        return;
+    }
+
+    /**
+     * Returns the max version of push currently being used by read-only store.
+     * Important to remember that this may not be the 'current' version since
+     * multiple pushes (with greater version numbers) may be in progress
+     * currently
+     * 
+     * @param nodeId The id of the node on which the store is present
+     * @param storeNames List of all the stores
+     * @return Returns a map of store name to the respective max version number
+     */
+    public Map<String, Long> getROMaxVersion(int nodeId, List<String> storeNames) {
+        Map<String, Long> returnMap = Maps.newHashMapWithExpectedSize(storeNames.size());
+        Map<String, String> versionDirs = getROMaxVersionDir(nodeId, storeNames);
+        for(String storeName: versionDirs.keySet()) {
+            returnMap.put(storeName,
+                          ReadOnlyUtils.getVersionId(new File(versionDirs.get(storeName))));
+        }
+        return returnMap;
+    }
+
+    /**
+     * Returns the max version of push currently being used by read-only store.
+     * Important to remember that this may not be the 'current' version since
+     * multiple pushes (with greater version numbers) may be in progress
+     * currently
+     * 
+     * @param nodeId The id of the node on which the store is present
+     * @param storeNames List of all the stores
+     * @return Returns a map of store name to the respective store directory
+     */
+    public Map<String, String> getROMaxVersionDir(int nodeId, List<String> storeNames) {
+
+        VAdminProto.GetROMaxVersionDirRequest.Builder getROMaxVersionDirRequest = VAdminProto.GetROMaxVersionDirRequest.newBuilder()
+                                                                                                                       .addAllStoreName(storeNames);
+        VAdminProto.VoldemortAdminRequest adminRequest = VAdminProto.VoldemortAdminRequest.newBuilder()
+                                                                                          .setGetRoMaxVersionDir(getROMaxVersionDirRequest)
+                                                                                          .setType(VAdminProto.AdminRequestType.GET_RO_MAX_VERSION_DIR)
+                                                                                          .build();
+        VAdminProto.GetROMaxVersionDirResponse.Builder response = sendAndReceive(nodeId,
+                                                                                 adminRequest,
+                                                                                 VAdminProto.GetROMaxVersionDirResponse.newBuilder());
+        if(response.hasError()) {
+            throwException(response.getError());
+        }
+
+        // generate map of store-name to max version
+        Map<String, String> storeToVersionDir = encodeROStoreVersionDirMap(response.getRoStoreVersionsList());
+
+        if(storeToVersionDir.size() != storeNames.size()) {
+            storeNames.removeAll(storeToVersionDir.keySet());
+            throw new VoldemortException("Did not retrieve max version id for " + storeNames);
+        }
+        return storeToVersionDir;
+    }
+
+    /**
+     * Returns the 'current' version of RO store
+     * 
+     * @param nodeId The id of the node on which the store is present
+     * @param storeNames List of all the stores
+     * @return Returns a map of store name to the respective max version
+     *         directory
+     */
+    public Map<String, String> getROCurrentVersionDir(int nodeId, List<String> storeNames) {
+        VAdminProto.GetROCurrentVersionDirRequest.Builder getROCurrentVersionDirRequest = VAdminProto.GetROCurrentVersionDirRequest.newBuilder()
+                                                                                                                                   .addAllStoreName(storeNames);
+        VAdminProto.VoldemortAdminRequest adminRequest = VAdminProto.VoldemortAdminRequest.newBuilder()
+                                                                                          .setGetRoCurrentVersionDir(getROCurrentVersionDirRequest)
+                                                                                          .setType(VAdminProto.AdminRequestType.GET_RO_CURRENT_VERSION_DIR)
+                                                                                          .build();
+        VAdminProto.GetROCurrentVersionDirResponse.Builder response = sendAndReceive(nodeId,
+                                                                                     adminRequest,
+                                                                                     VAdminProto.GetROCurrentVersionDirResponse.newBuilder());
+        if(response.hasError()) {
+            throwException(response.getError());
+        }
+
+        // generate map of store-name to current version
+        Map<String, String> storeToVersionDir = encodeROStoreVersionDirMap(response.getRoStoreVersionsList());
+
+        if(storeToVersionDir.size() != storeNames.size()) {
+            storeNames.removeAll(storeToVersionDir.keySet());
+            throw new VoldemortException("Did not retrieve current version id for " + storeNames);
+        }
+        return storeToVersionDir;
+    }
+
+    /**
+     * Returns the 'current' version of RO store
+     * 
+     * @param nodeId The id of the node on which the store is present
+     * @param storeNames List of all the stores
+     * @return Returns a map of store name to the respective max version number
+     */
+    public Map<String, Long> getROCurrentVersion(int nodeId, List<String> storeNames) {
+        Map<String, Long> returnMap = Maps.newHashMapWithExpectedSize(storeNames.size());
+        Map<String, String> versionDirs = getROCurrentVersionDir(nodeId, storeNames);
+        for(String storeName: versionDirs.keySet()) {
+            returnMap.put(storeName,
+                          ReadOnlyUtils.getVersionId(new File(versionDirs.get(storeName))));
+        }
+        return returnMap;
+    }
+
+    private List<ROStoreVersionDirMap> decodeROStoreVersionDirMap(Map<String, String> storeVersionDirMap) {
+        List<ROStoreVersionDirMap> storeToVersionDir = Lists.newArrayList();
+        for(String storeName: storeVersionDirMap.keySet()) {
+            storeToVersionDir.add(ROStoreVersionDirMap.newBuilder()
+                                                      .setStoreName(storeName)
+                                                      .setStoreDir(storeVersionDirMap.get(storeName))
+                                                      .build());
+        }
+        return storeToVersionDir;
+    }
+
+    private Map<String, String> encodeROStoreVersionDirMap(List<ROStoreVersionDirMap> storeVersionDirMap) {
+        Map<String, String> storeToVersionDir = Maps.newHashMap();
+        for(ROStoreVersionDirMap currentStore: storeVersionDirMap) {
+            storeToVersionDir.put(currentStore.getStoreName(), currentStore.getStoreDir());
+        }
+        return storeToVersionDir;
+    }
+
+    /**
+     * This is a wrapper around
+     * {@link voldemort.client.protocol.admin.AdminClient#getROMaxVersion(int, List)}
+     * where-in we find the max versions on each machine and then return the max
+     * of all of them
+     * 
+     * @param storeName List of all read-only stores
+     * @return A map of store-name to their corresponding max version id
+     */
+    public Map<String, Long> getROMaxVersion(List<String> storeNames) {
+        Map<String, Long> storeToMaxVersion = Maps.newHashMapWithExpectedSize(storeNames.size());
+        for(String storeName: storeNames) {
+            storeToMaxVersion.put(storeName, 0L);
+        }
+
+        for(Node node: currentCluster.getNodes()) {
+            Map<String, Long> currentNodeVersions = getROMaxVersion(node.getId(), storeNames);
+            for(String storeName: currentNodeVersions.keySet()) {
+                Long maxVersion = storeToMaxVersion.get(storeName);
+                if(maxVersion != null && maxVersion < currentNodeVersions.get(storeName)) {
+                    storeToMaxVersion.put(storeName, currentNodeVersions.get(storeName));
+                }
+            }
+        }
+        return storeToMaxVersion;
+    }
+
+    /**
+     * Update slops which may be meant for multiple stores
+     * 
+     * @param nodeId The id of the node
+     * @param entryIterator An iterator over all the slops for this particular
+     *        node
+     */
+    public void updateSlopEntries(int nodeId, Iterator<Versioned<Slop>> entryIterator) {
+        Node node = this.getAdminClientCluster().getNodeById(nodeId);
+        SocketDestination destination = new SocketDestination(node.getHost(),
+                                                              node.getAdminPort(),
+                                                              RequestFormatType.ADMIN_PROTOCOL_BUFFERS);
+        SocketAndStreams sands = pool.checkout(destination);
+        DataOutputStream outputStream = sands.getOutputStream();
+        DataInputStream inputStream = sands.getInputStream();
+        boolean firstMessage = true;
+
+        try {
+            if(entryIterator.hasNext()) {
+                while(entryIterator.hasNext()) {
+                    Versioned<Slop> versionedSlop = entryIterator.next();
+                    Slop slop = versionedSlop.getValue();
+
+                    // Build the message
+                    RequestType requestType = null;
+                    if(slop.getOperation().equals(Operation.PUT)) {
+                        requestType = RequestType.PUT;
+                    } else if(slop.getOperation().equals(Operation.DELETE)) {
+                        requestType = RequestType.DELETE;
+                    } else {
+                        logger.error("Unsupported operation. Skipping");
+                        continue;
+                    }
+                    VAdminProto.UpdateSlopEntriesRequest.Builder updateRequest = VAdminProto.UpdateSlopEntriesRequest.newBuilder()
+                                                                                                                     .setStore(slop.getStoreName())
+                                                                                                                     .setKey(ProtoUtils.encodeBytes(slop.getKey()))
+                                                                                                                     .setVersion(ProtoUtils.encodeClock(versionedSlop.getVersion()))
+                                                                                                                     .setRequestType(requestType);
+                    // Add transforms and value only if required
+                    if(slop.getTransforms() != null)
+                        updateRequest.setTransform(ProtoUtils.encodeTransform(slop.getTransforms()));
+                    if(slop.getValue() != null)
+                        updateRequest.setValue(ByteString.copyFrom(slop.getValue()));
+
+                    if(firstMessage) {
+                        ProtoUtils.writeMessage(outputStream,
+                                                VAdminProto.VoldemortAdminRequest.newBuilder()
+                                                                                 .setType(VAdminProto.AdminRequestType.UPDATE_SLOP_ENTRIES)
+                                                                                 .setUpdateSlopEntries(updateRequest)
+                                                                                 .build());
+                        outputStream.flush();
+                        firstMessage = false;
+                    } else {
+                        ProtoUtils.writeMessage(outputStream, updateRequest.build());
+                    }
+                }
+                ProtoUtils.writeEndOfStream(outputStream);
+                outputStream.flush();
+                VAdminProto.UpdateSlopEntriesResponse.Builder updateResponse = ProtoUtils.readToBuilder(inputStream,
+                                                                                                        VAdminProto.UpdateSlopEntriesResponse.newBuilder());
+                if(updateResponse.hasError()) {
+                    throwException(updateResponse.getError());
+                }
+            }
+        } catch(IOException e) {
+            close(sands.getSocket());
+            throw new VoldemortException(e);
+        } finally {
+            pool.checkin(destination, sands);
+        }
+
+    }
+
+    /**
+     * Fetch read-only store files to a specified directory
+     * 
+     * @param nodeId The node id from where to copy
+     * @param storeName The name of the read-only store
+     * @param partitionIds The partition ids from whom to copy data
+     * @param destinationDirPath The destination path
+     */
+    public void fetchPartitionFiles(int nodeId,
+                                    String storeName,
+                                    List<Integer> partitionIds,
+                                    String destinationDirPath) {
+        if(!Utils.isReadableDir(destinationDirPath)) {
+            throw new VoldemortException("The destination path (" + destinationDirPath
+                                         + ") to store " + storeName + " does not exist");
+        }
+
+        Node node = this.getAdminClientCluster().getNodeById(nodeId);
+        final SocketDestination destination = new SocketDestination(node.getHost(),
+                                                                    node.getAdminPort(),
+                                                                    RequestFormatType.ADMIN_PROTOCOL_BUFFERS);
+        final SocketAndStreams sands = pool.checkout(destination);
+        DataOutputStream outputStream = sands.getOutputStream();
+        final DataInputStream inputStream = sands.getInputStream();
+
+        try {
+            VAdminProto.FetchPartitionFilesRequest fetchPartitionFileRequest = VAdminProto.FetchPartitionFilesRequest.newBuilder()
+                                                                                                                     .addAllPartitions(partitionIds)
+                                                                                                                     .setStore(storeName)
+                                                                                                                     .build();
+            VAdminProto.VoldemortAdminRequest request = VAdminProto.VoldemortAdminRequest.newBuilder()
+                                                                                         .setFetchPartitionFiles(fetchPartitionFileRequest)
+                                                                                         .setType(VAdminProto.AdminRequestType.FETCH_PARTITION_FILES)
+                                                                                         .build();
+            ProtoUtils.writeMessage(outputStream, request);
+            outputStream.flush();
+
+            while(true) {
+                int size = inputStream.readInt();
+                if(size == -1) {
+                    close(sands.getSocket());
+                    break;
+                }
+
+                byte[] input = new byte[size];
+                ByteUtils.read(inputStream, input);
+                VAdminProto.FileEntry fileEntry = VAdminProto.FileEntry.newBuilder()
+                                                                       .mergeFrom(input)
+                                                                       .build();
+                logger.info("Receiving file " + fileEntry.getFileName());
+                FileChannel fileChannel = new FileOutputStream(new File(destinationDirPath,
+                                                                        fileEntry.getFileName())).getChannel();
+                ReadableByteChannel channelIn = Channels.newChannel(inputStream);
+                fileChannel.transferFrom(channelIn, 0, fileEntry.getFileSizeBytes());
+                fileChannel.force(true);
+                fileChannel.close();
+
+                logger.info("Completed file " + fileEntry.getFileName());
+            }
+
+        } catch(IOException e) {
+            close(sands.getSocket());
+            throw new VoldemortException(e);
+        } finally {
+            pool.checkin(destination, sands);
+        }
+
+    }
+}