<<<<<<< HEAD
package voldemort.client.protocol.admin;

import java.util.Properties;

import voldemort.utils.Props;

/**
 * Client Configuration properties for {@link AdminClient}
 * 
 * 
 */
public class AdminClientConfig {

    private volatile int maxConnectionsPerNode = 3;
    private volatile int maxThreads = 6;
    private volatile long threadIdleMs = 100000;
    private volatile long adminConnectionTimeoutSec = 300;
    private volatile long adminSocketTimeoutSec = 3600;
    private volatile int adminSocketBufferSize = 16 * 1024 * 1024;
    private volatile boolean adminSocketKeepAlive = false;
    private volatile int restoreDataTimeout = 24 * 60 * 60;
    private volatile int maxBackoffDelayMs = 60 * 1000;

    public static final String MAX_CONNECTIONS_PER_NODE_PROPERTY = "max_connections";
    public static final String MAX_TOTAL_CONNECTIONS_PROPERTY = "max_total_connections";
    public static final String MAX_THREADS_PROPERTY = "max_threads";
    public static final String THREAD_IDLE_MS_PROPERTY = "thread_idle_ms";
    public static final String ADMIN_CONNECTION_TIMEOUT_SEC_PROPERTY = "admin_connection_timeout_sec";
    public static final String ADMIN_SOCKET_TIMEOUT_SEC_PROPERTY = "admin_socket_timeout_sec";
    public static final String ADMIN_SOCKET_BUFFER_SIZE_PROPERTY = "admin_socket_buffer_size";
    public static final String ADMIN_SOCKET_KEEPALIVE_PROPERTY = "admin_socket_keepalive";
    public static final String RESTORE_DATA_TIMEOUT = "restore.data.timeout.sec";
    public static final String MAX_BACKOFF_DELAY_MS = "max.backoff.delay.ms";

    // sets better default for AdminClient
    public AdminClientConfig() {
        this(new Properties());

    }

    public AdminClientConfig(Properties properties) {
        Props props = new Props(properties);
        if(props.containsKey(MAX_CONNECTIONS_PER_NODE_PROPERTY))
            this.setMaxConnectionsPerNode(props.getInt(MAX_CONNECTIONS_PER_NODE_PROPERTY));

        if(props.containsKey(MAX_THREADS_PROPERTY))
            this.setMaxThreads(props.getInt(MAX_THREADS_PROPERTY));

        if(props.containsKey(ADMIN_CONNECTION_TIMEOUT_SEC_PROPERTY))
            this.setAdminConnectionTimeoutSec(props.getInt(ADMIN_CONNECTION_TIMEOUT_SEC_PROPERTY));

        if(props.containsKey(ADMIN_SOCKET_TIMEOUT_SEC_PROPERTY))
            this.setAdminSocketTimeoutSec(props.getInt(ADMIN_SOCKET_TIMEOUT_SEC_PROPERTY));

        if(props.containsKey(ADMIN_SOCKET_BUFFER_SIZE_PROPERTY))
            this.setAdminSocketBufferSize(props.getInt(ADMIN_SOCKET_BUFFER_SIZE_PROPERTY));

        if(props.containsKey(ADMIN_SOCKET_KEEPALIVE_PROPERTY))
            this.setAdminSocketKeepAlive(props.getBoolean(ADMIN_SOCKET_KEEPALIVE_PROPERTY));

        if(props.containsKey(RESTORE_DATA_TIMEOUT))
            this.setRestoreDataTimeout(props.getInt(RESTORE_DATA_TIMEOUT));

        if(props.containsKey(MAX_BACKOFF_DELAY_MS))
            this.setMaxBackoffDelayMs(props.getInt(MAX_BACKOFF_DELAY_MS));
    }

    /* Propery names for propery-based configuration */

    public int getMaxBackoffDelayMs() {
        return maxBackoffDelayMs;
    }

    public AdminClientConfig setMaxBackoffDelayMs(int maxBackoffDelayMs) {
        this.maxBackoffDelayMs = maxBackoffDelayMs;
        return this;
    }

    public int getMaxConnectionsPerNode() {
        return maxConnectionsPerNode;
    }

    public AdminClientConfig setMaxConnectionsPerNode(int maxConnectionsPerNode) {
        this.maxConnectionsPerNode = maxConnectionsPerNode;
        return this;
    }

    public int getMaxThreads() {
        return maxThreads;
    }

    public AdminClientConfig setMaxThreads(int maxThreads) {
        this.maxThreads = maxThreads;
        return this;
    }

    public long getThreadIdleMs() {
        return threadIdleMs;
    }

    public AdminClientConfig setThreadIdleMs(long threadIdleMs) {
        this.threadIdleMs = threadIdleMs;
        return this;
    }

    public long getAdminConnectionTimeoutSec() {
        return adminConnectionTimeoutSec;
    }

    public AdminClientConfig setAdminConnectionTimeoutSec(long adminConnectionTimeoutSec) {
        this.adminConnectionTimeoutSec = adminConnectionTimeoutSec;
        return this;
    }

    public long getAdminSocketTimeoutSec() {
        return adminSocketTimeoutSec;
    }

    public AdminClientConfig setAdminSocketTimeoutSec(long adminSocketTimeoutSec) {
        this.adminSocketTimeoutSec = adminSocketTimeoutSec;
        return this;
    }

    public int getAdminSocketBufferSize() {
        return adminSocketBufferSize;
    }

    public AdminClientConfig setAdminSocketBufferSize(int adminSocketBufferSize) {
        this.adminSocketBufferSize = adminSocketBufferSize;
        return this;
    }

    public boolean getAdminSocketKeepAlive() {
        return adminSocketKeepAlive;
    }

    public AdminClientConfig setAdminSocketKeepAlive(boolean adminSocketKeepAlive) {
        this.adminSocketKeepAlive = adminSocketKeepAlive;
        return this;
    }

    public void setRestoreDataTimeout(int restoreDataTimeout) {
        this.restoreDataTimeout = restoreDataTimeout;
    }

    public int getRestoreDataTimeout() {
        return restoreDataTimeout;
    }
}
=======
package voldemort.client.protocol.admin;

import java.util.Properties;

import voldemort.utils.Props;

/**
 * Client Configuration properties for {@link AdminClient}
 * 
 * 
 */
public class AdminClientConfig {

    private volatile int maxConnectionsPerNode = 3;
    private volatile int maxThreads = 6;
    private volatile long threadIdleMs = 100000;
    private volatile long adminConnectionTimeoutSec = 30;
    private volatile long adminSocketTimeoutSec = 3600;
    private volatile int adminSocketBufferSize = 16 * 1024 * 1024;
    private volatile boolean adminSocketKeepAlive = false;
    private volatile int restoreDataTimeout = 24 * 60 * 60;
    private volatile int maxBackoffDelayMs = 60 * 1000;

    public static final String MAX_CONNECTIONS_PER_NODE_PROPERTY = "max_connections";
    public static final String MAX_TOTAL_CONNECTIONS_PROPERTY = "max_total_connections";
    public static final String MAX_THREADS_PROPERTY = "max_threads";
    public static final String THREAD_IDLE_MS_PROPERTY = "thread_idle_ms";
    public static final String ADMIN_CONNECTION_TIMEOUT_SEC_PROPERTY = "admin_connection_timeout_sec";
    public static final String ADMIN_SOCKET_TIMEOUT_SEC_PROPERTY = "admin_socket_timeout_sec";
    public static final String ADMIN_SOCKET_BUFFER_SIZE_PROPERTY = "admin_socket_buffer_size";
    public static final String ADMIN_SOCKET_KEEPALIVE_PROPERTY = "admin_socket_keepalive";
    public static final String RESTORE_DATA_TIMEOUT = "restore.data.timeout.sec";
    public static final String MAX_BACKOFF_DELAY_MS = "max.backoff.delay.ms";

    // sets better default for AdminClient
    public AdminClientConfig() {
        this(new Properties());

    }

    public AdminClientConfig(Properties properties) {
        Props props = new Props(properties);
        if(props.containsKey(MAX_CONNECTIONS_PER_NODE_PROPERTY))
            this.setMaxConnectionsPerNode(props.getInt(MAX_CONNECTIONS_PER_NODE_PROPERTY));

        if(props.containsKey(MAX_THREADS_PROPERTY))
            this.setMaxThreads(props.getInt(MAX_THREADS_PROPERTY));

        if(props.containsKey(ADMIN_CONNECTION_TIMEOUT_SEC_PROPERTY))
            this.setAdminConnectionTimeoutSec(props.getInt(ADMIN_CONNECTION_TIMEOUT_SEC_PROPERTY));

        if(props.containsKey(ADMIN_SOCKET_TIMEOUT_SEC_PROPERTY))
            this.setAdminSocketTimeoutSec(props.getInt(ADMIN_SOCKET_TIMEOUT_SEC_PROPERTY));

        if(props.containsKey(ADMIN_SOCKET_BUFFER_SIZE_PROPERTY))
            this.setAdminSocketBufferSize(props.getInt(ADMIN_SOCKET_BUFFER_SIZE_PROPERTY));

        if(props.containsKey(ADMIN_SOCKET_KEEPALIVE_PROPERTY))
            this.setAdminSocketKeepAlive(props.getBoolean(ADMIN_SOCKET_KEEPALIVE_PROPERTY));

        if(props.containsKey(RESTORE_DATA_TIMEOUT))
            this.setRestoreDataTimeout(props.getInt(RESTORE_DATA_TIMEOUT));

        if(props.containsKey(MAX_BACKOFF_DELAY_MS))
            this.setMaxBackoffDelayMs(props.getInt(MAX_BACKOFF_DELAY_MS));
    }

    /* Propery names for propery-based configuration */

    public int getMaxBackoffDelayMs() {
        return maxBackoffDelayMs;
    }

    public AdminClientConfig setMaxBackoffDelayMs(int maxBackoffDelayMs) {
        this.maxBackoffDelayMs = maxBackoffDelayMs;
        return this;
    }

    public int getMaxConnectionsPerNode() {
        return maxConnectionsPerNode;
    }

    public AdminClientConfig setMaxConnectionsPerNode(int maxConnectionsPerNode) {
        this.maxConnectionsPerNode = maxConnectionsPerNode;
        return this;
    }

    public int getMaxThreads() {
        return maxThreads;
    }

    public AdminClientConfig setMaxThreads(int maxThreads) {
        this.maxThreads = maxThreads;
        return this;
    }

    public long getThreadIdleMs() {
        return threadIdleMs;
    }

    public AdminClientConfig setThreadIdleMs(long threadIdleMs) {
        this.threadIdleMs = threadIdleMs;
        return this;
    }

    public long getAdminConnectionTimeoutSec() {
        return adminConnectionTimeoutSec;
    }

    public AdminClientConfig setAdminConnectionTimeoutSec(long adminConnectionTimeoutSec) {
        this.adminConnectionTimeoutSec = adminConnectionTimeoutSec;
        return this;
    }

    public long getAdminSocketTimeoutSec() {
        return adminSocketTimeoutSec;
    }

    public AdminClientConfig setAdminSocketTimeoutSec(long adminSocketTimeoutSec) {
        this.adminSocketTimeoutSec = adminSocketTimeoutSec;
        return this;
    }

    public int getAdminSocketBufferSize() {
        return adminSocketBufferSize;
    }

    public AdminClientConfig setAdminSocketBufferSize(int adminSocketBufferSize) {
        this.adminSocketBufferSize = adminSocketBufferSize;
        return this;
    }

    public boolean getAdminSocketKeepAlive() {
        return adminSocketKeepAlive;
    }

    public AdminClientConfig setAdminSocketKeepAlive(boolean adminSocketKeepAlive) {
        this.adminSocketKeepAlive = adminSocketKeepAlive;
        return this;
    }

    public void setRestoreDataTimeout(int restoreDataTimeout) {
        this.restoreDataTimeout = restoreDataTimeout;
    }

    public int getRestoreDataTimeout() {
        return restoreDataTimeout;
    }
}
>>>>>>> 06be27c2
<|MERGE_RESOLUTION|>--- conflicted
+++ resolved
@@ -1,301 +1,149 @@
-<<<<<<< HEAD
-package voldemort.client.protocol.admin;
-
-import java.util.Properties;
-
-import voldemort.utils.Props;
-
-/**
- * Client Configuration properties for {@link AdminClient}
- * 
- * 
- */
-public class AdminClientConfig {
-
-    private volatile int maxConnectionsPerNode = 3;
-    private volatile int maxThreads = 6;
-    private volatile long threadIdleMs = 100000;
-    private volatile long adminConnectionTimeoutSec = 300;
-    private volatile long adminSocketTimeoutSec = 3600;
-    private volatile int adminSocketBufferSize = 16 * 1024 * 1024;
-    private volatile boolean adminSocketKeepAlive = false;
-    private volatile int restoreDataTimeout = 24 * 60 * 60;
-    private volatile int maxBackoffDelayMs = 60 * 1000;
-
-    public static final String MAX_CONNECTIONS_PER_NODE_PROPERTY = "max_connections";
-    public static final String MAX_TOTAL_CONNECTIONS_PROPERTY = "max_total_connections";
-    public static final String MAX_THREADS_PROPERTY = "max_threads";
-    public static final String THREAD_IDLE_MS_PROPERTY = "thread_idle_ms";
-    public static final String ADMIN_CONNECTION_TIMEOUT_SEC_PROPERTY = "admin_connection_timeout_sec";
-    public static final String ADMIN_SOCKET_TIMEOUT_SEC_PROPERTY = "admin_socket_timeout_sec";
-    public static final String ADMIN_SOCKET_BUFFER_SIZE_PROPERTY = "admin_socket_buffer_size";
-    public static final String ADMIN_SOCKET_KEEPALIVE_PROPERTY = "admin_socket_keepalive";
-    public static final String RESTORE_DATA_TIMEOUT = "restore.data.timeout.sec";
-    public static final String MAX_BACKOFF_DELAY_MS = "max.backoff.delay.ms";
-
-    // sets better default for AdminClient
-    public AdminClientConfig() {
-        this(new Properties());
-
-    }
-
-    public AdminClientConfig(Properties properties) {
-        Props props = new Props(properties);
-        if(props.containsKey(MAX_CONNECTIONS_PER_NODE_PROPERTY))
-            this.setMaxConnectionsPerNode(props.getInt(MAX_CONNECTIONS_PER_NODE_PROPERTY));
-
-        if(props.containsKey(MAX_THREADS_PROPERTY))
-            this.setMaxThreads(props.getInt(MAX_THREADS_PROPERTY));
-
-        if(props.containsKey(ADMIN_CONNECTION_TIMEOUT_SEC_PROPERTY))
-            this.setAdminConnectionTimeoutSec(props.getInt(ADMIN_CONNECTION_TIMEOUT_SEC_PROPERTY));
-
-        if(props.containsKey(ADMIN_SOCKET_TIMEOUT_SEC_PROPERTY))
-            this.setAdminSocketTimeoutSec(props.getInt(ADMIN_SOCKET_TIMEOUT_SEC_PROPERTY));
-
-        if(props.containsKey(ADMIN_SOCKET_BUFFER_SIZE_PROPERTY))
-            this.setAdminSocketBufferSize(props.getInt(ADMIN_SOCKET_BUFFER_SIZE_PROPERTY));
-
-        if(props.containsKey(ADMIN_SOCKET_KEEPALIVE_PROPERTY))
-            this.setAdminSocketKeepAlive(props.getBoolean(ADMIN_SOCKET_KEEPALIVE_PROPERTY));
-
-        if(props.containsKey(RESTORE_DATA_TIMEOUT))
-            this.setRestoreDataTimeout(props.getInt(RESTORE_DATA_TIMEOUT));
-
-        if(props.containsKey(MAX_BACKOFF_DELAY_MS))
-            this.setMaxBackoffDelayMs(props.getInt(MAX_BACKOFF_DELAY_MS));
-    }
-
-    /* Propery names for propery-based configuration */
-
-    public int getMaxBackoffDelayMs() {
-        return maxBackoffDelayMs;
-    }
-
-    public AdminClientConfig setMaxBackoffDelayMs(int maxBackoffDelayMs) {
-        this.maxBackoffDelayMs = maxBackoffDelayMs;
-        return this;
-    }
-
-    public int getMaxConnectionsPerNode() {
-        return maxConnectionsPerNode;
-    }
-
-    public AdminClientConfig setMaxConnectionsPerNode(int maxConnectionsPerNode) {
-        this.maxConnectionsPerNode = maxConnectionsPerNode;
-        return this;
-    }
-
-    public int getMaxThreads() {
-        return maxThreads;
-    }
-
-    public AdminClientConfig setMaxThreads(int maxThreads) {
-        this.maxThreads = maxThreads;
-        return this;
-    }
-
-    public long getThreadIdleMs() {
-        return threadIdleMs;
-    }
-
-    public AdminClientConfig setThreadIdleMs(long threadIdleMs) {
-        this.threadIdleMs = threadIdleMs;
-        return this;
-    }
-
-    public long getAdminConnectionTimeoutSec() {
-        return adminConnectionTimeoutSec;
-    }
-
-    public AdminClientConfig setAdminConnectionTimeoutSec(long adminConnectionTimeoutSec) {
-        this.adminConnectionTimeoutSec = adminConnectionTimeoutSec;
-        return this;
-    }
-
-    public long getAdminSocketTimeoutSec() {
-        return adminSocketTimeoutSec;
-    }
-
-    public AdminClientConfig setAdminSocketTimeoutSec(long adminSocketTimeoutSec) {
-        this.adminSocketTimeoutSec = adminSocketTimeoutSec;
-        return this;
-    }
-
-    public int getAdminSocketBufferSize() {
-        return adminSocketBufferSize;
-    }
-
-    public AdminClientConfig setAdminSocketBufferSize(int adminSocketBufferSize) {
-        this.adminSocketBufferSize = adminSocketBufferSize;
-        return this;
-    }
-
-    public boolean getAdminSocketKeepAlive() {
-        return adminSocketKeepAlive;
-    }
-
-    public AdminClientConfig setAdminSocketKeepAlive(boolean adminSocketKeepAlive) {
-        this.adminSocketKeepAlive = adminSocketKeepAlive;
-        return this;
-    }
-
-    public void setRestoreDataTimeout(int restoreDataTimeout) {
-        this.restoreDataTimeout = restoreDataTimeout;
-    }
-
-    public int getRestoreDataTimeout() {
-        return restoreDataTimeout;
-    }
-}
-=======
-package voldemort.client.protocol.admin;
-
-import java.util.Properties;
-
-import voldemort.utils.Props;
-
-/**
- * Client Configuration properties for {@link AdminClient}
- * 
- * 
- */
-public class AdminClientConfig {
-
-    private volatile int maxConnectionsPerNode = 3;
-    private volatile int maxThreads = 6;
-    private volatile long threadIdleMs = 100000;
-    private volatile long adminConnectionTimeoutSec = 30;
-    private volatile long adminSocketTimeoutSec = 3600;
-    private volatile int adminSocketBufferSize = 16 * 1024 * 1024;
-    private volatile boolean adminSocketKeepAlive = false;
-    private volatile int restoreDataTimeout = 24 * 60 * 60;
-    private volatile int maxBackoffDelayMs = 60 * 1000;
-
-    public static final String MAX_CONNECTIONS_PER_NODE_PROPERTY = "max_connections";
-    public static final String MAX_TOTAL_CONNECTIONS_PROPERTY = "max_total_connections";
-    public static final String MAX_THREADS_PROPERTY = "max_threads";
-    public static final String THREAD_IDLE_MS_PROPERTY = "thread_idle_ms";
-    public static final String ADMIN_CONNECTION_TIMEOUT_SEC_PROPERTY = "admin_connection_timeout_sec";
-    public static final String ADMIN_SOCKET_TIMEOUT_SEC_PROPERTY = "admin_socket_timeout_sec";
-    public static final String ADMIN_SOCKET_BUFFER_SIZE_PROPERTY = "admin_socket_buffer_size";
-    public static final String ADMIN_SOCKET_KEEPALIVE_PROPERTY = "admin_socket_keepalive";
-    public static final String RESTORE_DATA_TIMEOUT = "restore.data.timeout.sec";
-    public static final String MAX_BACKOFF_DELAY_MS = "max.backoff.delay.ms";
-
-    // sets better default for AdminClient
-    public AdminClientConfig() {
-        this(new Properties());
-
-    }
-
-    public AdminClientConfig(Properties properties) {
-        Props props = new Props(properties);
-        if(props.containsKey(MAX_CONNECTIONS_PER_NODE_PROPERTY))
-            this.setMaxConnectionsPerNode(props.getInt(MAX_CONNECTIONS_PER_NODE_PROPERTY));
-
-        if(props.containsKey(MAX_THREADS_PROPERTY))
-            this.setMaxThreads(props.getInt(MAX_THREADS_PROPERTY));
-
-        if(props.containsKey(ADMIN_CONNECTION_TIMEOUT_SEC_PROPERTY))
-            this.setAdminConnectionTimeoutSec(props.getInt(ADMIN_CONNECTION_TIMEOUT_SEC_PROPERTY));
-
-        if(props.containsKey(ADMIN_SOCKET_TIMEOUT_SEC_PROPERTY))
-            this.setAdminSocketTimeoutSec(props.getInt(ADMIN_SOCKET_TIMEOUT_SEC_PROPERTY));
-
-        if(props.containsKey(ADMIN_SOCKET_BUFFER_SIZE_PROPERTY))
-            this.setAdminSocketBufferSize(props.getInt(ADMIN_SOCKET_BUFFER_SIZE_PROPERTY));
-
-        if(props.containsKey(ADMIN_SOCKET_KEEPALIVE_PROPERTY))
-            this.setAdminSocketKeepAlive(props.getBoolean(ADMIN_SOCKET_KEEPALIVE_PROPERTY));
-
-        if(props.containsKey(RESTORE_DATA_TIMEOUT))
-            this.setRestoreDataTimeout(props.getInt(RESTORE_DATA_TIMEOUT));
-
-        if(props.containsKey(MAX_BACKOFF_DELAY_MS))
-            this.setMaxBackoffDelayMs(props.getInt(MAX_BACKOFF_DELAY_MS));
-    }
-
-    /* Propery names for propery-based configuration */
-
-    public int getMaxBackoffDelayMs() {
-        return maxBackoffDelayMs;
-    }
-
-    public AdminClientConfig setMaxBackoffDelayMs(int maxBackoffDelayMs) {
-        this.maxBackoffDelayMs = maxBackoffDelayMs;
-        return this;
-    }
-
-    public int getMaxConnectionsPerNode() {
-        return maxConnectionsPerNode;
-    }
-
-    public AdminClientConfig setMaxConnectionsPerNode(int maxConnectionsPerNode) {
-        this.maxConnectionsPerNode = maxConnectionsPerNode;
-        return this;
-    }
-
-    public int getMaxThreads() {
-        return maxThreads;
-    }
-
-    public AdminClientConfig setMaxThreads(int maxThreads) {
-        this.maxThreads = maxThreads;
-        return this;
-    }
-
-    public long getThreadIdleMs() {
-        return threadIdleMs;
-    }
-
-    public AdminClientConfig setThreadIdleMs(long threadIdleMs) {
-        this.threadIdleMs = threadIdleMs;
-        return this;
-    }
-
-    public long getAdminConnectionTimeoutSec() {
-        return adminConnectionTimeoutSec;
-    }
-
-    public AdminClientConfig setAdminConnectionTimeoutSec(long adminConnectionTimeoutSec) {
-        this.adminConnectionTimeoutSec = adminConnectionTimeoutSec;
-        return this;
-    }
-
-    public long getAdminSocketTimeoutSec() {
-        return adminSocketTimeoutSec;
-    }
-
-    public AdminClientConfig setAdminSocketTimeoutSec(long adminSocketTimeoutSec) {
-        this.adminSocketTimeoutSec = adminSocketTimeoutSec;
-        return this;
-    }
-
-    public int getAdminSocketBufferSize() {
-        return adminSocketBufferSize;
-    }
-
-    public AdminClientConfig setAdminSocketBufferSize(int adminSocketBufferSize) {
-        this.adminSocketBufferSize = adminSocketBufferSize;
-        return this;
-    }
-
-    public boolean getAdminSocketKeepAlive() {
-        return adminSocketKeepAlive;
-    }
-
-    public AdminClientConfig setAdminSocketKeepAlive(boolean adminSocketKeepAlive) {
-        this.adminSocketKeepAlive = adminSocketKeepAlive;
-        return this;
-    }
-
-    public void setRestoreDataTimeout(int restoreDataTimeout) {
-        this.restoreDataTimeout = restoreDataTimeout;
-    }
-
-    public int getRestoreDataTimeout() {
-        return restoreDataTimeout;
-    }
-}
->>>>>>> 06be27c2
+package voldemort.client.protocol.admin;
+
+import java.util.Properties;
+
+import voldemort.utils.Props;
+
+/**
+ * Client Configuration properties for {@link AdminClient}
+ * 
+ * 
+ */
+public class AdminClientConfig {
+
+    private volatile int maxConnectionsPerNode = 3;
+    private volatile int maxThreads = 6;
+    private volatile long threadIdleMs = 100000;
+    private volatile long adminConnectionTimeoutSec = 30;
+    private volatile long adminSocketTimeoutSec = 3600;
+    private volatile int adminSocketBufferSize = 16 * 1024 * 1024;
+    private volatile boolean adminSocketKeepAlive = false;
+    private volatile int restoreDataTimeout = 24 * 60 * 60;
+    private volatile int maxBackoffDelayMs = 60 * 1000;
+
+    public static final String MAX_CONNECTIONS_PER_NODE_PROPERTY = "max_connections";
+    public static final String MAX_TOTAL_CONNECTIONS_PROPERTY = "max_total_connections";
+    public static final String MAX_THREADS_PROPERTY = "max_threads";
+    public static final String THREAD_IDLE_MS_PROPERTY = "thread_idle_ms";
+    public static final String ADMIN_CONNECTION_TIMEOUT_SEC_PROPERTY = "admin_connection_timeout_sec";
+    public static final String ADMIN_SOCKET_TIMEOUT_SEC_PROPERTY = "admin_socket_timeout_sec";
+    public static final String ADMIN_SOCKET_BUFFER_SIZE_PROPERTY = "admin_socket_buffer_size";
+    public static final String ADMIN_SOCKET_KEEPALIVE_PROPERTY = "admin_socket_keepalive";
+    public static final String RESTORE_DATA_TIMEOUT = "restore.data.timeout.sec";
+    public static final String MAX_BACKOFF_DELAY_MS = "max.backoff.delay.ms";
+
+    // sets better default for AdminClient
+    public AdminClientConfig() {
+        this(new Properties());
+
+    }
+
+    public AdminClientConfig(Properties properties) {
+        Props props = new Props(properties);
+        if(props.containsKey(MAX_CONNECTIONS_PER_NODE_PROPERTY))
+            this.setMaxConnectionsPerNode(props.getInt(MAX_CONNECTIONS_PER_NODE_PROPERTY));
+
+        if(props.containsKey(MAX_THREADS_PROPERTY))
+            this.setMaxThreads(props.getInt(MAX_THREADS_PROPERTY));
+
+        if(props.containsKey(ADMIN_CONNECTION_TIMEOUT_SEC_PROPERTY))
+            this.setAdminConnectionTimeoutSec(props.getInt(ADMIN_CONNECTION_TIMEOUT_SEC_PROPERTY));
+
+        if(props.containsKey(ADMIN_SOCKET_TIMEOUT_SEC_PROPERTY))
+            this.setAdminSocketTimeoutSec(props.getInt(ADMIN_SOCKET_TIMEOUT_SEC_PROPERTY));
+
+        if(props.containsKey(ADMIN_SOCKET_BUFFER_SIZE_PROPERTY))
+            this.setAdminSocketBufferSize(props.getInt(ADMIN_SOCKET_BUFFER_SIZE_PROPERTY));
+
+        if(props.containsKey(ADMIN_SOCKET_KEEPALIVE_PROPERTY))
+            this.setAdminSocketKeepAlive(props.getBoolean(ADMIN_SOCKET_KEEPALIVE_PROPERTY));
+
+        if(props.containsKey(RESTORE_DATA_TIMEOUT))
+            this.setRestoreDataTimeout(props.getInt(RESTORE_DATA_TIMEOUT));
+
+        if(props.containsKey(MAX_BACKOFF_DELAY_MS))
+            this.setMaxBackoffDelayMs(props.getInt(MAX_BACKOFF_DELAY_MS));
+    }
+
+    /* Propery names for propery-based configuration */
+
+    public int getMaxBackoffDelayMs() {
+        return maxBackoffDelayMs;
+    }
+
+    public AdminClientConfig setMaxBackoffDelayMs(int maxBackoffDelayMs) {
+        this.maxBackoffDelayMs = maxBackoffDelayMs;
+        return this;
+    }
+
+    public int getMaxConnectionsPerNode() {
+        return maxConnectionsPerNode;
+    }
+
+    public AdminClientConfig setMaxConnectionsPerNode(int maxConnectionsPerNode) {
+        this.maxConnectionsPerNode = maxConnectionsPerNode;
+        return this;
+    }
+
+    public int getMaxThreads() {
+        return maxThreads;
+    }
+
+    public AdminClientConfig setMaxThreads(int maxThreads) {
+        this.maxThreads = maxThreads;
+        return this;
+    }
+
+    public long getThreadIdleMs() {
+        return threadIdleMs;
+    }
+
+    public AdminClientConfig setThreadIdleMs(long threadIdleMs) {
+        this.threadIdleMs = threadIdleMs;
+        return this;
+    }
+
+    public long getAdminConnectionTimeoutSec() {
+        return adminConnectionTimeoutSec;
+    }
+
+    public AdminClientConfig setAdminConnectionTimeoutSec(long adminConnectionTimeoutSec) {
+        this.adminConnectionTimeoutSec = adminConnectionTimeoutSec;
+        return this;
+    }
+
+    public long getAdminSocketTimeoutSec() {
+        return adminSocketTimeoutSec;
+    }
+
+    public AdminClientConfig setAdminSocketTimeoutSec(long adminSocketTimeoutSec) {
+        this.adminSocketTimeoutSec = adminSocketTimeoutSec;
+        return this;
+    }
+
+    public int getAdminSocketBufferSize() {
+        return adminSocketBufferSize;
+    }
+
+    public AdminClientConfig setAdminSocketBufferSize(int adminSocketBufferSize) {
+        this.adminSocketBufferSize = adminSocketBufferSize;
+        return this;
+    }
+
+    public boolean getAdminSocketKeepAlive() {
+        return adminSocketKeepAlive;
+    }
+
+    public AdminClientConfig setAdminSocketKeepAlive(boolean adminSocketKeepAlive) {
+        this.adminSocketKeepAlive = adminSocketKeepAlive;
+        return this;
+    }
+
+    public void setRestoreDataTimeout(int restoreDataTimeout) {
+        this.restoreDataTimeout = restoreDataTimeout;
+    }
+
+    public int getRestoreDataTimeout() {
+        return restoreDataTimeout;
+    }
+}