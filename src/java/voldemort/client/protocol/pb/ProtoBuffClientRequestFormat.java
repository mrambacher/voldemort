--- conflicted
+++ resolved
@@ -1,469 +1,239 @@
-<<<<<<< HEAD
-/*
- * Copyright 2008-2009 LinkedIn, Inc
- * 
- * Licensed under the Apache License, Version 2.0 (the "License"); you may not
- * use this file except in compliance with the License. You may obtain a copy of
- * the License at
- * 
- * http://www.apache.org/licenses/LICENSE-2.0
- * 
- * Unless required by applicable law or agreed to in writing, software
- * distributed under the License is distributed on an "AS IS" BASIS, WITHOUT
- * WARRANTIES OR CONDITIONS OF ANY KIND, either express or implied. See the
- * License for the specific language governing permissions and limitations under
- * the License.
- */
-
-package voldemort.client.protocol.pb;
-
-import java.io.DataInputStream;
-import java.io.DataOutputStream;
-import java.io.IOException;
-import java.nio.ByteBuffer;
-import java.util.HashMap;
-import java.util.List;
-import java.util.Map;
-
-import voldemort.client.protocol.RequestFormat;
-import voldemort.client.protocol.pb.VProto.DeleteResponse;
-import voldemort.client.protocol.pb.VProto.GetAllResponse;
-import voldemort.client.protocol.pb.VProto.GetResponse;
-import voldemort.client.protocol.pb.VProto.GetVersionResponse;
-import voldemort.client.protocol.pb.VProto.PutResponse;
-import voldemort.client.protocol.pb.VProto.RequestType;
-import voldemort.server.RequestRoutingType;
-import voldemort.store.ErrorCodeMapper;
-import voldemort.store.StoreUtils;
-import voldemort.utils.ByteArray;
-import voldemort.versioning.Version;
-import voldemort.versioning.Versioned;
-
-import com.google.common.collect.Lists;
-import com.google.protobuf.ByteString;
-
-/**
- * The client side of the protocol buffers request format
- * 
- * 
- */
-public class ProtoBuffClientRequestFormat implements RequestFormat {
-
-    public final ErrorCodeMapper mapper;
-
-    public ProtoBuffClientRequestFormat() {
-        this.mapper = new ErrorCodeMapper();
-    }
-
-    public void writeDeleteRequest(DataOutputStream output,
-                                   String storeName,
-                                   ByteArray key,
-                                   Version version,
-                                   RequestRoutingType routingType) throws IOException {
-        StoreUtils.assertValidKey(key);
-        ProtoUtils.writeMessage(output,
-                                VProto.VoldemortRequest.newBuilder()
-                                                       .setType(RequestType.DELETE)
-                                                       .setStore(storeName)
-                                                       .setShouldRoute(routingType.equals(RequestRoutingType.ROUTED))
-                                                       .setRequestRouteType(routingType.getRoutingTypeCode())
-                                                       .setDelete(VProto.DeleteRequest.newBuilder()
-                                                                                      .setKey(ByteString.copyFrom(key.get()))
-                                                                                      .setVersion(ProtoUtils.encodeClock(version)))
-                                                       .build());
-    }
-
-    public boolean isCompleteDeleteResponse(ByteBuffer buffer) {
-        return isCompleteResponse(buffer);
-    }
-
-    public boolean readDeleteResponse(DataInputStream input) throws IOException {
-        DeleteResponse.Builder response = ProtoUtils.readToBuilder(input,
-                                                                   DeleteResponse.newBuilder());
-        if(response.hasError())
-            ProtoUtils.throwException(mapper, response.getError());
-        return response.getSuccess();
-    }
-
-    public void writeGetRequest(DataOutputStream output,
-                                String storeName,
-                                ByteArray key,
-                                RequestRoutingType routingType) throws IOException {
-        StoreUtils.assertValidKey(key);
-        ProtoUtils.writeMessage(output,
-                                VProto.VoldemortRequest.newBuilder()
-                                                       .setType(RequestType.GET)
-                                                       .setStore(storeName)
-                                                       .setShouldRoute(routingType.equals(RequestRoutingType.ROUTED))
-                                                       .setRequestRouteType(routingType.getRoutingTypeCode())
-                                                       .setGet(VProto.GetRequest.newBuilder()
-                                                                                .setKey(ByteString.copyFrom(key.get())))
-                                                       .build());
-    }
-
-    public boolean isCompleteGetResponse(ByteBuffer buffer) {
-        return isCompleteResponse(buffer);
-    }
-
-    public List<Versioned<byte[]>> readGetResponse(DataInputStream input) throws IOException {
-        GetResponse.Builder response = ProtoUtils.readToBuilder(input, GetResponse.newBuilder());
-        if(response.hasError())
-            ProtoUtils.throwException(mapper, response.getError());
-        return ProtoUtils.decodeVersions(response.getVersionedList());
-    }
-
-    public void writeGetAllRequest(DataOutputStream output,
-                                   String storeName,
-                                   Iterable<ByteArray> keys,
-                                   RequestRoutingType routingType) throws IOException {
-        StoreUtils.assertValidKeys(keys);
-        VProto.GetAllRequest.Builder req = VProto.GetAllRequest.newBuilder();
-        for(ByteArray key: keys)
-            req.addKeys(ByteString.copyFrom(key.get()));
-
-        ProtoUtils.writeMessage(output,
-                                VProto.VoldemortRequest.newBuilder()
-                                                       .setType(RequestType.GET_ALL)
-                                                       .setStore(storeName)
-                                                       .setShouldRoute(routingType.equals(RequestRoutingType.ROUTED))
-                                                       .setRequestRouteType(routingType.getRoutingTypeCode())
-                                                       .setGetAll(req)
-                                                       .build());
-    }
-
-    public boolean isCompleteGetAllResponse(ByteBuffer buffer) {
-        return isCompleteResponse(buffer);
-    }
-
-    public Map<ByteArray, List<Versioned<byte[]>>> readGetAllResponse(DataInputStream input)
-            throws IOException {
-        GetAllResponse.Builder response = ProtoUtils.readToBuilder(input,
-                                                                   GetAllResponse.newBuilder());
-        if(response.hasError())
-            ProtoUtils.throwException(mapper, response.getError());
-        Map<ByteArray, List<Versioned<byte[]>>> vals = new HashMap<ByteArray, List<Versioned<byte[]>>>(response.getValuesCount());
-        for(VProto.KeyedVersions versions: response.getValuesList())
-            vals.put(ProtoUtils.decodeBytes(versions.getKey()),
-                     ProtoUtils.decodeVersions(versions.getVersionsList()));
-        return vals;
-    }
-
-    public void writePutRequest(DataOutputStream output,
-                                String storeName,
-                                ByteArray key,
-                                Versioned<byte[]> versioned,
-                                RequestRoutingType routingType) throws IOException {
-        StoreUtils.assertValidKey(key);
-        VProto.PutRequest.Builder req = VProto.PutRequest.newBuilder()
-                                                         .setKey(ByteString.copyFrom(key.get()))
-                                                         .setVersioned(ProtoUtils.encodeVersioned(versioned));
-        ProtoUtils.writeMessage(output,
-                                VProto.VoldemortRequest.newBuilder()
-                                                       .setType(RequestType.PUT)
-                                                       .setStore(storeName)
-                                                       .setShouldRoute(routingType.equals(RequestRoutingType.ROUTED))
-                                                       .setRequestRouteType(routingType.getRoutingTypeCode())
-                                                       .setPut(req)
-                                                       .build());
-    }
-
-    public boolean isCompletePutResponse(ByteBuffer buffer) {
-        return isCompleteResponse(buffer);
-    }
-
-    public Version readPutResponse(DataInputStream input) throws IOException {
-        PutResponse.Builder response = ProtoUtils.readToBuilder(input, PutResponse.newBuilder());
-        if(response.hasError()) {
-            ProtoUtils.throwException(mapper, response.getError());
-        }
-        if(response.hasVersion()) {
-            return ProtoUtils.decodeClock(response.getVersion());
-        } else {
-            return null;
-        }
-    }
-
-    public boolean isCompleteGetVersionResponse(ByteBuffer buffer) {
-        return isCompleteResponse(buffer);
-    }
-
-    public List<Version> readGetVersionResponse(DataInputStream stream) throws IOException {
-        GetVersionResponse.Builder response = ProtoUtils.readToBuilder(stream,
-                                                                       GetVersionResponse.newBuilder());
-        if(response.hasError())
-            ProtoUtils.throwException(mapper, response.getError());
-        List<Version> versions = Lists.newArrayListWithCapacity(response.getVersionsCount());
-        for(VProto.VectorClock version: response.getVersionsList())
-            versions.add(ProtoUtils.decodeClock(version));
-        return versions;
-    }
-
-    public void writeGetVersionRequest(DataOutputStream output,
-                                       String storeName,
-                                       ByteArray key,
-                                       RequestRoutingType routingType) throws IOException {
-        StoreUtils.assertValidKey(key);
-        ProtoUtils.writeMessage(output,
-                                VProto.VoldemortRequest.newBuilder()
-                                                       .setType(RequestType.GET_VERSION)
-                                                       .setStore(storeName)
-                                                       .setShouldRoute(routingType.equals(RequestRoutingType.ROUTED))
-                                                       .setRequestRouteType(routingType.getRoutingTypeCode())
-                                                       .setGet(VProto.GetRequest.newBuilder()
-                                                                                .setKey(ByteString.copyFrom(key.get())))
-                                                       .build());
-    }
-
-    private boolean isCompleteResponse(ByteBuffer buffer) {
-        int size = buffer.getInt();
-        return buffer.remaining() == size;
-    }
-
-}
-=======
-/*
- * Copyright 2008-2009 LinkedIn, Inc
- * 
- * Licensed under the Apache License, Version 2.0 (the "License"); you may not
- * use this file except in compliance with the License. You may obtain a copy of
- * the License at
- * 
- * http://www.apache.org/licenses/LICENSE-2.0
- * 
- * Unless required by applicable law or agreed to in writing, software
- * distributed under the License is distributed on an "AS IS" BASIS, WITHOUT
- * WARRANTIES OR CONDITIONS OF ANY KIND, either express or implied. See the
- * License for the specific language governing permissions and limitations under
- * the License.
- */
-
-package voldemort.client.protocol.pb;
-
-import java.io.DataInputStream;
-import java.io.DataOutputStream;
-import java.io.IOException;
-import java.nio.ByteBuffer;
-import java.util.HashMap;
-import java.util.List;
-import java.util.Map;
-
-import voldemort.client.protocol.RequestFormat;
-import voldemort.client.protocol.pb.VProto.DeleteResponse;
-import voldemort.client.protocol.pb.VProto.GetAllResponse;
-import voldemort.client.protocol.pb.VProto.GetResponse;
-import voldemort.client.protocol.pb.VProto.GetVersionResponse;
-import voldemort.client.protocol.pb.VProto.PutResponse;
-import voldemort.client.protocol.pb.VProto.RequestType;
-import voldemort.server.RequestRoutingType;
-import voldemort.store.ErrorCodeMapper;
-import voldemort.store.StoreUtils;
-import voldemort.utils.ByteArray;
-import voldemort.versioning.VectorClock;
-import voldemort.versioning.Version;
-import voldemort.versioning.Versioned;
-
-import com.google.common.collect.Lists;
-import com.google.protobuf.ByteString;
-
-/**
- * The client side of the protocol buffers request format
- * 
- * 
- */
-public class ProtoBuffClientRequestFormat implements RequestFormat {
-
-    public final ErrorCodeMapper mapper;
-
-    public ProtoBuffClientRequestFormat() {
-        this.mapper = new ErrorCodeMapper();
-    }
-
-    public void writeDeleteRequest(DataOutputStream output,
-                                   String storeName,
-                                   ByteArray key,
-                                   VectorClock version,
-                                   RequestRoutingType routingType) throws IOException {
-        StoreUtils.assertValidKey(key);
-        ProtoUtils.writeMessage(output,
-                                VProto.VoldemortRequest.newBuilder()
-                                                       .setType(RequestType.DELETE)
-                                                       .setStore(storeName)
-                                                       .setShouldRoute(routingType.equals(RequestRoutingType.ROUTED))
-                                                       .setRequestRouteType(routingType.getRoutingTypeCode())
-                                                       .setDelete(VProto.DeleteRequest.newBuilder()
-                                                                                      .setKey(ByteString.copyFrom(key.get()))
-                                                                                      .setVersion(ProtoUtils.encodeClock(version)))
-                                                       .build());
-    }
-
-    public boolean isCompleteDeleteResponse(ByteBuffer buffer) {
-        return isCompleteResponse(buffer);
-    }
-
-    public boolean readDeleteResponse(DataInputStream input) throws IOException {
-        DeleteResponse.Builder response = ProtoUtils.readToBuilder(input,
-                                                                   DeleteResponse.newBuilder());
-        if(response.hasError())
-            throwException(response.getError());
-        return response.getSuccess();
-    }
-
-    public void writeGetRequest(DataOutputStream output,
-                                String storeName,
-                                ByteArray key,
-                                byte[] transforms,
-                                RequestRoutingType routingType) throws IOException {
-        StoreUtils.assertValidKey(key);
-
-        VProto.GetRequest.Builder get = VProto.GetRequest.newBuilder();
-        get.setKey(ByteString.copyFrom(key.get()));
-
-        if(transforms != null) {
-            get.setTransforms(ByteString.copyFrom(transforms));
-        }
-
-        ProtoUtils.writeMessage(output,
-                                VProto.VoldemortRequest.newBuilder()
-                                                       .setType(RequestType.GET)
-                                                       .setStore(storeName)
-                                                       .setShouldRoute(routingType.equals(RequestRoutingType.ROUTED))
-                                                       .setRequestRouteType(routingType.getRoutingTypeCode())
-                                                       .setGet(get)
-                                                       .build());
-    }
-
-    public boolean isCompleteGetResponse(ByteBuffer buffer) {
-        return isCompleteResponse(buffer);
-    }
-
-    public List<Versioned<byte[]>> readGetResponse(DataInputStream input) throws IOException {
-        GetResponse.Builder response = ProtoUtils.readToBuilder(input, GetResponse.newBuilder());
-        if(response.hasError())
-            throwException(response.getError());
-        return ProtoUtils.decodeVersions(response.getVersionedList());
-    }
-
-    public void writeGetAllRequest(DataOutputStream output,
-                                   String storeName,
-                                   Iterable<ByteArray> keys,
-                                   Map<ByteArray, byte[]> transforms,
-                                   RequestRoutingType routingType) throws IOException {
-        StoreUtils.assertValidKeys(keys);
-
-        VProto.GetAllRequest.Builder req = VProto.GetAllRequest.newBuilder();
-        for(ByteArray key: keys)
-            req.addKeys(ByteString.copyFrom(key.get()));
-
-        if(transforms != null) {
-            for(Map.Entry<ByteArray, byte[]> transform: transforms.entrySet()) {
-                req.addTransforms(VProto.GetAllRequest.GetAllTransform.newBuilder()
-                                                                      .setKey(ByteString.copyFrom(transform.getKey()
-                                                                                                           .get()))
-                                                                      .setTransform(ByteString.copyFrom(transform.getValue())));
-            }
-        }
-        ProtoUtils.writeMessage(output,
-                                VProto.VoldemortRequest.newBuilder()
-                                                       .setType(RequestType.GET_ALL)
-                                                       .setStore(storeName)
-                                                       .setShouldRoute(routingType.equals(RequestRoutingType.ROUTED))
-                                                       .setRequestRouteType(routingType.getRoutingTypeCode())
-                                                       .setGetAll(req)
-                                                       .build());
-    }
-
-    public boolean isCompleteGetAllResponse(ByteBuffer buffer) {
-        return isCompleteResponse(buffer);
-    }
-
-    public Map<ByteArray, List<Versioned<byte[]>>> readGetAllResponse(DataInputStream input)
-            throws IOException {
-        GetAllResponse.Builder response = ProtoUtils.readToBuilder(input,
-                                                                   GetAllResponse.newBuilder());
-        if(response.hasError())
-            throwException(response.getError());
-        Map<ByteArray, List<Versioned<byte[]>>> vals = new HashMap<ByteArray, List<Versioned<byte[]>>>(response.getValuesCount());
-        for(VProto.KeyedVersions versions: response.getValuesList())
-            vals.put(ProtoUtils.decodeBytes(versions.getKey()),
-                     ProtoUtils.decodeVersions(versions.getVersionsList()));
-        return vals;
-    }
-
-    public void writePutRequest(DataOutputStream output,
-                                String storeName,
-                                ByteArray key,
-                                byte[] value,
-                                byte[] transforms,
-                                VectorClock version,
-                                RequestRoutingType routingType) throws IOException {
-        StoreUtils.assertValidKey(key);
-        VProto.PutRequest.Builder req = VProto.PutRequest.newBuilder()
-                                                         .setKey(ByteString.copyFrom(key.get()))
-                                                         .setVersioned(VProto.Versioned.newBuilder()
-                                                                                       .setValue(ByteString.copyFrom(value))
-                                                                                       .setVersion(ProtoUtils.encodeClock(version)));
-        if(transforms != null)
-            req = req.setTransforms(ByteString.copyFrom(transforms));
-
-        ProtoUtils.writeMessage(output,
-                                VProto.VoldemortRequest.newBuilder()
-                                                       .setType(RequestType.PUT)
-                                                       .setStore(storeName)
-                                                       .setShouldRoute(routingType.equals(RequestRoutingType.ROUTED))
-                                                       .setRequestRouteType(routingType.getRoutingTypeCode())
-                                                       .setPut(req)
-                                                       .build());
-    }
-
-    public boolean isCompletePutResponse(ByteBuffer buffer) {
-        return isCompleteResponse(buffer);
-    }
-
-    public void readPutResponse(DataInputStream input) throws IOException {
-        PutResponse.Builder response = ProtoUtils.readToBuilder(input, PutResponse.newBuilder());
-        if(response.hasError())
-            throwException(response.getError());
-    }
-
-    public void throwException(VProto.Error error) {
-        throw mapper.getError((short) error.getErrorCode(), error.getErrorMessage());
-    }
-
-    public boolean isCompleteGetVersionResponse(ByteBuffer buffer) {
-        return isCompleteResponse(buffer);
-    }
-
-    public List<Version> readGetVersionResponse(DataInputStream stream) throws IOException {
-        GetVersionResponse.Builder response = ProtoUtils.readToBuilder(stream,
-                                                                       GetVersionResponse.newBuilder());
-        if(response.hasError())
-            throwException(response.getError());
-        List<Version> versions = Lists.newArrayListWithCapacity(response.getVersionsCount());
-        for(VProto.VectorClock version: response.getVersionsList())
-            versions.add(ProtoUtils.decodeClock(version));
-        return versions;
-    }
-
-    public void writeGetVersionRequest(DataOutputStream output,
-                                       String storeName,
-                                       ByteArray key,
-                                       RequestRoutingType routingType) throws IOException {
-        StoreUtils.assertValidKey(key);
-        ProtoUtils.writeMessage(output,
-                                VProto.VoldemortRequest.newBuilder()
-                                                       .setType(RequestType.GET_VERSION)
-                                                       .setStore(storeName)
-                                                       .setShouldRoute(routingType.equals(RequestRoutingType.ROUTED))
-                                                       .setRequestRouteType(routingType.getRoutingTypeCode())
-                                                       .setGet(VProto.GetRequest.newBuilder()
-                                                                                .setKey(ByteString.copyFrom(key.get())))
-                                                       .build());
-    }
-
-    private boolean isCompleteResponse(ByteBuffer buffer) {
-        int size = buffer.getInt();
-        return buffer.remaining() == size;
-    }
-
-}
->>>>>>> 06be27c2
+/*
+ * Copyright 2008-2009 LinkedIn, Inc
+ * 
+ * Licensed under the Apache License, Version 2.0 (the "License"); you may not
+ * use this file except in compliance with the License. You may obtain a copy of
+ * the License at
+ * 
+ * http://www.apache.org/licenses/LICENSE-2.0
+ * 
+ * Unless required by applicable law or agreed to in writing, software
+ * distributed under the License is distributed on an "AS IS" BASIS, WITHOUT
+ * WARRANTIES OR CONDITIONS OF ANY KIND, either express or implied. See the
+ * License for the specific language governing permissions and limitations under
+ * the License.
+ */
+
+package voldemort.client.protocol.pb;
+
+import java.io.DataInputStream;
+import java.io.DataOutputStream;
+import java.io.IOException;
+import java.nio.ByteBuffer;
+import java.util.HashMap;
+import java.util.List;
+import java.util.Map;
+
+import voldemort.client.protocol.RequestFormat;
+import voldemort.client.protocol.pb.VProto.DeleteResponse;
+import voldemort.client.protocol.pb.VProto.GetAllResponse;
+import voldemort.client.protocol.pb.VProto.GetResponse;
+import voldemort.client.protocol.pb.VProto.GetVersionResponse;
+import voldemort.client.protocol.pb.VProto.PutResponse;
+import voldemort.client.protocol.pb.VProto.RequestType;
+import voldemort.server.RequestRoutingType;
+import voldemort.store.ErrorCodeMapper;
+import voldemort.store.StoreUtils;
+import voldemort.utils.ByteArray;
+import voldemort.versioning.Version;
+import voldemort.versioning.Versioned;
+
+import com.google.common.collect.Lists;
+import com.google.protobuf.ByteString;
+
+/**
+ * The client side of the protocol buffers request format
+ * 
+ * 
+ */
+public class ProtoBuffClientRequestFormat implements RequestFormat {
+
+    public final ErrorCodeMapper mapper;
+
+    public ProtoBuffClientRequestFormat() {
+        this.mapper = new ErrorCodeMapper();
+    }
+
+    public void writeDeleteRequest(DataOutputStream output,
+                                   String storeName,
+                                   ByteArray key,
+                                   Version version,
+                                   RequestRoutingType routingType) throws IOException {
+        StoreUtils.assertValidKey(key);
+        ProtoUtils.writeMessage(output,
+                                VProto.VoldemortRequest.newBuilder()
+                                                       .setType(RequestType.DELETE)
+                                                       .setStore(storeName)
+                                                       .setShouldRoute(routingType.equals(RequestRoutingType.ROUTED))
+                                                       .setRequestRouteType(routingType.getRoutingTypeCode())
+                                                       .setDelete(VProto.DeleteRequest.newBuilder()
+                                                                                      .setKey(ByteString.copyFrom(key.get()))
+                                                                                      .setVersion(ProtoUtils.encodeClock(version)))
+                                                       .build());
+    }
+
+    public boolean isCompleteDeleteResponse(ByteBuffer buffer) {
+        return isCompleteResponse(buffer);
+    }
+
+    public boolean readDeleteResponse(DataInputStream input) throws IOException {
+        DeleteResponse.Builder response = ProtoUtils.readToBuilder(input,
+                                                                   DeleteResponse.newBuilder());
+        if(response.hasError())
+            ProtoUtils.throwException(mapper, response.getError());
+        return response.getSuccess();
+    }
+
+    public void writeGetRequest(DataOutputStream output,
+                                String storeName,
+                                ByteArray key,
+                                byte[] transforms,
+                                RequestRoutingType routingType) throws IOException {
+        StoreUtils.assertValidKey(key);
+        VProto.GetRequest.Builder get = VProto.GetRequest.newBuilder();
+        get.setKey(ByteString.copyFrom(key.get()));
+
+        if(transforms != null) {
+            get.setTransforms(ByteString.copyFrom(transforms));
+        }
+
+        ProtoUtils.writeMessage(output,
+                                VProto.VoldemortRequest.newBuilder()
+                                                       .setType(RequestType.GET)
+                                                       .setStore(storeName)
+                                                       .setShouldRoute(routingType.equals(RequestRoutingType.ROUTED))
+                                                       .setRequestRouteType(routingType.getRoutingTypeCode())
+                                                       .setGet(get)
+                                                       .build());
+    }
+
+    public boolean isCompleteGetResponse(ByteBuffer buffer) {
+        return isCompleteResponse(buffer);
+    }
+
+    public List<Versioned<byte[]>> readGetResponse(DataInputStream input) throws IOException {
+        GetResponse.Builder response = ProtoUtils.readToBuilder(input, GetResponse.newBuilder());
+        if(response.hasError())
+            ProtoUtils.throwException(mapper, response.getError());
+        return ProtoUtils.decodeVersions(response.getVersionedList());
+    }
+
+    public void writeGetAllRequest(DataOutputStream output,
+                                   String storeName,
+                                   Iterable<ByteArray> keys,
+                                   Map<ByteArray, byte[]> transforms,
+                                   RequestRoutingType routingType) throws IOException {
+        StoreUtils.assertValidKeys(keys);
+        VProto.GetAllRequest.Builder req = VProto.GetAllRequest.newBuilder();
+        for(ByteArray key: keys)
+            req.addKeys(ByteString.copyFrom(key.get()));
+
+        if(transforms != null) {
+            for(Map.Entry<ByteArray, byte[]> transform: transforms.entrySet()) {
+                req.addTransforms(VProto.GetAllRequest.GetAllTransform.newBuilder()
+                                                                      .setKey(ByteString.copyFrom(transform.getKey()
+                                                                                                           .get()))
+                                                                      .setTransform(ByteString.copyFrom(transform.getValue())));
+            }
+        }
+        ProtoUtils.writeMessage(output,
+                                VProto.VoldemortRequest.newBuilder()
+                                                       .setType(RequestType.GET_ALL)
+                                                       .setStore(storeName)
+                                                       .setShouldRoute(routingType.equals(RequestRoutingType.ROUTED))
+                                                       .setRequestRouteType(routingType.getRoutingTypeCode())
+                                                       .setGetAll(req)
+                                                       .build());
+    }
+
+    public boolean isCompleteGetAllResponse(ByteBuffer buffer) {
+        return isCompleteResponse(buffer);
+    }
+
+    public Map<ByteArray, List<Versioned<byte[]>>> readGetAllResponse(DataInputStream input)
+            throws IOException {
+        GetAllResponse.Builder response = ProtoUtils.readToBuilder(input,
+                                                                   GetAllResponse.newBuilder());
+        if(response.hasError())
+            ProtoUtils.throwException(mapper, response.getError());
+        Map<ByteArray, List<Versioned<byte[]>>> vals = new HashMap<ByteArray, List<Versioned<byte[]>>>(response.getValuesCount());
+        for(VProto.KeyedVersions versions: response.getValuesList())
+            vals.put(ProtoUtils.decodeBytes(versions.getKey()),
+                     ProtoUtils.decodeVersions(versions.getVersionsList()));
+        return vals;
+    }
+
+    public void writePutRequest(DataOutputStream output,
+                                String storeName,
+                                ByteArray key,
+                                Versioned<byte[]> versioned,
+                                byte[] transforms,
+                                RequestRoutingType routingType) throws IOException {
+        StoreUtils.assertValidKey(key);
+        VProto.PutRequest.Builder req = VProto.PutRequest.newBuilder()
+                                                         .setKey(ByteString.copyFrom(key.get()))
+                                                         .setVersioned(ProtoUtils.encodeVersioned(versioned));
+        if(transforms != null)
+            req = req.setTransforms(ByteString.copyFrom(transforms));
+        ProtoUtils.writeMessage(output,
+                                VProto.VoldemortRequest.newBuilder()
+                                                       .setType(RequestType.PUT)
+                                                       .setStore(storeName)
+                                                       .setShouldRoute(routingType.equals(RequestRoutingType.ROUTED))
+                                                       .setRequestRouteType(routingType.getRoutingTypeCode())
+                                                       .setPut(req)
+                                                       .build());
+    }
+
+    public boolean isCompletePutResponse(ByteBuffer buffer) {
+        return isCompleteResponse(buffer);
+    }
+
+    public Version readPutResponse(DataInputStream input) throws IOException {
+        PutResponse.Builder response = ProtoUtils.readToBuilder(input, PutResponse.newBuilder());
+        if(response.hasError()) {
+            ProtoUtils.throwException(mapper, response.getError());
+        }
+        if(response.hasVersion()) {
+            return ProtoUtils.decodeClock(response.getVersion());
+        } else {
+            return null;
+        }
+    }
+
+    public boolean isCompleteGetVersionResponse(ByteBuffer buffer) {
+        return isCompleteResponse(buffer);
+    }
+
+    public List<Version> readGetVersionResponse(DataInputStream stream) throws IOException {
+        GetVersionResponse.Builder response = ProtoUtils.readToBuilder(stream,
+                                                                       GetVersionResponse.newBuilder());
+        if(response.hasError())
+            ProtoUtils.throwException(mapper, response.getError());
+        List<Version> versions = Lists.newArrayListWithCapacity(response.getVersionsCount());
+        for(VProto.VectorClock version: response.getVersionsList())
+            versions.add(ProtoUtils.decodeClock(version));
+        return versions;
+    }
+
+    public void writeGetVersionRequest(DataOutputStream output,
+                                       String storeName,
+                                       ByteArray key,
+                                       RequestRoutingType routingType) throws IOException {
+        StoreUtils.assertValidKey(key);
+        ProtoUtils.writeMessage(output,
+                                VProto.VoldemortRequest.newBuilder()
+                                                       .setType(RequestType.GET_VERSION)
+                                                       .setStore(storeName)
+                                                       .setShouldRoute(routingType.equals(RequestRoutingType.ROUTED))
+                                                       .setRequestRouteType(routingType.getRoutingTypeCode())
+                                                       .setGet(VProto.GetRequest.newBuilder()
+                                                                                .setKey(ByteString.copyFrom(key.get())))
+                                                       .build());
+    }
+
+    private boolean isCompleteResponse(ByteBuffer buffer) {
+        int size = buffer.getInt();
+        return buffer.remaining() == size;
+    }
+}