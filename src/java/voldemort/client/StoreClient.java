--- conflicted
+++ resolved
@@ -1,388 +1,206 @@
-<<<<<<< HEAD
-/*
- * Copyright 2008-2009 LinkedIn, Inc
- * 
- * Licensed under the Apache License, Version 2.0 (the "License"); you may not
- * use this file except in compliance with the License. You may obtain a copy of
- * the License at
- * 
- * http://www.apache.org/licenses/LICENSE-2.0
- * 
- * Unless required by applicable law or agreed to in writing, software
- * distributed under the License is distributed on an "AS IS" BASIS, WITHOUT
- * WARRANTIES OR CONDITIONS OF ANY KIND, either express or implied. See the
- * License for the specific language governing permissions and limitations under
- * the License.
- */
-
-package voldemort.client;
-
-import java.util.List;
-import java.util.Map;
-
-import voldemort.annotations.concurrency.Threadsafe;
-import voldemort.cluster.Node;
-import voldemort.versioning.ObsoleteVersionException;
-import voldemort.versioning.Version;
-import voldemort.versioning.Versioned;
-
-/**
- * The user-facing interface to a Voldemort store. Gives basic put/get/delete
- * plus helper functions.
- * 
- * 
- * @param <K> The type of the key being stored
- * @param <V> The type of the value being stored
- */
-@Threadsafe
-public interface StoreClient<K, V> {
-
-    /**
-     * Get the value associated with the given key or null if there is no value
-     * associated with this key. This method strips off all version information
-     * and is only useful when no further storage operations will be done on
-     * this key.
-     * 
-     * @param key The key
-     */
-    public V getValue(K key);
-
-    /**
-     * Get the value associated with the given key or defaultValue if there is
-     * no value associated with the key. This method strips off all version
-     * information and is only useful when no further storage operations will be
-     * done on this key.
-     * 
-     * @param key The key for which to fetch the associated value
-     * @param defaultValue A value to return if there is no value associated
-     *        with this key
-     * @return Either the value stored for the key or the default value.
-     */
-    public V getValue(K key, V defaultValue);
-
-    /**
-     * Gets the versions of the value associated with the given key.
-     * 
-     * @param key The key for which to fetch the versions.
-     * @return The list of versions for this key.
-     */
-    public List<Version> getVersions(K key);
-
-    /**
-     * Get the versioned value associated with the given key or null if no value
-     * is associated with the key.
-     * 
-     * @param key The key for which to fetch the value.
-     * @return The versioned value, or null if no value is stored for this key.
-     */
-    public Versioned<V> get(K key);
-
-    /**
-     * Gets the versioned values associated with the given keys and returns them
-     * in a Map of keys to versioned values. Note that the returned map will
-     * only contain entries for the keys which have a value associated with
-     * them.
-     * 
-     * @param keys The keys for which to fetch the values.
-     * @return A Map of keys to versioned values.
-     */
-    public Map<K, Versioned<V>> getAll(Iterable<K> keys);
-
-    /**
-     * Get the versioned value associated with the given key or the defaultValue
-     * if no value is associated with the key.
-     * 
-     * @param key The key for which to fetch the value.
-     * @return The versioned value, or the defaultValue if no value is stored
-     *         for this key.
-     */
-    public Versioned<V> get(K key, Versioned<V> defaultValue);
-
-    /**
-     * Associated the given value to the key, clobbering any existing values
-     * stored for the key.
-     * 
-     * @param key The key
-     * @param value The value
-     */
-    public Versioned<V> put(K key, V value);
-
-    /**
-     * Put the given Versioned value into the store for the given key if the
-     * version is greater to or concurrent with existing values. Throw an
-     * ObsoleteVersionException otherwise.
-     * 
-     * @param key The key
-     * @param versioned The value and its versioned
-     * @throws ObsoleteVersionException
-     */
-    public Versioned<V> put(K key, Versioned<V> versioned) throws ObsoleteVersionException;
-
-    /**
-     * Put the versioned value to the key, ignoring any ObsoleteVersionException
-     * that may be thrown
-     * 
-     * @param key The key
-     * @param versioned The versioned value
-     * @return true if the put succeeded
-     */
-    public boolean putIfNotObsolete(K key, Versioned<V> versioned);
-
-    /**
-     * Apply the given action repeatedly until no ObsoleteVersionException is
-     * thrown. This is useful for implementing a read-modify-store loop that
-     * could be pre-empted by another concurrent update, and should be repeated
-     * until it succeeds.
-     * 
-     * @param action The action to apply. This is meant as a callback for the
-     *        user to extend to provide their own logic.
-     * @return true if the action is successfully applied, false if the 3
-     *         attempts all result in ObsoleteVersionException
-     */
-    public boolean applyUpdate(UpdateAction<K, V> action);
-
-    /**
-     * Apply the given action repeatedly until no ObsoleteVersionException is
-     * thrown or maxTries unsuccessful attempts have been made. This is useful
-     * for implementing a read-modify-store loop.
-     * 
-     * @param action The action to apply
-     * @return true if the action is successfully applied, false if maxTries
-     *         failed attempts have been made
-     */
-    public boolean applyUpdate(UpdateAction<K, V> action, int maxTries);
-
-    /**
-     * Delete any version of the given key which equal to or less than the
-     * current versions
-     * 
-     * @param key The key
-     * @return true if anything is deleted
-     */
-    public boolean delete(K key);
-
-    /**
-     * Delete the specified version and any prior versions of the given key
-     * 
-     * @param key The key to delete
-     * @param version The version of the key
-     * @return true if anything is deleted
-     */
-    public boolean delete(K key, Version version);
-
-    /**
-     * Returns the list of nodes which should have this key.
-     * 
-     * @param key
-     * @return a list of Nodes which should hold this key
-     */
-    public List<Node> getResponsibleNodes(K key);
-}
-=======
-/*
- * Copyright 2008-2009 LinkedIn, Inc
- * 
- * Licensed under the Apache License, Version 2.0 (the "License"); you may not
- * use this file except in compliance with the License. You may obtain a copy of
- * the License at
- * 
- * http://www.apache.org/licenses/LICENSE-2.0
- * 
- * Unless required by applicable law or agreed to in writing, software
- * distributed under the License is distributed on an "AS IS" BASIS, WITHOUT
- * WARRANTIES OR CONDITIONS OF ANY KIND, either express or implied. See the
- * License for the specific language governing permissions and limitations under
- * the License.
- */
-
-package voldemort.client;
-
-import java.util.List;
-import java.util.Map;
-
-import voldemort.annotations.concurrency.Threadsafe;
-import voldemort.cluster.Node;
-import voldemort.versioning.ObsoleteVersionException;
-import voldemort.versioning.Version;
-import voldemort.versioning.Versioned;
-
-/**
- * The user-facing interface to a Voldemort store. Gives basic put/get/delete
- * plus helper functions.
- * 
- * 
- * @param <K> The type of the key being stored
- * @param <V> The type of the value being stored
- */
-@Threadsafe
-public interface StoreClient<K, V> {
-
-    /**
-     * Get the value associated with the given key or null if there is no value
-     * associated with this key. This method strips off all version information
-     * and is only useful when no further storage operations will be done on
-     * this key.
-     * 
-     * @param key The key
-     */
-    public V getValue(K key);
-
-    /**
-     * Get the value associated with the given key or defaultValue if there is
-     * no value associated with the key. This method strips off all version
-     * information and is only useful when no further storage operations will be
-     * done on this key.
-     * 
-     * @param key The key for which to fetch the associated value
-     * @param defaultValue A value to return if there is no value associated
-     *        with this key
-     * @return Either the value stored for the key or the default value.
-     */
-    public V getValue(K key, V defaultValue);
-
-    /**
-     * Get the versioned value associated with the given key or null if no value
-     * is associated with the key.
-     * 
-     * @param key The key for which to fetch the value.
-     * @return The versioned value, or null if no value is stored for this key.
-     */
-    public Versioned<V> get(K key);
-
-    /**
-     * Get the versioned value associated with the given key and apply the given
-     * transforms to it before returning the value. Returns null if no value is
-     * associated with the key
-     * 
-     * @param key the key for which the value is fetched
-     * @param transforms the transforms to be applied on the value fetched from
-     *        the store
-     * @return the transformed versioned value, or null if no value is stored
-     *         for this key
-     */
-    public Versioned<V> get(K key, Object transforms);
-
-    /**
-     * Gets the versioned values associated with the given keys and returns them
-     * in a Map of keys to versioned values. Note that the returned map will
-     * only contain entries for the keys which have a value associated with
-     * them.
-     * 
-     * @param keys The keys for which to fetch the values.
-     * @return A Map of keys to versioned values.
-     */
-    public Map<K, Versioned<V>> getAll(Iterable<K> keys);
-
-    /**
-     * Like {@link voldemort.client.StoreClient#getAll(Iterable) getAll}, except
-     * that the transforms are applied on the value associated with each key
-     * before returning the results
-     * 
-     * @param keys the keys for which the values are fetched
-     * @param transforms the map of transforms, describing the transform to be
-     *        applied to the value for each key
-     * @return A map of keys to transformed versioned values
-     */
-    public Map<K, Versioned<V>> getAll(Iterable<K> keys, Map<K, Object> transforms);
-
-    /**
-     * Get the versioned value associated with the given key or the defaultValue
-     * if no value is associated with the key.
-     * 
-     * @param key The key for which to fetch the value.
-     * @return The versioned value, or the defaultValue if no value is stored
-     *         for this key.
-     */
-    public Versioned<V> get(K key, Versioned<V> defaultValue);
-
-    /**
-     * Associated the given value to the key, clobbering any existing values
-     * stored for the key.
-     * 
-     * @param key The key
-     * @param value The value
-     */
-    public void put(K key, V value);
-
-    /**
-     * Like {@link voldemort.store.StoreClient#put(K, V) put}, except that the
-     * given transforms are applied on the value before writing it to the store
-     * 
-     * @param key the key
-     * @param value the value
-     * @param transforms the transforms to be applied on the value
-     */
-    public void put(K key, V value, Object transforms);
-
-    /**
-     * Put the given Versioned value into the store for the given key if the
-     * version is greater to or concurrent with existing values. Throw an
-     * ObsoleteVersionException otherwise.
-     * 
-     * @param key The key
-     * @param versioned The value and its versioned
-     * @throws ObsoleteVersionException
-     */
-    public void put(K key, Versioned<V> versioned) throws ObsoleteVersionException;
-
-    /**
-     * Put the versioned value to the key, ignoring any ObsoleteVersionException
-     * that may be thrown
-     * 
-     * @param key The key
-     * @param versioned The versioned value
-     * @return true if the put succeeded
-     */
-    public boolean putIfNotObsolete(K key, Versioned<V> versioned);
-
-    /**
-     * Apply the given action repeatedly until no ObsoleteVersionException is
-     * thrown. This is useful for implementing a read-modify-store loop that
-     * could be pre-empted by another concurrent update, and should be repeated
-     * until it succeeds.
-     * 
-     * @param action The action to apply. This is meant as a callback for the
-     *        user to extend to provide their own logic.
-     * @return true if the action is successfully applied, false if the 3
-     *         attempts all result in ObsoleteVersionException
-     */
-    public boolean applyUpdate(UpdateAction<K, V> action);
-
-    /**
-     * Apply the given action repeatedly until no ObsoleteVersionException is
-     * thrown or maxTries unsuccessful attempts have been made. This is useful
-     * for implementing a read-modify-store loop.
-     * 
-     * @param action The action to apply
-     * @return true if the action is successfully applied, false if maxTries
-     *         failed attempts have been made
-     */
-    public boolean applyUpdate(UpdateAction<K, V> action, int maxTries);
-
-    /**
-     * Delete any version of the given key which equal to or less than the
-     * current versions
-     * 
-     * @param key The key
-     * @return true if anything is deleted
-     */
-    public boolean delete(K key);
-
-    /**
-     * Delete the specified version and any prior versions of the given key
-     * 
-     * @param key The key to delete
-     * @param version The version of the key
-     * @return true if anything is deleted
-     */
-    public boolean delete(K key, Version version);
-
-    /**
-     * Returns the list of nodes which should have this key.
-     * 
-     * @param key
-     * @return a list of Nodes which should hold this key
-     */
-    public List<Node> getResponsibleNodes(K key);
-}
->>>>>>> 06be27c2
+/*
+ * Copyright 2008-2009 LinkedIn, Inc
+ * 
+ * Licensed under the Apache License, Version 2.0 (the "License"); you may not
+ * use this file except in compliance with the License. You may obtain a copy of
+ * the License at
+ * 
+ * http://www.apache.org/licenses/LICENSE-2.0
+ * 
+ * Unless required by applicable law or agreed to in writing, software
+ * distributed under the License is distributed on an "AS IS" BASIS, WITHOUT
+ * WARRANTIES OR CONDITIONS OF ANY KIND, either express or implied. See the
+ * License for the specific language governing permissions and limitations under
+ * the License.
+ */
+
+package voldemort.client;
+
+import java.util.List;
+import java.util.Map;
+
+import voldemort.annotations.concurrency.Threadsafe;
+import voldemort.cluster.Node;
+import voldemort.versioning.ObsoleteVersionException;
+import voldemort.versioning.Version;
+import voldemort.versioning.Versioned;
+
+/**
+ * The user-facing interface to a Voldemort store. Gives basic put/get/delete
+ * plus helper functions.
+ * 
+ * 
+ * @param <K> The type of the key being stored
+ * @param <V> The type of the value being stored
+ */
+@Threadsafe
+public interface StoreClient<K, V> {
+
+    /**
+     * Get the value associated with the given key or null if there is no value
+     * associated with this key. This method strips off all version information
+     * and is only useful when no further storage operations will be done on
+     * this key.
+     * 
+     * @param key The key
+     */
+    public V getValue(K key);
+
+    /**
+     * Get the value associated with the given key or defaultValue if there is
+     * no value associated with the key. This method strips off all version
+     * information and is only useful when no further storage operations will be
+     * done on this key.
+     * 
+     * @param key The key for which to fetch the associated value
+     * @param defaultValue A value to return if there is no value associated
+     *        with this key
+     * @return Either the value stored for the key or the default value.
+     */
+    public V getValue(K key, V defaultValue);
+
+    /**
+     * Get the versioned value associated with the given key or null if no value
+     * is associated with the key.
+     * 
+     * @param key The key for which to fetch the value.
+     * @return The versioned value, or null if no value is stored for this key.
+     */
+    public Versioned<V> get(K key);
+
+    /**
+     * Get the versioned value associated with the given key and apply the given
+     * transforms to it before returning the value. Returns null if no value is
+     * associated with the key
+     * 
+     * @param key the key for which the value is fetched
+     * @param transforms the transforms to be applied on the value fetched from
+     *        the store
+     * @return the transformed versioned value, or null if no value is stored
+     *         for this key
+     */
+    public Versioned<V> get(K key, Object transforms);
+
+    /**
+     * Gets the versioned values associated with the given keys and returns them
+     * in a Map of keys to versioned values. Note that the returned map will
+     * only contain entries for the keys which have a value associated with
+     * them.
+     * 
+     * @param keys The keys for which to fetch the values.
+     * @return A Map of keys to versioned values.
+     */
+    public Map<K, Versioned<V>> getAll(Iterable<K> keys);
+
+    /**
+     * Like {@link voldemort.client.StoreClient#getAll(Iterable) getAll}, except
+     * that the transforms are applied on the value associated with each key
+     * before returning the results
+     * 
+     * @param keys the keys for which the values are fetched
+     * @param transforms the map of transforms, describing the transform to be
+     *        applied to the value for each key
+     * @return A map of keys to transformed versioned values
+     */
+    public Map<K, Versioned<V>> getAll(Iterable<K> keys, Map<K, Object> transforms);
+
+    /**
+     * Get the versioned value associated with the given key or the defaultValue
+     * if no value is associated with the key.
+     * 
+     * @param key The key for which to fetch the value.
+     * @return The versioned value, or the defaultValue if no value is stored
+     *         for this key.
+     */
+    public Versioned<V> get(K key, Versioned<V> defaultValue);
+
+    /**
+     * Associated the given value to the key, clobbering any existing values
+     * stored for the key.
+     * 
+     * @param key The key
+     * @param value The value
+     */
+    public Versioned<V> put(K key, V value);
+
+    /**
+     * Like {@link voldemort.store.StoreClient#put(K, V) put}, except that the
+     * given transforms are applied on the value before writing it to the store
+     * 
+     * @param key the key
+     * @param value the value
+     * @param transforms the transforms to be applied on the value
+     */
+    public Versioned<V> put(K key, V value, Object transforms);
+
+    /**
+     * Put the given Versioned value into the store for the given key if the
+     * version is greater to or concurrent with existing values. Throw an
+     * ObsoleteVersionException otherwise.
+     * 
+     * @param key The key
+     * @param versioned The value and its versioned
+     * @throws ObsoleteVersionException
+     */
+    public Versioned<V> put(K key, Versioned<V> versioned) throws ObsoleteVersionException;
+
+    /**
+     * Put the versioned value to the key, ignoring any ObsoleteVersionException
+     * that may be thrown
+     * 
+     * @param key The key
+     * @param versioned The versioned value
+     * @return true if the put succeeded
+     */
+    public boolean putIfNotObsolete(K key, Versioned<V> versioned);
+
+    /**
+     * Apply the given action repeatedly until no ObsoleteVersionException is
+     * thrown. This is useful for implementing a read-modify-store loop that
+     * could be pre-empted by another concurrent update, and should be repeated
+     * until it succeeds.
+     * 
+     * @param action The action to apply. This is meant as a callback for the
+     *        user to extend to provide their own logic.
+     * @return true if the action is successfully applied, false if the 3
+     *         attempts all result in ObsoleteVersionException
+     */
+    public boolean applyUpdate(UpdateAction<K, V> action);
+
+    /**
+     * Apply the given action repeatedly until no ObsoleteVersionException is
+     * thrown or maxTries unsuccessful attempts have been made. This is useful
+     * for implementing a read-modify-store loop.
+     * 
+     * @param action The action to apply
+     * @return true if the action is successfully applied, false if maxTries
+     *         failed attempts have been made
+     */
+    public boolean applyUpdate(UpdateAction<K, V> action, int maxTries);
+
+    /**
+     * Delete any version of the given key which equal to or less than the
+     * current versions
+     * 
+     * @param key The key
+     * @return true if anything is deleted
+     */
+    public boolean delete(K key);
+
+    /**
+     * Delete the specified version and any prior versions of the given key
+     * 
+     * @param key The key to delete
+     * @param version The version of the key
+     * @return true if anything is deleted
+     */
+    public boolean delete(K key, Version version);
+
+    /**
+     * Returns the list of nodes which should have this key.
+     * 
+     * @param key
+     * @return a list of Nodes which should hold this key
+     */
+    public List<Node> getResponsibleNodes(K key);
+}