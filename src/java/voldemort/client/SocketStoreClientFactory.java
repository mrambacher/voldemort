<<<<<<< HEAD
/*
 * Copyright 2008-2010 LinkedIn, Inc
 * 
 * Licensed under the Apache License, Version 2.0 (the "License"); you may not
 * use this file except in compliance with the License. You may obtain a copy of
 * the License at
 * 
 * http://www.apache.org/licenses/LICENSE-2.0
 * 
 * Unless required by applicable law or agreed to in writing, software
 * distributed under the License is distributed on an "AS IS" BASIS, WITHOUT
 * WARRANTIES OR CONDITIONS OF ANY KIND, either express or implied. See the
 * License for the specific language governing permissions and limitations under
 * the License.
 */

package voldemort.client;

import static voldemort.cluster.failuredetector.FailureDetectorUtils.create;

import java.net.URI;
import java.util.Collection;
import java.util.concurrent.TimeUnit;

import voldemort.client.protocol.RequestFormatType;
import voldemort.cluster.Node;
import voldemort.cluster.failuredetector.ClientStoreVerifier;
import voldemort.cluster.failuredetector.FailureDetector;
import voldemort.cluster.failuredetector.FailureDetectorConfig;
import voldemort.cluster.failuredetector.FailureDetectorListener;
import voldemort.server.RequestRoutingType;
import voldemort.store.Store;
import voldemort.store.StoreDefinition;
import voldemort.store.async.AsyncUtils;
import voldemort.store.async.AsynchronousStore;
import voldemort.store.metadata.MetadataStore;
import voldemort.store.socket.SocketDestination;
import voldemort.store.socket.SocketStoreFactory;
import voldemort.store.socket.clientrequest.ClientRequestExecutorPool;
import voldemort.utils.ByteArray;
import voldemort.utils.JmxUtils;

/**
 * A StoreClientFactory abstracts away the connection pooling, threading, and
 * bootstrapping mechanism. It can be used to create any number of
 * {@link voldemort.client.StoreClient StoreClient} instances for different
 * stores.
 * 
 * 
 */
public class SocketStoreClientFactory extends AbstractStoreClientFactory {

    public static final String URL_SCHEME = "tcp";

    private final SocketStoreFactory storeFactory;
    private FailureDetectorListener failureDetectorListener;
    private final RequestRoutingType requestRoutingType;

    public SocketStoreClientFactory(ClientConfig config) {
        super(config);
        this.requestRoutingType = RequestRoutingType.getRequestRoutingType(RoutingTier.SERVER.equals(config.getRoutingTier()),
                                                                           false);

        this.storeFactory = new ClientRequestExecutorPool(config.getSelectors(),
                                                          config.getMaxConnectionsPerNode(),
                                                          config.getConnectionTimeout(TimeUnit.MILLISECONDS),
                                                          config.getSocketTimeout(TimeUnit.MILLISECONDS),
                                                          config.getSocketBufferSize(),
                                                          config.getSocketKeepAlive());
        if(config.isJmxEnabled())
            JmxUtils.registerMbean(storeFactory, JmxUtils.createObjectName(storeFactory.getClass()));
    }

    @Override
    public AsynchronousStore<ByteArray, byte[]> getAsyncStore(StoreDefinition storeDef, Node node) {
        return getAsyncStore(storeDef.getName(), node.getHost(), getPort(node), requestFormatType);
    }

    private AsynchronousStore<ByteArray, byte[]> getAsyncStore(String storeName,
                                                               String host,
                                                               int port,
                                                               RequestFormatType type) {
        return storeFactory.create(storeName, host, port, type, requestRoutingType);
    }

    @Override
    protected Store<ByteArray, byte[]> getStore(String storeName,
                                                String host,
                                                int port,
                                                RequestFormatType type) {
        return AsyncUtils.asStore(getAsyncStore(storeName, host, port, type));
    }

    @Override
    protected FailureDetector initFailureDetector(final ClientConfig config,
                                                  final Collection<Node> nodes) {
        failureDetectorListener = new FailureDetectorListener() {

            public void nodeAvailable(Node node) {

            }

            public void nodeUnavailable(Node node) {
                if(logger.isInfoEnabled())
                    logger.info(node + " has been marked as unavailable, destroying socket pool");

                // Kill the socket pool for this node...
                SocketDestination destination = new SocketDestination(node.getHost(),
                                                                      node.getSocketPort(),
                                                                      config.getRequestFormatType());
                storeFactory.close(destination);
            }

        };

        ClientStoreVerifier storeVerifier = new ClientStoreVerifier() {

            @Override
            protected Store<ByteArray, byte[]> getStoreInternal(Node node) {
                return SocketStoreClientFactory.this.getStore(MetadataStore.METADATA_STORE_NAME,
                                                              node.getHost(),
                                                              node.getSocketPort(),
                                                              config.getRequestFormatType());
            }

        };

        FailureDetectorConfig failureDetectorConfig = new FailureDetectorConfig(config).setNodes(nodes)
                                                                                       .setStoreVerifier(storeVerifier);

        return create(failureDetectorConfig, true, failureDetectorListener);
    }

    @Override
    protected int getPort(Node node) {
        return node.getSocketPort();
    }

    @Override
    protected void validateUrl(URI url) {
        if(!URL_SCHEME.equals(url.getScheme()))
            throw new IllegalArgumentException("Illegal scheme in bootstrap URL for SocketStoreClientFactory:"
                                               + " expected '"
                                               + URL_SCHEME
                                               + "' but found '"
                                               + url.getScheme() + "'.");
    }

    @Override
    public void close() {
        this.storeFactory.close();
        if(failureDetector != null)
            this.failureDetector.removeFailureDetectorListener(failureDetectorListener);

        super.close();
    }
}
=======
/*
 * Copyright 2008-2010 LinkedIn, Inc
 * 
 * Licensed under the Apache License, Version 2.0 (the "License"); you may not
 * use this file except in compliance with the License. You may obtain a copy of
 * the License at
 * 
 * http://www.apache.org/licenses/LICENSE-2.0
 * 
 * Unless required by applicable law or agreed to in writing, software
 * distributed under the License is distributed on an "AS IS" BASIS, WITHOUT
 * WARRANTIES OR CONDITIONS OF ANY KIND, either express or implied. See the
 * License for the specific language governing permissions and limitations under
 * the License.
 */

package voldemort.client;

import static voldemort.cluster.failuredetector.FailureDetectorUtils.create;

import java.net.URI;
import java.util.Collection;
import java.util.concurrent.TimeUnit;

import voldemort.client.protocol.RequestFormatType;
import voldemort.cluster.Node;
import voldemort.cluster.failuredetector.ClientStoreVerifier;
import voldemort.cluster.failuredetector.FailureDetector;
import voldemort.cluster.failuredetector.FailureDetectorConfig;
import voldemort.cluster.failuredetector.FailureDetectorListener;
import voldemort.server.RequestRoutingType;
import voldemort.store.Store;
import voldemort.store.metadata.MetadataStore;
import voldemort.store.socket.SocketDestination;
import voldemort.store.socket.SocketStoreFactory;
import voldemort.store.socket.clientrequest.ClientRequestExecutorPool;
import voldemort.utils.ByteArray;
import voldemort.utils.JmxUtils;

/**
 * A StoreClientFactory abstracts away the connection pooling, threading, and
 * bootstrapping mechanism. It can be used to create any number of
 * {@link voldemort.client.StoreClient StoreClient} instances for different
 * stores.
 * 
 * 
 */
public class SocketStoreClientFactory extends AbstractStoreClientFactory {

    public static final String URL_SCHEME = "tcp";

    private final SocketStoreFactory storeFactory;
    private FailureDetectorListener failureDetectorListener;
    private final RequestRoutingType requestRoutingType;

    public SocketStoreClientFactory(ClientConfig config) {
        super(config);
        this.requestRoutingType = RequestRoutingType.getRequestRoutingType(RoutingTier.SERVER.equals(config.getRoutingTier()),
                                                                           false);

        this.storeFactory = new ClientRequestExecutorPool(config.getSelectors(),
                                                          config.getMaxConnectionsPerNode(),
                                                          config.getConnectionTimeout(TimeUnit.MILLISECONDS),
                                                          config.getSocketTimeout(TimeUnit.MILLISECONDS),
                                                          config.getSocketBufferSize(),
                                                          config.getSocketKeepAlive());
        if(config.isJmxEnabled())
            JmxUtils.registerMbean(storeFactory, JmxUtils.createObjectName(storeFactory.getClass()));
    }

    @Override
    protected Store<ByteArray, byte[], byte[]> getStore(String storeName,
                                                        String host,
                                                        int port,
                                                        RequestFormatType type) {
        return storeFactory.create(storeName, host, port, type, requestRoutingType);
    }

    @Override
    protected FailureDetector initFailureDetector(final ClientConfig config,
                                                  final Collection<Node> nodes) {
        failureDetectorListener = new FailureDetectorListener() {

            public void nodeAvailable(Node node) {

            }

            public void nodeUnavailable(Node node) {
                if(logger.isInfoEnabled())
                    logger.info(node + " has been marked as unavailable, destroying socket pool");

                // Kill the socket pool for this node...
                SocketDestination destination = new SocketDestination(node.getHost(),
                                                                      node.getSocketPort(),
                                                                      config.getRequestFormatType());
                storeFactory.close(destination);
            }

        };

        ClientStoreVerifier storeVerifier = new ClientStoreVerifier() {

            @Override
            protected Store<ByteArray, byte[], byte[]> getStoreInternal(Node node) {
                return SocketStoreClientFactory.this.getStore(MetadataStore.METADATA_STORE_NAME,
                                                              node.getHost(),
                                                              node.getSocketPort(),
                                                              config.getRequestFormatType());
            }

        };

        FailureDetectorConfig failureDetectorConfig = new FailureDetectorConfig(config).setNodes(nodes)
                                                                                       .setStoreVerifier(storeVerifier);

        return create(failureDetectorConfig, true, failureDetectorListener);
    }

    @Override
    protected int getPort(Node node) {
        return node.getSocketPort();
    }

    @Override
    protected void validateUrl(URI url) {
        if(!URL_SCHEME.equals(url.getScheme()))
            throw new IllegalArgumentException("Illegal scheme in bootstrap URL for SocketStoreClientFactory:"
                                               + " expected '"
                                               + URL_SCHEME
                                               + "' but found '"
                                               + url.getScheme() + "'.");
    }

    @Override
    public void close() {
        this.storeFactory.close();
        if(failureDetector != null)
            this.failureDetector.removeFailureDetectorListener(failureDetectorListener);

        super.close();
    }

}
>>>>>>> 06be27c2
<|MERGE_RESOLUTION|>--- conflicted
+++ resolved
@@ -1,303 +1,158 @@
-<<<<<<< HEAD
-/*
- * Copyright 2008-2010 LinkedIn, Inc
- * 
- * Licensed under the Apache License, Version 2.0 (the "License"); you may not
- * use this file except in compliance with the License. You may obtain a copy of
- * the License at
- * 
- * http://www.apache.org/licenses/LICENSE-2.0
- * 
- * Unless required by applicable law or agreed to in writing, software
- * distributed under the License is distributed on an "AS IS" BASIS, WITHOUT
- * WARRANTIES OR CONDITIONS OF ANY KIND, either express or implied. See the
- * License for the specific language governing permissions and limitations under
- * the License.
- */
-
-package voldemort.client;
-
-import static voldemort.cluster.failuredetector.FailureDetectorUtils.create;
-
-import java.net.URI;
-import java.util.Collection;
-import java.util.concurrent.TimeUnit;
-
-import voldemort.client.protocol.RequestFormatType;
-import voldemort.cluster.Node;
-import voldemort.cluster.failuredetector.ClientStoreVerifier;
-import voldemort.cluster.failuredetector.FailureDetector;
-import voldemort.cluster.failuredetector.FailureDetectorConfig;
-import voldemort.cluster.failuredetector.FailureDetectorListener;
-import voldemort.server.RequestRoutingType;
-import voldemort.store.Store;
-import voldemort.store.StoreDefinition;
-import voldemort.store.async.AsyncUtils;
-import voldemort.store.async.AsynchronousStore;
-import voldemort.store.metadata.MetadataStore;
-import voldemort.store.socket.SocketDestination;
-import voldemort.store.socket.SocketStoreFactory;
-import voldemort.store.socket.clientrequest.ClientRequestExecutorPool;
-import voldemort.utils.ByteArray;
-import voldemort.utils.JmxUtils;
-
-/**
- * A StoreClientFactory abstracts away the connection pooling, threading, and
- * bootstrapping mechanism. It can be used to create any number of
- * {@link voldemort.client.StoreClient StoreClient} instances for different
- * stores.
- * 
- * 
- */
-public class SocketStoreClientFactory extends AbstractStoreClientFactory {
-
-    public static final String URL_SCHEME = "tcp";
-
-    private final SocketStoreFactory storeFactory;
-    private FailureDetectorListener failureDetectorListener;
-    private final RequestRoutingType requestRoutingType;
-
-    public SocketStoreClientFactory(ClientConfig config) {
-        super(config);
-        this.requestRoutingType = RequestRoutingType.getRequestRoutingType(RoutingTier.SERVER.equals(config.getRoutingTier()),
-                                                                           false);
-
-        this.storeFactory = new ClientRequestExecutorPool(config.getSelectors(),
-                                                          config.getMaxConnectionsPerNode(),
-                                                          config.getConnectionTimeout(TimeUnit.MILLISECONDS),
-                                                          config.getSocketTimeout(TimeUnit.MILLISECONDS),
-                                                          config.getSocketBufferSize(),
-                                                          config.getSocketKeepAlive());
-        if(config.isJmxEnabled())
-            JmxUtils.registerMbean(storeFactory, JmxUtils.createObjectName(storeFactory.getClass()));
-    }
-
-    @Override
-    public AsynchronousStore<ByteArray, byte[]> getAsyncStore(StoreDefinition storeDef, Node node) {
-        return getAsyncStore(storeDef.getName(), node.getHost(), getPort(node), requestFormatType);
-    }
-
-    private AsynchronousStore<ByteArray, byte[]> getAsyncStore(String storeName,
-                                                               String host,
-                                                               int port,
-                                                               RequestFormatType type) {
-        return storeFactory.create(storeName, host, port, type, requestRoutingType);
-    }
-
-    @Override
-    protected Store<ByteArray, byte[]> getStore(String storeName,
-                                                String host,
-                                                int port,
-                                                RequestFormatType type) {
-        return AsyncUtils.asStore(getAsyncStore(storeName, host, port, type));
-    }
-
-    @Override
-    protected FailureDetector initFailureDetector(final ClientConfig config,
-                                                  final Collection<Node> nodes) {
-        failureDetectorListener = new FailureDetectorListener() {
-
-            public void nodeAvailable(Node node) {
-
-            }
-
-            public void nodeUnavailable(Node node) {
-                if(logger.isInfoEnabled())
-                    logger.info(node + " has been marked as unavailable, destroying socket pool");
-
-                // Kill the socket pool for this node...
-                SocketDestination destination = new SocketDestination(node.getHost(),
-                                                                      node.getSocketPort(),
-                                                                      config.getRequestFormatType());
-                storeFactory.close(destination);
-            }
-
-        };
-
-        ClientStoreVerifier storeVerifier = new ClientStoreVerifier() {
-
-            @Override
-            protected Store<ByteArray, byte[]> getStoreInternal(Node node) {
-                return SocketStoreClientFactory.this.getStore(MetadataStore.METADATA_STORE_NAME,
-                                                              node.getHost(),
-                                                              node.getSocketPort(),
-                                                              config.getRequestFormatType());
-            }
-
-        };
-
-        FailureDetectorConfig failureDetectorConfig = new FailureDetectorConfig(config).setNodes(nodes)
-                                                                                       .setStoreVerifier(storeVerifier);
-
-        return create(failureDetectorConfig, true, failureDetectorListener);
-    }
-
-    @Override
-    protected int getPort(Node node) {
-        return node.getSocketPort();
-    }
-
-    @Override
-    protected void validateUrl(URI url) {
-        if(!URL_SCHEME.equals(url.getScheme()))
-            throw new IllegalArgumentException("Illegal scheme in bootstrap URL for SocketStoreClientFactory:"
-                                               + " expected '"
-                                               + URL_SCHEME
-                                               + "' but found '"
-                                               + url.getScheme() + "'.");
-    }
-
-    @Override
-    public void close() {
-        this.storeFactory.close();
-        if(failureDetector != null)
-            this.failureDetector.removeFailureDetectorListener(failureDetectorListener);
-
-        super.close();
-    }
-}
-=======
-/*
- * Copyright 2008-2010 LinkedIn, Inc
- * 
- * Licensed under the Apache License, Version 2.0 (the "License"); you may not
- * use this file except in compliance with the License. You may obtain a copy of
- * the License at
- * 
- * http://www.apache.org/licenses/LICENSE-2.0
- * 
- * Unless required by applicable law or agreed to in writing, software
- * distributed under the License is distributed on an "AS IS" BASIS, WITHOUT
- * WARRANTIES OR CONDITIONS OF ANY KIND, either express or implied. See the
- * License for the specific language governing permissions and limitations under
- * the License.
- */
-
-package voldemort.client;
-
-import static voldemort.cluster.failuredetector.FailureDetectorUtils.create;
-
-import java.net.URI;
-import java.util.Collection;
-import java.util.concurrent.TimeUnit;
-
-import voldemort.client.protocol.RequestFormatType;
-import voldemort.cluster.Node;
-import voldemort.cluster.failuredetector.ClientStoreVerifier;
-import voldemort.cluster.failuredetector.FailureDetector;
-import voldemort.cluster.failuredetector.FailureDetectorConfig;
-import voldemort.cluster.failuredetector.FailureDetectorListener;
-import voldemort.server.RequestRoutingType;
-import voldemort.store.Store;
-import voldemort.store.metadata.MetadataStore;
-import voldemort.store.socket.SocketDestination;
-import voldemort.store.socket.SocketStoreFactory;
-import voldemort.store.socket.clientrequest.ClientRequestExecutorPool;
-import voldemort.utils.ByteArray;
-import voldemort.utils.JmxUtils;
-
-/**
- * A StoreClientFactory abstracts away the connection pooling, threading, and
- * bootstrapping mechanism. It can be used to create any number of
- * {@link voldemort.client.StoreClient StoreClient} instances for different
- * stores.
- * 
- * 
- */
-public class SocketStoreClientFactory extends AbstractStoreClientFactory {
-
-    public static final String URL_SCHEME = "tcp";
-
-    private final SocketStoreFactory storeFactory;
-    private FailureDetectorListener failureDetectorListener;
-    private final RequestRoutingType requestRoutingType;
-
-    public SocketStoreClientFactory(ClientConfig config) {
-        super(config);
-        this.requestRoutingType = RequestRoutingType.getRequestRoutingType(RoutingTier.SERVER.equals(config.getRoutingTier()),
-                                                                           false);
-
-        this.storeFactory = new ClientRequestExecutorPool(config.getSelectors(),
-                                                          config.getMaxConnectionsPerNode(),
-                                                          config.getConnectionTimeout(TimeUnit.MILLISECONDS),
-                                                          config.getSocketTimeout(TimeUnit.MILLISECONDS),
-                                                          config.getSocketBufferSize(),
-                                                          config.getSocketKeepAlive());
-        if(config.isJmxEnabled())
-            JmxUtils.registerMbean(storeFactory, JmxUtils.createObjectName(storeFactory.getClass()));
-    }
-
-    @Override
-    protected Store<ByteArray, byte[], byte[]> getStore(String storeName,
-                                                        String host,
-                                                        int port,
-                                                        RequestFormatType type) {
-        return storeFactory.create(storeName, host, port, type, requestRoutingType);
-    }
-
-    @Override
-    protected FailureDetector initFailureDetector(final ClientConfig config,
-                                                  final Collection<Node> nodes) {
-        failureDetectorListener = new FailureDetectorListener() {
-
-            public void nodeAvailable(Node node) {
-
-            }
-
-            public void nodeUnavailable(Node node) {
-                if(logger.isInfoEnabled())
-                    logger.info(node + " has been marked as unavailable, destroying socket pool");
-
-                // Kill the socket pool for this node...
-                SocketDestination destination = new SocketDestination(node.getHost(),
-                                                                      node.getSocketPort(),
-                                                                      config.getRequestFormatType());
-                storeFactory.close(destination);
-            }
-
-        };
-
-        ClientStoreVerifier storeVerifier = new ClientStoreVerifier() {
-
-            @Override
-            protected Store<ByteArray, byte[], byte[]> getStoreInternal(Node node) {
-                return SocketStoreClientFactory.this.getStore(MetadataStore.METADATA_STORE_NAME,
-                                                              node.getHost(),
-                                                              node.getSocketPort(),
-                                                              config.getRequestFormatType());
-            }
-
-        };
-
-        FailureDetectorConfig failureDetectorConfig = new FailureDetectorConfig(config).setNodes(nodes)
-                                                                                       .setStoreVerifier(storeVerifier);
-
-        return create(failureDetectorConfig, true, failureDetectorListener);
-    }
-
-    @Override
-    protected int getPort(Node node) {
-        return node.getSocketPort();
-    }
-
-    @Override
-    protected void validateUrl(URI url) {
-        if(!URL_SCHEME.equals(url.getScheme()))
-            throw new IllegalArgumentException("Illegal scheme in bootstrap URL for SocketStoreClientFactory:"
-                                               + " expected '"
-                                               + URL_SCHEME
-                                               + "' but found '"
-                                               + url.getScheme() + "'.");
-    }
-
-    @Override
-    public void close() {
-        this.storeFactory.close();
-        if(failureDetector != null)
-            this.failureDetector.removeFailureDetectorListener(failureDetectorListener);
-
-        super.close();
-    }
-
-}
->>>>>>> 06be27c2
+/*
+ * Copyright 2008-2010 LinkedIn, Inc
+ * 
+ * Licensed under the Apache License, Version 2.0 (the "License"); you may not
+ * use this file except in compliance with the License. You may obtain a copy of
+ * the License at
+ * 
+ * http://www.apache.org/licenses/LICENSE-2.0
+ * 
+ * Unless required by applicable law or agreed to in writing, software
+ * distributed under the License is distributed on an "AS IS" BASIS, WITHOUT
+ * WARRANTIES OR CONDITIONS OF ANY KIND, either express or implied. See the
+ * License for the specific language governing permissions and limitations under
+ * the License.
+ */
+
+package voldemort.client;
+
+import static voldemort.cluster.failuredetector.FailureDetectorUtils.create;
+
+import java.net.URI;
+import java.util.Collection;
+import java.util.concurrent.TimeUnit;
+
+import voldemort.client.protocol.RequestFormatType;
+import voldemort.cluster.Node;
+import voldemort.cluster.failuredetector.ClientStoreVerifier;
+import voldemort.cluster.failuredetector.FailureDetector;
+import voldemort.cluster.failuredetector.FailureDetectorConfig;
+import voldemort.cluster.failuredetector.FailureDetectorListener;
+import voldemort.server.RequestRoutingType;
+import voldemort.store.Store;
+import voldemort.store.StoreDefinition;
+import voldemort.store.async.AsyncUtils;
+import voldemort.store.async.AsynchronousStore;
+import voldemort.store.metadata.MetadataStore;
+import voldemort.store.socket.SocketDestination;
+import voldemort.store.socket.SocketStoreFactory;
+import voldemort.store.socket.clientrequest.ClientRequestExecutorPool;
+import voldemort.utils.ByteArray;
+import voldemort.utils.JmxUtils;
+
+/**
+ * A StoreClientFactory abstracts away the connection pooling, threading, and
+ * bootstrapping mechanism. It can be used to create any number of
+ * {@link voldemort.client.StoreClient StoreClient} instances for different
+ * stores.
+ * 
+ * 
+ */
+public class SocketStoreClientFactory extends AbstractStoreClientFactory {
+
+    public static final String URL_SCHEME = "tcp";
+
+    private final SocketStoreFactory storeFactory;
+    private FailureDetectorListener failureDetectorListener;
+    private final RequestRoutingType requestRoutingType;
+
+    public SocketStoreClientFactory(ClientConfig config) {
+        super(config);
+        this.requestRoutingType = RequestRoutingType.getRequestRoutingType(RoutingTier.SERVER.equals(config.getRoutingTier()),
+                                                                           false);
+
+        this.storeFactory = new ClientRequestExecutorPool(config.getSelectors(),
+                                                          config.getMaxConnectionsPerNode(),
+                                                          config.getConnectionTimeout(TimeUnit.MILLISECONDS),
+                                                          config.getSocketTimeout(TimeUnit.MILLISECONDS),
+                                                          config.getSocketBufferSize(),
+                                                          config.getSocketKeepAlive());
+        if(config.isJmxEnabled())
+            JmxUtils.registerMbean(storeFactory, JmxUtils.createObjectName(storeFactory.getClass()));
+    }
+
+    @Override
+    public AsynchronousStore<ByteArray, byte[], byte[]> getAsyncStore(StoreDefinition storeDef,
+                                                                      Node node) {
+        return getAsyncStore(storeDef.getName(), node.getHost(), getPort(node), requestFormatType);
+    }
+
+    private AsynchronousStore<ByteArray, byte[], byte[]> getAsyncStore(String storeName,
+                                                                       String host,
+                                                                       int port,
+                                                                       RequestFormatType type) {
+        return storeFactory.create(storeName, host, port, type, requestRoutingType);
+    }
+
+    @Override
+    protected Store<ByteArray, byte[], byte[]> getStore(String storeName,
+                                                        String host,
+                                                        int port,
+                                                        RequestFormatType type) {
+        return AsyncUtils.asStore(getAsyncStore(storeName, host, port, type));
+    }
+
+    @Override
+    protected FailureDetector initFailureDetector(final ClientConfig config,
+                                                  final Collection<Node> nodes) {
+        failureDetectorListener = new FailureDetectorListener() {
+
+            public void nodeAvailable(Node node) {
+
+            }
+
+            public void nodeUnavailable(Node node) {
+                if(logger.isInfoEnabled())
+                    logger.info(node + " has been marked as unavailable, destroying socket pool");
+
+                // Kill the socket pool for this node...
+                SocketDestination destination = new SocketDestination(node.getHost(),
+                                                                      node.getSocketPort(),
+                                                                      config.getRequestFormatType());
+                storeFactory.close(destination);
+            }
+
+        };
+
+        ClientStoreVerifier storeVerifier = new ClientStoreVerifier() {
+
+            @Override
+            protected Store<ByteArray, byte[], byte[]> getStoreInternal(Node node) {
+                return SocketStoreClientFactory.this.getStore(MetadataStore.METADATA_STORE_NAME,
+                                                              node.getHost(),
+                                                              node.getSocketPort(),
+                                                              config.getRequestFormatType());
+            }
+
+        };
+
+        FailureDetectorConfig failureDetectorConfig = new FailureDetectorConfig(config).setNodes(nodes)
+                                                                                       .setStoreVerifier(storeVerifier);
+
+        return create(failureDetectorConfig, true, failureDetectorListener);
+    }
+
+    @Override
+    protected int getPort(Node node) {
+        return node.getSocketPort();
+    }
+
+    @Override
+    protected void validateUrl(URI url) {
+        if(!URL_SCHEME.equals(url.getScheme()))
+            throw new IllegalArgumentException("Illegal scheme in bootstrap URL for SocketStoreClientFactory:"
+                                               + " expected '"
+                                               + URL_SCHEME
+                                               + "' but found '"
+                                               + url.getScheme() + "'.");
+    }
+
+    @Override
+    public void close() {
+        this.storeFactory.close();
+        if(failureDetector != null)
+            this.failureDetector.removeFailureDetectorListener(failureDetectorListener);
+
+        super.close();
+    }
+}