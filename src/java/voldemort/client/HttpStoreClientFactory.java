--- conflicted
+++ resolved
@@ -1,289 +1,143 @@
-<<<<<<< HEAD
-/*
- * Copyright 2008-2010 LinkedIn, Inc
- * 
- * Licensed under the Apache License, Version 2.0 (the "License"); you may not
- * use this file except in compliance with the License. You may obtain a copy of
- * the License at
- * 
- * http://www.apache.org/licenses/LICENSE-2.0
- * 
- * Unless required by applicable law or agreed to in writing, software
- * distributed under the License is distributed on an "AS IS" BASIS, WITHOUT
- * WARRANTIES OR CONDITIONS OF ANY KIND, either express or implied. See the
- * License for the specific language governing permissions and limitations under
- * the License.
- */
-
-package voldemort.client;
-
-import static voldemort.cluster.failuredetector.FailureDetectorUtils.create;
-
-import java.net.URI;
-import java.util.Collection;
-import java.util.concurrent.TimeUnit;
-
-import org.apache.commons.httpclient.DefaultHttpMethodRetryHandler;
-import org.apache.commons.httpclient.HostConfiguration;
-import org.apache.commons.httpclient.HttpClient;
-import org.apache.commons.httpclient.HttpVersion;
-import org.apache.commons.httpclient.MultiThreadedHttpConnectionManager;
-import org.apache.commons.httpclient.cookie.CookiePolicy;
-import org.apache.commons.httpclient.params.HttpClientParams;
-import org.apache.commons.httpclient.params.HttpConnectionManagerParams;
-import org.apache.commons.httpclient.params.HttpMethodParams;
-
-import voldemort.client.protocol.RequestFormatFactory;
-import voldemort.client.protocol.RequestFormatType;
-import voldemort.cluster.Node;
-import voldemort.cluster.failuredetector.ClientStoreVerifier;
-import voldemort.cluster.failuredetector.FailureDetector;
-import voldemort.cluster.failuredetector.FailureDetectorConfig;
-import voldemort.store.Store;
-import voldemort.store.http.HttpStore;
-import voldemort.store.metadata.MetadataStore;
-import voldemort.utils.ByteArray;
-
-/**
- * A {@link voldemort.client.StoreClientFactory StoreClientFactory} that creates
- * a remote client that connects and bootstraps itself via HTTP.
- * 
- * 
- */
-public class HttpStoreClientFactory extends AbstractStoreClientFactory {
-
-    public static final String URL_SCHEME = "http";
-
-    private static final String VOLDEMORT_USER_AGENT = "vldmrt/0.01";
-
-    private final HttpClient httpClient;
-    private final MultiThreadedHttpConnectionManager connectionManager;
-    private final RequestFormatFactory requestFormatFactory;
-    private final boolean reroute;
-
-    public HttpStoreClientFactory(ClientConfig config) {
-        super(config);
-        HostConfiguration hostConfig = new HostConfiguration();
-        hostConfig.getParams().setParameter("http.protocol.version", HttpVersion.HTTP_1_1);
-        this.connectionManager = new MultiThreadedHttpConnectionManager();
-        this.httpClient = new HttpClient(connectionManager);
-        this.httpClient.setHostConfiguration(hostConfig);
-        HttpClientParams clientParams = this.httpClient.getParams();
-        clientParams.setConnectionManagerTimeout(config.getConnectionTimeout(TimeUnit.MILLISECONDS));
-        clientParams.setSoTimeout(config.getSocketTimeout(TimeUnit.MILLISECONDS));
-        clientParams.setParameter(HttpMethodParams.RETRY_HANDLER,
-                                  new DefaultHttpMethodRetryHandler(0, false));
-        clientParams.setCookiePolicy(CookiePolicy.IGNORE_COOKIES);
-        clientParams.setParameter("http.useragent", VOLDEMORT_USER_AGENT);
-        HttpConnectionManagerParams managerParams = this.httpClient.getHttpConnectionManager()
-                                                                   .getParams();
-        managerParams.setConnectionTimeout(config.getConnectionTimeout(TimeUnit.MILLISECONDS));
-        managerParams.setMaxTotalConnections(config.getMaxTotalConnections());
-        managerParams.setStaleCheckingEnabled(false);
-        managerParams.setMaxConnectionsPerHost(httpClient.getHostConfiguration(),
-                                               config.getMaxConnectionsPerNode());
-        this.reroute = config.getRoutingTier().equals(RoutingTier.SERVER);
-        this.requestFormatFactory = new RequestFormatFactory();
-    }
-
-    @Override
-    protected Store<ByteArray, byte[]> getStore(String name,
-                                                String host,
-                                                int port,
-                                                RequestFormatType type) {
-        return new HttpStore(name,
-                             host,
-                             port,
-                             httpClient,
-                             requestFormatFactory.getRequestFormat(type),
-                             reroute);
-    }
-
-    @Override
-    protected FailureDetector initFailureDetector(final ClientConfig config,
-                                                  final Collection<Node> nodes) {
-        ClientStoreVerifier storeVerifier = new ClientStoreVerifier() {
-
-            @Override
-            protected Store<ByteArray, byte[]> getStoreInternal(Node node) {
-                return HttpStoreClientFactory.this.getStore(MetadataStore.METADATA_STORE_NAME,
-                                                            node.getHost(),
-                                                            node.getHttpPort(),
-                                                            config.getRequestFormatType());
-            }
-
-        };
-
-        FailureDetectorConfig failureDetectorConfig = new FailureDetectorConfig(config).setNodes(nodes)
-                                                                                       .setStoreVerifier(storeVerifier);
-
-        return create(failureDetectorConfig, config.isJmxEnabled());
-    }
-
-    @Override
-    protected int getPort(Node node) {
-        return node.getHttpPort();
-    }
-
-    @Override
-    protected void validateUrl(URI url) {
-        if(!URL_SCHEME.equals(url.getScheme()))
-            throw new IllegalArgumentException("Illegal scheme in bootstrap URL for HttpStoreClientFactory:"
-                                               + " expected '"
-                                               + URL_SCHEME
-                                               + "' but found '"
-                                               + url.getScheme() + "'.");
-    }
-
-    @Override
-    public void close() {
-        super.close();
-        // should timeout connections on its own
-    }
-
-}
-=======
-/*
- * Copyright 2008-2010 LinkedIn, Inc
- * 
- * Licensed under the Apache License, Version 2.0 (the "License"); you may not
- * use this file except in compliance with the License. You may obtain a copy of
- * the License at
- * 
- * http://www.apache.org/licenses/LICENSE-2.0
- * 
- * Unless required by applicable law or agreed to in writing, software
- * distributed under the License is distributed on an "AS IS" BASIS, WITHOUT
- * WARRANTIES OR CONDITIONS OF ANY KIND, either express or implied. See the
- * License for the specific language governing permissions and limitations under
- * the License.
- */
-
-package voldemort.client;
-
-import static voldemort.cluster.failuredetector.FailureDetectorUtils.create;
-
-import java.net.URI;
-import java.util.Collection;
-import java.util.concurrent.TimeUnit;
-
-import org.apache.commons.httpclient.DefaultHttpMethodRetryHandler;
-import org.apache.commons.httpclient.HostConfiguration;
-import org.apache.commons.httpclient.HttpClient;
-import org.apache.commons.httpclient.HttpVersion;
-import org.apache.commons.httpclient.MultiThreadedHttpConnectionManager;
-import org.apache.commons.httpclient.cookie.CookiePolicy;
-import org.apache.commons.httpclient.params.HttpClientParams;
-import org.apache.commons.httpclient.params.HttpConnectionManagerParams;
-import org.apache.commons.httpclient.params.HttpMethodParams;
-
-import voldemort.client.protocol.RequestFormatFactory;
-import voldemort.client.protocol.RequestFormatType;
-import voldemort.cluster.Node;
-import voldemort.cluster.failuredetector.ClientStoreVerifier;
-import voldemort.cluster.failuredetector.FailureDetector;
-import voldemort.cluster.failuredetector.FailureDetectorConfig;
-import voldemort.store.Store;
-import voldemort.store.http.HttpStore;
-import voldemort.store.metadata.MetadataStore;
-import voldemort.utils.ByteArray;
-
-/**
- * A {@link voldemort.client.StoreClientFactory StoreClientFactory} that creates
- * a remote client that connects and bootstraps itself via HTTP.
- * 
- * 
- */
-public class HttpStoreClientFactory extends AbstractStoreClientFactory {
-
-    public static final String URL_SCHEME = "http";
-
-    private static final String VOLDEMORT_USER_AGENT = "vldmrt/0.01";
-
-    private final HttpClient httpClient;
-    private final MultiThreadedHttpConnectionManager connectionManager;
-    private final RequestFormatFactory requestFormatFactory;
-    private final boolean reroute;
-
-    public HttpStoreClientFactory(ClientConfig config) {
-        super(config);
-        HostConfiguration hostConfig = new HostConfiguration();
-        hostConfig.getParams().setParameter("http.protocol.version", HttpVersion.HTTP_1_1);
-        this.connectionManager = new MultiThreadedHttpConnectionManager();
-        this.httpClient = new HttpClient(connectionManager);
-        this.httpClient.setHostConfiguration(hostConfig);
-        HttpClientParams clientParams = this.httpClient.getParams();
-        clientParams.setConnectionManagerTimeout(config.getConnectionTimeout(TimeUnit.MILLISECONDS));
-        clientParams.setSoTimeout(config.getSocketTimeout(TimeUnit.MILLISECONDS));
-        clientParams.setParameter(HttpMethodParams.RETRY_HANDLER,
-                                  new DefaultHttpMethodRetryHandler(0, false));
-        clientParams.setCookiePolicy(CookiePolicy.IGNORE_COOKIES);
-        clientParams.setParameter("http.useragent", VOLDEMORT_USER_AGENT);
-        HttpConnectionManagerParams managerParams = this.httpClient.getHttpConnectionManager()
-                                                                   .getParams();
-        managerParams.setConnectionTimeout(config.getConnectionTimeout(TimeUnit.MILLISECONDS));
-        managerParams.setMaxTotalConnections(config.getMaxTotalConnections());
-        managerParams.setStaleCheckingEnabled(false);
-        managerParams.setMaxConnectionsPerHost(httpClient.getHostConfiguration(),
-                                               config.getMaxConnectionsPerNode());
-        this.reroute = config.getRoutingTier().equals(RoutingTier.SERVER);
-        this.requestFormatFactory = new RequestFormatFactory();
-    }
-
-    @Override
-    protected Store<ByteArray, byte[], byte[]> getStore(String name,
-                                                        String host,
-                                                        int port,
-                                                        RequestFormatType type) {
-        return new HttpStore(name,
-                             host,
-                             port,
-                             httpClient,
-                             requestFormatFactory.getRequestFormat(type),
-                             reroute);
-    }
-
-    @Override
-    protected FailureDetector initFailureDetector(final ClientConfig config,
-                                                  final Collection<Node> nodes) {
-        ClientStoreVerifier storeVerifier = new ClientStoreVerifier() {
-
-            @Override
-            protected Store<ByteArray, byte[], byte[]> getStoreInternal(Node node) {
-                return HttpStoreClientFactory.this.getStore(MetadataStore.METADATA_STORE_NAME,
-                                                            node.getHost(),
-                                                            node.getHttpPort(),
-                                                            config.getRequestFormatType());
-            }
-
-        };
-
-        FailureDetectorConfig failureDetectorConfig = new FailureDetectorConfig(config).setNodes(nodes)
-                                                                                       .setStoreVerifier(storeVerifier);
-
-        return create(failureDetectorConfig, config.isJmxEnabled());
-    }
-
-    @Override
-    protected int getPort(Node node) {
-        return node.getHttpPort();
-    }
-
-    @Override
-    protected void validateUrl(URI url) {
-        if(!URL_SCHEME.equals(url.getScheme()))
-            throw new IllegalArgumentException("Illegal scheme in bootstrap URL for HttpStoreClientFactory:"
-                                               + " expected '"
-                                               + URL_SCHEME
-                                               + "' but found '"
-                                               + url.getScheme() + "'.");
-    }
-
-    @Override
-    public void close() {
-        super.close();
-        // should timeout connections on its own
-    }
-
-}
->>>>>>> 06be27c2
+/*
+ * Copyright 2008-2010 LinkedIn, Inc
+ * 
+ * Licensed under the Apache License, Version 2.0 (the "License"); you may not
+ * use this file except in compliance with the License. You may obtain a copy of
+ * the License at
+ * 
+ * http://www.apache.org/licenses/LICENSE-2.0
+ * 
+ * Unless required by applicable law or agreed to in writing, software
+ * distributed under the License is distributed on an "AS IS" BASIS, WITHOUT
+ * WARRANTIES OR CONDITIONS OF ANY KIND, either express or implied. See the
+ * License for the specific language governing permissions and limitations under
+ * the License.
+ */
+
+package voldemort.client;
+
+import static voldemort.cluster.failuredetector.FailureDetectorUtils.create;
+
+import java.net.URI;
+import java.util.Collection;
+import java.util.concurrent.TimeUnit;
+
+import org.apache.commons.httpclient.DefaultHttpMethodRetryHandler;
+import org.apache.commons.httpclient.HostConfiguration;
+import org.apache.commons.httpclient.HttpClient;
+import org.apache.commons.httpclient.HttpVersion;
+import org.apache.commons.httpclient.MultiThreadedHttpConnectionManager;
+import org.apache.commons.httpclient.cookie.CookiePolicy;
+import org.apache.commons.httpclient.params.HttpClientParams;
+import org.apache.commons.httpclient.params.HttpConnectionManagerParams;
+import org.apache.commons.httpclient.params.HttpMethodParams;
+
+import voldemort.client.protocol.RequestFormatFactory;
+import voldemort.client.protocol.RequestFormatType;
+import voldemort.cluster.Node;
+import voldemort.cluster.failuredetector.ClientStoreVerifier;
+import voldemort.cluster.failuredetector.FailureDetector;
+import voldemort.cluster.failuredetector.FailureDetectorConfig;
+import voldemort.store.Store;
+import voldemort.store.http.HttpStore;
+import voldemort.store.metadata.MetadataStore;
+import voldemort.utils.ByteArray;
+
+/**
+ * A {@link voldemort.client.StoreClientFactory StoreClientFactory} that creates
+ * a remote client that connects and bootstraps itself via HTTP.
+ * 
+ * 
+ */
+public class HttpStoreClientFactory extends AbstractStoreClientFactory {
+
+    public static final String URL_SCHEME = "http";
+
+    private static final String VOLDEMORT_USER_AGENT = "vldmrt/0.01";
+
+    private final HttpClient httpClient;
+    private final MultiThreadedHttpConnectionManager connectionManager;
+    private final RequestFormatFactory requestFormatFactory;
+    private final boolean reroute;
+
+    public HttpStoreClientFactory(ClientConfig config) {
+        super(config);
+        HostConfiguration hostConfig = new HostConfiguration();
+        hostConfig.getParams().setParameter("http.protocol.version", HttpVersion.HTTP_1_1);
+        this.connectionManager = new MultiThreadedHttpConnectionManager();
+        this.httpClient = new HttpClient(connectionManager);
+        this.httpClient.setHostConfiguration(hostConfig);
+        HttpClientParams clientParams = this.httpClient.getParams();
+        clientParams.setConnectionManagerTimeout(config.getConnectionTimeout(TimeUnit.MILLISECONDS));
+        clientParams.setSoTimeout(config.getSocketTimeout(TimeUnit.MILLISECONDS));
+        clientParams.setParameter(HttpMethodParams.RETRY_HANDLER,
+                                  new DefaultHttpMethodRetryHandler(0, false));
+        clientParams.setCookiePolicy(CookiePolicy.IGNORE_COOKIES);
+        clientParams.setParameter("http.useragent", VOLDEMORT_USER_AGENT);
+        HttpConnectionManagerParams managerParams = this.httpClient.getHttpConnectionManager()
+                                                                   .getParams();
+        managerParams.setConnectionTimeout(config.getConnectionTimeout(TimeUnit.MILLISECONDS));
+        managerParams.setMaxTotalConnections(config.getMaxTotalConnections());
+        managerParams.setStaleCheckingEnabled(false);
+        managerParams.setMaxConnectionsPerHost(httpClient.getHostConfiguration(),
+                                               config.getMaxConnectionsPerNode());
+        this.reroute = config.getRoutingTier().equals(RoutingTier.SERVER);
+        this.requestFormatFactory = new RequestFormatFactory();
+    }
+
+    @Override
+    protected Store<ByteArray, byte[], byte[]> getStore(String name,
+                                                        String host,
+                                                        int port,
+                                                        RequestFormatType type) {
+        return new HttpStore(name,
+                             host,
+                             port,
+                             httpClient,
+                             requestFormatFactory.getRequestFormat(type),
+                             reroute);
+    }
+
+    @Override
+    protected FailureDetector initFailureDetector(final ClientConfig config,
+                                                  final Collection<Node> nodes) {
+        ClientStoreVerifier storeVerifier = new ClientStoreVerifier() {
+
+            @Override
+            protected Store<ByteArray, byte[], byte[]> getStoreInternal(Node node) {
+                return HttpStoreClientFactory.this.getStore(MetadataStore.METADATA_STORE_NAME,
+                                                            node.getHost(),
+                                                            node.getHttpPort(),
+                                                            config.getRequestFormatType());
+            }
+
+        };
+
+        FailureDetectorConfig failureDetectorConfig = new FailureDetectorConfig(config).setNodes(nodes)
+                                                                                       .setStoreVerifier(storeVerifier);
+
+        return create(failureDetectorConfig, config.isJmxEnabled());
+    }
+
+    @Override
+    protected int getPort(Node node) {
+        return node.getHttpPort();
+    }
+
+    @Override
+    protected void validateUrl(URI url) {
+        if(!URL_SCHEME.equals(url.getScheme()))
+            throw new IllegalArgumentException("Illegal scheme in bootstrap URL for HttpStoreClientFactory:"
+                                               + " expected '"
+                                               + URL_SCHEME
+                                               + "' but found '"
+                                               + url.getScheme() + "'.");
+    }
+
+    @Override
+    public void close() {
+        super.close();
+        // should timeout connections on its own
+    }
+
+}