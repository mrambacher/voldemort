--- conflicted
+++ resolved
@@ -1,821 +1,360 @@
-<<<<<<< HEAD
-package voldemort.client.rebalance;
-
-import com.google.common.collect.*;
-import voldemort.cluster.Cluster;
-import voldemort.cluster.Node;
-import voldemort.routing.RoutingStrategy;
-import voldemort.routing.RoutingStrategyFactory;
-import voldemort.store.StoreDefinition;
-import voldemort.utils.Pair;
-
-import java.util.*;
-
-/**
- * Tools to manipulate cluster geometries and verify them for correctness, reliability and efficiency.
- *
- */
-public class RebalanceClusterTool {
-
-    private final Cluster cluster;
-    private final StoreDefinition storeDefinition;
-    private final ListMultimap<Integer,Integer> masterToReplicas;
-
-    /**
-     * Constructs a <tt>RebalanceClusterTool</tt> for a given cluster and store definition.
-     *
-     * @param cluster Original cluster
-     * @param storeDefinition Store definition to extract information such as replication-factor from. Typically
-     * this should be the store with the highest replication count. 
-     */
-    public RebalanceClusterTool(Cluster cluster, StoreDefinition storeDefinition) {
-        RoutingStrategy routingStrategy = new RoutingStrategyFactory().updateRoutingStrategy(storeDefinition, cluster);
-
-        this.cluster = cluster;
-        this.storeDefinition = storeDefinition;
-        this.masterToReplicas = createMasterToReplicas(cluster, routingStrategy);
-    }
-
-    /**
-     * Get a mapping of master partition to replicas of that partition. If a store's replication-factor is N,
-     * a key is mastered by partition n<sub>0</sub>, then partitions n<sub>i</sub> (for 0 < i < N) are replicas of
-     * partition  n<sub>_</sub>0 <b>iff</b> any requests for this key to this store are also routed to those partitions
-     * (in addition to partition n<sub>0</sub>).
-     *
-     * @return Multimap with key being partition id, values being replicas of the partition
-     */
-    public Multimap<Integer,Integer> getMasterToReplicas() {
-        return masterToReplicas;
-    }
-
-    private ListMultimap<Integer,Integer> createMasterToReplicas(Cluster cluster, RoutingStrategy routingStrategy) {
-        ListMultimap<Integer,Integer> lmm = ArrayListMultimap.create();
-        for (int i = 0; i < cluster.getNumberOfPartitions(); i++) {
-            for (int replica: routingStrategy.getReplicatingPartitionList(i)) {
-                if (replica != i)
-                    lmm.put(i, replica);
-            }
-        }
-
-        return lmm;
-    }
-
-    /**
-     * Attempt inserting a node into a cluster the <tt>RebalanceClusterTool</tt> was constructed with
-     * while following these constraints:
-     * <ul>
-     * <li>
-     * No node should receive multiple copies of same data
-     * (checked by {@link voldemort.client.rebalance.RebalanceClusterTool#getMultipleCopies(voldemort.cluster.Cluster)}.
-     * </li>
-     * <li>Partitions should be as evenly distributed among nodes as possible.</li>
-     * <li>Number of replicas re-mapped should be as low as possible
-     * (checked by {@link voldemort.client.rebalance.RebalanceClusterTool#getRemappedReplicas(voldemort.cluster.Cluster)}).
-     * <li>Minimize the number of copies that have to be performed.</li>
-     * </li>
-     * </ul>
-     *
-     * @param template A template node: with correct hostname, port, id information but with empty partition id list
-     * @param minPartitions We want to move <b>at least</b> this many partitions to this node
-     * @param desiredPartitions The number of partitions that we'd want <b>ideally</b> to move to the new node
-     * @param maxRemap Maximum number of existing partition to replica mappings that we can remap
-     * @return If successful, a new cluster containing the template node; otherwise null.
-     */
-    public Cluster insertNode(Node template,
-                              int minPartitions,
-                              int desiredPartitions,
-                              int maxRemap) {
-        List<Node> nodes = new ArrayList<Node>();
-        nodes.addAll(cluster.getNodes());
-        nodes.add(template);
-        Cluster templateCluster = new Cluster(cluster.getName(), nodes);
-        Cluster targetCluster = null;
-        boolean found = false;
-        for (int i = desiredPartitions; i >= minPartitions && !found; i--) {
-            Cluster candidateCluster = createTargetCluster(templateCluster,
-                                                           i,
-                                                           maxRemap,
-                                                           ImmutableSet.<Integer>of(),
-                                                           masterToReplicas.keySet());
-            // If we were able to successfully move partitions to the new node
-            if (candidateCluster.getNodeById(template.getId()).getNumberOfPartitions() > template.getNumberOfPartitions()) {
-                targetCluster = candidateCluster;
-                found = isGoodEnough(candidateCluster, i);
-            }
-        }
-
-        if (!found) {
-            System.err.println("================================================================================");
-            System.err.println("Warning: target cluster doesn't meet all constraints, please verify it manually!");
-            System.err.println("================================================================================");
-        }
-
-        return targetCluster;
-    }
-
-    private Cluster createTargetCluster(Cluster candidate,
-                                        int minPartitions,
-                                        int maxRemap,
-                                        Set<Integer> partitionsMoved,
-                                        Set<Integer> allPartitions) {
-        // This is pretty much a *brute force* method
-
-        // Base case: if we've tried all the partitions, return
-        Set<Integer> partitionsNotMoved = Sets.difference(allPartitions, partitionsMoved);
-        if (partitionsNotMoved.isEmpty())
-            return candidate;
-
-        // If the candidate is already good enough, return
-        if (isGoodEnough(candidate, minPartitions))
-            return candidate;
-
-        // Otherwise, try the highest numbered partition that we haven't yet moved
-        for (int i=candidate.getNumberOfPartitions() - 1; i >= 0; i--) {
-            if (!partitionsMoved.contains(i)) {
-                Cluster attempt = moveToLastNode(candidate, i, maxRemap);
-
-                // If successful, recur with partitionsMoved containing the new partition
-                if (attempt != null)
-                    return createTargetCluster(attempt,
-                                               minPartitions,
-                                               maxRemap,
-                                               Sets.union(partitionsMoved, ImmutableSet.of(i)),
-                                               allPartitions);
-
-            }
-        }
-
-        return candidate;
-    }
-
-    private Cluster moveToLastNode(Cluster candidate,
-                                   int partition,
-                                   int maxRemap) {
-        Node lastNode = candidate.getNodeById(candidate.getNumberOfNodes() - 1);
-        if (lastNode.getPartitionIds().contains(partition))
-            return null;
-
-        List<Node> nodes = new ArrayList<Node>();
-        for (int i = 0; i < candidate.getNumberOfNodes() - 1; i++) {
-            Node currNode = candidate.getNodeById(i);
-            if (currNode.getPartitionIds().contains(partition)) {
-                List<Integer> currNodePartitions = new ArrayList<Integer>();
-                for (int oldPartition: currNode.getPartitionIds()) {
-                    if (oldPartition != partition)
-                        currNodePartitions.add(oldPartition);
-                }
-                nodes.add(new Node(i,
-                                   currNode.getHost(),
-                                   currNode.getHttpPort(),
-                                   currNode.getSocketPort(),
-                                   currNode.getAdminPort(),
-                                   currNodePartitions));
-            } else
-                nodes.add(currNode);
-        }
-        
-        List<Integer> lastNodePartitions = new ArrayList<Integer>();
-        lastNodePartitions.addAll(lastNode.getPartitionIds());
-        lastNodePartitions.add(partition);
-        Collections.sort(lastNodePartitions);
-        nodes.add(new Node(lastNode.getId(),
-                           lastNode.getHost(),
-                           lastNode.getHttpPort(),
-                           lastNode.getSocketPort(),
-                           lastNode.getAdminPort(),
-                           lastNodePartitions));
-
-        Cluster attempt = new Cluster(candidate.getName(), nodes);
-        if (hasMultipleCopies(attempt) || getRemappedReplicaCount(attempt) > maxRemap)
-            return null;
-
-        return attempt;
-    }
-
-    public boolean isGoodEnough(Cluster candidate, int minPartitions) {
-        Node lastNode = candidate.getNodeById(candidate.getNumberOfNodes()-1);
-        if (lastNode.getNumberOfPartitions() != minPartitions)
-            return false;
-
-        for (int i=0; i < candidate.getNumberOfNodes() - 1; i++) {
-            Node curr = candidate.getNodeById(i);
-            if (curr.getNumberOfPartitions() < minPartitions)
-                return false;
-        }
-        
-        return true;
-    }
-
-    /**
-     * When a cluster geometry is re-arranged, it is possible that one more node will end up with
-     * a set of partitions such that one of the partitions in that set had been (in the original cluster
-     * configuration) a replica of another partition in that set. Thus, we end up losing copies of data.
-     * <p>
-     * For example, suppose N=2 and original cluster configuration is:
-     * <ul>
-     * <li>Node A: 0, 3, 6</li>
-     * <li>Node B: 1, 4, 7</li>
-     * <li>Node C: 2, 5, 8</li>
-     * </ul>
-     * According to {@link voldemort.routing.ConsistentRoutingStrategy}, the replica mapping is this:
-     * <ul>
-     * <li>Partition 0 is replicated to 1</li>
-     * <li>Partition 1 is replicated to 2</li>
-     * <li>Partition 2 is replicated to 3</li>
-     * <li>Partition 3 is replicated to 4</li>
-     * <li>Partition 4 is replicated to 5</li>
-     * <li>Partition 5 is replicated to 6</li>
-     * <li>Partition 6 is replicated to 7</li>
-     * <li>Partition 7 is replicated to 8</li>
-     * <li>Partition 8 is replicated to 0</li>
-     * </ul>
-     * Now suppose we add a new machine D and rebalance the cluster as:
-     * <ul>
-     * <li>Node A: 0, 3, 6</li>
-     * <li>Node B: 1, 4</li>
-     * <li>Node C: 2, 5</li>
-     * <li>Node D: 7, 8</li>
-     * Now node D holds partitions 7 and 8 which in the original cluster configuration
-     * we replicas of each other. This means the only populated replica of partition 7 resides on the
-     * <b>same node</b> as partition 7 itself, reducing node-level redundancy for keys mastered by that
-     * partition. 
-     *
-     * @param newCluster Suggested cluster geometry
-     * @return <p> Multimap with key being the node with multiple copies, values being the copies (including the
-     * master partition). For described example it would be <code>{Node_D: [7,8]}</code>. </p>
-     */
-    public Multimap<Node,Integer> getMultipleCopies(Cluster newCluster) {
-        Multimap<Node,Integer> copies = LinkedHashMultimap.create();
-        for (Node n: newCluster.getNodes()) {
-            List<Integer> partitions = n.getPartitionIds();
-            for (int partition: partitions) {
-                for (int replica: masterToReplicas.get(partition)) {
-                    if (partitions.contains(replica)) {
-                        if (!copies.get(n).contains(partition))
-                            copies.put(n, partition);
-                        copies.put(n, replica);
-                    }
-                }
-            }
-        }
-
-        return copies;
-    }
-
-    /**
-     * When {@link voldemort.routing.ConsistentRoutingStrategy} is used, replication mapping of partitions
-     * (i.e., if a key k is mastered by partition p, in addition to p, which partitions can have requests for
-     * k routed to them?) is determined by the replication-factor N and the nodes in the cluster, such that
-     * each partition is replicated to N distinct nodes.
-     *
-     * @param newCluster Suggested cluster geometry
-     * @return <p> Multimap with key being a master replica, values being pairs of (original replica, new replica).
-     * For example target layout described in
-     * {@link RebalanceClusterTool#getMultipleCopies(voldemort.cluster.Cluster)}
-     * the return value would be <code>{7: [(7,8), (7,0)]}</code>. </p>
-     */
-//    public Multimap<Integer, Pair<Integer,Integer>> getRemappedReplicas(Cluster newCluster) {
-//        RoutingStrategy routingStrategy = new RoutingStrategyFactory().updateRoutingStrategy(storeDefinition, newCluster);
-//        ListMultimap<Integer,Integer> newMasterToReplicas = createMasterToReplicas(newCluster, routingStrategy);
-//        Multimap<Integer, Pair<Integer,Integer>> remappedReplicas = ArrayListMultimap.create();
-//       for (int partition: masterToReplicas.keySet()) {
-//          List<Integer> oldReplicas = masterToReplicas.get(partition);
-//         List<Integer> newReplicas = newMasterToReplicas.get(partition);
-       public Multimap<Integer, Pair<Integer, Integer>> getRemappedReplicas(Cluster newCluster) {
-           Multimap<Integer, Pair<Integer, Integer>> remappedReplicas = ArrayListMultimap.create();
-           ListMultimap<Integer, PartitionToNode> oldClusterMasterToPartitionToNode = createMasterToReplicasPartitionToNode(cluster, storeDefinition);
-           ListMultimap<Integer, PartitionToNode> newClusterMasterToPartitionToNode = createMasterToReplicasPartitionToNode(newCluster, storeDefinition);
-           
-           for (int partition : masterToReplicas.keySet()) {
-               List<PartitionToNode> oldReplicas = oldClusterMasterToPartitionToNode.get(partition);
-               List<PartitionToNode> newReplicas = newClusterMasterToPartitionToNode.get(partition);
-            
-
-            if (oldReplicas.size() != newReplicas.size())
-                throw new IllegalStateException("replica count differs for partition " + partition);
-
-            for (int i=0; i < oldReplicas.size(); i++) {
-                PartitionToNode oldReplica = oldReplicas.get(i);
-                if (!newReplicas.contains(oldReplica)) {
-                    //Pair<Integer,Integer> pair = new Pair<Integer,Integer>(oldReplica, newReplicas.get(i));
-                    Pair<Integer, Integer> pair = new Pair<Integer, Integer>(oldReplica.getPartition(), newReplicas.get(i).getPartition());
-                    remappedReplicas.put(partition, pair);
-                }
-            }
-        }
-
-        return remappedReplicas;
-    }
-
-       
-    /**
-     * Creates a {@link ListMultimap} in which the "key" represent the partition and
-     * the "value" represent the list of replicas for this partition.
-     * In the "value" list we are also saving the Node ID that this replica belongs too.
-     *
-     * The idea to save also the NodeId is to determine if a particular replica is now in
-     * a different Node after the remapping of the cluster.
-     * For example:
-     *
-     * <pre>
-     * cluster.xml (before rebalance)
-     * Node Primary Replicas
-     * 0    [0, 4]  (1, 2, 3, 5)
-     * 1    [2, 3]  (0, 1, 4, 5)
-     * 2    [1, 5]  (0, 2, 3, 4)
-     * ==========================
-     *
-     * targetCluster.xml (after rebalance)
-     * Node Primary Replicas
-     * 0    [4]     (1, 2, 3)
-     * 1    [2, 3]  (0, 1, 5)
-     * 2    [1, 5]  (0, 2, 3, 4)
-     * 3    [0]     (4, 5)
-     * =========================
-     * </pre>
-     *
-     * In both cases (before and after) "5" is replicated into partitions "0 and 2"
-     *
-     * In other words the logic fails to find the change because "5(0,2) == 5(0,2)" resulting in partition "5" never moved
-     * to Node 3, but there
-     * is a change after all because partition "0" now belongs to a
-     * different node, Node3 (the new node).
-     *
-     * @param cluster
-     *            Cluster instance to analyze.
-     * @param storeDefinition
-     *            store definition instance.
-     * @return
-     */
-     private ListMultimap<Integer, PartitionToNode> createMasterToReplicasPartitionToNode(Cluster cluster, StoreDefinition storeDefinition) {
-        RoutingStrategy routingStrategy = new RoutingStrategyFactory().updateRoutingStrategy(storeDefinition, cluster);
-        Map<Integer, Integer> partitionToNodeIdMap = createPartitionToNodeIdMap(cluster);
-        ListMultimap<Integer, PartitionToNode> lmm = ArrayListMultimap.create();
-        for (int partitionId = 0; partitionId < cluster.getNumberOfPartitions(); partitionId++) {
-            for (int replica : routingStrategy.getReplicatingPartitionList(partitionId)) {
-                if (replica != partitionId)
-                    lmm.put(partitionId, new PartitionToNode(replica, partitionToNodeIdMap.get(replica)));
-            }
-        }
-
-        return lmm;
-    }
-
-    /**
-     * Based on the passed in {@link Cluster} a map is created which contains
-     * a partition-to-node relationship.
-     *
-     * @param cluster
-     *            instance from where we get the node/partition association.
-     * @return Map of partition to node-id
-     */
-    private Map<Integer, Integer> createPartitionToNodeIdMap(Cluster cluster) {
-        Map<Integer, Integer> map = new HashMap<Integer, Integer>();
-        Collection<Node> nodes = cluster.getNodes();
-        for (Node node : nodes) {
-            List<Integer> partitionIds = node.getPartitionIds();
-            for (Integer partitionId : partitionIds) {
-                map.put(partitionId, node.getId());
-            }
-        }
-        return map;
-    }
-
-    /**
-     * If we were to rebalance to the specified geometry, would there be multiple copies of the same partition
-     * residing on the same node? See
-     * {@link RebalanceClusterTool#getMultipleCopies(voldemort.cluster.Cluster)}
-     * for more detailed documentation.
-     *
-     * @param newCluster Suggested cluster geometry.
-     * @return True if there are multiple copies of data on the same node, false otherwise
-     */
-    public boolean hasMultipleCopies(Cluster newCluster) {
-        return getMultipleCopies(newCluster).size() > 0;
-    }
-
-    /**
-     * If we were to rebalance to the specified geometry, determine how many existing replication mappings would
-     * change. See
-     * {@link RebalanceClusterTool#getRemappedReplicas(voldemort.cluster.Cluster)}
-     * for more detailed documentation.
-     *
-     * @param newCluster Suggested cluster geometry.
-     * @return Count of changed partition to replica mappings.
-     */
-    public int getRemappedReplicaCount(Cluster newCluster) {
-        return getRemappedReplicas(newCluster).entries().size();
-    }
-    
-    
-    /**
-     * Utility data class that keeps Node-Partition relationship.
-     * 
-     * @author jocohen
-     */
-    private class PartitionToNode {
-
-        int partition;
-        int node;
-
-        public PartitionToNode(int partition, int node) {
-            this.partition = partition;
-            this.node = node;
-        }
-
-        public int getPartition() {
-            return partition;
-        }
-
-        public int getNode() {
-            return node;
-        }
-
-        @Override
-        public boolean equals(Object obj) {
-            if(obj == null)
-                return false;
-
-            if(!(obj instanceof PartitionToNode))
-                return false;
-
-            PartitionToNode other = (PartitionToNode) obj;
-            if(getNode() != other.getNode())
-                return false;
-
-            if(getPartition() != getPartition())
-                return false;
-
-            // they are the equal
-            return true;
-        }
-
-        @Override
-        public String toString() {
-            return node + "(" + partition + ")";
-        }
-    }
-    
-    
-}
-=======
-package voldemort.client.rebalance;
-
-import java.util.ArrayList;
-import java.util.Collections;
-import java.util.List;
-import java.util.Set;
-
-import voldemort.cluster.Cluster;
-import voldemort.cluster.Node;
-import voldemort.routing.RoutingStrategy;
-import voldemort.routing.RoutingStrategyFactory;
-import voldemort.store.StoreDefinition;
-import voldemort.utils.Pair;
-
-import com.google.common.collect.ArrayListMultimap;
-import com.google.common.collect.ImmutableSet;
-import com.google.common.collect.LinkedHashMultimap;
-import com.google.common.collect.ListMultimap;
-import com.google.common.collect.Multimap;
-import com.google.common.collect.Sets;
-
-/**
- * Tools to manipulate cluster geometries and verify them for correctness,
- * reliability and efficiency.
- * 
- */
-public class RebalanceClusterTool {
-
-    private final Cluster cluster;
-    private final StoreDefinition storeDefinition;
-    private final ListMultimap<Integer, Integer> masterToReplicas;
-
-    /**
-     * Constructs a <tt>RebalanceClusterTool</tt> for a given cluster and store
-     * definition.
-     * 
-     * @param cluster Original cluster
-     * @param storeDefinition Store definition to extract information such as
-     *        replication-factor from. Typically this should be the store with
-     *        the highest replication count.
-     */
-    public RebalanceClusterTool(Cluster cluster, StoreDefinition storeDefinition) {
-        RoutingStrategy routingStrategy = new RoutingStrategyFactory().updateRoutingStrategy(storeDefinition,
-                                                                                             cluster);
-
-        this.cluster = cluster;
-        this.storeDefinition = storeDefinition;
-        this.masterToReplicas = createMasterToReplicas(cluster, routingStrategy);
-    }
-
-    /**
-     * Get a mapping of master partition to replicas of that partition. If a
-     * store's replication-factor is N, a key is mastered by partition
-     * n<sub>0</sub>, then partitions n<sub>i</sub> (for 0 < i < N) are replicas
-     * of partition n<sub>_</sub>0 <b>iff</b> any requests for this key to this
-     * store are also routed to those partitions (in addition to partition
-     * n<sub>0</sub>).
-     * 
-     * @return Multimap with key being partition id, values being replicas of
-     *         the partition
-     */
-    public Multimap<Integer, Integer> getMasterToReplicas() {
-        return masterToReplicas;
-    }
-
-    private ListMultimap<Integer, Integer> createMasterToReplicas(Cluster cluster,
-                                                                  RoutingStrategy routingStrategy) {
-        ListMultimap<Integer, Integer> lmm = ArrayListMultimap.create();
-        for(int i = 0; i < cluster.getNumberOfPartitions(); i++) {
-            for(int replica: routingStrategy.getReplicatingPartitionList(i)) {
-                if(replica != i)
-                    lmm.put(i, replica);
-            }
-        }
-
-        return lmm;
-    }
-
-    /**
-     * Attempt inserting a node into a cluster the <tt>RebalanceClusterTool</tt>
-     * was constructed with while following these constraints:
-     * <ul>
-     * <li>
-     * No node should receive multiple copies of same data (checked by
-     * {@link voldemort.client.rebalance.RebalanceClusterTool#getMultipleCopies(voldemort.cluster.Cluster)}
-     * .</li>
-     * <li>Partitions should be as evenly distributed among nodes as possible.</li>
-     * <li>Number of replicas re-mapped should be as low as possible (checked by
-     * {@link voldemort.client.rebalance.RebalanceClusterTool#getRemappedReplicas(voldemort.cluster.Cluster)}
-     * ).
-     * <li>Minimize the number of copies that have to be performed.</li>
-     * </li>
-     * </ul>
-     * 
-     * @param template A template node: with correct hostname, port, id
-     *        information but with empty partition id list
-     * @param minPartitions We want to move <b>at least</b> this many partitions
-     *        to this node
-     * @param desiredPartitions The number of partitions that we'd want
-     *        <b>ideally</b> to move to the new node
-     * @param maxRemap Maximum number of existing partition to replica mappings
-     *        that we can remap
-     * @return If successful, a new cluster containing the template node;
-     *         otherwise null.
-     */
-    public Cluster insertNode(Node template, int minPartitions, int desiredPartitions, int maxRemap) {
-        List<Node> nodes = new ArrayList<Node>();
-        nodes.addAll(cluster.getNodes());
-        nodes.add(template);
-        Cluster templateCluster = new Cluster(cluster.getName(), nodes);
-        Cluster targetCluster = null;
-        boolean found = false;
-        for(int i = desiredPartitions; i >= minPartitions && !found; i--) {
-            Cluster candidateCluster = createTargetCluster(templateCluster,
-                                                           i,
-                                                           maxRemap,
-                                                           ImmutableSet.<Integer> of(),
-                                                           masterToReplicas.keySet());
-            // If we were able to successfully move partitions to the new node
-            if(candidateCluster.getNodeById(template.getId()).getNumberOfPartitions() > template.getNumberOfPartitions()) {
-                targetCluster = candidateCluster;
-                found = isGoodEnough(candidateCluster, i);
-            }
-        }
-
-        if(!found) {
-            System.err.println("================================================================================");
-            System.err.println("Warning: target cluster doesn't meet all constraints, please verify it manually!");
-            System.err.println("================================================================================");
-        }
-
-        return targetCluster;
-    }
-
-    private Cluster createTargetCluster(Cluster candidate,
-                                        int minPartitions,
-                                        int maxRemap,
-                                        Set<Integer> partitionsMoved,
-                                        Set<Integer> allPartitions) {
-        // This is pretty much a *brute force* method
-
-        // Base case: if we've tried all the partitions, return
-        Set<Integer> partitionsNotMoved = Sets.difference(allPartitions, partitionsMoved);
-        if(partitionsNotMoved.isEmpty())
-            return candidate;
-
-        // If the candidate is already good enough, return
-        if(isGoodEnough(candidate, minPartitions))
-            return candidate;
-
-        // Otherwise, try the highest numbered partition that we haven't yet
-        // moved
-        for(int i = candidate.getNumberOfPartitions() - 1; i >= 0; i--) {
-            if(!partitionsMoved.contains(i)) {
-                Cluster attempt = moveToLastNode(candidate, i, maxRemap);
-
-                // If successful, recur with partitionsMoved containing the new
-                // partition
-                if(attempt != null)
-                    return createTargetCluster(attempt,
-                                               minPartitions,
-                                               maxRemap,
-                                               Sets.union(partitionsMoved, ImmutableSet.of(i)),
-                                               allPartitions);
-
-            }
-        }
-
-        return candidate;
-    }
-
-    private Cluster moveToLastNode(Cluster candidate, int partition, int maxRemap) {
-        Node lastNode = candidate.getNodeById(candidate.getNumberOfNodes() - 1);
-        if(lastNode.getPartitionIds().contains(partition))
-            return null;
-
-        List<Node> nodes = new ArrayList<Node>();
-        for(int i = 0; i < candidate.getNumberOfNodes() - 1; i++) {
-            Node currNode = candidate.getNodeById(i);
-            if(currNode.getPartitionIds().contains(partition)) {
-                List<Integer> currNodePartitions = new ArrayList<Integer>();
-                for(int oldPartition: currNode.getPartitionIds()) {
-                    if(oldPartition != partition)
-                        currNodePartitions.add(oldPartition);
-                }
-                nodes.add(new Node(i,
-                                   currNode.getHost(),
-                                   currNode.getHttpPort(),
-                                   currNode.getSocketPort(),
-                                   currNode.getAdminPort(),
-                                   currNodePartitions));
-            } else
-                nodes.add(currNode);
-        }
-
-        List<Integer> lastNodePartitions = new ArrayList<Integer>();
-        lastNodePartitions.addAll(lastNode.getPartitionIds());
-        lastNodePartitions.add(partition);
-        Collections.sort(lastNodePartitions);
-        nodes.add(new Node(lastNode.getId(),
-                           lastNode.getHost(),
-                           lastNode.getHttpPort(),
-                           lastNode.getSocketPort(),
-                           lastNode.getAdminPort(),
-                           lastNodePartitions));
-
-        Cluster attempt = new Cluster(candidate.getName(), nodes);
-        if(hasMultipleCopies(attempt) || getRemappedReplicaCount(attempt) > maxRemap)
-            return null;
-
-        return attempt;
-    }
-
-    public boolean isGoodEnough(Cluster candidate, int minPartitions) {
-        Node lastNode = candidate.getNodeById(candidate.getNumberOfNodes() - 1);
-        if(lastNode.getNumberOfPartitions() != minPartitions)
-            return false;
-
-        for(int i = 0; i < candidate.getNumberOfNodes() - 1; i++) {
-            Node curr = candidate.getNodeById(i);
-            if(curr.getNumberOfPartitions() < minPartitions)
-                return false;
-        }
-
-        return true;
-    }
-
-    /**
-     * When a cluster geometry is re-arranged, it is possible that one more node
-     * will end up with a set of partitions such that one of the partitions in
-     * that set had been (in the original cluster configuration) a replica of
-     * another partition in that set. Thus, we end up losing copies of data.
-     * <p>
-     * For example, suppose N=2 and original cluster configuration is:
-     * <ul>
-     * <li>Node A: 0, 3, 6</li>
-     * <li>Node B: 1, 4, 7</li>
-     * <li>Node C: 2, 5, 8</li>
-     * </ul>
-     * According to {@link voldemort.routing.ConsistentRoutingStrategy}, the
-     * replica mapping is this:
-     * <ul>
-     * <li>Partition 0 is replicated to 1</li>
-     * <li>Partition 1 is replicated to 2</li>
-     * <li>Partition 2 is replicated to 3</li>
-     * <li>Partition 3 is replicated to 4</li>
-     * <li>Partition 4 is replicated to 5</li>
-     * <li>Partition 5 is replicated to 6</li>
-     * <li>Partition 6 is replicated to 7</li>
-     * <li>Partition 7 is replicated to 8</li>
-     * <li>Partition 8 is replicated to 0</li>
-     * </ul>
-     * Now suppose we add a new machine D and rebalance the cluster as:
-     * <ul>
-     * <li>Node A: 0, 3, 6</li>
-     * <li>Node B: 1, 4</li>
-     * <li>Node C: 2, 5</li>
-     * <li>Node D: 7, 8</li>
-     * Now node D holds partitions 7 and 8 which in the original cluster
-     * configuration we replicas of each other. This means the only populated
-     * replica of partition 7 resides on the <b>same node</b> as partition 7
-     * itself, reducing node-level redundancy for keys mastered by that
-     * partition.
-     * 
-     * @param newCluster Suggested cluster geometry
-     * @return <p>
-     *         Multimap with key being the node with multiple copies, values
-     *         being the copies (including the master partition). For described
-     *         example it would be <code>{Node_D: [7,8]}</code>.
-     *         </p>
-     */
-    public Multimap<Node, Integer> getMultipleCopies(Cluster newCluster) {
-        Multimap<Node, Integer> copies = LinkedHashMultimap.create();
-        for(Node n: newCluster.getNodes()) {
-            List<Integer> partitions = n.getPartitionIds();
-            for(int partition: partitions) {
-                for(int replica: masterToReplicas.get(partition)) {
-                    if(partitions.contains(replica)) {
-                        if(!copies.get(n).contains(partition))
-                            copies.put(n, partition);
-                        copies.put(n, replica);
-                    }
-                }
-            }
-        }
-
-        return copies;
-    }
-
-    /**
-     * When {@link voldemort.routing.ConsistentRoutingStrategy} is used,
-     * replication mapping of partitions (i.e., if a key k is mastered by
-     * partition p, in addition to p, which partitions can have requests for k
-     * routed to them?) is determined by the replication-factor N and the nodes
-     * in the cluster, such that each partition is replicated to N distinct
-     * nodes.
-     * 
-     * @param newCluster Suggested cluster geometry
-     * @return <p>
-     *         Multimap with key being a master replica, values being pairs of
-     *         (original replica, new replica). For example target layout
-     *         described in
-     *         {@link RebalanceClusterTool#getMultipleCopies(voldemort.cluster.Cluster)}
-     *         the return value would be <code>{7: [(7,8), (7,0)]}</code>.
-     *         </p>
-     */
-    public Multimap<Integer, Pair<Integer, Integer>> getRemappedReplicas(Cluster newCluster) {
-        RoutingStrategy routingStrategy = new RoutingStrategyFactory().updateRoutingStrategy(storeDefinition,
-                                                                                             newCluster);
-        ListMultimap<Integer, Integer> newMasterToReplicas = createMasterToReplicas(newCluster,
-                                                                                    routingStrategy);
-        Multimap<Integer, Pair<Integer, Integer>> remappedReplicas = ArrayListMultimap.create();
-        for(int partition: masterToReplicas.keySet()) {
-            List<Integer> oldReplicas = masterToReplicas.get(partition);
-            List<Integer> newReplicas = newMasterToReplicas.get(partition);
-
-            if(oldReplicas.size() != newReplicas.size())
-                throw new IllegalStateException("replica count differs for partition " + partition);
-
-            for(int i = 0; i < oldReplicas.size(); i++) {
-                int oldReplica = oldReplicas.get(i);
-                if(!newReplicas.contains(oldReplica)) {
-                    Pair<Integer, Integer> pair = new Pair<Integer, Integer>(oldReplica,
-                                                                             newReplicas.get(i));
-                    remappedReplicas.put(partition, pair);
-                }
-            }
-        }
-
-        return remappedReplicas;
-    }
-
-    /**
-     * If we were to rebalance to the specified geometry, would there be
-     * multiple copies of the same partition residing on the same node? See
-     * {@link RebalanceClusterTool#getMultipleCopies(voldemort.cluster.Cluster)}
-     * for more detailed documentation.
-     * 
-     * @param newCluster Suggested cluster geometry.
-     * @return True if there are multiple copies of data on the same node, false
-     *         otherwise
-     */
-    public boolean hasMultipleCopies(Cluster newCluster) {
-        return getMultipleCopies(newCluster).size() > 0;
-    }
-
-    /**
-     * If we were to rebalance to the specified geometry, determine how many
-     * existing replication mappings would change. See
-     * {@link RebalanceClusterTool#getRemappedReplicas(voldemort.cluster.Cluster)}
-     * for more detailed documentation.
-     * 
-     * @param newCluster Suggested cluster geometry.
-     * @return Count of changed partition to replica mappings.
-     */
-    public int getRemappedReplicaCount(Cluster newCluster) {
-        return getRemappedReplicas(newCluster).entries().size();
-    }
-}
->>>>>>> 06be27c2
+package voldemort.client.rebalance;
+
+import java.util.ArrayList;
+import java.util.Collections;
+import java.util.List;
+import java.util.Set;
+
+import voldemort.cluster.Cluster;
+import voldemort.cluster.Node;
+import voldemort.routing.RoutingStrategy;
+import voldemort.routing.RoutingStrategyFactory;
+import voldemort.store.StoreDefinition;
+import voldemort.utils.Pair;
+
+import com.google.common.collect.ArrayListMultimap;
+import com.google.common.collect.ImmutableSet;
+import com.google.common.collect.LinkedHashMultimap;
+import com.google.common.collect.ListMultimap;
+import com.google.common.collect.Multimap;
+import com.google.common.collect.Sets;
+
+/**
+ * Tools to manipulate cluster geometries and verify them for correctness,
+ * reliability and efficiency.
+ * 
+ */
+public class RebalanceClusterTool {
+
+    private final Cluster cluster;
+    private final StoreDefinition storeDefinition;
+    private final ListMultimap<Integer, Integer> masterToReplicas;
+
+    /**
+     * Constructs a <tt>RebalanceClusterTool</tt> for a given cluster and store
+     * definition.
+     * 
+     * @param cluster Original cluster
+     * @param storeDefinition Store definition to extract information such as
+     *        replication-factor from. Typically this should be the store with
+     *        the highest replication count.
+     */
+    public RebalanceClusterTool(Cluster cluster, StoreDefinition storeDefinition) {
+        RoutingStrategy routingStrategy = new RoutingStrategyFactory().updateRoutingStrategy(storeDefinition,
+                                                                                             cluster);
+
+        this.cluster = cluster;
+        this.storeDefinition = storeDefinition;
+        this.masterToReplicas = createMasterToReplicas(cluster, routingStrategy);
+    }
+
+    /**
+     * Get a mapping of master partition to replicas of that partition. If a
+     * store's replication-factor is N, a key is mastered by partition
+     * n<sub>0</sub>, then partitions n<sub>i</sub> (for 0 < i < N) are replicas
+     * of partition n<sub>_</sub>0 <b>iff</b> any requests for this key to this
+     * store are also routed to those partitions (in addition to partition
+     * n<sub>0</sub>).
+     * 
+     * @return Multimap with key being partition id, values being replicas of
+     *         the partition
+     */
+    public Multimap<Integer, Integer> getMasterToReplicas() {
+        return masterToReplicas;
+    }
+
+    private ListMultimap<Integer, Integer> createMasterToReplicas(Cluster cluster,
+                                                                  RoutingStrategy routingStrategy) {
+        ListMultimap<Integer, Integer> lmm = ArrayListMultimap.create();
+        for(int i = 0; i < cluster.getNumberOfPartitions(); i++) {
+            for(int replica: routingStrategy.getReplicatingPartitionList(i)) {
+                if(replica != i)
+                    lmm.put(i, replica);
+            }
+        }
+
+        return lmm;
+    }
+
+    /**
+     * Attempt inserting a node into a cluster the <tt>RebalanceClusterTool</tt>
+     * was constructed with while following these constraints:
+     * <ul>
+     * <li>
+     * No node should receive multiple copies of same data (checked by
+     * {@link voldemort.client.rebalance.RebalanceClusterTool#getMultipleCopies(voldemort.cluster.Cluster)}
+     * .</li>
+     * <li>Partitions should be as evenly distributed among nodes as possible.</li>
+     * <li>Number of replicas re-mapped should be as low as possible (checked by
+     * {@link voldemort.client.rebalance.RebalanceClusterTool#getRemappedReplicas(voldemort.cluster.Cluster)}
+     * ).
+     * <li>Minimize the number of copies that have to be performed.</li>
+     * </li>
+     * </ul>
+     * 
+     * @param template A template node: with correct hostname, port, id
+     *        information but with empty partition id list
+     * @param minPartitions We want to move <b>at least</b> this many partitions
+     *        to this node
+     * @param desiredPartitions The number of partitions that we'd want
+     *        <b>ideally</b> to move to the new node
+     * @param maxRemap Maximum number of existing partition to replica mappings
+     *        that we can remap
+     * @return If successful, a new cluster containing the template node;
+     *         otherwise null.
+     */
+    public Cluster insertNode(Node template, int minPartitions, int desiredPartitions, int maxRemap) {
+        List<Node> nodes = new ArrayList<Node>();
+        nodes.addAll(cluster.getNodes());
+        nodes.add(template);
+        Cluster templateCluster = new Cluster(cluster.getName(), nodes);
+        Cluster targetCluster = null;
+        boolean found = false;
+        for(int i = desiredPartitions; i >= minPartitions && !found; i--) {
+            Cluster candidateCluster = createTargetCluster(templateCluster,
+                                                           i,
+                                                           maxRemap,
+                                                           ImmutableSet.<Integer> of(),
+                                                           masterToReplicas.keySet());
+            // If we were able to successfully move partitions to the new node
+            if(candidateCluster.getNodeById(template.getId()).getNumberOfPartitions() > template.getNumberOfPartitions()) {
+                targetCluster = candidateCluster;
+                found = isGoodEnough(candidateCluster, i);
+            }
+        }
+
+        if(!found) {
+            System.err.println("================================================================================");
+            System.err.println("Warning: target cluster doesn't meet all constraints, please verify it manually!");
+            System.err.println("================================================================================");
+        }
+
+        return targetCluster;
+    }
+
+    private Cluster createTargetCluster(Cluster candidate,
+                                        int minPartitions,
+                                        int maxRemap,
+                                        Set<Integer> partitionsMoved,
+                                        Set<Integer> allPartitions) {
+        // This is pretty much a *brute force* method
+
+        // Base case: if we've tried all the partitions, return
+        Set<Integer> partitionsNotMoved = Sets.difference(allPartitions, partitionsMoved);
+        if(partitionsNotMoved.isEmpty())
+            return candidate;
+
+        // If the candidate is already good enough, return
+        if(isGoodEnough(candidate, minPartitions))
+            return candidate;
+
+        // Otherwise, try the highest numbered partition that we haven't yet
+        // moved
+        for(int i = candidate.getNumberOfPartitions() - 1; i >= 0; i--) {
+            if(!partitionsMoved.contains(i)) {
+                Cluster attempt = moveToLastNode(candidate, i, maxRemap);
+
+                // If successful, recur with partitionsMoved containing the new
+                // partition
+                if(attempt != null)
+                    return createTargetCluster(attempt,
+                                               minPartitions,
+                                               maxRemap,
+                                               Sets.union(partitionsMoved, ImmutableSet.of(i)),
+                                               allPartitions);
+
+            }
+        }
+
+        return candidate;
+    }
+
+    private Cluster moveToLastNode(Cluster candidate, int partition, int maxRemap) {
+        Node lastNode = candidate.getNodeById(candidate.getNumberOfNodes() - 1);
+        if(lastNode.getPartitionIds().contains(partition))
+            return null;
+
+        List<Node> nodes = new ArrayList<Node>();
+        for(int i = 0; i < candidate.getNumberOfNodes() - 1; i++) {
+            Node currNode = candidate.getNodeById(i);
+            if(currNode.getPartitionIds().contains(partition)) {
+                List<Integer> currNodePartitions = new ArrayList<Integer>();
+                for(int oldPartition: currNode.getPartitionIds()) {
+                    if(oldPartition != partition)
+                        currNodePartitions.add(oldPartition);
+                }
+                nodes.add(new Node(i,
+                                   currNode.getHost(),
+                                   currNode.getHttpPort(),
+                                   currNode.getSocketPort(),
+                                   currNode.getAdminPort(),
+                                   currNodePartitions));
+            } else
+                nodes.add(currNode);
+        }
+
+        List<Integer> lastNodePartitions = new ArrayList<Integer>();
+        lastNodePartitions.addAll(lastNode.getPartitionIds());
+        lastNodePartitions.add(partition);
+        Collections.sort(lastNodePartitions);
+        nodes.add(new Node(lastNode.getId(),
+                           lastNode.getHost(),
+                           lastNode.getHttpPort(),
+                           lastNode.getSocketPort(),
+                           lastNode.getAdminPort(),
+                           lastNodePartitions));
+
+        Cluster attempt = new Cluster(candidate.getName(), nodes);
+        if(hasMultipleCopies(attempt) || getRemappedReplicaCount(attempt) > maxRemap)
+            return null;
+
+        return attempt;
+    }
+
+    public boolean isGoodEnough(Cluster candidate, int minPartitions) {
+        Node lastNode = candidate.getNodeById(candidate.getNumberOfNodes() - 1);
+        if(lastNode.getNumberOfPartitions() != minPartitions)
+            return false;
+
+        for(int i = 0; i < candidate.getNumberOfNodes() - 1; i++) {
+            Node curr = candidate.getNodeById(i);
+            if(curr.getNumberOfPartitions() < minPartitions)
+                return false;
+        }
+
+        return true;
+    }
+
+    /**
+     * When a cluster geometry is re-arranged, it is possible that one more node
+     * will end up with a set of partitions such that one of the partitions in
+     * that set had been (in the original cluster configuration) a replica of
+     * another partition in that set. Thus, we end up losing copies of data.
+     * <p>
+     * For example, suppose N=2 and original cluster configuration is:
+     * <ul>
+     * <li>Node A: 0, 3, 6</li>
+     * <li>Node B: 1, 4, 7</li>
+     * <li>Node C: 2, 5, 8</li>
+     * </ul>
+     * According to {@link voldemort.routing.ConsistentRoutingStrategy}, the
+     * replica mapping is this:
+     * <ul>
+     * <li>Partition 0 is replicated to 1</li>
+     * <li>Partition 1 is replicated to 2</li>
+     * <li>Partition 2 is replicated to 3</li>
+     * <li>Partition 3 is replicated to 4</li>
+     * <li>Partition 4 is replicated to 5</li>
+     * <li>Partition 5 is replicated to 6</li>
+     * <li>Partition 6 is replicated to 7</li>
+     * <li>Partition 7 is replicated to 8</li>
+     * <li>Partition 8 is replicated to 0</li>
+     * </ul>
+     * Now suppose we add a new machine D and rebalance the cluster as:
+     * <ul>
+     * <li>Node A: 0, 3, 6</li>
+     * <li>Node B: 1, 4</li>
+     * <li>Node C: 2, 5</li>
+     * <li>Node D: 7, 8</li>
+     * Now node D holds partitions 7 and 8 which in the original cluster
+     * configuration we replicas of each other. This means the only populated
+     * replica of partition 7 resides on the <b>same node</b> as partition 7
+     * itself, reducing node-level redundancy for keys mastered by that
+     * partition.
+     * 
+     * @param newCluster Suggested cluster geometry
+     * @return <p>
+     *         Multimap with key being the node with multiple copies, values
+     *         being the copies (including the master partition). For described
+     *         example it would be <code>{Node_D: [7,8]}</code>.
+     *         </p>
+     */
+    public Multimap<Node, Integer> getMultipleCopies(Cluster newCluster) {
+        Multimap<Node, Integer> copies = LinkedHashMultimap.create();
+        for(Node n: newCluster.getNodes()) {
+            List<Integer> partitions = n.getPartitionIds();
+            for(int partition: partitions) {
+                for(int replica: masterToReplicas.get(partition)) {
+                    if(partitions.contains(replica)) {
+                        if(!copies.get(n).contains(partition))
+                            copies.put(n, partition);
+                        copies.put(n, replica);
+                    }
+                }
+            }
+        }
+
+        return copies;
+    }
+
+    /**
+     * When {@link voldemort.routing.ConsistentRoutingStrategy} is used,
+     * replication mapping of partitions (i.e., if a key k is mastered by
+     * partition p, in addition to p, which partitions can have requests for k
+     * routed to them?) is determined by the replication-factor N and the nodes
+     * in the cluster, such that each partition is replicated to N distinct
+     * nodes.
+     * 
+     * @param newCluster Suggested cluster geometry
+     * @return <p>
+     *         Multimap with key being a master replica, values being pairs of
+     *         (original replica, new replica). For example target layout
+     *         described in
+     *         {@link RebalanceClusterTool#getMultipleCopies(voldemort.cluster.Cluster)}
+     *         the return value would be <code>{7: [(7,8), (7,0)]}</code>.
+     *         </p>
+     */
+    public Multimap<Integer, Pair<Integer, Integer>> getRemappedReplicas(Cluster newCluster) {
+        RoutingStrategy routingStrategy = new RoutingStrategyFactory().updateRoutingStrategy(storeDefinition,
+                                                                                             newCluster);
+        ListMultimap<Integer, Integer> newMasterToReplicas = createMasterToReplicas(newCluster,
+                                                                                    routingStrategy);
+        Multimap<Integer, Pair<Integer, Integer>> remappedReplicas = ArrayListMultimap.create();
+        for(int partition: masterToReplicas.keySet()) {
+            List<Integer> oldReplicas = masterToReplicas.get(partition);
+            List<Integer> newReplicas = newMasterToReplicas.get(partition);
+
+            if(oldReplicas.size() != newReplicas.size())
+                throw new IllegalStateException("replica count differs for partition " + partition);
+
+            for(int i = 0; i < oldReplicas.size(); i++) {
+                int oldReplica = oldReplicas.get(i);
+                if(!newReplicas.contains(oldReplica)) {
+                    Pair<Integer, Integer> pair = new Pair<Integer, Integer>(oldReplica,
+                                                                             newReplicas.get(i));
+                    remappedReplicas.put(partition, pair);
+                }
+                
+            }
+        }
+
+        return remappedReplicas;
+    }
+
+    /**
+     * If we were to rebalance to the specified geometry, would there be
+     * multiple copies of the same partition residing on the same node? See
+     * {@link RebalanceClusterTool#getMultipleCopies(voldemort.cluster.Cluster)}
+     * for more detailed documentation.
+     * 
+     * @param newCluster Suggested cluster geometry.
+     * @return True if there are multiple copies of data on the same node, false
+     *         otherwise
+     */
+    public boolean hasMultipleCopies(Cluster newCluster) {
+        return getMultipleCopies(newCluster).size() > 0;
+    }
+
+    /**
+     * If we were to rebalance to the specified geometry, determine how many
+     * existing replication mappings would change. See
+     * {@link RebalanceClusterTool#getRemappedReplicas(voldemort.cluster.Cluster)}
+     * for more detailed documentation.
+     * 
+     * @param newCluster Suggested cluster geometry.
+     * @return Count of changed partition to replica mappings.
+     */
+    public int getRemappedReplicaCount(Cluster newCluster) {
+        return getRemappedReplicas(newCluster).entries().size();
+    }
+}