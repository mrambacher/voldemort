<<<<<<< HEAD
package voldemort.client.rebalance;

import java.io.StringReader;
import java.io.StringWriter;
import java.util.List;
import java.util.Map;

import voldemort.VoldemortException;
import voldemort.serialization.json.JsonReader;
import voldemort.serialization.json.JsonWriter;

import com.google.common.collect.ImmutableMap;
import voldemort.utils.Utils;

public class RebalancePartitionsInfo {

    private final int stealerId;
    private final int donorId;
    private final List<Integer> partitionList;
    private final List<Integer> deletePartitionsList;
    private List<String> unbalancedStoreList;
    private int attempt;

    /**
     * TODO(MED) : We need to add stealMasterPartitions for issue#210. The core
     * issue is we needed a way to differentiate between master partitions copy
     * and partitions copy needed to satisfy replication constraints. (master
     * partition ownership need to be changed and can be deleted from original
     * node). <br>
     * Currently we are using partitionList, deletePartitionsList and
     * stealMasterPartitions to do it, We can do it in much better ways. This is
     * currently being done to avoid changing wire protocol (admin) and
     * this#toJsonString() code as this would make the new version incompatible
     * with the last one, changing this#toJsonString() means you might need to
     * clear .temp directories to start the server.
     */
    private List<Integer> stealMasterPartitions;

    /**
     * Rebalance Partitions info maintains all information needed for
     * rebalancing of one stealer node from one donor node.
     * <p>
     * 
     * @param stealerNodeId
     * @param donorId
     * @param partitionList
     * @param deletePartitionsList : For cases where replication mapping is
     *        changing due to partition migration we only want to copy data and
     *        not delete them from donor node.
     * @param unbalancedStoreList
     * @param attempt
     */
    public RebalancePartitionsInfo(int stealerNodeId,
                                   int donorId,
                                   List<Integer> partitionList,
                                   List<Integer> deletePartitionsList,
                                   List<String> unbalancedStoreList,
                                   int attempt) {
        super();
        this.stealerId = stealerNodeId;
        this.donorId = donorId;
        this.partitionList = partitionList;
        this.attempt = attempt;
        this.deletePartitionsList = deletePartitionsList;
        this.unbalancedStoreList = unbalancedStoreList;
    }

    /**
     * Rebalance Partitions info maintains all information needed for
     * rebalancing of one stealer node from one donor node.
     * <p>
     * 
     * @param stealerNodeId
     * @param donorId
     * @param partitionList
     * @param deletePartitionsList : selected list of partitions which only
     *        should be deleted
     * @param stealMasterPartitions : partitions for which we should change the
     *        ownership in cluster.
     * @param unbalancedStoreList
     * @param attempt
     */
    public RebalancePartitionsInfo(int stealerNodeId,
                                   int donorId,
                                   List<Integer> partitionList,
                                   List<Integer> deletePartitionsList,
                                   List<Integer> stealMasterPartitions,
                                   List<String> unbalancedStoreList,
                                   int attempt) {
        super();
        this.stealerId = stealerNodeId;
        this.donorId = donorId;
        this.partitionList = partitionList;
        this.attempt = attempt;
        this.deletePartitionsList = deletePartitionsList;
        this.unbalancedStoreList = unbalancedStoreList;
        this.stealMasterPartitions = stealMasterPartitions;
    }


    public static RebalancePartitionsInfo create(String line) {
        try {
            JsonReader reader = new JsonReader(new StringReader(line));
            Map<String, ?> map = reader.readObject();
            return create(map);
        } catch(Exception e) {
            throw new VoldemortException("Failed to create RebalanceStealInfo from String:" + line,
                                         e);
        }
    }

    public static RebalancePartitionsInfo create(Map<?, ?> map) {
        int stealerId = (Integer) map.get("stealerId");
        int donorId = (Integer) map.get("donorId");
        List<Integer> partitionList = Utils.uncheckedCast(map.get("partitionList"));
        int attempt = (Integer) map.get("attempt");
        List<Integer> deletePartitionsList = Utils.uncheckedCast(map.get("deletePartitionsList"));
        List<String> unbalancedStoreList = Utils.uncheckedCast(map.get("unbalancedStoreList"));

        return new RebalancePartitionsInfo(stealerId,
                                           donorId,
                                           partitionList,
                                           deletePartitionsList,
                                           unbalancedStoreList,
                                           attempt);
    }

    public List<Integer> getDeletePartitionsList() {
        return deletePartitionsList;
    }

    public void setAttempt(int attempt) {
        this.attempt = attempt;
    }

    public int getDonorId() {
        return donorId;
    }

    public List<Integer> getPartitionList() {
        return partitionList;
    }

    public int getAttempt() {
        return attempt;
    }

    public int getStealerId() {
        return stealerId;
    }

    public List<String> getUnbalancedStoreList() {
        return unbalancedStoreList;
    }

    public void setUnbalancedStoreList(List<String> storeList) {
        this.unbalancedStoreList = storeList;
    }

    public List<Integer> getStealMasterPartitions() {
        return stealMasterPartitions;
    }

    public void setStealMasterPartitions(List<Integer> stealMasterPartitions) {
        this.stealMasterPartitions = stealMasterPartitions;
    }

    @Override
    public String toString() {
        return "RebalancingStealInfo(" + getStealerId() + " <--- " + getDonorId() + " partitions:"
               + getPartitionList() + " stores:" + getUnbalancedStoreList() + ")";
    }

    public String toJsonString() {
        Map<String, Object> map = asMap();

        StringWriter writer = new StringWriter();
        new JsonWriter(writer).write(map);
        writer.flush();
        return writer.toString();
    }

    public ImmutableMap<String, Object> asMap() {
        ImmutableMap.Builder <String, Object> builder = new ImmutableMap.Builder<String, Object>();

        return builder.put("stealerId", stealerId)
                      .put("donorId", donorId)
                      .put("partitionList", partitionList)
                      .put("unbalancedStoreList", unbalancedStoreList)
                      .put("deletePartitionsList", deletePartitionsList)
                      .put("attempt", attempt)
                      .build();
    }

    @Override
    public boolean equals(Object o) {
        if (this == o) return true;
        if (o == null || getClass() != o.getClass()) return false;

        RebalancePartitionsInfo that = (RebalancePartitionsInfo) o;

        if (attempt != that.attempt) return false;
        if (donorId != that.donorId) return false;
        if (stealerId != that.stealerId) return false;
        if (!deletePartitionsList.equals(that.deletePartitionsList)) return false;
        if (!partitionList.equals(that.partitionList)) return false;
        if (stealMasterPartitions != null ? !stealMasterPartitions.equals(that.stealMasterPartitions) : that.stealMasterPartitions != null)
            return false;
        if (unbalancedStoreList != null ? !unbalancedStoreList.equals(that.unbalancedStoreList) : that.unbalancedStoreList != null)
            return false;

        return true;
    }

    @Override
    public int hashCode() {
        int result = stealerId;
        result = 31 * result + donorId;
        result = 31 * result + partitionList.hashCode();
        result = 31 * result + deletePartitionsList.hashCode();
        result = 31 * result + (unbalancedStoreList != null ? unbalancedStoreList.hashCode() : 0);
        result = 31 * result + attempt;
        result = 31 * result + (stealMasterPartitions != null ? stealMasterPartitions.hashCode() : 0);
        return result;
    }
=======
package voldemort.client.rebalance;

import java.io.StringReader;
import java.io.StringWriter;
import java.util.List;
import java.util.Map;

import voldemort.VoldemortException;
import voldemort.serialization.json.JsonReader;
import voldemort.serialization.json.JsonWriter;
import voldemort.utils.Utils;

import com.google.common.collect.ImmutableMap;

public class RebalancePartitionsInfo {

    private final int stealerId;
    private final int donorId;
    private final List<Integer> partitionList;
    private final List<Integer> deletePartitionsList;
    private List<String> unbalancedStoreList;
    private int attempt;
    private List<Integer> stealMasterPartitions;
    private Map<String, String> stealerNodeROStoreToDir, donorNodeROStoreToDir;

    /**
     * Rebalance Partitions info maintains all information needed for
     * rebalancing of one stealer node from one donor node.
     * <p>
     * 
     * @param stealerNodeId
     * @param donorId
     * @param partitionList
     * @param deletePartitionsList : selected list of partitions which only
     *        should be deleted
     * @param stealMasterPartitions : partitions for which we should change the
     *        ownership in cluster.
     * @param unbalancedStoreList : list of store names which need rebalancing
     * @param stealerNodeStoreToRODir : map of store name to read-only store
     *        directory on stealer node
     * @param donorNodeStoreToRODir : mapping of store name to read-only store
     *        directory on donor node
     * @param attempt : attempt number
     */
    public RebalancePartitionsInfo(int stealerNodeId,
                                   int donorId,
                                   List<Integer> partitionList,
                                   List<Integer> deletePartitionsList,
                                   List<Integer> stealMasterPartitions,
                                   List<String> unbalancedStoreList,
                                   Map<String, String> stealerNodeROStoreToDir,
                                   Map<String, String> donorNodeROStoreToDir,
                                   int attempt) {
        this.stealerId = stealerNodeId;
        this.donorId = donorId;
        this.partitionList = partitionList;
        this.attempt = attempt;
        this.deletePartitionsList = deletePartitionsList;
        this.unbalancedStoreList = unbalancedStoreList;
        this.stealMasterPartitions = stealMasterPartitions;
        this.stealerNodeROStoreToDir = stealerNodeROStoreToDir;
        this.donorNodeROStoreToDir = donorNodeROStoreToDir;
    }

    public static RebalancePartitionsInfo create(String line) {
        try {
            JsonReader reader = new JsonReader(new StringReader(line));
            Map<String, ?> map = reader.readObject();
            return create(map);
        } catch(Exception e) {
            throw new VoldemortException("Failed to create RebalanceStealInfo from String:" + line,
                                         e);
        }
    }

    public static RebalancePartitionsInfo create(Map<?, ?> map) {
        int stealerId = (Integer) map.get("stealerId");
        int donorId = (Integer) map.get("donorId");
        List<Integer> partitionList = Utils.uncheckedCast(map.get("partitionList"));
        List<Integer> stealMasterPartitions = Utils.uncheckedCast(map.get("stealMasterPartitions"));
        int attempt = (Integer) map.get("attempt");
        List<Integer> deletePartitionsList = Utils.uncheckedCast(map.get("deletePartitionsList"));
        List<String> unbalancedStoreList = Utils.uncheckedCast(map.get("unbalancedStoreList"));
        Map<String, String> stealerNodeROStoreToDir = Utils.uncheckedCast(map.get("stealerNodeROStoreToDir"));
        Map<String, String> donorNodeROStoreToDir = Utils.uncheckedCast(map.get("donorNodeROStoreToDir"));

        return new RebalancePartitionsInfo(stealerId,
                                           donorId,
                                           partitionList,
                                           deletePartitionsList,
                                           stealMasterPartitions,
                                           unbalancedStoreList,
                                           stealerNodeROStoreToDir,
                                           donorNodeROStoreToDir,
                                           attempt);
    }

    public List<Integer> getDeletePartitionsList() {
        return deletePartitionsList;
    }

    public void setAttempt(int attempt) {
        this.attempt = attempt;
    }

    public int getDonorId() {
        return donorId;
    }

    public List<Integer> getPartitionList() {
        return partitionList;
    }

    public int getAttempt() {
        return attempt;
    }

    public int getStealerId() {
        return stealerId;
    }

    public List<String> getUnbalancedStoreList() {
        return unbalancedStoreList;
    }

    public void setUnbalancedStoreList(List<String> storeList) {
        this.unbalancedStoreList = storeList;
    }

    public List<Integer> getStealMasterPartitions() {
        return stealMasterPartitions;
    }

    public void setStealMasterPartitions(List<Integer> stealMasterPartitions) {
        this.stealMasterPartitions = stealMasterPartitions;
    }

    public Map<String, String> getStealerNodeROStoreToDir() {
        return stealerNodeROStoreToDir;
    }

    public void setStealerNodeROStoreToDir(Map<String, String> stealerNodeROStoreToDir) {
        this.stealerNodeROStoreToDir = stealerNodeROStoreToDir;
    }

    public Map<String, String> getDonorNodeROStoreToDir() {
        return donorNodeROStoreToDir;
    }

    public void setDonorNodeROStoreToDir(Map<String, String> donorNodeROStoreToDir) {
        this.donorNodeROStoreToDir = donorNodeROStoreToDir;
    }

    @Override
    public String toString() {
        return "RebalancingStealInfo(" + getStealerId() + " <--- " + getDonorId() + " partitions:"
               + getPartitionList() + " steal master partitions:" + getStealMasterPartitions()
               + " stores:" + getUnbalancedStoreList() + ")";
    }

    public String toJsonString() {
        Map<String, Object> map = asMap();

        StringWriter writer = new StringWriter();
        new JsonWriter(writer).write(map);
        writer.flush();
        return writer.toString();
    }

    public ImmutableMap<String, Object> asMap() {
        ImmutableMap.Builder<String, Object> builder = new ImmutableMap.Builder<String, Object>();

        return builder.put("stealerId", stealerId)
                      .put("donorId", donorId)
                      .put("partitionList", partitionList)
                      .put("unbalancedStoreList", unbalancedStoreList)
                      .put("stealMasterPartitions", stealMasterPartitions)
                      .put("deletePartitionsList", deletePartitionsList)
                      .put("stealerNodeROStoreToDir", stealerNodeROStoreToDir)
                      .put("donorNodeROStoreToDir", donorNodeROStoreToDir)
                      .put("attempt", attempt)
                      .build();
    }

    @Override
    public boolean equals(Object o) {
        if(this == o)
            return true;
        if(o == null || getClass() != o.getClass())
            return false;

        RebalancePartitionsInfo that = (RebalancePartitionsInfo) o;

        if(attempt != that.attempt)
            return false;
        if(donorId != that.donorId)
            return false;
        if(stealerId != that.stealerId)
            return false;
        if(!deletePartitionsList.equals(that.deletePartitionsList))
            return false;
        if(!partitionList.equals(that.partitionList))
            return false;
        if(stealMasterPartitions != null ? !stealMasterPartitions.equals(that.stealMasterPartitions)
                                        : that.stealMasterPartitions != null)
            return false;
        if(unbalancedStoreList != null ? !unbalancedStoreList.equals(that.unbalancedStoreList)
                                      : that.unbalancedStoreList != null)
            return false;
        if(stealerNodeROStoreToDir != null ? !stealerNodeROStoreToDir.equals(that.stealerNodeROStoreToDir)
                                          : that.stealerNodeROStoreToDir != null)
            return false;
        if(donorNodeROStoreToDir != null ? !donorNodeROStoreToDir.equals(that.donorNodeROStoreToDir)
                                        : that.donorNodeROStoreToDir != null)
            return false;

        return true;
    }

    @Override
    public int hashCode() {
        int result = stealerId;
        result = 31 * result + donorId;
        result = 31 * result + partitionList.hashCode();
        result = 31 * result + deletePartitionsList.hashCode();
        result = 31 * result + (unbalancedStoreList != null ? unbalancedStoreList.hashCode() : 0);
        result = 31 * result + attempt;
        result = 31 * result
                 + (stealMasterPartitions != null ? stealMasterPartitions.hashCode() : 0);
        result = 31 * result
                 + (stealerNodeROStoreToDir != null ? stealerNodeROStoreToDir.hashCode() : 0);
        result = 31 * result
                 + (donorNodeROStoreToDir != null ? donorNodeROStoreToDir.hashCode() : 0);
        return result;
    }
>>>>>>> 06be27c2
}<|MERGE_RESOLUTION|>--- conflicted
+++ resolved
@@ -1,464 +1,236 @@
-<<<<<<< HEAD
-package voldemort.client.rebalance;
-
-import java.io.StringReader;
-import java.io.StringWriter;
-import java.util.List;
-import java.util.Map;
-
-import voldemort.VoldemortException;
-import voldemort.serialization.json.JsonReader;
-import voldemort.serialization.json.JsonWriter;
-
-import com.google.common.collect.ImmutableMap;
-import voldemort.utils.Utils;
-
-public class RebalancePartitionsInfo {
-
-    private final int stealerId;
-    private final int donorId;
-    private final List<Integer> partitionList;
-    private final List<Integer> deletePartitionsList;
-    private List<String> unbalancedStoreList;
-    private int attempt;
-
-    /**
-     * TODO(MED) : We need to add stealMasterPartitions for issue#210. The core
-     * issue is we needed a way to differentiate between master partitions copy
-     * and partitions copy needed to satisfy replication constraints. (master
-     * partition ownership need to be changed and can be deleted from original
-     * node). <br>
-     * Currently we are using partitionList, deletePartitionsList and
-     * stealMasterPartitions to do it, We can do it in much better ways. This is
-     * currently being done to avoid changing wire protocol (admin) and
-     * this#toJsonString() code as this would make the new version incompatible
-     * with the last one, changing this#toJsonString() means you might need to
-     * clear .temp directories to start the server.
-     */
-    private List<Integer> stealMasterPartitions;
-
-    /**
-     * Rebalance Partitions info maintains all information needed for
-     * rebalancing of one stealer node from one donor node.
-     * <p>
-     * 
-     * @param stealerNodeId
-     * @param donorId
-     * @param partitionList
-     * @param deletePartitionsList : For cases where replication mapping is
-     *        changing due to partition migration we only want to copy data and
-     *        not delete them from donor node.
-     * @param unbalancedStoreList
-     * @param attempt
-     */
-    public RebalancePartitionsInfo(int stealerNodeId,
-                                   int donorId,
-                                   List<Integer> partitionList,
-                                   List<Integer> deletePartitionsList,
-                                   List<String> unbalancedStoreList,
-                                   int attempt) {
-        super();
-        this.stealerId = stealerNodeId;
-        this.donorId = donorId;
-        this.partitionList = partitionList;
-        this.attempt = attempt;
-        this.deletePartitionsList = deletePartitionsList;
-        this.unbalancedStoreList = unbalancedStoreList;
-    }
-
-    /**
-     * Rebalance Partitions info maintains all information needed for
-     * rebalancing of one stealer node from one donor node.
-     * <p>
-     * 
-     * @param stealerNodeId
-     * @param donorId
-     * @param partitionList
-     * @param deletePartitionsList : selected list of partitions which only
-     *        should be deleted
-     * @param stealMasterPartitions : partitions for which we should change the
-     *        ownership in cluster.
-     * @param unbalancedStoreList
-     * @param attempt
-     */
-    public RebalancePartitionsInfo(int stealerNodeId,
-                                   int donorId,
-                                   List<Integer> partitionList,
-                                   List<Integer> deletePartitionsList,
-                                   List<Integer> stealMasterPartitions,
-                                   List<String> unbalancedStoreList,
-                                   int attempt) {
-        super();
-        this.stealerId = stealerNodeId;
-        this.donorId = donorId;
-        this.partitionList = partitionList;
-        this.attempt = attempt;
-        this.deletePartitionsList = deletePartitionsList;
-        this.unbalancedStoreList = unbalancedStoreList;
-        this.stealMasterPartitions = stealMasterPartitions;
-    }
-
-
-    public static RebalancePartitionsInfo create(String line) {
-        try {
-            JsonReader reader = new JsonReader(new StringReader(line));
-            Map<String, ?> map = reader.readObject();
-            return create(map);
-        } catch(Exception e) {
-            throw new VoldemortException("Failed to create RebalanceStealInfo from String:" + line,
-                                         e);
-        }
-    }
-
-    public static RebalancePartitionsInfo create(Map<?, ?> map) {
-        int stealerId = (Integer) map.get("stealerId");
-        int donorId = (Integer) map.get("donorId");
-        List<Integer> partitionList = Utils.uncheckedCast(map.get("partitionList"));
-        int attempt = (Integer) map.get("attempt");
-        List<Integer> deletePartitionsList = Utils.uncheckedCast(map.get("deletePartitionsList"));
-        List<String> unbalancedStoreList = Utils.uncheckedCast(map.get("unbalancedStoreList"));
-
-        return new RebalancePartitionsInfo(stealerId,
-                                           donorId,
-                                           partitionList,
-                                           deletePartitionsList,
-                                           unbalancedStoreList,
-                                           attempt);
-    }
-
-    public List<Integer> getDeletePartitionsList() {
-        return deletePartitionsList;
-    }
-
-    public void setAttempt(int attempt) {
-        this.attempt = attempt;
-    }
-
-    public int getDonorId() {
-        return donorId;
-    }
-
-    public List<Integer> getPartitionList() {
-        return partitionList;
-    }
-
-    public int getAttempt() {
-        return attempt;
-    }
-
-    public int getStealerId() {
-        return stealerId;
-    }
-
-    public List<String> getUnbalancedStoreList() {
-        return unbalancedStoreList;
-    }
-
-    public void setUnbalancedStoreList(List<String> storeList) {
-        this.unbalancedStoreList = storeList;
-    }
-
-    public List<Integer> getStealMasterPartitions() {
-        return stealMasterPartitions;
-    }
-
-    public void setStealMasterPartitions(List<Integer> stealMasterPartitions) {
-        this.stealMasterPartitions = stealMasterPartitions;
-    }
-
-    @Override
-    public String toString() {
-        return "RebalancingStealInfo(" + getStealerId() + " <--- " + getDonorId() + " partitions:"
-               + getPartitionList() + " stores:" + getUnbalancedStoreList() + ")";
-    }
-
-    public String toJsonString() {
-        Map<String, Object> map = asMap();
-
-        StringWriter writer = new StringWriter();
-        new JsonWriter(writer).write(map);
-        writer.flush();
-        return writer.toString();
-    }
-
-    public ImmutableMap<String, Object> asMap() {
-        ImmutableMap.Builder <String, Object> builder = new ImmutableMap.Builder<String, Object>();
-
-        return builder.put("stealerId", stealerId)
-                      .put("donorId", donorId)
-                      .put("partitionList", partitionList)
-                      .put("unbalancedStoreList", unbalancedStoreList)
-                      .put("deletePartitionsList", deletePartitionsList)
-                      .put("attempt", attempt)
-                      .build();
-    }
-
-    @Override
-    public boolean equals(Object o) {
-        if (this == o) return true;
-        if (o == null || getClass() != o.getClass()) return false;
-
-        RebalancePartitionsInfo that = (RebalancePartitionsInfo) o;
-
-        if (attempt != that.attempt) return false;
-        if (donorId != that.donorId) return false;
-        if (stealerId != that.stealerId) return false;
-        if (!deletePartitionsList.equals(that.deletePartitionsList)) return false;
-        if (!partitionList.equals(that.partitionList)) return false;
-        if (stealMasterPartitions != null ? !stealMasterPartitions.equals(that.stealMasterPartitions) : that.stealMasterPartitions != null)
-            return false;
-        if (unbalancedStoreList != null ? !unbalancedStoreList.equals(that.unbalancedStoreList) : that.unbalancedStoreList != null)
-            return false;
-
-        return true;
-    }
-
-    @Override
-    public int hashCode() {
-        int result = stealerId;
-        result = 31 * result + donorId;
-        result = 31 * result + partitionList.hashCode();
-        result = 31 * result + deletePartitionsList.hashCode();
-        result = 31 * result + (unbalancedStoreList != null ? unbalancedStoreList.hashCode() : 0);
-        result = 31 * result + attempt;
-        result = 31 * result + (stealMasterPartitions != null ? stealMasterPartitions.hashCode() : 0);
-        return result;
-    }
-=======
-package voldemort.client.rebalance;
-
-import java.io.StringReader;
-import java.io.StringWriter;
-import java.util.List;
-import java.util.Map;
-
-import voldemort.VoldemortException;
-import voldemort.serialization.json.JsonReader;
-import voldemort.serialization.json.JsonWriter;
-import voldemort.utils.Utils;
-
-import com.google.common.collect.ImmutableMap;
-
-public class RebalancePartitionsInfo {
-
-    private final int stealerId;
-    private final int donorId;
-    private final List<Integer> partitionList;
-    private final List<Integer> deletePartitionsList;
-    private List<String> unbalancedStoreList;
-    private int attempt;
-    private List<Integer> stealMasterPartitions;
-    private Map<String, String> stealerNodeROStoreToDir, donorNodeROStoreToDir;
-
-    /**
-     * Rebalance Partitions info maintains all information needed for
-     * rebalancing of one stealer node from one donor node.
-     * <p>
-     * 
-     * @param stealerNodeId
-     * @param donorId
-     * @param partitionList
-     * @param deletePartitionsList : selected list of partitions which only
-     *        should be deleted
-     * @param stealMasterPartitions : partitions for which we should change the
-     *        ownership in cluster.
-     * @param unbalancedStoreList : list of store names which need rebalancing
-     * @param stealerNodeStoreToRODir : map of store name to read-only store
-     *        directory on stealer node
-     * @param donorNodeStoreToRODir : mapping of store name to read-only store
-     *        directory on donor node
-     * @param attempt : attempt number
-     */
-    public RebalancePartitionsInfo(int stealerNodeId,
-                                   int donorId,
-                                   List<Integer> partitionList,
-                                   List<Integer> deletePartitionsList,
-                                   List<Integer> stealMasterPartitions,
-                                   List<String> unbalancedStoreList,
-                                   Map<String, String> stealerNodeROStoreToDir,
-                                   Map<String, String> donorNodeROStoreToDir,
-                                   int attempt) {
-        this.stealerId = stealerNodeId;
-        this.donorId = donorId;
-        this.partitionList = partitionList;
-        this.attempt = attempt;
-        this.deletePartitionsList = deletePartitionsList;
-        this.unbalancedStoreList = unbalancedStoreList;
-        this.stealMasterPartitions = stealMasterPartitions;
-        this.stealerNodeROStoreToDir = stealerNodeROStoreToDir;
-        this.donorNodeROStoreToDir = donorNodeROStoreToDir;
-    }
-
-    public static RebalancePartitionsInfo create(String line) {
-        try {
-            JsonReader reader = new JsonReader(new StringReader(line));
-            Map<String, ?> map = reader.readObject();
-            return create(map);
-        } catch(Exception e) {
-            throw new VoldemortException("Failed to create RebalanceStealInfo from String:" + line,
-                                         e);
-        }
-    }
-
-    public static RebalancePartitionsInfo create(Map<?, ?> map) {
-        int stealerId = (Integer) map.get("stealerId");
-        int donorId = (Integer) map.get("donorId");
-        List<Integer> partitionList = Utils.uncheckedCast(map.get("partitionList"));
-        List<Integer> stealMasterPartitions = Utils.uncheckedCast(map.get("stealMasterPartitions"));
-        int attempt = (Integer) map.get("attempt");
-        List<Integer> deletePartitionsList = Utils.uncheckedCast(map.get("deletePartitionsList"));
-        List<String> unbalancedStoreList = Utils.uncheckedCast(map.get("unbalancedStoreList"));
-        Map<String, String> stealerNodeROStoreToDir = Utils.uncheckedCast(map.get("stealerNodeROStoreToDir"));
-        Map<String, String> donorNodeROStoreToDir = Utils.uncheckedCast(map.get("donorNodeROStoreToDir"));
-
-        return new RebalancePartitionsInfo(stealerId,
-                                           donorId,
-                                           partitionList,
-                                           deletePartitionsList,
-                                           stealMasterPartitions,
-                                           unbalancedStoreList,
-                                           stealerNodeROStoreToDir,
-                                           donorNodeROStoreToDir,
-                                           attempt);
-    }
-
-    public List<Integer> getDeletePartitionsList() {
-        return deletePartitionsList;
-    }
-
-    public void setAttempt(int attempt) {
-        this.attempt = attempt;
-    }
-
-    public int getDonorId() {
-        return donorId;
-    }
-
-    public List<Integer> getPartitionList() {
-        return partitionList;
-    }
-
-    public int getAttempt() {
-        return attempt;
-    }
-
-    public int getStealerId() {
-        return stealerId;
-    }
-
-    public List<String> getUnbalancedStoreList() {
-        return unbalancedStoreList;
-    }
-
-    public void setUnbalancedStoreList(List<String> storeList) {
-        this.unbalancedStoreList = storeList;
-    }
-
-    public List<Integer> getStealMasterPartitions() {
-        return stealMasterPartitions;
-    }
-
-    public void setStealMasterPartitions(List<Integer> stealMasterPartitions) {
-        this.stealMasterPartitions = stealMasterPartitions;
-    }
-
-    public Map<String, String> getStealerNodeROStoreToDir() {
-        return stealerNodeROStoreToDir;
-    }
-
-    public void setStealerNodeROStoreToDir(Map<String, String> stealerNodeROStoreToDir) {
-        this.stealerNodeROStoreToDir = stealerNodeROStoreToDir;
-    }
-
-    public Map<String, String> getDonorNodeROStoreToDir() {
-        return donorNodeROStoreToDir;
-    }
-
-    public void setDonorNodeROStoreToDir(Map<String, String> donorNodeROStoreToDir) {
-        this.donorNodeROStoreToDir = donorNodeROStoreToDir;
-    }
-
-    @Override
-    public String toString() {
-        return "RebalancingStealInfo(" + getStealerId() + " <--- " + getDonorId() + " partitions:"
-               + getPartitionList() + " steal master partitions:" + getStealMasterPartitions()
-               + " stores:" + getUnbalancedStoreList() + ")";
-    }
-
-    public String toJsonString() {
-        Map<String, Object> map = asMap();
-
-        StringWriter writer = new StringWriter();
-        new JsonWriter(writer).write(map);
-        writer.flush();
-        return writer.toString();
-    }
-
-    public ImmutableMap<String, Object> asMap() {
-        ImmutableMap.Builder<String, Object> builder = new ImmutableMap.Builder<String, Object>();
-
-        return builder.put("stealerId", stealerId)
-                      .put("donorId", donorId)
-                      .put("partitionList", partitionList)
-                      .put("unbalancedStoreList", unbalancedStoreList)
-                      .put("stealMasterPartitions", stealMasterPartitions)
-                      .put("deletePartitionsList", deletePartitionsList)
-                      .put("stealerNodeROStoreToDir", stealerNodeROStoreToDir)
-                      .put("donorNodeROStoreToDir", donorNodeROStoreToDir)
-                      .put("attempt", attempt)
-                      .build();
-    }
-
-    @Override
-    public boolean equals(Object o) {
-        if(this == o)
-            return true;
-        if(o == null || getClass() != o.getClass())
-            return false;
-
-        RebalancePartitionsInfo that = (RebalancePartitionsInfo) o;
-
-        if(attempt != that.attempt)
-            return false;
-        if(donorId != that.donorId)
-            return false;
-        if(stealerId != that.stealerId)
-            return false;
-        if(!deletePartitionsList.equals(that.deletePartitionsList))
-            return false;
-        if(!partitionList.equals(that.partitionList))
-            return false;
-        if(stealMasterPartitions != null ? !stealMasterPartitions.equals(that.stealMasterPartitions)
-                                        : that.stealMasterPartitions != null)
-            return false;
-        if(unbalancedStoreList != null ? !unbalancedStoreList.equals(that.unbalancedStoreList)
-                                      : that.unbalancedStoreList != null)
-            return false;
-        if(stealerNodeROStoreToDir != null ? !stealerNodeROStoreToDir.equals(that.stealerNodeROStoreToDir)
-                                          : that.stealerNodeROStoreToDir != null)
-            return false;
-        if(donorNodeROStoreToDir != null ? !donorNodeROStoreToDir.equals(that.donorNodeROStoreToDir)
-                                        : that.donorNodeROStoreToDir != null)
-            return false;
-
-        return true;
-    }
-
-    @Override
-    public int hashCode() {
-        int result = stealerId;
-        result = 31 * result + donorId;
-        result = 31 * result + partitionList.hashCode();
-        result = 31 * result + deletePartitionsList.hashCode();
-        result = 31 * result + (unbalancedStoreList != null ? unbalancedStoreList.hashCode() : 0);
-        result = 31 * result + attempt;
-        result = 31 * result
-                 + (stealMasterPartitions != null ? stealMasterPartitions.hashCode() : 0);
-        result = 31 * result
-                 + (stealerNodeROStoreToDir != null ? stealerNodeROStoreToDir.hashCode() : 0);
-        result = 31 * result
-                 + (donorNodeROStoreToDir != null ? donorNodeROStoreToDir.hashCode() : 0);
-        return result;
-    }
->>>>>>> 06be27c2
+package voldemort.client.rebalance;
+
+import java.io.StringReader;
+import java.io.StringWriter;
+import java.util.List;
+import java.util.Map;
+
+import voldemort.VoldemortException;
+import voldemort.serialization.json.JsonReader;
+import voldemort.serialization.json.JsonWriter;
+import voldemort.utils.Utils;
+
+import com.google.common.collect.ImmutableMap;
+
+public class RebalancePartitionsInfo {
+
+    private final int stealerId;
+    private final int donorId;
+    private final List<Integer> partitionList;
+    private final List<Integer> deletePartitionsList;
+    private List<String> unbalancedStoreList;
+    private int attempt;
+    private List<Integer> stealMasterPartitions;
+    private Map<String, String> stealerNodeROStoreToDir, donorNodeROStoreToDir;
+
+    /**
+     * Rebalance Partitions info maintains all information needed for
+     * rebalancing of one stealer node from one donor node.
+     * <p>
+     * 
+     * @param stealerNodeId
+     * @param donorId
+     * @param partitionList
+     * @param deletePartitionsList : selected list of partitions which only
+     *        should be deleted
+     * @param stealMasterPartitions : partitions for which we should change the
+     *        ownership in cluster.
+     * @param unbalancedStoreList : list of store names which need rebalancing
+     * @param stealerNodeStoreToRODir : map of store name to read-only store
+     *        directory on stealer node
+     * @param donorNodeStoreToRODir : mapping of store name to read-only store
+     *        directory on donor node
+     * @param attempt : attempt number
+     */
+    public RebalancePartitionsInfo(int stealerNodeId,
+                                   int donorId,
+                                   List<Integer> partitionList,
+                                   List<Integer> deletePartitionsList,
+                                   List<Integer> stealMasterPartitions,
+                                   List<String> unbalancedStoreList,
+                                   Map<String, String> stealerNodeROStoreToDir,
+                                   Map<String, String> donorNodeROStoreToDir,
+                                   int attempt) {
+        this.stealerId = stealerNodeId;
+        this.donorId = donorId;
+        this.partitionList = partitionList;
+        this.attempt = attempt;
+        this.deletePartitionsList = deletePartitionsList;
+        this.unbalancedStoreList = unbalancedStoreList;
+        this.stealMasterPartitions = stealMasterPartitions;
+        this.stealerNodeROStoreToDir = stealerNodeROStoreToDir;
+        this.donorNodeROStoreToDir = donorNodeROStoreToDir;
+    }
+
+    public static RebalancePartitionsInfo create(String line) {
+        try {
+            JsonReader reader = new JsonReader(new StringReader(line));
+            Map<String, ?> map = reader.readObject();
+            return create(map);
+        } catch(Exception e) {
+            throw new VoldemortException("Failed to create RebalanceStealInfo from String:" + line,
+                                         e);
+        }
+    }
+
+    public static RebalancePartitionsInfo create(Map<?, ?> map) {
+        int stealerId = (Integer) map.get("stealerId");
+        int donorId = (Integer) map.get("donorId");
+        List<Integer> partitionList = Utils.uncheckedCast(map.get("partitionList"));
+        List<Integer> stealMasterPartitions = Utils.uncheckedCast(map.get("stealMasterPartitions"));
+        int attempt = (Integer) map.get("attempt");
+        List<Integer> deletePartitionsList = Utils.uncheckedCast(map.get("deletePartitionsList"));
+        List<String> unbalancedStoreList = Utils.uncheckedCast(map.get("unbalancedStoreList"));
+        Map<String, String> stealerNodeROStoreToDir = Utils.uncheckedCast(map.get("stealerNodeROStoreToDir"));
+        Map<String, String> donorNodeROStoreToDir = Utils.uncheckedCast(map.get("donorNodeROStoreToDir"));
+
+        return new RebalancePartitionsInfo(stealerId,
+                                           donorId,
+                                           partitionList,
+                                           deletePartitionsList,
+                                           stealMasterPartitions,
+                                           unbalancedStoreList,
+                                           stealerNodeROStoreToDir,
+                                           donorNodeROStoreToDir,
+                                           attempt);
+    }
+
+    public List<Integer> getDeletePartitionsList() {
+        return deletePartitionsList;
+    }
+
+    public void setAttempt(int attempt) {
+        this.attempt = attempt;
+    }
+
+    public int getDonorId() {
+        return donorId;
+    }
+
+    public List<Integer> getPartitionList() {
+        return partitionList;
+    }
+
+    public int getAttempt() {
+        return attempt;
+    }
+
+    public int getStealerId() {
+        return stealerId;
+    }
+
+    public List<String> getUnbalancedStoreList() {
+        return unbalancedStoreList;
+    }
+
+    public void setUnbalancedStoreList(List<String> storeList) {
+        this.unbalancedStoreList = storeList;
+    }
+
+    public List<Integer> getStealMasterPartitions() {
+        return stealMasterPartitions;
+    }
+
+    public void setStealMasterPartitions(List<Integer> stealMasterPartitions) {
+        this.stealMasterPartitions = stealMasterPartitions;
+    }
+
+    public Map<String, String> getStealerNodeROStoreToDir() {
+        return stealerNodeROStoreToDir;
+    }
+
+    public void setStealerNodeROStoreToDir(Map<String, String> stealerNodeROStoreToDir) {
+        this.stealerNodeROStoreToDir = stealerNodeROStoreToDir;
+    }
+
+    public Map<String, String> getDonorNodeROStoreToDir() {
+        return donorNodeROStoreToDir;
+    }
+
+    public void setDonorNodeROStoreToDir(Map<String, String> donorNodeROStoreToDir) {
+        this.donorNodeROStoreToDir = donorNodeROStoreToDir;
+    }
+
+    @Override
+    public String toString() {
+        return "RebalancingStealInfo(" + getStealerId() + " <--- " + getDonorId() + " partitions:"
+               + getPartitionList() + " steal master partitions:" + getStealMasterPartitions()
+               + " stores:" + getUnbalancedStoreList() + ")";
+    }
+
+    public String toJsonString() {
+        Map<String, Object> map = asMap();
+
+        StringWriter writer = new StringWriter();
+        new JsonWriter(writer).write(map);
+        writer.flush();
+        return writer.toString();
+    }
+
+    public ImmutableMap<String, Object> asMap() {
+        ImmutableMap.Builder<String, Object> builder = new ImmutableMap.Builder<String, Object>();
+
+        return builder.put("stealerId", stealerId)
+                      .put("donorId", donorId)
+                      .put("partitionList", partitionList)
+                      .put("unbalancedStoreList", unbalancedStoreList)
+                      .put("stealMasterPartitions", stealMasterPartitions)
+                      .put("deletePartitionsList", deletePartitionsList)
+                      .put("stealerNodeROStoreToDir", stealerNodeROStoreToDir)
+                      .put("donorNodeROStoreToDir", donorNodeROStoreToDir)
+                      .put("attempt", attempt)
+                      .build();
+    }
+
+    @Override
+    public boolean equals(Object o) {
+        if(this == o)
+            return true;
+        if(o == null || getClass() != o.getClass())
+            return false;
+
+        RebalancePartitionsInfo that = (RebalancePartitionsInfo) o;
+
+        if(attempt != that.attempt)
+            return false;
+        if(donorId != that.donorId)
+            return false;
+        if(stealerId != that.stealerId)
+            return false;
+        if(!deletePartitionsList.equals(that.deletePartitionsList))
+            return false;
+        if(!partitionList.equals(that.partitionList))
+            return false;
+        if(stealMasterPartitions != null ? !stealMasterPartitions.equals(that.stealMasterPartitions)
+                                        : that.stealMasterPartitions != null)
+            return false;
+        if(unbalancedStoreList != null ? !unbalancedStoreList.equals(that.unbalancedStoreList)
+                                      : that.unbalancedStoreList != null)
+            return false;
+        if(stealerNodeROStoreToDir != null ? !stealerNodeROStoreToDir.equals(that.stealerNodeROStoreToDir)
+                                          : that.stealerNodeROStoreToDir != null)
+            return false;
+        if(donorNodeROStoreToDir != null ? !donorNodeROStoreToDir.equals(that.donorNodeROStoreToDir)
+                                        : that.donorNodeROStoreToDir != null)
+            return false;
+
+        return true;
+    }
+
+    @Override
+    public int hashCode() {
+        int result = stealerId;
+        result = 31 * result + donorId;
+        result = 31 * result + partitionList.hashCode();
+        result = 31 * result + deletePartitionsList.hashCode();
+        result = 31 * result + (unbalancedStoreList != null ? unbalancedStoreList.hashCode() : 0);
+        result = 31 * result + attempt;
+        result = 31 * result
+                 + (stealMasterPartitions != null ? stealMasterPartitions.hashCode() : 0);
+        result = 31 * result
+                 + (stealerNodeROStoreToDir != null ? stealerNodeROStoreToDir.hashCode() : 0);
+        result = 31 * result
+                 + (donorNodeROStoreToDir != null ? donorNodeROStoreToDir.hashCode() : 0);
+        return result;
+    }
 }