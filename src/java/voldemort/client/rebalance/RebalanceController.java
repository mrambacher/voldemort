--- conflicted
+++ resolved
@@ -1,759 +1,505 @@
-<<<<<<< HEAD
-/*
- * Copyright 2008-2010 LinkedIn, Inc
- * 
- * Licensed under the Apache License, Version 2.0 (the "License"); you may not
- * use this file except in compliance with the License. You may obtain a copy of
- * the License at
- * 
- * http://www.apache.org/licenses/LICENSE-2.0
- * 
- * Unless required by applicable law or agreed to in writing, software
- * distributed under the License is distributed on an "AS IS" BASIS, WITHOUT
- * WARRANTIES OR CONDITIONS OF ANY KIND, either express or implied. See the
- * License for the specific language governing permissions and limitations under
- * the License.
- */
-
-package voldemort.client.rebalance;
-
-import java.util.ArrayList;
-import java.util.Arrays;
-import java.util.List;
-import java.util.Set;
-import java.util.concurrent.ExecutorService;
-import java.util.concurrent.Executors;
-import java.util.concurrent.ThreadFactory;
-import java.util.concurrent.TimeUnit;
-
-import org.apache.log4j.Logger;
-
-import voldemort.VoldemortException;
-import voldemort.client.protocol.admin.AdminClient;
-import voldemort.cluster.Cluster;
-import voldemort.cluster.Node;
-import voldemort.server.rebalance.AlreadyRebalancingException;
-import voldemort.server.rebalance.VoldemortRebalancingException;
-import voldemort.store.UnreachableStoreException;
-import voldemort.store.metadata.MetadataStore;
-import voldemort.store.metadata.MetadataStore.VoldemortState;
-import voldemort.store.rebalancing.RedirectingStore;
-import voldemort.utils.RebalanceUtils;
-import voldemort.versioning.Version;
-import voldemort.versioning.VersionFactory;
-import voldemort.versioning.Versioned;
-
-import com.google.common.collect.HashMultimap;
-import com.google.common.collect.SetMultimap;
-
-public class RebalanceController {
-
-    private static final int MAX_TRIES = 2;
-    private static Logger logger = Logger.getLogger(RebalanceController.class);
-
-    private final AdminClient adminClient;
-    private final RebalanceClientConfig rebalanceConfig;
-
-    public RebalanceController(String bootstrapUrl, RebalanceClientConfig rebalanceConfig) {
-        this.adminClient = new AdminClient(bootstrapUrl, rebalanceConfig);
-        this.rebalanceConfig = rebalanceConfig;
-    }
-
-    public RebalanceController(Cluster cluster, RebalanceClientConfig config) {
-        this.adminClient = new AdminClient(cluster, config);
-        this.rebalanceConfig = config;
-    }
-
-    private ExecutorService createExecutors(int numThreads) {
-
-        return Executors.newFixedThreadPool(numThreads, new ThreadFactory() {
-
-            public Thread newThread(Runnable r) {
-                Thread thread = new Thread(r);
-                thread.setName(r.getClass().getName());
-                return thread;
-            }
-        });
-    }
-
-    /**
-     * Grabs the latest cluster definition and calls
-     * {@link #rebalance(voldemort.cluster.Cluster, voldemort.cluster.Cluster)}
-     * 
-     * @param targetCluster: target Cluster configuration
-     */
-    public void rebalance(final Cluster targetCluster) {
-        Versioned<Cluster> currentVersionedCluster = RebalanceUtils.getLatestCluster(new ArrayList<Integer>(),
-                                                                                     adminClient);
-        rebalance(currentVersionedCluster.getValue(), targetCluster);
-    }
-
-    private SetMultimap<Integer, RebalancePartitionsInfo> divideRebalanceNodePlan(RebalanceNodePlan rebalanceNodePlan) {
-        SetMultimap<Integer, RebalancePartitionsInfo> plan = HashMultimap.create();
-        List<RebalancePartitionsInfo> rebalanceSubTaskList = rebalanceNodePlan.getRebalanceTaskList();
-
-        for(RebalancePartitionsInfo rebalanceSubTask: rebalanceSubTaskList) {
-            plan.put(rebalanceSubTask.getDonorId(), rebalanceSubTask);
-        }
-
-        return plan;
-    }
-
-    /**
-     * Voldemort dynamic cluster membership rebalancing mechanism. <br>
-     * Migrate partitions across nodes to manage changes in cluster membership. <br>
-     * Takes target cluster as parameter, fetches the current cluster
-     * configuration from the cluster, compares and makes a list of partitions
-     * that eed to be transferred.<br>
-     * The cluster is kept consistent during rebalancing using a proxy mechanism
-     * via {@link RedirectingStore}
-     * 
-     * @param currentCluster: current cluster configuration
-     * @param targetCluster: target cluster configuration
-     */
-    public void rebalance(Cluster currentCluster, final Cluster targetCluster) {
-        logger.debug("Current Cluster configuration:" + currentCluster);
-        logger.debug("Target Cluster configuration:" + targetCluster);
-
-        adminClient.setAdminClientCluster(currentCluster);
-
-        final RebalanceClusterPlan rebalanceClusterPlan = new RebalanceClusterPlan(currentCluster,
-                                                                                   targetCluster,
-                                                                                   RebalanceUtils.getStoreNameList(currentCluster,
-                                                                                                                   adminClient),
-                                                                                   rebalanceConfig.isDeleteAfterRebalancingEnabled());
-        logger.info(rebalanceClusterPlan);
-
-        // add all new nodes to currentCluster and propagate to all
-        currentCluster = getClusterWithNewNodes(currentCluster, targetCluster);
-        adminClient.setAdminClientCluster(currentCluster);
-        Node firstNode = currentCluster.getNodes().iterator().next();
-        Version latest = RebalanceUtils.getLatestCluster(new ArrayList<Integer>(), adminClient)
-                                       .getVersion();
-        RebalanceUtils.propagateCluster(adminClient,
-                                        currentCluster,
-                                        VersionFactory.incremented(latest,
-                                                                   firstNode.getId(),
-                                                                   System.currentTimeMillis()),
-                                        new ArrayList<Integer>());
-
-        ExecutorService executor = createExecutors(rebalanceConfig.getMaxParallelRebalancing());
-
-        // start all threads
-        for(int nThreads = 0; nThreads < this.rebalanceConfig.getMaxParallelRebalancing(); nThreads++) {
-            executor.execute(new Runnable() {
-
-                public void run() {
-                    // pick one node to rebalance from queue
-                    while(!rebalanceClusterPlan.getRebalancingTaskQueue().isEmpty()) {
-
-                        RebalanceNodePlan rebalanceTask = rebalanceClusterPlan.getRebalancingTaskQueue()
-                                                                              .poll();
-
-                        if(null != rebalanceTask) {
-                            final int stealerNodeId = rebalanceTask.getStealerNode();
-                            final SetMultimap<Integer, RebalancePartitionsInfo> rebalanceSubTaskMap = divideRebalanceNodePlan(rebalanceTask);
-                            final Set<Integer> parallelDonors = rebalanceSubTaskMap.keySet();
-                            ExecutorService parallelDonorExecutor = createExecutors(rebalanceConfig.getMaxParallelDonors());
-
-                            for(final int donorNodeId: parallelDonors) {
-                                parallelDonorExecutor.execute(new Runnable() {
-
-                                    public void run() {
-                                        Set<RebalancePartitionsInfo> tasksForDonor = rebalanceSubTaskMap.get(donorNodeId);
-
-                                        for(RebalancePartitionsInfo stealInfo: tasksForDonor) {
-                                            logger.info("Starting rebalancing for stealerNode: "
-                                                        + stealerNodeId + " with rebalanceInfo: "
-                                                        + stealInfo);
-
-                                            try {
-                                                int rebalanceAsyncId = startNodeRebalancing(stealInfo);
-
-                                                try {
-                                                    commitClusterChanges(adminClient.getAdminClientCluster()
-                                                                                    .getNodeById(stealerNodeId),
-                                                                         stealInfo);
-                                                } catch(Exception e) {
-                                                    if(-1 != rebalanceAsyncId) {
-                                                        adminClient.stopAsyncRequest(stealInfo.getStealerId(),
-                                                                                     rebalanceAsyncId);
-                                                    }
-                                                    throw e;
-                                                }
-
-                                                adminClient.waitForCompletion(stealInfo.getStealerId(),
-                                                                              rebalanceAsyncId,
-                                                                              rebalanceConfig.getRebalancingClientTimeoutSeconds(),
-                                                                              TimeUnit.SECONDS);
-
-                                                logger.info("Succesfully finished rebalance attempt: "
-                                                            + stealInfo);
-                                            } catch(UnreachableStoreException e) {
-                                                logger.error("StealerNode "
-                                                                     + stealerNodeId
-                                                                     + " is unreachable, please make sure it is up and running.",
-                                                             e);
-                                            } catch(VoldemortRebalancingException e) {
-                                                logger.error(e);
-                                                for(Exception cause: e.getCauses()) {
-                                                    logger.error(cause);
-                                                }
-                                            } catch(Exception e) {
-                                                logger.error("Rebalancing task failed with exception",
-                                                             e);
-                                            }
-                                        }
-                                    }
-                                });
-                            }
-
-                            try {
-                                executorShutDown(parallelDonorExecutor);
-                            } catch(Exception e) {
-                                logger.error("Interrupted", e);
-                            }
-                        }
-                    }
-                    logger.info("Thread run() finished:\n");
-                }
-
-            });
-        }// for (nThreads ..
-        executorShutDown(executor);
-    }
-
-    private int startNodeRebalancing(RebalancePartitionsInfo rebalanceSubTask) {
-        int nTries = 0;
-        AlreadyRebalancingException exception = null;
-
-        while(nTries < MAX_TRIES) {
-            nTries++;
-            try {
-                return adminClient.rebalanceNode(rebalanceSubTask);
-            } catch(AlreadyRebalancingException e) {
-                logger.info("Node " + rebalanceSubTask.getStealerId()
-                            + " is currently rebalancing will wait till it finish.");
-                adminClient.waitForCompletion(rebalanceSubTask.getStealerId(),
-                                              MetadataStore.SERVER_STATE_KEY,
-                                              VoldemortState.NORMAL_SERVER.toString(),
-                                              rebalanceConfig.getRebalancingClientTimeoutSeconds(),
-                                              TimeUnit.SECONDS);
-                exception = e;
-            }
-        }
-
-        throw new VoldemortException("Failed to start rebalancing at node "
-                                     + rebalanceSubTask.getStealerId() + " with rebalanceInfo:"
-                                     + rebalanceSubTask, exception);
-    }
-
-    private void executorShutDown(ExecutorService executorService) {
-        try {
-            executorService.shutdown();
-            executorService.awaitTermination(rebalanceConfig.getRebalancingClientTimeoutSeconds(),
-                                             TimeUnit.SECONDS);
-        } catch(Exception e) {
-            logger.warn("Error while stoping executor service.", e);
-        }
-    }
-
-    public AdminClient getAdminClient() {
-        return adminClient;
-    }
-
-    public void stop() {
-        adminClient.stop();
-    }
-
-    /* package level function to ease of unit testing */
-
-    /**
-     * Does an atomic commit or revert for the intended partitions ownership
-     * changes and modifies adminClient with the updatedCluster.<br>
-     * Creates new cluster metadata by moving partitions list passed in as
-     * parameter rebalanceStealInfo and propagates it to all nodes.<br>
-     * Revert all changes if failed to copy on required nodes (stealer and
-     * donor).<br>
-     * Holds a lock untill the commit/revert finishes.
-     * 
-     * @param stealerNode Node copy data from
-     * @param rebalanceStealInfo Current rebalance sub task
-     * @throws Exception If we are unable to propagate the cluster definition to
-     *         donor and stealer
-     */
-    void commitClusterChanges(Node stealerNode, RebalancePartitionsInfo rebalanceStealInfo)
-            throws Exception {
-        synchronized(adminClient) {
-            Cluster currentCluster = adminClient.getAdminClientCluster();
-            Node donorNode = currentCluster.getNodeById(rebalanceStealInfo.getDonorId());
-
-            Versioned<Cluster> latestCluster = RebalanceUtils.getLatestCluster(Arrays.asList(donorNode.getId(),
-                                                                                             rebalanceStealInfo.getStealerId()),
-                                                                               adminClient);
-            Version latest = latestCluster.getVersion();
-
-            // apply changes and create new updated cluster.
-            Cluster updatedCluster = RebalanceUtils.createUpdatedCluster(currentCluster,
-                                                                         stealerNode,
-                                                                         donorNode,
-                                                                         rebalanceStealInfo.getStealMasterPartitions());// use
-                                                                                                                        // steal
-                                                                                                                        // master
-                                                                                                                        // partitions
-                                                                                                                        // to
-                                                                                                                        // update
-                                                                                                                        // cluster
-            // increment clock version on stealerNodeId
-            latest.incrementClock(stealerNode.getId(), System.currentTimeMillis());
-            try {
-                // propagates changes to all nodes.
-                RebalanceUtils.propagateCluster(adminClient,
-                                                updatedCluster,
-                                                latest,
-                                                Arrays.asList(stealerNode.getId(),
-                                                              rebalanceStealInfo.getDonorId()));
-
-                // set new cluster in adminClient
-                adminClient.setAdminClientCluster(updatedCluster);
-            } catch(Exception e) {
-                // revert cluster changes.
-                updatedCluster = currentCluster;
-                latest.incrementClock(stealerNode.getId(), System.currentTimeMillis());
-                RebalanceUtils.propagateCluster(adminClient,
-                                                updatedCluster,
-                                                latest,
-                                                new ArrayList<Integer>());
-
-                throw e;
-            }
-
-            adminClient.setAdminClientCluster(updatedCluster);
-        }
-    }
-
-    private Cluster getClusterWithNewNodes(Cluster currentCluster, Cluster targetCluster) {
-        ArrayList<Node> newNodes = new ArrayList<Node>();
-        for(Node node: targetCluster.getNodes()) {
-            if(!RebalanceUtils.containsNode(currentCluster, node.getId())) {
-                // add stealerNode with empty partitions list
-                newNodes.add(RebalanceUtils.updateNode(node, new ArrayList<Integer>()));
-            }
-        }
-        return RebalanceUtils.updateCluster(currentCluster, newNodes);
-    }
-}
-=======
-/*
- * Copyright 2008-2010 LinkedIn, Inc
- * 
- * Licensed under the Apache License, Version 2.0 (the "License"); you may not
- * use this file except in compliance with the License. You may obtain a copy of
- * the License at
- * 
- * http://www.apache.org/licenses/LICENSE-2.0
- * 
- * Unless required by applicable law or agreed to in writing, software
- * distributed under the License is distributed on an "AS IS" BASIS, WITHOUT
- * WARRANTIES OR CONDITIONS OF ANY KIND, either express or implied. See the
- * License for the specific language governing permissions and limitations under
- * the License.
- */
-
-package voldemort.client.rebalance;
-
-import java.util.ArrayList;
-import java.util.Arrays;
-import java.util.Collections;
-import java.util.HashSet;
-import java.util.List;
-import java.util.Map;
-import java.util.Set;
-import java.util.concurrent.ExecutorService;
-import java.util.concurrent.TimeUnit;
-
-import org.apache.log4j.Logger;
-
-import voldemort.VoldemortException;
-import voldemort.client.protocol.admin.AdminClient;
-import voldemort.cluster.Cluster;
-import voldemort.cluster.Node;
-import voldemort.server.rebalance.AlreadyRebalancingException;
-import voldemort.server.rebalance.VoldemortRebalancingException;
-import voldemort.store.StoreDefinition;
-import voldemort.store.UnreachableStoreException;
-import voldemort.store.metadata.MetadataStore;
-import voldemort.store.metadata.MetadataStore.VoldemortState;
-import voldemort.store.readonly.ReadOnlyStorageConfiguration;
-import voldemort.store.rebalancing.RedirectingStore;
-import voldemort.utils.RebalanceUtils;
-import voldemort.versioning.VectorClock;
-import voldemort.versioning.Versioned;
-
-import com.google.common.collect.HashMultimap;
-import com.google.common.collect.Lists;
-import com.google.common.collect.Maps;
-import com.google.common.collect.SetMultimap;
-
-public class RebalanceController {
-
-    private static final int MAX_TRIES = 2;
-    private static Logger logger = Logger.getLogger(RebalanceController.class);
-
-    private final AdminClient adminClient;
-    private final RebalanceClientConfig rebalanceConfig;
-
-    public RebalanceController(String bootstrapUrl, RebalanceClientConfig rebalanceConfig) {
-        this.adminClient = new AdminClient(bootstrapUrl, rebalanceConfig);
-        this.rebalanceConfig = rebalanceConfig;
-    }
-
-    public RebalanceController(Cluster cluster, RebalanceClientConfig config) {
-        this.adminClient = new AdminClient(cluster, config);
-        this.rebalanceConfig = config;
-    }
-
-    /**
-     * Grabs the latest cluster definition and calls
-     * {@link #rebalance(voldemort.cluster.Cluster, voldemort.cluster.Cluster)}
-     * 
-     * @param targetCluster: target Cluster configuration
-     */
-    public void rebalance(final Cluster targetCluster) {
-        Versioned<Cluster> currentVersionedCluster = RebalanceUtils.getLatestCluster(new ArrayList<Integer>(),
-                                                                                     adminClient);
-        rebalance(currentVersionedCluster.getValue(), targetCluster);
-    }
-
-    /**
-     * Splits the rebalance node plan of a single stealer node to return a map
-     * of per donor node plan
-     * 
-     * @param rebalanceNodePlan The complete rebalance plan
-     * @return MultiMap with key being donor node id
-     */
-    private SetMultimap<Integer, RebalancePartitionsInfo> divideRebalanceNodePlan(RebalanceNodePlan rebalanceNodePlan) {
-        SetMultimap<Integer, RebalancePartitionsInfo> plan = HashMultimap.create();
-        List<RebalancePartitionsInfo> rebalanceSubTaskList = rebalanceNodePlan.getRebalanceTaskList();
-
-        for(RebalancePartitionsInfo rebalanceSubTask: rebalanceSubTaskList) {
-            plan.put(rebalanceSubTask.getDonorId(), rebalanceSubTask);
-        }
-
-        return plan;
-    }
-
-    /**
-     * Voldemort dynamic cluster membership rebalancing mechanism. <br>
-     * Migrate partitions across nodes to manage changes in cluster membership. <br>
-     * Takes target cluster as parameter, fetches the current cluster
-     * configuration from the cluster, compares and makes a list of partitions
-     * that eed to be transferred.<br>
-     * The cluster is kept consistent during rebalancing using a proxy mechanism
-     * via {@link RedirectingStore}
-     * 
-     * @param currentCluster: current cluster configuration
-     * @param targetCluster: target cluster configuration
-     */
-    public void rebalance(Cluster currentCluster, final Cluster targetCluster) {
-        logger.debug("Current Cluster configuration:" + currentCluster);
-        logger.debug("Target Cluster configuration:" + targetCluster);
-
-        adminClient.setAdminClientCluster(currentCluster);
-
-        Cluster oldCluster = currentCluster;
-        // Retrieve list of stores
-        List<StoreDefinition> storesList = RebalanceUtils.getStoreNameList(currentCluster,
-                                                                           adminClient);
-
-        // Add all new nodes to currentCluster
-        currentCluster = getClusterWithNewNodes(currentCluster, targetCluster);
-        adminClient.setAdminClientCluster(currentCluster);
-
-        // Maintain nodeId to map of read-only store name to current version
-        // dirs
-        final Map<Integer, Map<String, String>> currentROStoreVersionsDirs = Maps.newHashMapWithExpectedSize(storesList.size());
-
-        // Retrieve list of read-only stores
-        List<String> readOnlyStores = Lists.newArrayList();
-        for(StoreDefinition store: storesList) {
-            if(store.getType().compareTo(ReadOnlyStorageConfiguration.TYPE_NAME) == 0) {
-                readOnlyStores.add(store.getName());
-            }
-        }
-
-        // Retrieve current versions dirs for all nodes (old + new), required
-        // for swapping at end
-        if(readOnlyStores.size() > 0) {
-            for(Node node: currentCluster.getNodes()) {
-                currentROStoreVersionsDirs.put(node.getId(),
-                                               adminClient.getROCurrentVersionDir(node.getId(),
-                                                                                  readOnlyStores));
-            }
-        }
-
-        final RebalanceClusterPlan rebalanceClusterPlan = new RebalanceClusterPlan(oldCluster,
-                                                                                   targetCluster,
-                                                                                   storesList,
-                                                                                   rebalanceConfig.isDeleteAfterRebalancingEnabled(),
-                                                                                   currentROStoreVersionsDirs);
-        logger.info(rebalanceClusterPlan);
-
-        if(rebalanceClusterPlan.getRebalancingTaskQueue().isEmpty()) {
-            // Nothing to rebalance
-            return;
-        }
-
-        // propagate new cluster information to all
-        Node firstNode = currentCluster.getNodes().iterator().next();
-        VectorClock latestClock = (VectorClock) RebalanceUtils.getLatestCluster(new ArrayList<Integer>(),
-                                                                                adminClient)
-                                                              .getVersion();
-        RebalanceUtils.propagateCluster(adminClient,
-                                        currentCluster,
-                                        latestClock.incremented(firstNode.getId(),
-                                                                System.currentTimeMillis()),
-                                        new ArrayList<Integer>());
-
-        ExecutorService executor = RebalanceUtils.createExecutors(rebalanceConfig.getMaxParallelRebalancing());
-        final List<Exception> failures = new ArrayList<Exception>();
-
-        // All stealer and donor nodes
-        final Set<Integer> nodeIds = Collections.synchronizedSet(new HashSet<Integer>());
-
-        // start all threads
-        for(int nThreads = 0; nThreads < this.rebalanceConfig.getMaxParallelRebalancing(); nThreads++) {
-            executor.execute(new Runnable() {
-
-                public void run() {
-                    // pick one node to rebalance from queue
-                    while(!rebalanceClusterPlan.getRebalancingTaskQueue().isEmpty()) {
-
-                        RebalanceNodePlan rebalanceTask = rebalanceClusterPlan.getRebalancingTaskQueue()
-                                                                              .poll();
-
-                        if(null != rebalanceTask) {
-                            final int stealerNodeId = rebalanceTask.getStealerNode();
-                            nodeIds.add(stealerNodeId);
-                            final SetMultimap<Integer, RebalancePartitionsInfo> rebalanceSubTaskMap = divideRebalanceNodePlan(rebalanceTask);
-                            final Set<Integer> parallelDonors = rebalanceSubTaskMap.keySet();
-                            ExecutorService parallelDonorExecutor = RebalanceUtils.createExecutors(rebalanceConfig.getMaxParallelDonors());
-
-                            for(final int donorNodeId: parallelDonors) {
-                                nodeIds.add(donorNodeId);
-                                parallelDonorExecutor.execute(new Runnable() {
-
-                                    public void run() {
-                                        Set<RebalancePartitionsInfo> tasksForDonor = rebalanceSubTaskMap.get(donorNodeId);
-
-                                        for(RebalancePartitionsInfo stealInfo: tasksForDonor) {
-                                            logger.info("Starting rebalancing for stealerNode: "
-                                                        + stealerNodeId + " with rebalanceInfo: "
-                                                        + stealInfo);
-
-                                            try {
-                                                int rebalanceAsyncId = startNodeRebalancing(stealInfo);
-
-                                                try {
-                                                    commitClusterChanges(adminClient.getAdminClientCluster()
-                                                                                    .getNodeById(stealerNodeId),
-                                                                         stealInfo);
-                                                } catch(Exception e) {
-                                                    if(-1 != rebalanceAsyncId) {
-                                                        adminClient.stopAsyncRequest(stealInfo.getStealerId(),
-                                                                                     rebalanceAsyncId);
-                                                    }
-                                                    throw e;
-                                                }
-
-                                                adminClient.waitForCompletion(stealInfo.getStealerId(),
-                                                                              rebalanceAsyncId,
-                                                                              rebalanceConfig.getRebalancingClientTimeoutSeconds(),
-                                                                              TimeUnit.SECONDS);
-
-                                                logger.info("Succesfully finished rebalance attempt: "
-                                                            + stealInfo);
-                                            } catch(UnreachableStoreException e) {
-                                                logger.error("StealerNode "
-                                                                     + stealerNodeId
-                                                                     + " is unreachable, please make sure it is up and running.",
-                                                             e);
-                                                failures.add(e);
-                                            } catch(VoldemortRebalancingException e) {
-                                                logger.error(e);
-                                                for(Exception cause: e.getCauses()) {
-                                                    logger.error(cause);
-                                                }
-                                                failures.add(e);
-                                            } catch(Exception e) {
-                                                logger.error("Rebalancing task failed with exception",
-                                                             e);
-                                                failures.add(e);
-                                            }
-                                        }
-                                    }
-                                });
-                            }
-
-                            try {
-                                RebalanceUtils.executorShutDown(parallelDonorExecutor,
-                                                                rebalanceConfig.getRebalancingClientTimeoutSeconds());
-                            } catch(Exception e) {
-                                logger.error("Interrupted", e);
-                                failures.add(e);
-                            }
-                        }
-                    }
-                    logger.info("Thread run() finished:\n");
-                }
-
-            });
-        }// for (nThreads ..
-
-        try {
-            RebalanceUtils.executorShutDown(executor,
-                                            rebalanceConfig.getRebalancingClientTimeoutSeconds());
-        } catch(Exception e) {
-            logger.error("Interrupted rebalance executor ", e);
-            return;
-        }
-
-        // If everything successful, swap the read-only stores
-        if(failures.size() == 0 && readOnlyStores.size() > 0) {
-            logger.info("Swapping stores " + readOnlyStores + " on " + nodeIds);
-            ExecutorService swapExecutors = RebalanceUtils.createExecutors(targetCluster.getNumberOfNodes());
-            for(final Integer nodeId: nodeIds) {
-                swapExecutors.submit(new Runnable() {
-
-                    public void run() {
-                        Map<String, String> storeDirs = currentROStoreVersionsDirs.get(nodeId);
-
-                        try {
-                            logger.info("Swapping read-only stores on node " + nodeId);
-                            adminClient.swapStoresAndCleanState(nodeId, storeDirs);
-                            logger.info("Successfully swapped on node " + nodeId);
-                        } catch(Exception e) {
-                            logger.error("Failed swapping on node " + nodeId, e);
-                        }
-
-                    }
-                });
-            }
-
-            try {
-                RebalanceUtils.executorShutDown(swapExecutors,
-                                                rebalanceConfig.getRebalancingClientTimeoutSeconds());
-            } catch(Exception e) {
-                logger.error("Interrupted swapping executor ", e);
-                return;
-            }
-        }
-
-    }
-
-    private int startNodeRebalancing(RebalancePartitionsInfo rebalanceSubTask) {
-        int nTries = 0;
-        AlreadyRebalancingException exception = null;
-
-        while(nTries < MAX_TRIES) {
-            nTries++;
-            try {
-                return adminClient.rebalanceNode(rebalanceSubTask);
-            } catch(AlreadyRebalancingException e) {
-                logger.info("Node " + rebalanceSubTask.getStealerId()
-                            + " is currently rebalancing will wait till it finish.");
-                adminClient.waitForCompletion(rebalanceSubTask.getStealerId(),
-                                              MetadataStore.SERVER_STATE_KEY,
-                                              VoldemortState.NORMAL_SERVER.toString(),
-                                              rebalanceConfig.getRebalancingClientTimeoutSeconds(),
-                                              TimeUnit.SECONDS);
-                exception = e;
-            }
-        }
-
-        throw new VoldemortException("Failed to start rebalancing at node "
-                                     + rebalanceSubTask.getStealerId() + " with rebalanceInfo:"
-                                     + rebalanceSubTask, exception);
-    }
-
-    public AdminClient getAdminClient() {
-        return adminClient;
-    }
-
-    public void stop() {
-        adminClient.stop();
-    }
-
-    /* package level function to ease of unit testing */
-
-    /**
-     * Does an atomic commit or revert for the intended partitions ownership
-     * changes and modifies adminClient with the updatedCluster.<br>
-     * Creates new cluster metadata by moving partitions list passed in as
-     * parameter rebalanceStealInfo and propagates it to all nodes.<br>
-     * Revert all changes if failed to copy on required nodes (stealer and
-     * donor).<br>
-     * Holds a lock untill the commit/revert finishes.
-     * 
-     * @param stealerNode Node copy data from
-     * @param rebalanceStealInfo Current rebalance sub task
-     * @throws Exception If we are unable to propagate the cluster definition to
-     *         donor and stealer
-     */
-    void commitClusterChanges(Node stealerNode, RebalancePartitionsInfo rebalanceStealInfo)
-            throws Exception {
-        synchronized(adminClient) {
-            Cluster currentCluster = adminClient.getAdminClientCluster();
-            Node donorNode = currentCluster.getNodeById(rebalanceStealInfo.getDonorId());
-
-            Versioned<Cluster> latestCluster = RebalanceUtils.getLatestCluster(Arrays.asList(donorNode.getId(),
-                                                                                             rebalanceStealInfo.getStealerId()),
-                                                                               adminClient);
-            VectorClock latestClock = (VectorClock) latestCluster.getVersion();
-
-            // apply changes and create new updated cluster.
-            // use steal master partitions to update cluster increment clock
-            // version on stealerNodeId
-            Cluster updatedCluster = RebalanceUtils.createUpdatedCluster(currentCluster,
-                                                                         stealerNode,
-                                                                         donorNode,
-                                                                         rebalanceStealInfo.getStealMasterPartitions());
-            latestClock.incrementVersion(stealerNode.getId(), System.currentTimeMillis());
-            try {
-                // propagates changes to all nodes.
-                RebalanceUtils.propagateCluster(adminClient,
-                                                updatedCluster,
-                                                latestClock,
-                                                Arrays.asList(stealerNode.getId(),
-                                                              rebalanceStealInfo.getDonorId()));
-
-                // set new cluster in adminClient
-                adminClient.setAdminClientCluster(updatedCluster);
-            } catch(Exception e) {
-                // revert cluster changes.
-                updatedCluster = currentCluster;
-                latestClock.incrementVersion(stealerNode.getId(), System.currentTimeMillis());
-                RebalanceUtils.propagateCluster(adminClient,
-                                                updatedCluster,
-                                                latestClock,
-                                                new ArrayList<Integer>());
-
-                throw e;
-            }
-
-            adminClient.setAdminClientCluster(updatedCluster);
-        }
-    }
-
-    private Cluster getClusterWithNewNodes(Cluster currentCluster, Cluster targetCluster) {
-        ArrayList<Node> newNodes = new ArrayList<Node>();
-        for(Node node: targetCluster.getNodes()) {
-            if(!RebalanceUtils.containsNode(currentCluster, node.getId())) {
-                // add stealerNode with empty partitions list
-                newNodes.add(RebalanceUtils.updateNode(node, new ArrayList<Integer>()));
-            }
-        }
-        return RebalanceUtils.updateCluster(currentCluster, newNodes);
-    }
-}
->>>>>>> 06be27c2
+/*
+ * Copyright 2008-2010 LinkedIn, Inc
+ * 
+ * Licensed under the Apache License, Version 2.0 (the "License"); you may not
+ * use this file except in compliance with the License. You may obtain a copy of
+ * the License at
+ * 
+ * http://www.apache.org/licenses/LICENSE-2.0
+ * 
+ * Unless required by applicable law or agreed to in writing, software
+ * distributed under the License is distributed on an "AS IS" BASIS, WITHOUT
+ * WARRANTIES OR CONDITIONS OF ANY KIND, either express or implied. See the
+ * License for the specific language governing permissions and limitations under
+ * the License.
+ */
+
+package voldemort.client.rebalance;
+
+import java.util.ArrayList;
+import java.util.Arrays;
+import java.util.Collections;
+import java.util.HashSet;
+import java.util.List;
+import java.util.Map;
+import java.util.Set;
+import java.util.concurrent.ConcurrentLinkedQueue;
+import java.util.concurrent.ExecutorService;
+import java.util.concurrent.TimeUnit;
+
+import org.apache.log4j.Logger;
+
+import voldemort.VoldemortException;
+import voldemort.client.protocol.admin.AdminClient;
+import voldemort.cluster.Cluster;
+import voldemort.cluster.Node;
+import voldemort.server.rebalance.AlreadyRebalancingException;
+import voldemort.server.rebalance.VoldemortRebalancingException;
+import voldemort.store.StoreDefinition;
+import voldemort.store.UnreachableStoreException;
+import voldemort.store.metadata.MetadataStore;
+import voldemort.store.metadata.MetadataStore.VoldemortState;
+import voldemort.store.readonly.ReadOnlyStorageConfiguration;
+import voldemort.store.rebalancing.RedirectingStore;
+import voldemort.utils.RebalanceUtils;
+import voldemort.versioning.Version;
+import voldemort.versioning.Versioned;
+
+import com.google.common.collect.HashMultimap;
+import com.google.common.collect.Lists;
+import com.google.common.collect.Maps;
+import com.google.common.collect.SetMultimap;
+import java.util.Queue;
+
+public class RebalanceController {
+
+    private static final int MAX_TRIES = 2;
+    private static Logger logger = Logger.getLogger(RebalanceController.class);
+
+    private final AdminClient adminClient;
+    private final RebalanceClientConfig rebalanceConfig;
+
+    public RebalanceController(String bootstrapUrl, RebalanceClientConfig rebalanceConfig) {
+        this.adminClient = new AdminClient(bootstrapUrl, rebalanceConfig);
+        this.rebalanceConfig = rebalanceConfig;
+    }
+
+    public RebalanceController(Cluster cluster, RebalanceClientConfig config) {
+        this.adminClient = new AdminClient(cluster, config);
+        this.rebalanceConfig = config;
+    }
+
+    /**
+     * Grabs the latest cluster definition and calls
+     * {@link #rebalance(voldemort.cluster.Cluster, voldemort.cluster.Cluster)}
+     * 
+     * @param targetCluster: target Cluster configuration
+     */
+    public void rebalance(final Cluster targetCluster) {
+        Versioned<Cluster> currentVersionedCluster = RebalanceUtils.getLatestCluster(new ArrayList<Integer>(),
+                                                                                     adminClient);
+        rebalance(currentVersionedCluster.getValue(), targetCluster);
+    }
+
+    /**
+     * Splits the rebalance node plan of a single stealer node to return a map
+     * of per donor node plan
+     * 
+     * @param rebalanceNodePlan The complete rebalance plan
+     * @return MultiMap with key being donor node id
+     */
+    private SetMultimap<Integer, RebalancePartitionsInfo> divideRebalanceNodePlan(RebalanceNodePlan rebalanceNodePlan) {
+        SetMultimap<Integer, RebalancePartitionsInfo> plan = HashMultimap.create();
+        List<RebalancePartitionsInfo> rebalanceSubTaskList = rebalanceNodePlan.getRebalanceTaskList();
+
+        for(RebalancePartitionsInfo rebalanceSubTask: rebalanceSubTaskList) {
+            plan.put(rebalanceSubTask.getDonorId(), rebalanceSubTask);
+        }
+
+        return plan;
+    }
+
+    /**
+     * Voldemort dynamic cluster membership rebalancing mechanism. <br>
+     * Migrate partitions across nodes to manage changes in cluster membership. <br>
+     * Takes target cluster as parameter, fetches the current cluster
+     * configuration from the cluster, compares and makes a list of partitions
+     * that eed to be transferred.<br>
+     * The cluster is kept consistent during rebalancing using a proxy mechanism
+     * via {@link RedirectingStore}
+     * 
+     * @param currentCluster: current cluster configuration
+     * @param targetCluster: target cluster configuration
+     */
+    public void rebalance(Cluster currentCluster, final Cluster targetCluster) {
+        if (logger.isDebugEnabled()) {
+            logger.debug("Current Cluster configuration:" + currentCluster);
+            logger.debug("Target Cluster configuration:" + targetCluster);
+        }
+        
+        adminClient.setAdminClientCluster(currentCluster);
+
+        Cluster oldCluster = currentCluster;
+        // Retrieve list of stores
+        List<StoreDefinition> storesList = RebalanceUtils.getStoreNameList(currentCluster,
+                                                                           adminClient);
+
+        // Add all new nodes to currentCluster
+        currentCluster = getClusterWithNewNodes(currentCluster, targetCluster);
+        adminClient.setAdminClientCluster(currentCluster);
+
+        // Maintain nodeId to map of read-only store name to current version
+        // dirs
+        final Map<Integer, Map<String, String>> currentROStoreVersionsDirs = Maps.newHashMapWithExpectedSize(storesList.size());
+
+        // Retrieve list of read-only stores
+        List<String> readOnlyStores = Lists.newArrayList();
+        for(StoreDefinition store: storesList) {
+            if(store.getType().compareTo(ReadOnlyStorageConfiguration.TYPE_NAME) == 0) {
+                readOnlyStores.add(store.getName());
+            }
+        }
+
+        // Retrieve current versions dirs for all nodes (old + new), required
+        // for swapping at end
+        if(readOnlyStores.size() > 0) {
+            for(Node node: currentCluster.getNodes()) {
+                currentROStoreVersionsDirs.put(node.getId(),
+                                               adminClient.getROCurrentVersionDir(node.getId(),
+                                                                                  readOnlyStores));
+            }
+        }
+
+        final RebalanceClusterPlan rebalanceClusterPlan = new RebalanceClusterPlan(oldCluster,
+                                                                                   targetCluster,
+                                                                                   storesList,
+                                                                                   rebalanceConfig.isDeleteAfterRebalancingEnabled(),
+                                                                                   currentROStoreVersionsDirs);
+        // Prints the original rebalace cluster plan.
+        if (logger.isInfoEnabled()) {
+            logger.info("Original Rebalance Cluster Plan \n" + rebalanceClusterPlan);
+        }
+
+        if(rebalanceClusterPlan.getRebalancingTaskQueue().isEmpty()) {
+            // Nothing to rebalance
+            return;
+        }
+
+        // propagate new cluster information to all
+        Node firstNode = currentCluster.getNodes().iterator().next();
+        Version latest = RebalanceUtils.getLatestCluster(new ArrayList<Integer>(), adminClient)
+                                       .getVersion();
+        RebalanceUtils.propagateCluster(adminClient,
+                                        currentCluster,
+                                        latest.incremented(firstNode.getId(),
+                                                           System.currentTimeMillis()),
+                                        new ArrayList<Integer>());
+
+        ExecutorService executor = RebalanceUtils.createExecutors(rebalanceConfig.getMaxParallelRebalancing());
+        final List<Exception> failures = new ArrayList<Exception>();
+
+        // All stealer and donor nodes
+        final Set<Integer> nodeIds = Collections.synchronizedSet(new HashSet<Integer>());
+
+        // start all threads
+        for(int nThreads = 0; nThreads < this.rebalanceConfig.getMaxParallelRebalancing(); nThreads++) {
+            executor.execute(new Runnable() {
+
+                public void run() {
+                    // pick one node to rebalance from queue
+                    while(!rebalanceClusterPlan.getRebalancingTaskQueue().isEmpty()) {
+                        RebalanceNodePlan rebalanceTask = rebalanceClusterPlan.getRebalancingTaskQueue()
+                        .poll();
+                        if(null != rebalanceTask) {
+                            final int stealerNodeId = rebalanceTask.getStealerNode();
+                            nodeIds.add(stealerNodeId);
+                            final SetMultimap<Integer, RebalancePartitionsInfo> rebalanceSubTaskMap = divideRebalanceNodePlan(rebalanceTask);
+                            final Set<Integer> parallelDonors = rebalanceSubTaskMap.keySet();
+                            ExecutorService parallelDonorExecutor = RebalanceUtils.createExecutors(rebalanceConfig.getMaxParallelDonors());
+
+                            for(final int donorNodeId: parallelDonors) {
+                                nodeIds.add(donorNodeId);
+                                parallelDonorExecutor.execute(new Runnable() {
+
+                                    public void run() {
+                                        Set<RebalancePartitionsInfo> tasksForDonor = rebalanceSubTaskMap.get(donorNodeId);
+
+                                        for(RebalancePartitionsInfo stealInfo: tasksForDonor) {
+                                            logger.info("Starting rebalancing for stealerNode: "
+                                                        + stealerNodeId + " with rebalanceInfo: "
+                                                        + stealInfo);
+
+                                            try {
+                                                int rebalanceAsyncId = startNodeRebalancing(stealInfo);
+
+                                                try {
+                                                    commitClusterChanges(adminClient.getAdminClientCluster()
+                                                                                    .getNodeById(stealerNodeId),
+                                                                         stealInfo);
+                                                } catch(Exception e) {
+                                                    if(-1 != rebalanceAsyncId) {
+                                                        adminClient.stopAsyncRequest(stealInfo.getStealerId(),
+                                                                                     rebalanceAsyncId);
+                                                    }
+                                                    throw e;
+                                                }
+
+                                                adminClient.waitForCompletion(stealInfo.getStealerId(),
+                                                                              rebalanceAsyncId,
+                                                                              rebalanceConfig.getRebalancingClientTimeoutSeconds(),
+                                                                              TimeUnit.SECONDS);
+
+                                                logger.info("Succesfully finished rebalance attempt: "
+                                                            + stealInfo);
+                                            } catch(UnreachableStoreException e) {
+                                                logger.error("StealerNode "
+                                                                     + stealerNodeId
+                                                                     + " is unreachable, please make sure it is up and running.",
+                                                             e);
+                                                failures.add(e);
+                                            } catch(VoldemortRebalancingException e) {
+                                                logger.error(e);
+                                                for(Exception cause: e.getCauses()) {
+                                                    logger.error(cause);
+                                                }
+                                                failures.add(e);
+                                            } catch(Exception e) {
+                                                logger.error("Rebalancing task failed with exception",
+                                                             e);
+                                                failures.add(e);
+                                            }
+                                        }
+                                    }
+                                });
+                            }
+
+                            try {
+                                RebalanceUtils.executorShutDown(parallelDonorExecutor,
+                                                                rebalanceConfig.getRebalancingClientTimeoutSeconds());
+                            } catch(Exception e) {
+                                logger.error("Interrupted", e);
+                                failures.add(e);
+                            }
+                        }
+                    }
+                    logger.info("Thread run() finished:\n");
+                }
+
+            });
+        }// for (nThreads ..
+
+        try {
+            RebalanceUtils.executorShutDown(executor,
+                                            rebalanceConfig.getRebalancingClientTimeoutSeconds());
+        } catch(Exception e) {
+            logger.error("Interrupted rebalance executor ", e);
+            return;
+        }
+
+        // If everything successful, swap the read-only stores
+        if(failures.size() == 0 && readOnlyStores.size() > 0) {
+            logger.info("Swapping stores " + readOnlyStores + " on " + nodeIds);
+            ExecutorService swapExecutors = RebalanceUtils.createExecutors(targetCluster.getNumberOfNodes());
+            for(final Integer nodeId: nodeIds) {
+                swapExecutors.submit(new Runnable() {
+
+                    public void run() {
+                        Map<String, String> storeDirs = currentROStoreVersionsDirs.get(nodeId);
+
+                        try {
+                            logger.info("Swapping read-only stores on node " + nodeId);
+                            adminClient.swapStoresAndCleanState(nodeId, storeDirs);
+                            logger.info("Successfully swapped on node " + nodeId);
+                        } catch(Exception e) {
+                            logger.error("Failed swapping on node " + nodeId, e);
+                        }
+
+                    }
+                });
+            }
+
+            try {
+                RebalanceUtils.executorShutDown(swapExecutors,
+                                                rebalanceConfig.getRebalancingClientTimeoutSeconds());
+            } catch(Exception e) {
+                logger.error("Interrupted swapping executor ", e);
+                return;
+            }
+        }
+    }
+
+    private String printRebalanceTaskQueue(Queue<RebalanceNodePlan> rebalancingTaskQueue) {
+        if (rebalancingTaskQueue.isEmpty()) {
+            return "Cluster is already balanced, No rebalancing needed";
+        }
+
+        StringBuilder builder = new StringBuilder();
+        builder.append("Cluster Rebalancing Plan:\n");
+        for (RebalanceNodePlan nodePlan : rebalancingTaskQueue) {
+            builder.append("StealerNode:" + nodePlan.getStealerNode() + "\n");
+            for (RebalancePartitionsInfo stealInfo : nodePlan.getRebalanceTaskList()) {
+                builder.append("\t" + stealInfo + "\n");
+                builder.append("\t\t stealInfo.getStealMasterPartitions(): " + stealInfo.getStealMasterPartitions());
+                builder.append("\t\t getPartitionList(): " + stealInfo.getPartitionList());
+                builder.append("\t\t getDeletePartitionsList(): " + stealInfo.getDeletePartitionsList());
+                builder.append("\t\t getUnbalancedStoreList(): " + stealInfo.getUnbalancedStoreList());
+            }
+        }
+
+        return builder.toString();
+    }
+
+    /**
+     * Optimizes the rebalance plan.
+     * 
+     * Optimizations can be made to the original rebalance plan.
+     * This method servers as a hub for individual method calls that 
+     * will contribute to the optimization of the plan that will be 
+     * executed later on.
+     * 
+     * 
+     * 
+     * @param originalRebalanceClusterPlan
+     *            original rebalance plan
+     * @return optimized rebalance plan
+     */
+    private Queue<RebalanceNodePlan> optimizeRebalancePlan(final RebalanceClusterPlan originalRebalanceClusterPlan) {
+        return avoidDeletePartitions(originalRebalanceClusterPlan);
+    }
+
+    /**
+     * Primary partition 'Z' is donated from node 'A' to node 'B' and the same partition
+     * 'Z' comes back now as a Replica to node 'A'.  Under this scenario this partition will be deleted 
+     * if Rebalance CLI {@link RebalanceCLI} is launched without the option 'no-delete' (which is the default)
+     * 
+     * The side effect of this is that 'Z' will be deleted all together if the Rebalance Plan executes 
+     * the migration of the Primary partition after the Rebalance Plan that copy the partition as Replica.
+     *  
+     * @param clusterPlan
+     * @return queue containing the rebalance node plan (@link {@link RebalanceNodePlan}
+     */
+    private Queue<RebalanceNodePlan> avoidDeletePartitions(RebalanceClusterPlan clusterPlan) {
+        int planSize = clusterPlan.getRebalancingTaskQueue().size();
+        RebalanceNodePlan[] oldNodePlans = new RebalanceNodePlan[planSize];
+        RebalanceNodePlan[] newNodePlans = new RebalanceNodePlan[planSize];
+
+        clusterPlan.getRebalancingTaskQueue().toArray(oldNodePlans);
+        clusterPlan.getRebalancingTaskQueue().toArray(newNodePlans);
+
+        // Take the original rebalance plan and loop through the Rebalance Node Plans
+        for (RebalanceNodePlan oldNodePlan : oldNodePlans) {
+            List<RebalancePartitionsInfo> rebalanceTaskList = oldNodePlan.getRebalanceTaskList();
+            for (RebalancePartitionsInfo oldPartitionInfo : rebalanceTaskList) {
+
+                final List<Integer> oldPartitionsList = oldPartitionInfo.getPartitionList();
+                if (oldPartitionsList == null || oldPartitionsList.size() == 0)
+                    continue;
+
+                final int oldStealerId = oldPartitionInfo.getStealerId();
+
+                // Now look thrown the newNodePlan and remove the partition that is check to
+                // be deleted only if it's a replica in other plans.
+                for (RebalanceNodePlan newNodePlan : newNodePlans) {
+                    for (RebalancePartitionsInfo newPartitionInfo : newNodePlan.getRebalanceTaskList()) {
+
+                        // Check if you have a Donor that happend to be a Stealer in another NodePlan.
+                        int newDonorId = newPartitionInfo.getDonorId();
+                        if (newDonorId == oldStealerId) {
+                            newPartitionInfo.getDeletePartitionsList().removeAll(oldPartitionsList);
+                        }
+                    }
+
+                }
+
+            }
+        }
+        List<RebalanceNodePlan> collection = Arrays.asList(newNodePlans);
+        ConcurrentLinkedQueue<RebalanceNodePlan> queue = new ConcurrentLinkedQueue<RebalanceNodePlan>(collection);
+        return queue;
+    }
+
+    private int startNodeRebalancing(RebalancePartitionsInfo rebalanceSubTask) {
+        int nTries = 0;
+        AlreadyRebalancingException exception = null;
+
+        while(nTries < MAX_TRIES) {
+            nTries++;
+            try {
+                return adminClient.rebalanceNode(rebalanceSubTask);
+            } catch(AlreadyRebalancingException e) {
+                logger.info("Node " + rebalanceSubTask.getStealerId()
+                            + " is currently rebalancing will wait till it finish.");
+                adminClient.waitForCompletion(rebalanceSubTask.getStealerId(),
+                                              MetadataStore.SERVER_STATE_KEY,
+                                              VoldemortState.NORMAL_SERVER.toString(),
+                                              rebalanceConfig.getRebalancingClientTimeoutSeconds(),
+                                              TimeUnit.SECONDS);
+                exception = e;
+            }
+        }
+
+        throw new VoldemortException("Failed to start rebalancing at node "
+                                     + rebalanceSubTask.getStealerId() + " with rebalanceInfo:"
+                                     + rebalanceSubTask, exception);
+    }
+
+    public AdminClient getAdminClient() {
+        return adminClient;
+    }
+
+    public void stop() {
+        adminClient.stop();
+    }
+
+    /* package level function to ease of unit testing */
+
+    /**
+     * Does an atomic commit or revert for the intended partitions ownership
+     * changes and modifies adminClient with the updatedCluster.<br>
+     * Creates new cluster metadata by moving partitions list passed in as
+     * parameter rebalanceStealInfo and propagates it to all nodes.<br>
+     * Revert all changes if failed to copy on required nodes (stealer and
+     * donor).<br>
+     * Holds a lock untill the commit/revert finishes.
+     * 
+     * @param stealerNode Node copy data from
+     * @param rebalanceStealInfo Current rebalance sub task
+     * @throws Exception If we are unable to propagate the cluster definition to
+     *         donor and stealer
+     */
+    void commitClusterChanges(Node stealerNode, RebalancePartitionsInfo rebalanceStealInfo)
+            throws Exception {
+        synchronized(adminClient) {
+            Cluster currentCluster = adminClient.getAdminClientCluster();
+            Node donorNode = currentCluster.getNodeById(rebalanceStealInfo.getDonorId());
+
+            Versioned<Cluster> latestCluster = RebalanceUtils.getLatestCluster(Arrays.asList(donorNode.getId(),
+                                                                                             rebalanceStealInfo.getStealerId()),
+                                                                               adminClient);
+            Version latest = latestCluster.getVersion();
+
+            // apply changes and create new updated cluster.
+            // use steal master partitions to update cluster increment clock
+            // version on stealerNodeId
+            Cluster updatedCluster = RebalanceUtils.createUpdatedCluster(currentCluster,
+                                                                         stealerNode,
+                                                                         donorNode,
+                                                                         rebalanceStealInfo.getStealMasterPartitions());
+            latest.incrementClock(stealerNode.getId(), System.currentTimeMillis());
+            try {
+                // propagates changes to all nodes.
+                RebalanceUtils.propagateCluster(adminClient,
+                                                updatedCluster,
+                                                latest,
+                                                Arrays.asList(stealerNode.getId(),
+                                                              rebalanceStealInfo.getDonorId()));
+
+                // set new cluster in adminClient
+                adminClient.setAdminClientCluster(updatedCluster);
+            } catch(Exception e) {
+                // revert cluster changes.
+                updatedCluster = currentCluster;
+                latest.incrementClock(stealerNode.getId(), System.currentTimeMillis());
+                RebalanceUtils.propagateCluster(adminClient,
+                                                updatedCluster,
+                                                latest,
+                                                new ArrayList<Integer>());
+                logger.error("Exception during comming changes in the cluster.xml - " + e.getMessage(), e);
+                throw e;
+            }
+
+            adminClient.setAdminClientCluster(updatedCluster);
+        }
+    }
+
+    private Cluster getClusterWithNewNodes(Cluster currentCluster, Cluster targetCluster) {
+        ArrayList<Node> newNodes = new ArrayList<Node>();
+        for(Node node: targetCluster.getNodes()) {
+            if(!RebalanceUtils.containsNode(currentCluster, node.getId())) {
+                // add stealerNode with empty partitions list
+                newNodes.add(RebalanceUtils.updateNode(node, new ArrayList<Integer>()));
+            }
+        }
+        return RebalanceUtils.updateCluster(currentCluster, newNodes);
+    }
+}