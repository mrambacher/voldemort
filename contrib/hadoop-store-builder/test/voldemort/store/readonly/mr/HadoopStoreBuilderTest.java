<<<<<<< HEAD
/*
 * Copyright 2008-2009 LinkedIn, Inc
 * 
 * Licensed under the Apache License, Version 2.0 (the "License"); you may not
 * use this file except in compliance with the License. You may obtain a copy of
 * the License at
 * 
 * http://www.apache.org/licenses/LICENSE-2.0
 * 
 * Unless required by applicable law or agreed to in writing, software
 * distributed under the License is distributed on an "AS IS" BASIS, WITHOUT
 * WARRANTIES OR CONDITIONS OF ANY KIND, either express or implied. See the
 * License for the specific language governing permissions and limitations under
 * the License.
 */

package voldemort.store.readonly.mr;

import java.io.DataInputStream;
import java.io.File;
import java.io.FileInputStream;
import java.util.HashMap;
import java.util.List;
import java.util.Map;

import junit.framework.TestCase;

import org.apache.commons.io.FileUtils;
import org.apache.hadoop.conf.Configuration;
import org.apache.hadoop.fs.Path;
import org.apache.hadoop.io.LongWritable;
import org.apache.hadoop.io.Text;
import org.apache.hadoop.mapred.TextInputFormat;

import voldemort.ServerTestUtils;
import voldemort.TestUtils;
import voldemort.client.RoutingTier;
import voldemort.cluster.Cluster;
import voldemort.routing.RoutingStrategyType;
import voldemort.serialization.DefaultSerializerFactory;
import voldemort.serialization.Serializer;
import voldemort.serialization.SerializerDefinition;
import voldemort.store.Store;
import voldemort.store.StoreDefinition;
import voldemort.store.StoreDefinitionBuilder;
import voldemort.store.readonly.BinarySearchStrategy;
import voldemort.store.readonly.ReadOnlyStorageConfiguration;
import voldemort.store.readonly.ReadOnlyStorageEngine;
import voldemort.store.readonly.checksum.CheckSumTests;
import voldemort.store.readonly.checksum.CheckSum.CheckSumType;
import voldemort.store.serialized.SerializingStore;
import voldemort.utils.ByteUtils;
import voldemort.versioning.Versioned;

/**
 * Unit test to check Read-Only Batch Indexer <strong>in Local mode numReduce
 * will be only one hence we will see only one node files irrespective of
 * cluster details.</strong>
 * 
 * 
 */
@SuppressWarnings("deprecation")
public class HadoopStoreBuilderTest extends TestCase {

    public static class TextStoreMapper extends
            AbstractHadoopStoreBuilderMapper<LongWritable, Text> {

        @Override
        public Object makeKey(LongWritable key, Text value) {
            String[] tokens = value.toString().split("\\s+");
            return tokens[0];
        }

        @Override
        public Object makeValue(LongWritable key, Text value) {
            String[] tokens = value.toString().split("\\s+");
            return tokens[1];
        }

    }

    /**
     * Issue 258 : 'node--1' produced during store building if some reducer does
     * not get any data.
     * 
     * @throws Exception
     */
    public void testRowsLessThanNodes() throws Exception {
        Map<String, String> values = new HashMap<String, String>();
        File testDir = TestUtils.createTempDir();
        File tempDir = new File(testDir, "temp");
        File outputDir = new File(testDir, "output");

        // write test data to text file
        File inputFile = File.createTempFile("input", ".txt", testDir);
        inputFile.deleteOnExit();
        StringBuilder contents = new StringBuilder();
        for(Map.Entry<String, String> entry: values.entrySet())
            contents.append(entry.getKey() + "\t" + entry.getValue() + "\n");
        FileUtils.writeStringToFile(inputFile, contents.toString());

        String storeName = "test";
        SerializerDefinition serDef = new SerializerDefinition("string");
        Cluster cluster = ServerTestUtils.getLocalCluster(10);

        // Test backwards compatibility
        StoreDefinition def = new StoreDefinitionBuilder().setName(storeName)
                                                          .setType(ReadOnlyStorageConfiguration.TYPE_NAME)
                                                          .setKeySerializer(serDef)
                                                          .setValueSerializer(serDef)
                                                          .setRoutingPolicy(RoutingTier.CLIENT)
                                                          .setRoutingStrategyType(RoutingStrategyType.CONSISTENT_STRATEGY)
                                                          .setReplicationFactor(1)
                                                          .setPreferredReads(1)
                                                          .setRequiredReads(1)
                                                          .setPreferredWrites(1)
                                                          .setRequiredWrites(1)
                                                          .build();
        HadoopStoreBuilder builder = new HadoopStoreBuilder(new Configuration(),
                                                            TextStoreMapper.class,
                                                            TextInputFormat.class,
                                                            cluster,
                                                            def,
                                                            64 * 1024,
                                                            new Path(tempDir.getAbsolutePath()),
                                                            new Path(outputDir.getAbsolutePath()),
                                                            new Path(inputFile.getAbsolutePath()));
        builder.build();

        // Should not produce node--1 directory + have one folder for every node
        assertEquals(cluster.getNumberOfNodes(), outputDir.listFiles().length);
        for(File f: outputDir.listFiles()) {
            assertFalse(f.toString().contains("node--1"));
        }
    }

    public void testHadoopBuild() throws Exception {
        // create test data
        Map<String, String> values = new HashMap<String, String>();
        File testDir = TestUtils.createTempDir();
        File tempDir = new File(testDir, "temp"), tempDir2 = new File(testDir, "temp2");
        File outputDir = new File(testDir, "output"), outputDir2 = new File(testDir, "output2");
        File storeDir = TestUtils.createTempDir(testDir);
        for(int i = 0; i < 200; i++)
            values.put(Integer.toString(i), Integer.toBinaryString(i));

        // write test data to text file
        File inputFile = File.createTempFile("input", ".txt", testDir);
        inputFile.deleteOnExit();
        StringBuilder contents = new StringBuilder();
        for(Map.Entry<String, String> entry: values.entrySet())
            contents.append(entry.getKey() + "\t" + entry.getValue() + "\n");
        FileUtils.writeStringToFile(inputFile, contents.toString());

        String storeName = "test";
        SerializerDefinition serDef = new SerializerDefinition("string");
        Cluster cluster = ServerTestUtils.getLocalCluster(1);

        // Test backwards compatibility
        StoreDefinition def = new StoreDefinitionBuilder().setName(storeName)
                                                          .setType(ReadOnlyStorageConfiguration.TYPE_NAME)
                                                          .setKeySerializer(serDef)
                                                          .setValueSerializer(serDef)
                                                          .setRoutingPolicy(RoutingTier.CLIENT)
                                                          .setRoutingStrategyType(RoutingStrategyType.CONSISTENT_STRATEGY)
                                                          .setReplicationFactor(1)
                                                          .setPreferredReads(1)
                                                          .setRequiredReads(1)
                                                          .setPreferredWrites(1)
                                                          .setRequiredWrites(1)
                                                          .build();
        HadoopStoreBuilder builder = new HadoopStoreBuilder(new Configuration(),
                                                            TextStoreMapper.class,
                                                            TextInputFormat.class,
                                                            cluster,
                                                            def,
                                                            64 * 1024,
                                                            new Path(tempDir2.getAbsolutePath()),
                                                            new Path(outputDir2.getAbsolutePath()),
                                                            new Path(inputFile.getAbsolutePath()));
        builder.build();

        builder = new HadoopStoreBuilder(new Configuration(),
                                         TextStoreMapper.class,
                                         TextInputFormat.class,
                                         cluster,
                                         def,
                                         64 * 1024,
                                         new Path(tempDir.getAbsolutePath()),
                                         new Path(outputDir.getAbsolutePath()),
                                         new Path(inputFile.getAbsolutePath()),
                                         CheckSumType.MD5);
        builder.build();

        // Check if checkSum is generated in outputDir
        File nodeFile = new File(outputDir, "node-0");
        File checkSumFile = new File(nodeFile, "md5checkSum.txt");
        assertTrue(checkSumFile.exists());

        // Check contents of checkSum file
        byte[] md5 = new byte[16];
        DataInputStream in = new DataInputStream(new FileInputStream(checkSumFile));
        in.read(md5);
        in.close();
        checkSumFile.delete();

        byte[] checkSumBytes = CheckSumTests.calculateCheckSum(nodeFile.listFiles(),
                                                               CheckSumType.MD5);
        assertEquals(0, ByteUtils.compare(checkSumBytes, md5));

        // rename files
        File versionDir = new File(storeDir, "version-0");
        versionDir.mkdirs();
        assertTrue("Rename failed.", nodeFile.renameTo(versionDir));

        // open store
        @SuppressWarnings("unchecked")
        Serializer<Object> serializer = (Serializer<Object>) new DefaultSerializerFactory().getSerializer(serDef);
        Store<Object, Object> store = SerializingStore.wrap(new ReadOnlyStorageEngine(storeName,
                                                                                      new BinarySearchStrategy(),
                                                                                      storeDir,
                                                                                      1),
                                                            serializer,
                                                            serializer);

        // check values
        for(Map.Entry<String, String> entry: values.entrySet()) {
            List<Versioned<Object>> found = store.get(entry.getKey());
            assertEquals("Incorrect number of results", 1, found.size());
            assertEquals(entry.getValue(), found.get(0).getValue());
        }
    }
}
=======
/*
 * Copyright 2008-2009 LinkedIn, Inc
 * 
 * Licensed under the Apache License, Version 2.0 (the "License"); you may not
 * use this file except in compliance with the License. You may obtain a copy of
 * the License at
 * 
 * http://www.apache.org/licenses/LICENSE-2.0
 * 
 * Unless required by applicable law or agreed to in writing, software
 * distributed under the License is distributed on an "AS IS" BASIS, WITHOUT
 * WARRANTIES OR CONDITIONS OF ANY KIND, either express or implied. See the
 * License for the specific language governing permissions and limitations under
 * the License.
 */

package voldemort.store.readonly.mr;

import java.io.DataInputStream;
import java.io.File;
import java.io.FileInputStream;
import java.util.HashMap;
import java.util.List;
import java.util.Map;

import junit.framework.TestCase;

import org.apache.commons.io.FileUtils;
import org.apache.hadoop.conf.Configuration;
import org.apache.hadoop.fs.Path;
import org.apache.hadoop.io.LongWritable;
import org.apache.hadoop.io.Text;
import org.apache.hadoop.mapred.TextInputFormat;

import voldemort.ServerTestUtils;
import voldemort.TestUtils;
import voldemort.client.RoutingTier;
import voldemort.cluster.Cluster;
import voldemort.routing.RoutingStrategyFactory;
import voldemort.routing.RoutingStrategyType;
import voldemort.serialization.DefaultSerializerFactory;
import voldemort.serialization.Serializer;
import voldemort.serialization.SerializerDefinition;
import voldemort.store.Store;
import voldemort.store.StoreDefinition;
import voldemort.store.StoreDefinitionBuilder;
import voldemort.store.readonly.BinarySearchStrategy;
import voldemort.store.readonly.ReadOnlyStorageConfiguration;
import voldemort.store.readonly.ReadOnlyStorageEngine;
import voldemort.store.readonly.ReadOnlyStorageFormat;
import voldemort.store.readonly.ReadOnlyStorageMetadata;
import voldemort.store.readonly.checksum.CheckSumTests;
import voldemort.store.readonly.checksum.CheckSum.CheckSumType;
import voldemort.store.readonly.fetcher.HdfsFetcher;
import voldemort.store.serialized.SerializingStore;
import voldemort.utils.ByteUtils;
import voldemort.versioning.Versioned;

/**
 * Unit test to check Read-Only Batch Indexer <strong>in Local mode numReduce
 * will be only one hence we will see only one node files irrespective of
 * cluster details.</strong>
 * 
 * 
 */
@SuppressWarnings("deprecation")
public class HadoopStoreBuilderTest extends TestCase {

    public static class TextStoreMapper extends
            AbstractHadoopStoreBuilderMapper<LongWritable, Text> {

        @Override
        public Object makeKey(LongWritable key, Text value) {
            String[] tokens = value.toString().split("\\s+");
            return tokens[0];
        }

        @Override
        public Object makeValue(LongWritable key, Text value) {
            String[] tokens = value.toString().split("\\s+");
            return tokens[1];
        }

    }

    /**
     * Issue 258 : 'node--1' produced during store building if some reducer does
     * not get any data.
     * 
     * @throws Exception
     */
    public void testRowsLessThanNodes() throws Exception {
        Map<String, String> values = new HashMap<String, String>();
        File testDir = TestUtils.createTempDir();
        File tempDir = new File(testDir, "temp");
        File outputDir = new File(testDir, "output");

        // write test data to text file
        File inputFile = File.createTempFile("input", ".txt", testDir);
        inputFile.deleteOnExit();
        StringBuilder contents = new StringBuilder();
        for(Map.Entry<String, String> entry: values.entrySet())
            contents.append(entry.getKey() + "\t" + entry.getValue() + "\n");
        FileUtils.writeStringToFile(inputFile, contents.toString());

        String storeName = "test";
        SerializerDefinition serDef = new SerializerDefinition("string");
        Cluster cluster = ServerTestUtils.getLocalCluster(10);

        // Test backwards compatibility
        StoreDefinition def = new StoreDefinitionBuilder().setName(storeName)
                                                          .setType(ReadOnlyStorageConfiguration.TYPE_NAME)
                                                          .setKeySerializer(serDef)
                                                          .setValueSerializer(serDef)
                                                          .setRoutingPolicy(RoutingTier.CLIENT)
                                                          .setRoutingStrategyType(RoutingStrategyType.CONSISTENT_STRATEGY)
                                                          .setReplicationFactor(1)
                                                          .setPreferredReads(1)
                                                          .setRequiredReads(1)
                                                          .setPreferredWrites(1)
                                                          .setRequiredWrites(1)
                                                          .build();
        HadoopStoreBuilder builder = new HadoopStoreBuilder(new Configuration(),
                                                            TextStoreMapper.class,
                                                            TextInputFormat.class,
                                                            cluster,
                                                            def,
                                                            64 * 1024,
                                                            new Path(tempDir.getAbsolutePath()),
                                                            new Path(outputDir.getAbsolutePath()),
                                                            new Path(inputFile.getAbsolutePath()));
        builder.build();

        // Should not produce node--1 directory + have one folder for every node
        assertEquals(cluster.getNumberOfNodes(), outputDir.listFiles().length);
        for(File f: outputDir.listFiles()) {
            assertFalse(f.toString().contains("node--1"));
        }
    }

    public void testHadoopBuild() throws Exception {
        // create test data
        Map<String, String> values = new HashMap<String, String>();
        File testDir = TestUtils.createTempDir();
        File tempDir = new File(testDir, "temp"), tempDir2 = new File(testDir, "temp2");
        File outputDir = new File(testDir, "output"), outputDir2 = new File(testDir, "output2");
        File storeDir = TestUtils.createTempDir(testDir);
        for(int i = 0; i < 200; i++)
            values.put(Integer.toString(i), Integer.toBinaryString(i));

        // write test data to text file
        File inputFile = File.createTempFile("input", ".txt", testDir);
        inputFile.deleteOnExit();
        StringBuilder contents = new StringBuilder();
        for(Map.Entry<String, String> entry: values.entrySet())
            contents.append(entry.getKey() + "\t" + entry.getValue() + "\n");
        FileUtils.writeStringToFile(inputFile, contents.toString());

        String storeName = "test";
        SerializerDefinition serDef = new SerializerDefinition("string");
        Cluster cluster = ServerTestUtils.getLocalCluster(1);

        // Test backwards compatibility
        StoreDefinition def = new StoreDefinitionBuilder().setName(storeName)
                                                          .setType(ReadOnlyStorageConfiguration.TYPE_NAME)
                                                          .setKeySerializer(serDef)
                                                          .setValueSerializer(serDef)
                                                          .setRoutingPolicy(RoutingTier.CLIENT)
                                                          .setRoutingStrategyType(RoutingStrategyType.CONSISTENT_STRATEGY)
                                                          .setReplicationFactor(1)
                                                          .setPreferredReads(1)
                                                          .setRequiredReads(1)
                                                          .setPreferredWrites(1)
                                                          .setRequiredWrites(1)
                                                          .build();
        HadoopStoreBuilder builder = new HadoopStoreBuilder(new Configuration(),
                                                            TextStoreMapper.class,
                                                            TextInputFormat.class,
                                                            cluster,
                                                            def,
                                                            64 * 1024,
                                                            new Path(tempDir2.getAbsolutePath()),
                                                            new Path(outputDir2.getAbsolutePath()),
                                                            new Path(inputFile.getAbsolutePath()));
        builder.build();

        builder = new HadoopStoreBuilder(new Configuration(),
                                         TextStoreMapper.class,
                                         TextInputFormat.class,
                                         cluster,
                                         def,
                                         64 * 1024,
                                         new Path(tempDir.getAbsolutePath()),
                                         new Path(outputDir.getAbsolutePath()),
                                         new Path(inputFile.getAbsolutePath()),
                                         CheckSumType.MD5);
        builder.build();

        // Check if checkSum is generated in outputDir
        File nodeFile = new File(outputDir, "node-0");

        // Check if metadata file exists
        File metadataFile = new File(nodeFile, ".metadata");
        assertTrue(metadataFile.exists());

        ReadOnlyStorageMetadata metadata = new ReadOnlyStorageMetadata(metadataFile);
        assertEquals(metadata.get(ReadOnlyStorageMetadata.FORMAT),
                     ReadOnlyStorageFormat.READONLY_V1.getCode());

        File checkSumFile = new File(nodeFile, "md5checkSum.txt");
        assertTrue(checkSumFile.exists());

        // Check contents of checkSum file
        byte[] md5 = new byte[16];
        DataInputStream in = new DataInputStream(new FileInputStream(checkSumFile));
        in.read(md5);
        in.close();

        byte[] checkSumBytes = CheckSumTests.calculateCheckSum(nodeFile.listFiles(),
                                                               CheckSumType.MD5);
        assertEquals(0, ByteUtils.compare(checkSumBytes, md5));

        // check if fetching works
        HdfsFetcher fetcher = new HdfsFetcher();

        // Fetch to version directory
        File versionDir = new File(storeDir, "version-0");
        fetcher.fetch(nodeFile.getAbsolutePath(), versionDir.getAbsolutePath());
        assertTrue(versionDir.exists());

        // open store
        @SuppressWarnings("unchecked")
        Serializer<Object> serializer = (Serializer<Object>) new DefaultSerializerFactory().getSerializer(serDef);
        Store<Object, Object, Object> store = SerializingStore.wrap(new ReadOnlyStorageEngine(storeName,
                                                                                              new BinarySearchStrategy(),
                                                                                              new RoutingStrategyFactory().updateRoutingStrategy(def,
                                                                                                                                                 cluster),
                                                                                              0,
                                                                                              storeDir,
                                                                                              1),
                                                                    serializer,
                                                                    serializer,
                                                                    serializer);

        // check values
        for(Map.Entry<String, String> entry: values.entrySet()) {
            List<Versioned<Object>> found = store.get(entry.getKey(), null);
            assertEquals("Incorrect number of results", 1, found.size());
            assertEquals(entry.getValue(), found.get(0).getValue());
        }
    }
}
>>>>>>> 06be27c2
<|MERGE_RESOLUTION|>--- conflicted
+++ resolved
@@ -1,488 +1,252 @@
-<<<<<<< HEAD
-/*
- * Copyright 2008-2009 LinkedIn, Inc
- * 
- * Licensed under the Apache License, Version 2.0 (the "License"); you may not
- * use this file except in compliance with the License. You may obtain a copy of
- * the License at
- * 
- * http://www.apache.org/licenses/LICENSE-2.0
- * 
- * Unless required by applicable law or agreed to in writing, software
- * distributed under the License is distributed on an "AS IS" BASIS, WITHOUT
- * WARRANTIES OR CONDITIONS OF ANY KIND, either express or implied. See the
- * License for the specific language governing permissions and limitations under
- * the License.
- */
-
-package voldemort.store.readonly.mr;
-
-import java.io.DataInputStream;
-import java.io.File;
-import java.io.FileInputStream;
-import java.util.HashMap;
-import java.util.List;
-import java.util.Map;
-
-import junit.framework.TestCase;
-
-import org.apache.commons.io.FileUtils;
-import org.apache.hadoop.conf.Configuration;
-import org.apache.hadoop.fs.Path;
-import org.apache.hadoop.io.LongWritable;
-import org.apache.hadoop.io.Text;
-import org.apache.hadoop.mapred.TextInputFormat;
-
-import voldemort.ServerTestUtils;
-import voldemort.TestUtils;
-import voldemort.client.RoutingTier;
-import voldemort.cluster.Cluster;
-import voldemort.routing.RoutingStrategyType;
-import voldemort.serialization.DefaultSerializerFactory;
-import voldemort.serialization.Serializer;
-import voldemort.serialization.SerializerDefinition;
-import voldemort.store.Store;
-import voldemort.store.StoreDefinition;
-import voldemort.store.StoreDefinitionBuilder;
-import voldemort.store.readonly.BinarySearchStrategy;
-import voldemort.store.readonly.ReadOnlyStorageConfiguration;
-import voldemort.store.readonly.ReadOnlyStorageEngine;
-import voldemort.store.readonly.checksum.CheckSumTests;
-import voldemort.store.readonly.checksum.CheckSum.CheckSumType;
-import voldemort.store.serialized.SerializingStore;
-import voldemort.utils.ByteUtils;
-import voldemort.versioning.Versioned;
-
-/**
- * Unit test to check Read-Only Batch Indexer <strong>in Local mode numReduce
- * will be only one hence we will see only one node files irrespective of
- * cluster details.</strong>
- * 
- * 
- */
-@SuppressWarnings("deprecation")
-public class HadoopStoreBuilderTest extends TestCase {
-
-    public static class TextStoreMapper extends
-            AbstractHadoopStoreBuilderMapper<LongWritable, Text> {
-
-        @Override
-        public Object makeKey(LongWritable key, Text value) {
-            String[] tokens = value.toString().split("\\s+");
-            return tokens[0];
-        }
-
-        @Override
-        public Object makeValue(LongWritable key, Text value) {
-            String[] tokens = value.toString().split("\\s+");
-            return tokens[1];
-        }
-
-    }
-
-    /**
-     * Issue 258 : 'node--1' produced during store building if some reducer does
-     * not get any data.
-     * 
-     * @throws Exception
-     */
-    public void testRowsLessThanNodes() throws Exception {
-        Map<String, String> values = new HashMap<String, String>();
-        File testDir = TestUtils.createTempDir();
-        File tempDir = new File(testDir, "temp");
-        File outputDir = new File(testDir, "output");
-
-        // write test data to text file
-        File inputFile = File.createTempFile("input", ".txt", testDir);
-        inputFile.deleteOnExit();
-        StringBuilder contents = new StringBuilder();
-        for(Map.Entry<String, String> entry: values.entrySet())
-            contents.append(entry.getKey() + "\t" + entry.getValue() + "\n");
-        FileUtils.writeStringToFile(inputFile, contents.toString());
-
-        String storeName = "test";
-        SerializerDefinition serDef = new SerializerDefinition("string");
-        Cluster cluster = ServerTestUtils.getLocalCluster(10);
-
-        // Test backwards compatibility
-        StoreDefinition def = new StoreDefinitionBuilder().setName(storeName)
-                                                          .setType(ReadOnlyStorageConfiguration.TYPE_NAME)
-                                                          .setKeySerializer(serDef)
-                                                          .setValueSerializer(serDef)
-                                                          .setRoutingPolicy(RoutingTier.CLIENT)
-                                                          .setRoutingStrategyType(RoutingStrategyType.CONSISTENT_STRATEGY)
-                                                          .setReplicationFactor(1)
-                                                          .setPreferredReads(1)
-                                                          .setRequiredReads(1)
-                                                          .setPreferredWrites(1)
-                                                          .setRequiredWrites(1)
-                                                          .build();
-        HadoopStoreBuilder builder = new HadoopStoreBuilder(new Configuration(),
-                                                            TextStoreMapper.class,
-                                                            TextInputFormat.class,
-                                                            cluster,
-                                                            def,
-                                                            64 * 1024,
-                                                            new Path(tempDir.getAbsolutePath()),
-                                                            new Path(outputDir.getAbsolutePath()),
-                                                            new Path(inputFile.getAbsolutePath()));
-        builder.build();
-
-        // Should not produce node--1 directory + have one folder for every node
-        assertEquals(cluster.getNumberOfNodes(), outputDir.listFiles().length);
-        for(File f: outputDir.listFiles()) {
-            assertFalse(f.toString().contains("node--1"));
-        }
-    }
-
-    public void testHadoopBuild() throws Exception {
-        // create test data
-        Map<String, String> values = new HashMap<String, String>();
-        File testDir = TestUtils.createTempDir();
-        File tempDir = new File(testDir, "temp"), tempDir2 = new File(testDir, "temp2");
-        File outputDir = new File(testDir, "output"), outputDir2 = new File(testDir, "output2");
-        File storeDir = TestUtils.createTempDir(testDir);
-        for(int i = 0; i < 200; i++)
-            values.put(Integer.toString(i), Integer.toBinaryString(i));
-
-        // write test data to text file
-        File inputFile = File.createTempFile("input", ".txt", testDir);
-        inputFile.deleteOnExit();
-        StringBuilder contents = new StringBuilder();
-        for(Map.Entry<String, String> entry: values.entrySet())
-            contents.append(entry.getKey() + "\t" + entry.getValue() + "\n");
-        FileUtils.writeStringToFile(inputFile, contents.toString());
-
-        String storeName = "test";
-        SerializerDefinition serDef = new SerializerDefinition("string");
-        Cluster cluster = ServerTestUtils.getLocalCluster(1);
-
-        // Test backwards compatibility
-        StoreDefinition def = new StoreDefinitionBuilder().setName(storeName)
-                                                          .setType(ReadOnlyStorageConfiguration.TYPE_NAME)
-                                                          .setKeySerializer(serDef)
-                                                          .setValueSerializer(serDef)
-                                                          .setRoutingPolicy(RoutingTier.CLIENT)
-                                                          .setRoutingStrategyType(RoutingStrategyType.CONSISTENT_STRATEGY)
-                                                          .setReplicationFactor(1)
-                                                          .setPreferredReads(1)
-                                                          .setRequiredReads(1)
-                                                          .setPreferredWrites(1)
-                                                          .setRequiredWrites(1)
-                                                          .build();
-        HadoopStoreBuilder builder = new HadoopStoreBuilder(new Configuration(),
-                                                            TextStoreMapper.class,
-                                                            TextInputFormat.class,
-                                                            cluster,
-                                                            def,
-                                                            64 * 1024,
-                                                            new Path(tempDir2.getAbsolutePath()),
-                                                            new Path(outputDir2.getAbsolutePath()),
-                                                            new Path(inputFile.getAbsolutePath()));
-        builder.build();
-
-        builder = new HadoopStoreBuilder(new Configuration(),
-                                         TextStoreMapper.class,
-                                         TextInputFormat.class,
-                                         cluster,
-                                         def,
-                                         64 * 1024,
-                                         new Path(tempDir.getAbsolutePath()),
-                                         new Path(outputDir.getAbsolutePath()),
-                                         new Path(inputFile.getAbsolutePath()),
-                                         CheckSumType.MD5);
-        builder.build();
-
-        // Check if checkSum is generated in outputDir
-        File nodeFile = new File(outputDir, "node-0");
-        File checkSumFile = new File(nodeFile, "md5checkSum.txt");
-        assertTrue(checkSumFile.exists());
-
-        // Check contents of checkSum file
-        byte[] md5 = new byte[16];
-        DataInputStream in = new DataInputStream(new FileInputStream(checkSumFile));
-        in.read(md5);
-        in.close();
-        checkSumFile.delete();
-
-        byte[] checkSumBytes = CheckSumTests.calculateCheckSum(nodeFile.listFiles(),
-                                                               CheckSumType.MD5);
-        assertEquals(0, ByteUtils.compare(checkSumBytes, md5));
-
-        // rename files
-        File versionDir = new File(storeDir, "version-0");
-        versionDir.mkdirs();
-        assertTrue("Rename failed.", nodeFile.renameTo(versionDir));
-
-        // open store
-        @SuppressWarnings("unchecked")
-        Serializer<Object> serializer = (Serializer<Object>) new DefaultSerializerFactory().getSerializer(serDef);
-        Store<Object, Object> store = SerializingStore.wrap(new ReadOnlyStorageEngine(storeName,
-                                                                                      new BinarySearchStrategy(),
-                                                                                      storeDir,
-                                                                                      1),
-                                                            serializer,
-                                                            serializer);
-
-        // check values
-        for(Map.Entry<String, String> entry: values.entrySet()) {
-            List<Versioned<Object>> found = store.get(entry.getKey());
-            assertEquals("Incorrect number of results", 1, found.size());
-            assertEquals(entry.getValue(), found.get(0).getValue());
-        }
-    }
-}
-=======
-/*
- * Copyright 2008-2009 LinkedIn, Inc
- * 
- * Licensed under the Apache License, Version 2.0 (the "License"); you may not
- * use this file except in compliance with the License. You may obtain a copy of
- * the License at
- * 
- * http://www.apache.org/licenses/LICENSE-2.0
- * 
- * Unless required by applicable law or agreed to in writing, software
- * distributed under the License is distributed on an "AS IS" BASIS, WITHOUT
- * WARRANTIES OR CONDITIONS OF ANY KIND, either express or implied. See the
- * License for the specific language governing permissions and limitations under
- * the License.
- */
-
-package voldemort.store.readonly.mr;
-
-import java.io.DataInputStream;
-import java.io.File;
-import java.io.FileInputStream;
-import java.util.HashMap;
-import java.util.List;
-import java.util.Map;
-
-import junit.framework.TestCase;
-
-import org.apache.commons.io.FileUtils;
-import org.apache.hadoop.conf.Configuration;
-import org.apache.hadoop.fs.Path;
-import org.apache.hadoop.io.LongWritable;
-import org.apache.hadoop.io.Text;
-import org.apache.hadoop.mapred.TextInputFormat;
-
-import voldemort.ServerTestUtils;
-import voldemort.TestUtils;
-import voldemort.client.RoutingTier;
-import voldemort.cluster.Cluster;
-import voldemort.routing.RoutingStrategyFactory;
-import voldemort.routing.RoutingStrategyType;
-import voldemort.serialization.DefaultSerializerFactory;
-import voldemort.serialization.Serializer;
-import voldemort.serialization.SerializerDefinition;
-import voldemort.store.Store;
-import voldemort.store.StoreDefinition;
-import voldemort.store.StoreDefinitionBuilder;
-import voldemort.store.readonly.BinarySearchStrategy;
-import voldemort.store.readonly.ReadOnlyStorageConfiguration;
-import voldemort.store.readonly.ReadOnlyStorageEngine;
-import voldemort.store.readonly.ReadOnlyStorageFormat;
-import voldemort.store.readonly.ReadOnlyStorageMetadata;
-import voldemort.store.readonly.checksum.CheckSumTests;
-import voldemort.store.readonly.checksum.CheckSum.CheckSumType;
-import voldemort.store.readonly.fetcher.HdfsFetcher;
-import voldemort.store.serialized.SerializingStore;
-import voldemort.utils.ByteUtils;
-import voldemort.versioning.Versioned;
-
-/**
- * Unit test to check Read-Only Batch Indexer <strong>in Local mode numReduce
- * will be only one hence we will see only one node files irrespective of
- * cluster details.</strong>
- * 
- * 
- */
-@SuppressWarnings("deprecation")
-public class HadoopStoreBuilderTest extends TestCase {
-
-    public static class TextStoreMapper extends
-            AbstractHadoopStoreBuilderMapper<LongWritable, Text> {
-
-        @Override
-        public Object makeKey(LongWritable key, Text value) {
-            String[] tokens = value.toString().split("\\s+");
-            return tokens[0];
-        }
-
-        @Override
-        public Object makeValue(LongWritable key, Text value) {
-            String[] tokens = value.toString().split("\\s+");
-            return tokens[1];
-        }
-
-    }
-
-    /**
-     * Issue 258 : 'node--1' produced during store building if some reducer does
-     * not get any data.
-     * 
-     * @throws Exception
-     */
-    public void testRowsLessThanNodes() throws Exception {
-        Map<String, String> values = new HashMap<String, String>();
-        File testDir = TestUtils.createTempDir();
-        File tempDir = new File(testDir, "temp");
-        File outputDir = new File(testDir, "output");
-
-        // write test data to text file
-        File inputFile = File.createTempFile("input", ".txt", testDir);
-        inputFile.deleteOnExit();
-        StringBuilder contents = new StringBuilder();
-        for(Map.Entry<String, String> entry: values.entrySet())
-            contents.append(entry.getKey() + "\t" + entry.getValue() + "\n");
-        FileUtils.writeStringToFile(inputFile, contents.toString());
-
-        String storeName = "test";
-        SerializerDefinition serDef = new SerializerDefinition("string");
-        Cluster cluster = ServerTestUtils.getLocalCluster(10);
-
-        // Test backwards compatibility
-        StoreDefinition def = new StoreDefinitionBuilder().setName(storeName)
-                                                          .setType(ReadOnlyStorageConfiguration.TYPE_NAME)
-                                                          .setKeySerializer(serDef)
-                                                          .setValueSerializer(serDef)
-                                                          .setRoutingPolicy(RoutingTier.CLIENT)
-                                                          .setRoutingStrategyType(RoutingStrategyType.CONSISTENT_STRATEGY)
-                                                          .setReplicationFactor(1)
-                                                          .setPreferredReads(1)
-                                                          .setRequiredReads(1)
-                                                          .setPreferredWrites(1)
-                                                          .setRequiredWrites(1)
-                                                          .build();
-        HadoopStoreBuilder builder = new HadoopStoreBuilder(new Configuration(),
-                                                            TextStoreMapper.class,
-                                                            TextInputFormat.class,
-                                                            cluster,
-                                                            def,
-                                                            64 * 1024,
-                                                            new Path(tempDir.getAbsolutePath()),
-                                                            new Path(outputDir.getAbsolutePath()),
-                                                            new Path(inputFile.getAbsolutePath()));
-        builder.build();
-
-        // Should not produce node--1 directory + have one folder for every node
-        assertEquals(cluster.getNumberOfNodes(), outputDir.listFiles().length);
-        for(File f: outputDir.listFiles()) {
-            assertFalse(f.toString().contains("node--1"));
-        }
-    }
-
-    public void testHadoopBuild() throws Exception {
-        // create test data
-        Map<String, String> values = new HashMap<String, String>();
-        File testDir = TestUtils.createTempDir();
-        File tempDir = new File(testDir, "temp"), tempDir2 = new File(testDir, "temp2");
-        File outputDir = new File(testDir, "output"), outputDir2 = new File(testDir, "output2");
-        File storeDir = TestUtils.createTempDir(testDir);
-        for(int i = 0; i < 200; i++)
-            values.put(Integer.toString(i), Integer.toBinaryString(i));
-
-        // write test data to text file
-        File inputFile = File.createTempFile("input", ".txt", testDir);
-        inputFile.deleteOnExit();
-        StringBuilder contents = new StringBuilder();
-        for(Map.Entry<String, String> entry: values.entrySet())
-            contents.append(entry.getKey() + "\t" + entry.getValue() + "\n");
-        FileUtils.writeStringToFile(inputFile, contents.toString());
-
-        String storeName = "test";
-        SerializerDefinition serDef = new SerializerDefinition("string");
-        Cluster cluster = ServerTestUtils.getLocalCluster(1);
-
-        // Test backwards compatibility
-        StoreDefinition def = new StoreDefinitionBuilder().setName(storeName)
-                                                          .setType(ReadOnlyStorageConfiguration.TYPE_NAME)
-                                                          .setKeySerializer(serDef)
-                                                          .setValueSerializer(serDef)
-                                                          .setRoutingPolicy(RoutingTier.CLIENT)
-                                                          .setRoutingStrategyType(RoutingStrategyType.CONSISTENT_STRATEGY)
-                                                          .setReplicationFactor(1)
-                                                          .setPreferredReads(1)
-                                                          .setRequiredReads(1)
-                                                          .setPreferredWrites(1)
-                                                          .setRequiredWrites(1)
-                                                          .build();
-        HadoopStoreBuilder builder = new HadoopStoreBuilder(new Configuration(),
-                                                            TextStoreMapper.class,
-                                                            TextInputFormat.class,
-                                                            cluster,
-                                                            def,
-                                                            64 * 1024,
-                                                            new Path(tempDir2.getAbsolutePath()),
-                                                            new Path(outputDir2.getAbsolutePath()),
-                                                            new Path(inputFile.getAbsolutePath()));
-        builder.build();
-
-        builder = new HadoopStoreBuilder(new Configuration(),
-                                         TextStoreMapper.class,
-                                         TextInputFormat.class,
-                                         cluster,
-                                         def,
-                                         64 * 1024,
-                                         new Path(tempDir.getAbsolutePath()),
-                                         new Path(outputDir.getAbsolutePath()),
-                                         new Path(inputFile.getAbsolutePath()),
-                                         CheckSumType.MD5);
-        builder.build();
-
-        // Check if checkSum is generated in outputDir
-        File nodeFile = new File(outputDir, "node-0");
-
-        // Check if metadata file exists
-        File metadataFile = new File(nodeFile, ".metadata");
-        assertTrue(metadataFile.exists());
-
-        ReadOnlyStorageMetadata metadata = new ReadOnlyStorageMetadata(metadataFile);
-        assertEquals(metadata.get(ReadOnlyStorageMetadata.FORMAT),
-                     ReadOnlyStorageFormat.READONLY_V1.getCode());
-
-        File checkSumFile = new File(nodeFile, "md5checkSum.txt");
-        assertTrue(checkSumFile.exists());
-
-        // Check contents of checkSum file
-        byte[] md5 = new byte[16];
-        DataInputStream in = new DataInputStream(new FileInputStream(checkSumFile));
-        in.read(md5);
-        in.close();
-
-        byte[] checkSumBytes = CheckSumTests.calculateCheckSum(nodeFile.listFiles(),
-                                                               CheckSumType.MD5);
-        assertEquals(0, ByteUtils.compare(checkSumBytes, md5));
-
-        // check if fetching works
-        HdfsFetcher fetcher = new HdfsFetcher();
-
-        // Fetch to version directory
-        File versionDir = new File(storeDir, "version-0");
-        fetcher.fetch(nodeFile.getAbsolutePath(), versionDir.getAbsolutePath());
-        assertTrue(versionDir.exists());
-
-        // open store
-        @SuppressWarnings("unchecked")
-        Serializer<Object> serializer = (Serializer<Object>) new DefaultSerializerFactory().getSerializer(serDef);
-        Store<Object, Object, Object> store = SerializingStore.wrap(new ReadOnlyStorageEngine(storeName,
-                                                                                              new BinarySearchStrategy(),
-                                                                                              new RoutingStrategyFactory().updateRoutingStrategy(def,
-                                                                                                                                                 cluster),
-                                                                                              0,
-                                                                                              storeDir,
-                                                                                              1),
-                                                                    serializer,
-                                                                    serializer,
-                                                                    serializer);
-
-        // check values
-        for(Map.Entry<String, String> entry: values.entrySet()) {
-            List<Versioned<Object>> found = store.get(entry.getKey(), null);
-            assertEquals("Incorrect number of results", 1, found.size());
-            assertEquals(entry.getValue(), found.get(0).getValue());
-        }
-    }
-}
->>>>>>> 06be27c2
+/*
+ * Copyright 2008-2009 LinkedIn, Inc
+ * 
+ * Licensed under the Apache License, Version 2.0 (the "License"); you may not
+ * use this file except in compliance with the License. You may obtain a copy of
+ * the License at
+ * 
+ * http://www.apache.org/licenses/LICENSE-2.0
+ * 
+ * Unless required by applicable law or agreed to in writing, software
+ * distributed under the License is distributed on an "AS IS" BASIS, WITHOUT
+ * WARRANTIES OR CONDITIONS OF ANY KIND, either express or implied. See the
+ * License for the specific language governing permissions and limitations under
+ * the License.
+ */
+
+package voldemort.store.readonly.mr;
+
+import java.io.DataInputStream;
+import java.io.File;
+import java.io.FileInputStream;
+import java.util.HashMap;
+import java.util.List;
+import java.util.Map;
+
+import junit.framework.TestCase;
+
+import org.apache.commons.io.FileUtils;
+import org.apache.hadoop.conf.Configuration;
+import org.apache.hadoop.fs.Path;
+import org.apache.hadoop.io.LongWritable;
+import org.apache.hadoop.io.Text;
+import org.apache.hadoop.mapred.TextInputFormat;
+
+import voldemort.ServerTestUtils;
+import voldemort.TestUtils;
+import voldemort.client.RoutingTier;
+import voldemort.cluster.Cluster;
+import voldemort.routing.RoutingStrategyFactory;
+import voldemort.routing.RoutingStrategyType;
+import voldemort.serialization.DefaultSerializerFactory;
+import voldemort.serialization.Serializer;
+import voldemort.serialization.SerializerDefinition;
+import voldemort.store.Store;
+import voldemort.store.StoreDefinition;
+import voldemort.store.StoreDefinitionBuilder;
+import voldemort.store.readonly.BinarySearchStrategy;
+import voldemort.store.readonly.ReadOnlyStorageConfiguration;
+import voldemort.store.readonly.ReadOnlyStorageEngine;
+import voldemort.store.readonly.ReadOnlyStorageFormat;
+import voldemort.store.readonly.ReadOnlyStorageMetadata;
+import voldemort.store.readonly.checksum.CheckSumTests;
+import voldemort.store.readonly.checksum.CheckSum.CheckSumType;
+import voldemort.store.readonly.fetcher.HdfsFetcher;
+import voldemort.store.serialized.SerializingStore;
+import voldemort.utils.ByteUtils;
+import voldemort.versioning.Versioned;
+
+/**
+ * Unit test to check Read-Only Batch Indexer <strong>in Local mode numReduce
+ * will be only one hence we will see only one node files irrespective of
+ * cluster details.</strong>
+ * 
+ * 
+ */
+@SuppressWarnings("deprecation")
+public class HadoopStoreBuilderTest extends TestCase {
+
+    public static class TextStoreMapper extends
+            AbstractHadoopStoreBuilderMapper<LongWritable, Text> {
+
+        @Override
+        public Object makeKey(LongWritable key, Text value) {
+            String[] tokens = value.toString().split("\\s+");
+            return tokens[0];
+        }
+
+        @Override
+        public Object makeValue(LongWritable key, Text value) {
+            String[] tokens = value.toString().split("\\s+");
+            return tokens[1];
+        }
+
+    }
+
+    /**
+     * Issue 258 : 'node--1' produced during store building if some reducer does
+     * not get any data.
+     * 
+     * @throws Exception
+     */
+    public void testRowsLessThanNodes() throws Exception {
+        Map<String, String> values = new HashMap<String, String>();
+        File testDir = TestUtils.createTempDir();
+        File tempDir = new File(testDir, "temp");
+        File outputDir = new File(testDir, "output");
+
+        // write test data to text file
+        File inputFile = File.createTempFile("input", ".txt", testDir);
+        inputFile.deleteOnExit();
+        StringBuilder contents = new StringBuilder();
+        for(Map.Entry<String, String> entry: values.entrySet())
+            contents.append(entry.getKey() + "\t" + entry.getValue() + "\n");
+        FileUtils.writeStringToFile(inputFile, contents.toString());
+
+        String storeName = "test";
+        SerializerDefinition serDef = new SerializerDefinition("string");
+        Cluster cluster = ServerTestUtils.getLocalCluster(10);
+
+        // Test backwards compatibility
+        StoreDefinition def = new StoreDefinitionBuilder().setName(storeName)
+                                                          .setType(ReadOnlyStorageConfiguration.TYPE_NAME)
+                                                          .setKeySerializer(serDef)
+                                                          .setValueSerializer(serDef)
+                                                          .setRoutingPolicy(RoutingTier.CLIENT)
+                                                          .setRoutingStrategyType(RoutingStrategyType.CONSISTENT_STRATEGY)
+                                                          .setReplicationFactor(1)
+                                                          .setPreferredReads(1)
+                                                          .setRequiredReads(1)
+                                                          .setPreferredWrites(1)
+                                                          .setRequiredWrites(1)
+                                                          .build();
+        HadoopStoreBuilder builder = new HadoopStoreBuilder(new Configuration(),
+                                                            TextStoreMapper.class,
+                                                            TextInputFormat.class,
+                                                            cluster,
+                                                            def,
+                                                            64 * 1024,
+                                                            new Path(tempDir.getAbsolutePath()),
+                                                            new Path(outputDir.getAbsolutePath()),
+                                                            new Path(inputFile.getAbsolutePath()));
+        builder.build();
+
+        // Should not produce node--1 directory + have one folder for every node
+        assertEquals(cluster.getNumberOfNodes(), outputDir.listFiles().length);
+        for(File f: outputDir.listFiles()) {
+            assertFalse(f.toString().contains("node--1"));
+        }
+    }
+
+    public void testHadoopBuild() throws Exception {
+        // create test data
+        Map<String, String> values = new HashMap<String, String>();
+        File testDir = TestUtils.createTempDir();
+        File tempDir = new File(testDir, "temp"), tempDir2 = new File(testDir, "temp2");
+        File outputDir = new File(testDir, "output"), outputDir2 = new File(testDir, "output2");
+        File storeDir = TestUtils.createTempDir(testDir);
+        for(int i = 0; i < 200; i++)
+            values.put(Integer.toString(i), Integer.toBinaryString(i));
+
+        // write test data to text file
+        File inputFile = File.createTempFile("input", ".txt", testDir);
+        inputFile.deleteOnExit();
+        StringBuilder contents = new StringBuilder();
+        for(Map.Entry<String, String> entry: values.entrySet())
+            contents.append(entry.getKey() + "\t" + entry.getValue() + "\n");
+        FileUtils.writeStringToFile(inputFile, contents.toString());
+
+        String storeName = "test";
+        SerializerDefinition serDef = new SerializerDefinition("string");
+        Cluster cluster = ServerTestUtils.getLocalCluster(1);
+
+        // Test backwards compatibility
+        StoreDefinition def = new StoreDefinitionBuilder().setName(storeName)
+                                                          .setType(ReadOnlyStorageConfiguration.TYPE_NAME)
+                                                          .setKeySerializer(serDef)
+                                                          .setValueSerializer(serDef)
+                                                          .setRoutingPolicy(RoutingTier.CLIENT)
+                                                          .setRoutingStrategyType(RoutingStrategyType.CONSISTENT_STRATEGY)
+                                                          .setReplicationFactor(1)
+                                                          .setPreferredReads(1)
+                                                          .setRequiredReads(1)
+                                                          .setPreferredWrites(1)
+                                                          .setRequiredWrites(1)
+                                                          .build();
+        HadoopStoreBuilder builder = new HadoopStoreBuilder(new Configuration(),
+                                                            TextStoreMapper.class,
+                                                            TextInputFormat.class,
+                                                            cluster,
+                                                            def,
+                                                            64 * 1024,
+                                                            new Path(tempDir2.getAbsolutePath()),
+                                                            new Path(outputDir2.getAbsolutePath()),
+                                                            new Path(inputFile.getAbsolutePath()));
+        builder.build();
+
+        builder = new HadoopStoreBuilder(new Configuration(),
+                                         TextStoreMapper.class,
+                                         TextInputFormat.class,
+                                         cluster,
+                                         def,
+                                         64 * 1024,
+                                         new Path(tempDir.getAbsolutePath()),
+                                         new Path(outputDir.getAbsolutePath()),
+                                         new Path(inputFile.getAbsolutePath()),
+                                         CheckSumType.MD5);
+        builder.build();
+
+        // Check if checkSum is generated in outputDir
+        File nodeFile = new File(outputDir, "node-0");
+
+        // Check if metadata file exists
+        File metadataFile = new File(nodeFile, ".metadata");
+        assertTrue(metadataFile.exists());
+
+        ReadOnlyStorageMetadata metadata = new ReadOnlyStorageMetadata(metadataFile);
+        assertEquals(metadata.get(ReadOnlyStorageMetadata.FORMAT),
+                     ReadOnlyStorageFormat.READONLY_V1.getCode());
+
+        File checkSumFile = new File(nodeFile, "md5checkSum.txt");
+        assertTrue(checkSumFile.exists());
+
+        // Check contents of checkSum file
+        byte[] md5 = new byte[16];
+        DataInputStream in = new DataInputStream(new FileInputStream(checkSumFile));
+        in.read(md5);
+        in.close();
+
+        byte[] checkSumBytes = CheckSumTests.calculateCheckSum(nodeFile.listFiles(),
+                                                               CheckSumType.MD5);
+        assertEquals(0, ByteUtils.compare(checkSumBytes, md5));
+
+        // check if fetching works
+        HdfsFetcher fetcher = new HdfsFetcher();
+
+        // Fetch to version directory
+        File versionDir = new File(storeDir, "version-0");
+        fetcher.fetch(nodeFile.getAbsolutePath(), versionDir.getAbsolutePath());
+        assertTrue(versionDir.exists());
+
+        // open store
+        @SuppressWarnings("unchecked")
+        Serializer<Object> serializer = (Serializer<Object>) new DefaultSerializerFactory().getSerializer(serDef);
+        Store<Object, Object, Object> store = SerializingStore.wrap(new ReadOnlyStorageEngine(storeName,
+                                                                                              new BinarySearchStrategy(),
+                                                                                              new RoutingStrategyFactory().updateRoutingStrategy(def,
+                                                                                                                                                 cluster),
+                                                                                              0,
+                                                                                              storeDir,
+                                                                                              1),
+                                                                    serializer,
+                                                                    serializer,
+                                                                    serializer);
+
+        // check values
+        for(Map.Entry<String, String> entry: values.entrySet()) {
+            List<Versioned<Object>> found = store.get(entry.getKey(), null);
+            assertEquals("Incorrect number of results", 1, found.size());
+            assertEquals(entry.getValue(), found.get(0).getValue());
+        }
+    }
+}