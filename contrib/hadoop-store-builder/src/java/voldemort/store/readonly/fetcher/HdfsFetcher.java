--- conflicted
+++ resolved
@@ -1,740 +1,381 @@
-<<<<<<< HEAD
-/*
- * Copyright 2008-2009 LinkedIn, Inc
- * 
- * Licensed under the Apache License, Version 2.0 (the "License"); you may not
- * use this file except in compliance with the License. You may obtain a copy of
- * the License at
- * 
- * http://www.apache.org/licenses/LICENSE-2.0
- * 
- * Unless required by applicable law or agreed to in writing, software
- * distributed under the License is distributed on an "AS IS" BASIS, WITHOUT
- * WARRANTIES OR CONDITIONS OF ANY KIND, either express or implied. See the
- * License for the specific language governing permissions and limitations under
- * the License.
- */
-
-package voldemort.store.readonly.fetcher;
-
-import java.io.File;
-import java.io.FileOutputStream;
-import java.io.IOException;
-import java.io.OutputStream;
-import java.text.NumberFormat;
-import java.util.Arrays;
-import java.util.Comparator;
-import java.util.concurrent.atomic.AtomicInteger;
-
-import javax.management.ObjectName;
-
-import org.apache.commons.io.IOUtils;
-import org.apache.hadoop.conf.Configuration;
-import org.apache.hadoop.fs.FSDataInputStream;
-import org.apache.hadoop.fs.FileStatus;
-import org.apache.hadoop.fs.FileSystem;
-import org.apache.hadoop.fs.Path;
-import org.apache.log4j.Logger;
-
-import voldemort.VoldemortException;
-import voldemort.annotations.jmx.JmxGetter;
-import voldemort.server.protocol.admin.AsyncOperationStatus;
-import voldemort.store.readonly.FileFetcher;
-import voldemort.store.readonly.checksum.CheckSum;
-import voldemort.store.readonly.checksum.CheckSum.CheckSumType;
-import voldemort.utils.ByteUtils;
-import voldemort.utils.EventThrottler;
-import voldemort.utils.JmxUtils;
-import voldemort.utils.Props;
-import voldemort.utils.Time;
-import voldemort.utils.Utils;
-
-/**
- * A fetcher that fetches the store files from HDFS
- * 
- * 
- */
-public class HdfsFetcher implements FileFetcher {
-
-    private static final Logger logger = Logger.getLogger(HdfsFetcher.class);
-    private static final long REPORTING_INTERVAL_BYTES = 100 * 1024 * 1024;
-    private static final int DEFAULT_BUFFER_SIZE = 64 * 1024;
-
-    private final Long maxBytesPerSecond, reportingIntervalBytes;
-    private final int bufferSize;
-    private static final AtomicInteger copyCount = new AtomicInteger(0);
-    private AsyncOperationStatus status;
-    private EventThrottler throttler = null;
-
-    public HdfsFetcher(Props props) {
-        this(props.containsKey("fetcher.max.bytes.per.sec") ? props.getBytes("fetcher.max.bytes.per.sec")
-                                                           : null,
-             props.getBytes("fetcher.reporting.interval.bytes", REPORTING_INTERVAL_BYTES),
-             (int) props.getBytes("hdfs.fetcher.buffer.size", DEFAULT_BUFFER_SIZE));
-
-        logger.info("Created hdfs fetcher with throttle rate " + maxBytesPerSecond
-                    + ", buffer size " + bufferSize + ", reporting interval bytes "
-                    + reportingIntervalBytes);
-    }
-
-    public HdfsFetcher() {
-        this((Long) null, REPORTING_INTERVAL_BYTES, DEFAULT_BUFFER_SIZE);
-    }
-
-    public HdfsFetcher(Long maxBytesPerSecond, Long reportingIntervalBytes, int bufferSize) {
-        this.maxBytesPerSecond = maxBytesPerSecond;
-        if(this.maxBytesPerSecond != null)
-            this.throttler = new EventThrottler(this.maxBytesPerSecond);
-        this.reportingIntervalBytes = Utils.notNull(reportingIntervalBytes);
-        this.bufferSize = bufferSize;
-        this.status = null;
-    }
-
-    public File fetch(String sourceFileUrl, String destinationFile) throws IOException {
-        Path path = new Path(sourceFileUrl);
-        Configuration config = new Configuration();
-        config.setInt("io.socket.receive.buffer", bufferSize);
-        config.set("hadoop.rpc.socket.factory.class.ClientProtocol",
-                   ConfigurableSocketFactory.class.getName());
-        FileSystem fs = path.getFileSystem(config);
-
-        CopyStats stats = new CopyStats(sourceFileUrl, sizeOfPath(fs, path));
-        ObjectName jmxName = JmxUtils.registerMbean("hdfs-copy-" + copyCount.getAndIncrement(),
-                                                    stats);
-        try {
-            File destination = new File(destinationFile);
-
-            if(destination.exists()) {
-                throw new VoldemortException("Version directory " + destination.getAbsolutePath()
-                                             + " already exists");
-            }
-
-            boolean result = fetch(fs, path, destination, stats);
-
-            if(result) {
-                return destination;
-            } else {
-                return null;
-            }
-        } finally {
-            JmxUtils.unregisterMbean(jmxName);
-        }
-    }
-
-    private boolean fetch(FileSystem fs, Path source, File dest, CopyStats stats)
-            throws IOException {
-        if(!fs.isFile(source)) {
-            Utils.mkdirs(dest);
-            FileStatus[] statuses = fs.listStatus(source);
-            if(statuses != null) {
-                // sort the files so that index files come last. Maybe
-                // this will help keep them cached until the swap
-                Arrays.sort(statuses, new IndexFileLastComparator());
-                byte[] origCheckSum = null;
-                CheckSumType checkSumType = CheckSumType.NONE;
-
-                // Do a checksum of checksum - Similar to HDFS
-                CheckSum checkSumGenerator = null;
-                CheckSum fileCheckSumGenerator = null;
-
-                for(FileStatus status: statuses) {
-
-                    if(status.getPath().getName().contains("checkSum.txt")) {
-                        checkSumType = CheckSum.fromString(status.getPath().getName());
-                        checkSumGenerator = CheckSum.getInstance(checkSumType);
-                        fileCheckSumGenerator = CheckSum.getInstance(checkSumType);
-                        FSDataInputStream input = fs.open(status.getPath());
-                        origCheckSum = new byte[CheckSum.checkSumLength(checkSumType)];
-                        input.read(origCheckSum);
-                        input.close();
-                        continue;
-                    }
-                    if(!status.getPath().getName().startsWith(".")) {
-                        File copyLocation = new File(dest, status.getPath().getName());
-                        copyFileWithCheckSum(fs,
-                                             status.getPath(),
-                                             copyLocation,
-                                             stats,
-                                             fileCheckSumGenerator);
-
-                        if(fileCheckSumGenerator != null && checkSumGenerator != null) {
-                            checkSumGenerator.update(fileCheckSumGenerator.getCheckSum());
-                        }
-                    }
-
-                }
-
-                // Check checksum
-                if(checkSumType != CheckSumType.NONE) {
-                    byte[] newCheckSum = checkSumGenerator.getCheckSum();
-                    return (ByteUtils.compare(newCheckSum, origCheckSum) == 0);
-                } else {
-                    // If checkSum file does not exist
-                    return true;
-                }
-            }
-        }
-        return false;
-
-    }
-
-    private void copyFileWithCheckSum(FileSystem fs,
-                                      Path source,
-                                      File dest,
-                                      CopyStats stats,
-                                      CheckSum fileCheckSumGenerator) throws IOException {
-        logger.info("Starting copy of " + source + " to " + dest);
-        FSDataInputStream input = null;
-        OutputStream output = null;
-        try {
-            input = fs.open(source);
-            output = new FileOutputStream(dest);
-            byte[] buffer = new byte[bufferSize];
-            while(true) {
-                int read = input.read(buffer);
-                if(read < 0) {
-                    break;
-                } else if(read < bufferSize) {
-                    buffer = ByteUtils.copy(buffer, 0, read);
-                }
-                output.write(buffer);
-                if(fileCheckSumGenerator != null)
-                    fileCheckSumGenerator.update(buffer);
-                if(throttler != null)
-                    throttler.maybeThrottle(read);
-                stats.recordBytes(read);
-                if(stats.getBytesSinceLastReport() > reportingIntervalBytes) {
-                    NumberFormat format = NumberFormat.getNumberInstance();
-                    format.setMaximumFractionDigits(2);
-                    logger.info(stats.getTotalBytesCopied() / (1024 * 1024) + " MB copied at "
-                                + format.format(stats.getBytesPerSecond() / (1024 * 1024))
-                                + " MB/sec - " + format.format(stats.getPercentCopied())
-                                + " % complete");
-                    if(this.status != null) {
-                        this.status.setStatus(stats.getTotalBytesCopied()
-                                              / (1024 * 1024)
-                                              + " MB copied at "
-                                              + format.format(stats.getBytesPerSecond()
-                                                              / (1024 * 1024)) + " MB/sec - "
-                                              + format.format(stats.getPercentCopied())
-                                              + " % complete");
-                    }
-                    stats.reset();
-                }
-            }
-            logger.info("Completed copy of " + source + " to " + dest);
-        } finally {
-            IOUtils.closeQuietly(output);
-            IOUtils.closeQuietly(input);
-        }
-    }
-
-    private long sizeOfPath(FileSystem fs, Path path) throws IOException {
-        long size = 0;
-        FileStatus[] statuses = fs.listStatus(path);
-        if(statuses != null) {
-            for(FileStatus status: statuses) {
-                if(status.isDir())
-                    size += sizeOfPath(fs, status.getPath());
-                else
-                    size += status.getLen();
-            }
-        }
-        return size;
-    }
-
-    public static class CopyStats {
-
-        private final String fileName;
-        private volatile long bytesSinceLastReport;
-        private volatile long totalBytesCopied;
-        private volatile long lastReportNs;
-        private volatile long totalBytes;
-
-        public CopyStats(String fileName, long totalBytes) {
-            this.fileName = fileName;
-            this.totalBytesCopied = 0L;
-            this.bytesSinceLastReport = 0L;
-            this.totalBytes = totalBytes;
-            this.lastReportNs = System.nanoTime();
-        }
-
-        public void recordBytes(long bytes) {
-            this.totalBytesCopied += bytes;
-            this.bytesSinceLastReport += bytes;
-        }
-
-        public void reset() {
-            this.bytesSinceLastReport = 0;
-            this.lastReportNs = System.nanoTime();
-        }
-
-        public long getBytesSinceLastReport() {
-            return bytesSinceLastReport;
-        }
-
-        public double getPercentCopied() {
-            if(totalBytes == 0) {
-                return 0.0;
-            } else {
-                return (double) (totalBytesCopied * 100) / (double) totalBytes;
-            }
-        }
-
-        @JmxGetter(name = "totalBytesCopied", description = "The total number of bytes copied so far in this transfer.")
-        public long getTotalBytesCopied() {
-            return totalBytesCopied;
-        }
-
-        @JmxGetter(name = "bytesPerSecond", description = "The rate of the transfer in bytes/second.")
-        public double getBytesPerSecond() {
-            double ellapsedSecs = (System.nanoTime() - lastReportNs) / (double) Time.NS_PER_SECOND;
-            return bytesSinceLastReport / ellapsedSecs;
-        }
-
-        @JmxGetter(name = "filename", description = "The file path being copied.")
-        public String getFilename() {
-            return this.fileName;
-        }
-    }
-
-    /**
-     * A comparator that sorts index files last. This is a heuristic for
-     * retaining the index file in page cache until the swap occurs
-     * 
-     */
-    public static class IndexFileLastComparator implements Comparator<FileStatus> {
-
-        public int compare(FileStatus fs1, FileStatus fs2) {
-            // directories before files
-            if(fs1.isDir())
-                return fs2.isDir() ? 0 : -1;
-            else if(fs1.getPath().getName().endsWith("checkSum.txt"))
-                return -1;
-            else if(fs2.getPath().getName().endsWith("checkSum.txt"))
-                return 1;
-            // index files after all other files
-            else if(fs1.getPath().getName().endsWith(".index"))
-                return fs2.getPath().getName().endsWith(".index") ? 0 : 1;
-            // everything else is equivalent
-            else
-                return 0;
-        }
-    }
-
-    public void setAsyncOperationStatus(AsyncOperationStatus status) {
-        this.status = status;
-    }
-
-    /*
-     * Main method for testing fetching
-     */
-    public static void main(String[] args) throws Exception {
-        if(args.length != 1)
-            Utils.croak("USAGE: java " + HdfsFetcher.class.getName() + " url");
-        String url = args[0];
-        long maxBytesPerSec = 1024 * 1024 * 1024;
-        Path p = new Path(url);
-        Configuration config = new Configuration();
-        config.setInt("io.file.buffer.size", DEFAULT_BUFFER_SIZE);
-        config.set("hadoop.rpc.socket.factory.class.ClientProtocol",
-                   ConfigurableSocketFactory.class.getName());
-        config.setInt("io.socket.receive.buffer", 1 * 1024 * 1024 - 10000);
-        FileStatus status = p.getFileSystem(config).getFileStatus(p);
-        long size = status.getLen();
-        HdfsFetcher fetcher = new HdfsFetcher(maxBytesPerSec,
-                                              REPORTING_INTERVAL_BYTES,
-                                              DEFAULT_BUFFER_SIZE);
-        long start = System.currentTimeMillis();
-        File location = fetcher.fetch(url, System.getProperty("java.io.tmpdir") + File.separator
-                                           + start);
-        double rate = size * Time.MS_PER_SECOND / (double) (System.currentTimeMillis() - start);
-        NumberFormat nf = NumberFormat.getInstance();
-        nf.setMaximumFractionDigits(2);
-        System.out.println("Fetch to " + location + " completed: "
-                           + nf.format(rate / (1024.0 * 1024.0)) + " MB/sec.");
-    }
-}
-=======
-/*
- * Copyright 2008-2009 LinkedIn, Inc
- * 
- * Licensed under the Apache License, Version 2.0 (the "License"); you may not
- * use this file except in compliance with the License. You may obtain a copy of
- * the License at
- * 
- * http://www.apache.org/licenses/LICENSE-2.0
- * 
- * Unless required by applicable law or agreed to in writing, software
- * distributed under the License is distributed on an "AS IS" BASIS, WITHOUT
- * WARRANTIES OR CONDITIONS OF ANY KIND, either express or implied. See the
- * License for the specific language governing permissions and limitations under
- * the License.
- */
-
-package voldemort.store.readonly.fetcher;
-
-import java.io.File;
-import java.io.FileOutputStream;
-import java.io.IOException;
-import java.io.OutputStream;
-import java.text.NumberFormat;
-import java.util.Arrays;
-import java.util.Comparator;
-import java.util.concurrent.atomic.AtomicInteger;
-
-import javax.management.ObjectName;
-
-import org.apache.commons.io.IOUtils;
-import org.apache.hadoop.conf.Configuration;
-import org.apache.hadoop.fs.FSDataInputStream;
-import org.apache.hadoop.fs.FileStatus;
-import org.apache.hadoop.fs.FileSystem;
-import org.apache.hadoop.fs.Path;
-import org.apache.log4j.Logger;
-
-import voldemort.VoldemortException;
-import voldemort.annotations.jmx.JmxGetter;
-import voldemort.server.protocol.admin.AsyncOperationStatus;
-import voldemort.store.readonly.FileFetcher;
-import voldemort.store.readonly.checksum.CheckSum;
-import voldemort.store.readonly.checksum.CheckSum.CheckSumType;
-import voldemort.utils.ByteUtils;
-import voldemort.utils.EventThrottler;
-import voldemort.utils.JmxUtils;
-import voldemort.utils.Props;
-import voldemort.utils.Time;
-import voldemort.utils.Utils;
-
-/**
- * A fetcher that fetches the store files from HDFS
- * 
- * 
- */
-public class HdfsFetcher implements FileFetcher {
-
-    private static final Logger logger = Logger.getLogger(HdfsFetcher.class);
-    private static final long REPORTING_INTERVAL_BYTES = 100 * 1024 * 1024;
-    private static final int DEFAULT_BUFFER_SIZE = 64 * 1024;
-
-    private final Long maxBytesPerSecond, reportingIntervalBytes;
-    private final int bufferSize;
-    private static final AtomicInteger copyCount = new AtomicInteger(0);
-    private AsyncOperationStatus status;
-    private EventThrottler throttler = null;
-
-    public HdfsFetcher(Props props) {
-        this(props.containsKey("fetcher.max.bytes.per.sec") ? props.getBytes("fetcher.max.bytes.per.sec")
-                                                           : null,
-             props.getBytes("fetcher.reporting.interval.bytes", REPORTING_INTERVAL_BYTES),
-             (int) props.getBytes("hdfs.fetcher.buffer.size", DEFAULT_BUFFER_SIZE));
-
-        logger.info("Created hdfs fetcher with throttle rate " + maxBytesPerSecond
-                    + ", buffer size " + bufferSize + ", reporting interval bytes "
-                    + reportingIntervalBytes);
-    }
-
-    public HdfsFetcher() {
-        this((Long) null, REPORTING_INTERVAL_BYTES, DEFAULT_BUFFER_SIZE);
-    }
-
-    public HdfsFetcher(Long maxBytesPerSecond, Long reportingIntervalBytes, int bufferSize) {
-        this.maxBytesPerSecond = maxBytesPerSecond;
-        if(this.maxBytesPerSecond != null)
-            this.throttler = new EventThrottler(this.maxBytesPerSecond);
-        this.reportingIntervalBytes = Utils.notNull(reportingIntervalBytes);
-        this.bufferSize = bufferSize;
-        this.status = null;
-    }
-
-    public File fetch(String sourceFileUrl, String destinationFile) throws IOException {
-        Path path = new Path(sourceFileUrl);
-        Configuration config = new Configuration();
-        config.setInt("io.socket.receive.buffer", bufferSize);
-        config.set("hadoop.rpc.socket.factory.class.ClientProtocol",
-                   ConfigurableSocketFactory.class.getName());
-        FileSystem fs = path.getFileSystem(config);
-
-        CopyStats stats = new CopyStats(sourceFileUrl, sizeOfPath(fs, path));
-        ObjectName jmxName = JmxUtils.registerMbean("hdfs-copy-" + copyCount.getAndIncrement(),
-                                                    stats);
-        try {
-            File destination = new File(destinationFile);
-
-            if(destination.exists()) {
-                throw new VoldemortException("Version directory " + destination.getAbsolutePath()
-                                             + " already exists");
-            }
-
-            boolean result = fetch(fs, path, destination, stats);
-
-            if(result) {
-                return destination;
-            } else {
-                return null;
-            }
-        } finally {
-            JmxUtils.unregisterMbean(jmxName);
-        }
-    }
-
-    private boolean fetch(FileSystem fs, Path source, File dest, CopyStats stats)
-            throws IOException {
-        if(!fs.isFile(source)) {
-            Utils.mkdirs(dest);
-            FileStatus[] statuses = fs.listStatus(source);
-            if(statuses != null) {
-                // sort the files so that index files come last. Maybe
-                // this will help keep them cached until the swap
-                Arrays.sort(statuses, new IndexFileLastComparator());
-                byte[] origCheckSum = null;
-                CheckSumType checkSumType = CheckSumType.NONE;
-
-                // Do a checksum of checksum - Similar to HDFS
-                CheckSum checkSumGenerator = null;
-                CheckSum fileCheckSumGenerator = null;
-
-                for(FileStatus status: statuses) {
-
-                    if(status.getPath().getName().contains("checkSum.txt")) {
-
-                        // Read checksum
-                        checkSumType = CheckSum.fromString(status.getPath().getName());
-
-                        // Get checksum generators
-                        checkSumGenerator = CheckSum.getInstance(checkSumType);
-                        fileCheckSumGenerator = CheckSum.getInstance(checkSumType);
-
-                        // Store original checksum to compare
-                        FSDataInputStream input = fs.open(status.getPath());
-                        origCheckSum = new byte[CheckSum.checkSumLength(checkSumType)];
-                        input.read(origCheckSum);
-                        input.close();
-
-                    } else if(status.getPath().getName().contains(".metadata")) {
-
-                        // Read metadata
-                        File copyLocation = new File(dest, status.getPath().getName());
-                        copyFileWithCheckSum(fs, status.getPath(), copyLocation, stats, null);
-
-                    } else if(!status.getPath().getName().startsWith(".")) {
-
-                        // Read other (.data , .index files)
-                        File copyLocation = new File(dest, status.getPath().getName());
-                        copyFileWithCheckSum(fs,
-                                             status.getPath(),
-                                             copyLocation,
-                                             stats,
-                                             fileCheckSumGenerator);
-
-                        if(fileCheckSumGenerator != null && checkSumGenerator != null) {
-                            checkSumGenerator.update(fileCheckSumGenerator.getCheckSum());
-                        }
-                    }
-
-                }
-
-                // Check checksum
-                if(checkSumType != CheckSumType.NONE) {
-                    byte[] newCheckSum = checkSumGenerator.getCheckSum();
-                    return (ByteUtils.compare(newCheckSum, origCheckSum) == 0);
-                } else {
-                    // If checkSum file does not exist
-                    return true;
-                }
-            }
-        }
-        return false;
-
-    }
-
-    private void copyFileWithCheckSum(FileSystem fs,
-                                      Path source,
-                                      File dest,
-                                      CopyStats stats,
-                                      CheckSum fileCheckSumGenerator) throws IOException {
-        logger.info("Starting copy of " + source + " to " + dest);
-        FSDataInputStream input = null;
-        OutputStream output = null;
-        try {
-            input = fs.open(source);
-            output = new FileOutputStream(dest);
-            byte[] buffer = new byte[bufferSize];
-            while(true) {
-                int read = input.read(buffer);
-                if(read < 0) {
-                    break;
-                } else if(read < bufferSize) {
-                    buffer = ByteUtils.copy(buffer, 0, read);
-                }
-                output.write(buffer);
-                if(fileCheckSumGenerator != null)
-                    fileCheckSumGenerator.update(buffer);
-                if(throttler != null)
-                    throttler.maybeThrottle(read);
-                stats.recordBytes(read);
-                if(stats.getBytesSinceLastReport() > reportingIntervalBytes) {
-                    NumberFormat format = NumberFormat.getNumberInstance();
-                    format.setMaximumFractionDigits(2);
-                    logger.info(stats.getTotalBytesCopied() / (1024 * 1024) + " MB copied at "
-                                + format.format(stats.getBytesPerSecond() / (1024 * 1024))
-                                + " MB/sec - " + format.format(stats.getPercentCopied())
-                                + " % complete");
-                    if(this.status != null) {
-                        this.status.setStatus(stats.getTotalBytesCopied()
-                                              / (1024 * 1024)
-                                              + " MB copied at "
-                                              + format.format(stats.getBytesPerSecond()
-                                                              / (1024 * 1024)) + " MB/sec - "
-                                              + format.format(stats.getPercentCopied())
-                                              + " % complete");
-                    }
-                    stats.reset();
-                }
-            }
-            logger.info("Completed copy of " + source + " to " + dest);
-        } finally {
-            IOUtils.closeQuietly(output);
-            IOUtils.closeQuietly(input);
-        }
-    }
-
-    private long sizeOfPath(FileSystem fs, Path path) throws IOException {
-        long size = 0;
-        FileStatus[] statuses = fs.listStatus(path);
-        if(statuses != null) {
-            for(FileStatus status: statuses) {
-                if(status.isDir())
-                    size += sizeOfPath(fs, status.getPath());
-                else
-                    size += status.getLen();
-            }
-        }
-        return size;
-    }
-
-    public static class CopyStats {
-
-        private final String fileName;
-        private volatile long bytesSinceLastReport;
-        private volatile long totalBytesCopied;
-        private volatile long lastReportNs;
-        private volatile long totalBytes;
-
-        public CopyStats(String fileName, long totalBytes) {
-            this.fileName = fileName;
-            this.totalBytesCopied = 0L;
-            this.bytesSinceLastReport = 0L;
-            this.totalBytes = totalBytes;
-            this.lastReportNs = System.nanoTime();
-        }
-
-        public void recordBytes(long bytes) {
-            this.totalBytesCopied += bytes;
-            this.bytesSinceLastReport += bytes;
-        }
-
-        public void reset() {
-            this.bytesSinceLastReport = 0;
-            this.lastReportNs = System.nanoTime();
-        }
-
-        public long getBytesSinceLastReport() {
-            return bytesSinceLastReport;
-        }
-
-        public double getPercentCopied() {
-            if(totalBytes == 0) {
-                return 0.0;
-            } else {
-                return (double) (totalBytesCopied * 100) / (double) totalBytes;
-            }
-        }
-
-        @JmxGetter(name = "totalBytesCopied", description = "The total number of bytes copied so far in this transfer.")
-        public long getTotalBytesCopied() {
-            return totalBytesCopied;
-        }
-
-        @JmxGetter(name = "bytesPerSecond", description = "The rate of the transfer in bytes/second.")
-        public double getBytesPerSecond() {
-            double ellapsedSecs = (System.nanoTime() - lastReportNs) / (double) Time.NS_PER_SECOND;
-            return bytesSinceLastReport / ellapsedSecs;
-        }
-
-        @JmxGetter(name = "filename", description = "The file path being copied.")
-        public String getFilename() {
-            return this.fileName;
-        }
-    }
-
-    /**
-     * A comparator that sorts index files last. This is a heuristic for
-     * retaining the index file in page cache until the swap occurs
-     * 
-     */
-    public static class IndexFileLastComparator implements Comparator<FileStatus> {
-
-        public int compare(FileStatus fs1, FileStatus fs2) {
-            // directories before files
-            if(fs1.isDir())
-                return fs2.isDir() ? 0 : -1;
-            if(fs2.isDir())
-                return fs1.isDir() ? 0 : 1;
-
-            String f1 = fs1.getPath().getName(), f2 = fs2.getPath().getName();
-
-            // All checksum files given priority
-            if(f1.endsWith("checkSum.txt"))
-                return -1;
-            if(f2.endsWith("checkSum.txt"))
-                return 1;
-
-            // if both same, lexicographically
-            if((f1.endsWith(".index") && f2.endsWith(".index"))
-               || (f1.endsWith(".data") && f2.endsWith(".data"))) {
-                return f1.compareToIgnoreCase(f2);
-            }
-
-            if(f1.endsWith(".index")) {
-                return 1;
-            } else {
-                return -1;
-            }
-        }
-    }
-
-    public void setAsyncOperationStatus(AsyncOperationStatus status) {
-        this.status = status;
-    }
-
-    /*
-     * Main method for testing fetching
-     */
-    public static void main(String[] args) throws Exception {
-        if(args.length != 1)
-            Utils.croak("USAGE: java " + HdfsFetcher.class.getName() + " url");
-        String url = args[0];
-        long maxBytesPerSec = 1024 * 1024 * 1024;
-        Path p = new Path(url);
-        Configuration config = new Configuration();
-        config.setInt("io.file.buffer.size", DEFAULT_BUFFER_SIZE);
-        config.set("hadoop.rpc.socket.factory.class.ClientProtocol",
-                   ConfigurableSocketFactory.class.getName());
-        config.setInt("io.socket.receive.buffer", 1 * 1024 * 1024 - 10000);
-        FileStatus status = p.getFileSystem(config).getFileStatus(p);
-        long size = status.getLen();
-        HdfsFetcher fetcher = new HdfsFetcher(maxBytesPerSec,
-                                              REPORTING_INTERVAL_BYTES,
-                                              DEFAULT_BUFFER_SIZE);
-        long start = System.currentTimeMillis();
-        File location = fetcher.fetch(url, System.getProperty("java.io.tmpdir") + File.separator
-                                           + start);
-        double rate = size * Time.MS_PER_SECOND / (double) (System.currentTimeMillis() - start);
-        NumberFormat nf = NumberFormat.getInstance();
-        nf.setMaximumFractionDigits(2);
-        System.out.println("Fetch to " + location + " completed: "
-                           + nf.format(rate / (1024.0 * 1024.0)) + " MB/sec.");
-    }
-}
->>>>>>> 06be27c2
+/*
+ * Copyright 2008-2009 LinkedIn, Inc
+ * 
+ * Licensed under the Apache License, Version 2.0 (the "License"); you may not
+ * use this file except in compliance with the License. You may obtain a copy of
+ * the License at
+ * 
+ * http://www.apache.org/licenses/LICENSE-2.0
+ * 
+ * Unless required by applicable law or agreed to in writing, software
+ * distributed under the License is distributed on an "AS IS" BASIS, WITHOUT
+ * WARRANTIES OR CONDITIONS OF ANY KIND, either express or implied. See the
+ * License for the specific language governing permissions and limitations under
+ * the License.
+ */
+
+package voldemort.store.readonly.fetcher;
+
+import java.io.File;
+import java.io.FileOutputStream;
+import java.io.IOException;
+import java.io.OutputStream;
+import java.text.NumberFormat;
+import java.util.Arrays;
+import java.util.Comparator;
+import java.util.concurrent.atomic.AtomicInteger;
+
+import javax.management.ObjectName;
+
+import org.apache.commons.io.IOUtils;
+import org.apache.hadoop.conf.Configuration;
+import org.apache.hadoop.fs.FSDataInputStream;
+import org.apache.hadoop.fs.FileStatus;
+import org.apache.hadoop.fs.FileSystem;
+import org.apache.hadoop.fs.Path;
+import org.apache.log4j.Logger;
+
+import voldemort.VoldemortException;
+import voldemort.annotations.jmx.JmxGetter;
+import voldemort.server.protocol.admin.AsyncOperationStatus;
+import voldemort.store.readonly.FileFetcher;
+import voldemort.store.readonly.checksum.CheckSum;
+import voldemort.store.readonly.checksum.CheckSum.CheckSumType;
+import voldemort.utils.ByteUtils;
+import voldemort.utils.EventThrottler;
+import voldemort.utils.JmxUtils;
+import voldemort.utils.Props;
+import voldemort.utils.Time;
+import voldemort.utils.Utils;
+
+/**
+ * A fetcher that fetches the store files from HDFS
+ * 
+ * 
+ */
+public class HdfsFetcher implements FileFetcher {
+
+    private static final Logger logger = Logger.getLogger(HdfsFetcher.class);
+    private static final long REPORTING_INTERVAL_BYTES = 100 * 1024 * 1024;
+    private static final int DEFAULT_BUFFER_SIZE = 64 * 1024;
+
+    private final Long maxBytesPerSecond, reportingIntervalBytes;
+    private final int bufferSize;
+    private static final AtomicInteger copyCount = new AtomicInteger(0);
+    private AsyncOperationStatus status;
+    private EventThrottler throttler = null;
+
+    public HdfsFetcher(Props props) {
+        this(props.containsKey("fetcher.max.bytes.per.sec") ? props.getBytes("fetcher.max.bytes.per.sec")
+                                                           : null,
+             props.getBytes("fetcher.reporting.interval.bytes", REPORTING_INTERVAL_BYTES),
+             (int) props.getBytes("hdfs.fetcher.buffer.size", DEFAULT_BUFFER_SIZE));
+
+        logger.info("Created hdfs fetcher with throttle rate " + maxBytesPerSecond
+                    + ", buffer size " + bufferSize + ", reporting interval bytes "
+                    + reportingIntervalBytes);
+    }
+
+    public HdfsFetcher() {
+        this((Long) null, REPORTING_INTERVAL_BYTES, DEFAULT_BUFFER_SIZE);
+    }
+
+    public HdfsFetcher(Long maxBytesPerSecond, Long reportingIntervalBytes, int bufferSize) {
+        this.maxBytesPerSecond = maxBytesPerSecond;
+        if(this.maxBytesPerSecond != null)
+            this.throttler = new EventThrottler(this.maxBytesPerSecond);
+        this.reportingIntervalBytes = Utils.notNull(reportingIntervalBytes);
+        this.bufferSize = bufferSize;
+        this.status = null;
+    }
+
+    public File fetch(String sourceFileUrl, String destinationFile) throws IOException {
+        Path path = new Path(sourceFileUrl);
+        Configuration config = new Configuration();
+        config.setInt("io.socket.receive.buffer", bufferSize);
+        config.set("hadoop.rpc.socket.factory.class.ClientProtocol",
+                   ConfigurableSocketFactory.class.getName());
+        FileSystem fs = path.getFileSystem(config);
+
+        CopyStats stats = new CopyStats(sourceFileUrl, sizeOfPath(fs, path));
+        ObjectName jmxName = JmxUtils.registerMbean("hdfs-copy-" + copyCount.getAndIncrement(),
+                                                    stats);
+        try {
+            File destination = new File(destinationFile);
+
+            if(destination.exists()) {
+                throw new VoldemortException("Version directory " + destination.getAbsolutePath()
+                                             + " already exists");
+            }
+
+            boolean result = fetch(fs, path, destination, stats);
+
+            if(result) {
+                return destination;
+            } else {
+                return null;
+            }
+        } finally {
+            JmxUtils.unregisterMbean(jmxName);
+        }
+    }
+
+    private boolean fetch(FileSystem fs, Path source, File dest, CopyStats stats)
+            throws IOException {
+        if(!fs.isFile(source)) {
+            Utils.mkdirs(dest);
+            FileStatus[] statuses = fs.listStatus(source);
+            if(statuses != null) {
+                // sort the files so that index files come last. Maybe
+                // this will help keep them cached until the swap
+                Arrays.sort(statuses, new IndexFileLastComparator());
+                byte[] origCheckSum = null;
+                CheckSumType checkSumType = CheckSumType.NONE;
+
+                // Do a checksum of checksum - Similar to HDFS
+                CheckSum checkSumGenerator = null;
+                CheckSum fileCheckSumGenerator = null;
+
+                for(FileStatus status: statuses) {
+
+                    if(status.getPath().getName().contains("checkSum.txt")) {
+
+                        // Read checksum
+                        checkSumType = CheckSum.fromString(status.getPath().getName());
+
+                        // Get checksum generators
+                        checkSumGenerator = CheckSum.getInstance(checkSumType);
+                        fileCheckSumGenerator = CheckSum.getInstance(checkSumType);
+
+                        // Store original checksum to compare
+                        FSDataInputStream input = fs.open(status.getPath());
+                        origCheckSum = new byte[CheckSum.checkSumLength(checkSumType)];
+                        input.read(origCheckSum);
+                        input.close();
+
+                    } else if(status.getPath().getName().contains(".metadata")) {
+
+                        // Read metadata
+                        File copyLocation = new File(dest, status.getPath().getName());
+                        copyFileWithCheckSum(fs, status.getPath(), copyLocation, stats, null);
+
+                    } else if(!status.getPath().getName().startsWith(".")) {
+
+                        // Read other (.data , .index files)
+                        File copyLocation = new File(dest, status.getPath().getName());
+                        copyFileWithCheckSum(fs,
+                                             status.getPath(),
+                                             copyLocation,
+                                             stats,
+                                             fileCheckSumGenerator);
+
+                        if(fileCheckSumGenerator != null && checkSumGenerator != null) {
+                            checkSumGenerator.update(fileCheckSumGenerator.getCheckSum());
+                        }
+                    }
+
+                }
+
+                // Check checksum
+                if(checkSumType != CheckSumType.NONE) {
+                    byte[] newCheckSum = checkSumGenerator.getCheckSum();
+                    return (ByteUtils.compare(newCheckSum, origCheckSum) == 0);
+                } else {
+                    // If checkSum file does not exist
+                    return true;
+                }
+            }
+        }
+        return false;
+
+    }
+
+    private void copyFileWithCheckSum(FileSystem fs,
+                                      Path source,
+                                      File dest,
+                                      CopyStats stats,
+                                      CheckSum fileCheckSumGenerator) throws IOException {
+        logger.info("Starting copy of " + source + " to " + dest);
+        FSDataInputStream input = null;
+        OutputStream output = null;
+        try {
+            input = fs.open(source);
+            output = new FileOutputStream(dest);
+            byte[] buffer = new byte[bufferSize];
+            while(true) {
+                int read = input.read(buffer);
+                if(read < 0) {
+                    break;
+                } else if(read < bufferSize) {
+                    buffer = ByteUtils.copy(buffer, 0, read);
+                }
+                output.write(buffer);
+                if(fileCheckSumGenerator != null)
+                    fileCheckSumGenerator.update(buffer);
+                if(throttler != null)
+                    throttler.maybeThrottle(read);
+                stats.recordBytes(read);
+                if(stats.getBytesSinceLastReport() > reportingIntervalBytes) {
+                    NumberFormat format = NumberFormat.getNumberInstance();
+                    format.setMaximumFractionDigits(2);
+                    logger.info(stats.getTotalBytesCopied() / (1024 * 1024) + " MB copied at "
+                                + format.format(stats.getBytesPerSecond() / (1024 * 1024))
+                                + " MB/sec - " + format.format(stats.getPercentCopied())
+                                + " % complete");
+                    if(this.status != null) {
+                        this.status.setStatus(stats.getTotalBytesCopied()
+                                              / (1024 * 1024)
+                                              + " MB copied at "
+                                              + format.format(stats.getBytesPerSecond()
+                                                              / (1024 * 1024)) + " MB/sec - "
+                                              + format.format(stats.getPercentCopied())
+                                              + " % complete");
+                    }
+                    stats.reset();
+                }
+            }
+            logger.info("Completed copy of " + source + " to " + dest);
+        } finally {
+            IOUtils.closeQuietly(output);
+            IOUtils.closeQuietly(input);
+        }
+    }
+
+    private long sizeOfPath(FileSystem fs, Path path) throws IOException {
+        long size = 0;
+        FileStatus[] statuses = fs.listStatus(path);
+        if(statuses != null) {
+            for(FileStatus status: statuses) {
+                if(status.isDir())
+                    size += sizeOfPath(fs, status.getPath());
+                else
+                    size += status.getLen();
+            }
+        }
+        return size;
+    }
+
+    public static class CopyStats {
+
+        private final String fileName;
+        private volatile long bytesSinceLastReport;
+        private volatile long totalBytesCopied;
+        private volatile long lastReportNs;
+        private volatile long totalBytes;
+
+        public CopyStats(String fileName, long totalBytes) {
+            this.fileName = fileName;
+            this.totalBytesCopied = 0L;
+            this.bytesSinceLastReport = 0L;
+            this.totalBytes = totalBytes;
+            this.lastReportNs = System.nanoTime();
+        }
+
+        public void recordBytes(long bytes) {
+            this.totalBytesCopied += bytes;
+            this.bytesSinceLastReport += bytes;
+        }
+
+        public void reset() {
+            this.bytesSinceLastReport = 0;
+            this.lastReportNs = System.nanoTime();
+        }
+
+        public long getBytesSinceLastReport() {
+            return bytesSinceLastReport;
+        }
+
+        public double getPercentCopied() {
+            if(totalBytes == 0) {
+                return 0.0;
+            } else {
+                return (double) (totalBytesCopied * 100) / (double) totalBytes;
+            }
+        }
+
+        @JmxGetter(name = "totalBytesCopied", description = "The total number of bytes copied so far in this transfer.")
+        public long getTotalBytesCopied() {
+            return totalBytesCopied;
+        }
+
+        @JmxGetter(name = "bytesPerSecond", description = "The rate of the transfer in bytes/second.")
+        public double getBytesPerSecond() {
+            double ellapsedSecs = (System.nanoTime() - lastReportNs) / (double) Time.NS_PER_SECOND;
+            return bytesSinceLastReport / ellapsedSecs;
+        }
+
+        @JmxGetter(name = "filename", description = "The file path being copied.")
+        public String getFilename() {
+            return this.fileName;
+        }
+    }
+
+    /**
+     * A comparator that sorts index files last. This is a heuristic for
+     * retaining the index file in page cache until the swap occurs
+     * 
+     */
+    public static class IndexFileLastComparator implements Comparator<FileStatus> {
+
+        public int compare(FileStatus fs1, FileStatus fs2) {
+            // directories before files
+            if(fs1.isDir())
+                return fs2.isDir() ? 0 : -1;
+            if(fs2.isDir())
+                return fs1.isDir() ? 0 : 1;
+
+            String f1 = fs1.getPath().getName(), f2 = fs2.getPath().getName();
+
+            // All checksum files given priority
+            if(f1.endsWith("checkSum.txt"))
+                return -1;
+            if(f2.endsWith("checkSum.txt"))
+                return 1;
+
+            // if both same, lexicographically
+            if((f1.endsWith(".index") && f2.endsWith(".index"))
+               || (f1.endsWith(".data") && f2.endsWith(".data"))) {
+                return f1.compareToIgnoreCase(f2);
+            }
+
+            if(f1.endsWith(".index")) {
+                return 1;
+            } else {
+                return -1;
+            }
+        }
+    }
+
+    public void setAsyncOperationStatus(AsyncOperationStatus status) {
+        this.status = status;
+    }
+
+    /*
+     * Main method for testing fetching
+     */
+    public static void main(String[] args) throws Exception {
+        if(args.length != 1)
+            Utils.croak("USAGE: java " + HdfsFetcher.class.getName() + " url");
+        String url = args[0];
+        long maxBytesPerSec = 1024 * 1024 * 1024;
+        Path p = new Path(url);
+        Configuration config = new Configuration();
+        config.setInt("io.file.buffer.size", DEFAULT_BUFFER_SIZE);
+        config.set("hadoop.rpc.socket.factory.class.ClientProtocol",
+                   ConfigurableSocketFactory.class.getName());
+        config.setInt("io.socket.receive.buffer", 1 * 1024 * 1024 - 10000);
+        FileStatus status = p.getFileSystem(config).getFileStatus(p);
+        long size = status.getLen();
+        HdfsFetcher fetcher = new HdfsFetcher(maxBytesPerSec,
+                                              REPORTING_INTERVAL_BYTES,
+                                              DEFAULT_BUFFER_SIZE);
+        long start = System.currentTimeMillis();
+        File location = fetcher.fetch(url, System.getProperty("java.io.tmpdir") + File.separator
+                                           + start);
+        double rate = size * Time.MS_PER_SECOND / (double) (System.currentTimeMillis() - start);
+        NumberFormat nf = NumberFormat.getInstance();
+        nf.setMaximumFractionDigits(2);
+        System.out.println("Fetch to " + location + " completed: "
+                           + nf.format(rate / (1024.0 * 1024.0)) + " MB/sec.");
+    }
+}