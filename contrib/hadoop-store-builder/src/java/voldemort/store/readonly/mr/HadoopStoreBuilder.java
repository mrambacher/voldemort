--- conflicted
+++ resolved
@@ -1,700 +1,361 @@
-<<<<<<< HEAD
-/*
- * Copyright 2008-2009 LinkedIn, Inc
- * 
- * Licensed under the Apache License, Version 2.0 (the "License"); you may not
- * use this file except in compliance with the License. You may obtain a copy of
- * the License at
- * 
- * http://www.apache.org/licenses/LICENSE-2.0
- * 
- * Unless required by applicable law or agreed to in writing, software
- * distributed under the License is distributed on an "AS IS" BASIS, WITHOUT
- * WARRANTIES OR CONDITIONS OF ANY KIND, either express or implied. See the
- * License for the specific language governing permissions and limitations under
- * the License.
- */
-
-package voldemort.store.readonly.mr;
-
-import java.io.IOException;
-import java.util.Arrays;
-import java.util.Collections;
-import java.util.Comparator;
-
-import org.apache.hadoop.conf.Configuration;
-import org.apache.hadoop.fs.FSDataInputStream;
-import org.apache.hadoop.fs.FSDataOutputStream;
-import org.apache.hadoop.fs.FileStatus;
-import org.apache.hadoop.fs.FileSystem;
-import org.apache.hadoop.fs.Path;
-import org.apache.hadoop.fs.PathFilter;
-import org.apache.hadoop.io.BytesWritable;
-import org.apache.hadoop.mapred.FileInputFormat;
-import org.apache.hadoop.mapred.FileOutputFormat;
-import org.apache.hadoop.mapred.InputFormat;
-import org.apache.hadoop.mapred.JobClient;
-import org.apache.hadoop.mapred.JobConf;
-import org.apache.hadoop.mapred.SequenceFileOutputFormat;
-import org.apache.log4j.Logger;
-
-import voldemort.VoldemortException;
-import voldemort.cluster.Cluster;
-import voldemort.cluster.Node;
-import voldemort.store.StoreDefinition;
-import voldemort.store.readonly.checksum.CheckSum;
-import voldemort.store.readonly.checksum.CheckSum.CheckSumType;
-import voldemort.utils.Utils;
-import voldemort.xml.ClusterMapper;
-import voldemort.xml.StoreDefinitionsMapper;
-
-/**
- * Builds a read-only voldemort store as a hadoop job from the given input data.
- * 
- */
-@SuppressWarnings("deprecation")
-public class HadoopStoreBuilder {
-
-    public static final long MIN_CHUNK_SIZE = 1L;
-    public static final long MAX_CHUNK_SIZE = (long) (1.9 * 1024 * 1024 * 1024);
-    public static final int DEFAULT_BUFFER_SIZE = 64 * 1024;
-
-    private static final Logger logger = Logger.getLogger(HadoopStoreBuilder.class);
-
-    private final Configuration config;
-    private final Class<? extends AbstractHadoopStoreBuilderMapper<?, ?>> mapperClass;
-    @SuppressWarnings("unchecked")
-    private final Class<? extends InputFormat> inputFormatClass;
-    private final Cluster cluster;
-    private final StoreDefinition storeDef;
-    private final long chunkSizeBytes;
-    private final Path inputPath;
-    private final Path outputDir;
-    private final Path tempDir;
-    private CheckSumType checkSumType = CheckSumType.NONE;
-
-    /**
-     * Kept for backwards compatibility. We do not use replicationFactor any
-     * more since it is derived from the store definition
-     * 
-     * @param conf A base configuration to start with
-     * @param mapperClass The class to use as the mapper
-     * @param inputFormatClass The input format to use for reading values
-     * @param cluster The voldemort cluster for which the stores are being built
-     * @param storeDef The store definition of the store
-     * @param replicationFactor NOT USED
-     * @param chunkSizeBytes The size of the chunks used by the read-only store
-     * @param tempDir The temporary directory to use in hadoop for intermediate
-     *        reducer output
-     * @param outputDir The directory in which to place the built stores
-     * @param inputPath The path from which to read input data
-     */
-    @SuppressWarnings("unchecked")
-    @Deprecated
-    public HadoopStoreBuilder(Configuration conf,
-                              Class<? extends AbstractHadoopStoreBuilderMapper<?, ?>> mapperClass,
-                              Class<? extends InputFormat> inputFormatClass,
-                              Cluster cluster,
-                              StoreDefinition storeDef,
-                              int replicationFactor,
-                              long chunkSizeBytes,
-                              Path tempDir,
-                              Path outputDir,
-                              Path inputPath) {
-        this(conf,
-             mapperClass,
-             inputFormatClass,
-             cluster,
-             storeDef,
-             chunkSizeBytes,
-             tempDir,
-             outputDir,
-             inputPath);
-    }
-
-    /**
-     * Create the store builder
-     * 
-     * @param conf A base configuration to start with
-     * @param mapperClass The class to use as the mapper
-     * @param inputFormatClass The input format to use for reading values
-     * @param cluster The voldemort cluster for which the stores are being built
-     * @param storeDef The store definition of the store
-     * @param chunkSizeBytes The size of the chunks used by the read-only store
-     * @param tempDir The temporary directory to use in hadoop for intermediate
-     *        reducer output
-     * @param outputDir The directory in which to place the built stores
-     * @param inputPath The path from which to read input data
-     */
-    @SuppressWarnings("unchecked")
-    public HadoopStoreBuilder(Configuration conf,
-                              Class<? extends AbstractHadoopStoreBuilderMapper<?, ?>> mapperClass,
-                              Class<? extends InputFormat> inputFormatClass,
-                              Cluster cluster,
-                              StoreDefinition storeDef,
-                              long chunkSizeBytes,
-                              Path tempDir,
-                              Path outputDir,
-                              Path inputPath) {
-        super();
-        this.config = conf;
-        this.mapperClass = Utils.notNull(mapperClass);
-        this.inputFormatClass = Utils.notNull(inputFormatClass);
-        this.inputPath = inputPath;
-        this.cluster = Utils.notNull(cluster);
-        this.storeDef = Utils.notNull(storeDef);
-        this.chunkSizeBytes = chunkSizeBytes;
-        this.tempDir = tempDir;
-        this.outputDir = Utils.notNull(outputDir);
-        if(chunkSizeBytes > MAX_CHUNK_SIZE || chunkSizeBytes < MIN_CHUNK_SIZE)
-            throw new VoldemortException("Invalid chunk size, chunk size must be in the range "
-                                         + MIN_CHUNK_SIZE + "..." + MAX_CHUNK_SIZE);
-    }
-
-    /**
-     * Create the store builder
-     * 
-     * @param conf A base configuration to start with
-     * @param mapperClass The class to use as the mapper
-     * @param inputFormatClass The input format to use for reading values
-     * @param cluster The voldemort cluster for which the stores are being built
-     * @param storeDef The store definition of the store
-     * @param chunkSizeBytes The size of the chunks used by the read-only store
-     * @param tempDir The temporary directory to use in hadoop for intermediate
-     *        reducer output
-     * @param outputDir The directory in which to place the built stores
-     * @param inputPath The path from which to read input data
-     * @param checkSumType The checksum algorithm to use
-     */
-    @SuppressWarnings("unchecked")
-    public HadoopStoreBuilder(Configuration conf,
-                              Class<? extends AbstractHadoopStoreBuilderMapper<?, ?>> mapperClass,
-                              Class<? extends InputFormat> inputFormatClass,
-                              Cluster cluster,
-                              StoreDefinition storeDef,
-                              long chunkSizeBytes,
-                              Path tempDir,
-                              Path outputDir,
-                              Path inputPath,
-                              CheckSumType checkSumType) {
-        this(conf,
-             mapperClass,
-             inputFormatClass,
-             cluster,
-             storeDef,
-             chunkSizeBytes,
-             tempDir,
-             outputDir,
-             inputPath);
-        this.checkSumType = checkSumType;
-
-    }
-
-    /**
-     * Run the job
-     */
-    public void build() {
-        JobConf conf = new JobConf(config);
-        conf.setInt("io.file.buffer.size", DEFAULT_BUFFER_SIZE);
-        conf.set("cluster.xml", new ClusterMapper().writeCluster(cluster));
-        conf.set("stores.xml",
-                 new StoreDefinitionsMapper().writeStoreList(Collections.singletonList(storeDef)));
-        conf.setPartitionerClass(HadoopStoreBuilderPartitioner.class);
-        conf.setMapperClass(mapperClass);
-        conf.setMapOutputKeyClass(BytesWritable.class);
-        conf.setMapOutputValueClass(BytesWritable.class);
-        conf.setReducerClass(HadoopStoreBuilderReducer.class);
-        conf.setInputFormat(inputFormatClass);
-        conf.setOutputFormat(SequenceFileOutputFormat.class);
-        conf.setOutputKeyClass(BytesWritable.class);
-        conf.setOutputValueClass(BytesWritable.class);
-        conf.setJarByClass(getClass());
-        FileInputFormat.setInputPaths(conf, inputPath);
-        conf.set("final.output.dir", outputDir.toString());
-        conf.set("checksum.type", CheckSum.toString(checkSumType));
-        FileOutputFormat.setOutputPath(conf, tempDir);
-
-        try {
-
-            FileSystem outputFs = outputDir.getFileSystem(conf);
-            if(outputFs.exists(outputDir)) {
-                throw new IOException("Final output directory already exists.");
-            }
-
-            // delete output dir if it already exists
-            FileSystem tempFs = tempDir.getFileSystem(conf);
-            tempFs.delete(tempDir, true);
-
-            long size = sizeOfPath(tempFs, inputPath);
-            int numChunks = Math.max((int) (storeDef.getReplicationFactor() * size
-                                            / cluster.getNumberOfNodes() / chunkSizeBytes), 1);
-            logger.info("Data size = " + size + ", replication factor = "
-                        + storeDef.getReplicationFactor() + ", numNodes = "
-                        + cluster.getNumberOfNodes() + ", chunk size = " + chunkSizeBytes
-                        + ",  num.chunks = " + numChunks);
-            conf.setInt("num.chunks", numChunks);
-            int numReduces = cluster.getNumberOfNodes() * numChunks;
-            conf.setNumReduceTasks(numReduces);
-            logger.info("Number of reduces: " + numReduces);
-
-            logger.info("Building store...");
-            JobClient.runJob(conf);
-
-            // Issue 258 : Check if all folder exists with empty folders
-            for(Node node: cluster.getNodes()) {
-                Path nodePath = new Path(outputDir.toString(), "node-" + node.getId());
-                if(!outputFs.exists(nodePath)) {
-                    outputFs.mkdirs(nodePath); // Create empty folder
-                }
-            }
-
-            if(checkSumType != CheckSumType.NONE) {
-
-                // Generate checksum for every node
-                FileStatus[] nodes = outputFs.listStatus(outputDir);
-
-                // Do a CheckSumOfCheckSum - Similar to HDFS
-                CheckSum checkSumGenerator = CheckSum.getInstance(this.checkSumType);
-                if(checkSumGenerator == null) {
-                    throw new VoldemortException("Could not generate checksum digests");
-                }
-
-                for(FileStatus node: nodes) {
-                    if(node.isDir()) {
-                        FileStatus[] storeFiles = outputFs.listStatus(node.getPath(),
-                                                                      new PathFilter() {
-
-                                                                          public boolean accept(Path arg0) {
-                                                                              if(arg0.getName()
-                                                                                     .endsWith("checksum")
-                                                                                 && !arg0.getName()
-                                                                                         .startsWith(".")) {
-                                                                                  return true;
-                                                                              }
-                                                                              return false;
-                                                                          }
-                                                                      });
-
-                        if(storeFiles != null) {
-                            Arrays.sort(storeFiles, new IndexFileLastComparator());
-                            for(FileStatus file: storeFiles) {
-                                FSDataInputStream input = outputFs.open(file.getPath());
-                                byte fileCheckSum[] = new byte[CheckSum.checkSumLength(this.checkSumType)];
-                                input.read(fileCheckSum);
-                                checkSumGenerator.update(fileCheckSum);
-                                outputFs.delete(file.getPath(), true);
-                            }
-                            FSDataOutputStream checkSumStream = outputFs.create(new Path(node.getPath(),
-                                                                                         CheckSum.toString(checkSumType)
-                                                                                                 + "checkSum.txt"));
-                            checkSumStream.write(checkSumGenerator.getCheckSum());
-                            checkSumStream.flush();
-                            checkSumStream.close();
-
-                        }
-                    }
-                }
-            }
-        } catch(Exception e) {
-            throw new VoldemortException(e);
-        }
-
-    }
-
-    /**
-     * A comparator that sorts index files last. This is required to maintain
-     * the order while calculating checksum
-     * 
-     */
-    static class IndexFileLastComparator implements Comparator<FileStatus> {
-
-        public int compare(FileStatus fs1, FileStatus fs2) {
-            // directories before files
-            if(fs1.isDir())
-                return fs2.isDir() ? 0 : -1;
-            // index files after all other files
-            else if(fs1.getPath().getName().endsWith(".index"))
-                return fs2.getPath().getName().endsWith(".index") ? 0 : 1;
-            // everything else is equivalent
-            else
-                return 0;
-        }
-    }
-
-    private long sizeOfPath(FileSystem fs, Path path) throws IOException {
-        long size = 0;
-        FileStatus[] statuses = fs.listStatus(path);
-        if(statuses != null) {
-            for(FileStatus status: statuses) {
-                if(status.isDir())
-                    size += sizeOfPath(fs, status.getPath());
-                else
-                    size += status.getLen();
-            }
-        }
-        return size;
-    }
-}
-=======
-/*
- * Copyright 2008-2009 LinkedIn, Inc
- * 
- * Licensed under the Apache License, Version 2.0 (the "License"); you may not
- * use this file except in compliance with the License. You may obtain a copy of
- * the License at
- * 
- * http://www.apache.org/licenses/LICENSE-2.0
- * 
- * Unless required by applicable law or agreed to in writing, software
- * distributed under the License is distributed on an "AS IS" BASIS, WITHOUT
- * WARRANTIES OR CONDITIONS OF ANY KIND, either express or implied. See the
- * License for the specific language governing permissions and limitations under
- * the License.
- */
-
-package voldemort.store.readonly.mr;
-
-import java.io.IOException;
-import java.util.Arrays;
-import java.util.Collections;
-import java.util.Comparator;
-
-import org.apache.hadoop.conf.Configuration;
-import org.apache.hadoop.fs.FSDataInputStream;
-import org.apache.hadoop.fs.FSDataOutputStream;
-import org.apache.hadoop.fs.FileStatus;
-import org.apache.hadoop.fs.FileSystem;
-import org.apache.hadoop.fs.Path;
-import org.apache.hadoop.fs.PathFilter;
-import org.apache.hadoop.io.BytesWritable;
-import org.apache.hadoop.mapred.FileInputFormat;
-import org.apache.hadoop.mapred.FileOutputFormat;
-import org.apache.hadoop.mapred.InputFormat;
-import org.apache.hadoop.mapred.JobClient;
-import org.apache.hadoop.mapred.JobConf;
-import org.apache.hadoop.mapred.SequenceFileOutputFormat;
-import org.apache.log4j.Logger;
-
-import voldemort.VoldemortException;
-import voldemort.cluster.Cluster;
-import voldemort.cluster.Node;
-import voldemort.store.StoreDefinition;
-import voldemort.store.readonly.ReadOnlyStorageFormat;
-import voldemort.store.readonly.ReadOnlyStorageMetadata;
-import voldemort.store.readonly.checksum.CheckSum;
-import voldemort.store.readonly.checksum.CheckSum.CheckSumType;
-import voldemort.utils.Utils;
-import voldemort.xml.ClusterMapper;
-import voldemort.xml.StoreDefinitionsMapper;
-
-/**
- * Builds a read-only voldemort store as a hadoop job from the given input data.
- * 
- */
-@SuppressWarnings("deprecation")
-public class HadoopStoreBuilder {
-
-    public static final long MIN_CHUNK_SIZE = 1L;
-    public static final long MAX_CHUNK_SIZE = (long) (1.9 * 1024 * 1024 * 1024);
-    public static final int DEFAULT_BUFFER_SIZE = 64 * 1024;
-
-    private static final Logger logger = Logger.getLogger(HadoopStoreBuilder.class);
-
-    private final Configuration config;
-    private final Class<? extends AbstractHadoopStoreBuilderMapper<?, ?>> mapperClass;
-    @SuppressWarnings("unchecked")
-    private final Class<? extends InputFormat> inputFormatClass;
-    private final Cluster cluster;
-    private final StoreDefinition storeDef;
-    private final long chunkSizeBytes;
-    private final Path inputPath;
-    private final Path outputDir;
-    private final Path tempDir;
-    private CheckSumType checkSumType = CheckSumType.NONE;
-
-    /**
-     * Kept for backwards compatibility. We do not use replicationFactor any
-     * more since it is derived from the store definition
-     * 
-     * @param conf A base configuration to start with
-     * @param mapperClass The class to use as the mapper
-     * @param inputFormatClass The input format to use for reading values
-     * @param cluster The voldemort cluster for which the stores are being built
-     * @param storeDef The store definition of the store
-     * @param replicationFactor NOT USED
-     * @param chunkSizeBytes The size of the chunks used by the read-only store
-     * @param tempDir The temporary directory to use in hadoop for intermediate
-     *        reducer output
-     * @param outputDir The directory in which to place the built stores
-     * @param inputPath The path from which to read input data
-     */
-    @SuppressWarnings("unchecked")
-    @Deprecated
-    public HadoopStoreBuilder(Configuration conf,
-                              Class<? extends AbstractHadoopStoreBuilderMapper<?, ?>> mapperClass,
-                              Class<? extends InputFormat> inputFormatClass,
-                              Cluster cluster,
-                              StoreDefinition storeDef,
-                              int replicationFactor,
-                              long chunkSizeBytes,
-                              Path tempDir,
-                              Path outputDir,
-                              Path inputPath) {
-        this(conf,
-             mapperClass,
-             inputFormatClass,
-             cluster,
-             storeDef,
-             chunkSizeBytes,
-             tempDir,
-             outputDir,
-             inputPath);
-    }
-
-    /**
-     * Create the store builder
-     * 
-     * @param conf A base configuration to start with
-     * @param mapperClass The class to use as the mapper
-     * @param inputFormatClass The input format to use for reading values
-     * @param cluster The voldemort cluster for which the stores are being built
-     * @param storeDef The store definition of the store
-     * @param chunkSizeBytes The size of the chunks used by the read-only store
-     * @param tempDir The temporary directory to use in hadoop for intermediate
-     *        reducer output
-     * @param outputDir The directory in which to place the built stores
-     * @param inputPath The path from which to read input data
-     */
-    @SuppressWarnings("unchecked")
-    public HadoopStoreBuilder(Configuration conf,
-                              Class<? extends AbstractHadoopStoreBuilderMapper<?, ?>> mapperClass,
-                              Class<? extends InputFormat> inputFormatClass,
-                              Cluster cluster,
-                              StoreDefinition storeDef,
-                              long chunkSizeBytes,
-                              Path tempDir,
-                              Path outputDir,
-                              Path inputPath) {
-        super();
-        this.config = conf;
-        this.mapperClass = Utils.notNull(mapperClass);
-        this.inputFormatClass = Utils.notNull(inputFormatClass);
-        this.inputPath = inputPath;
-        this.cluster = Utils.notNull(cluster);
-        this.storeDef = Utils.notNull(storeDef);
-        this.chunkSizeBytes = chunkSizeBytes;
-        this.tempDir = tempDir;
-        this.outputDir = Utils.notNull(outputDir);
-        if(chunkSizeBytes > MAX_CHUNK_SIZE || chunkSizeBytes < MIN_CHUNK_SIZE)
-            throw new VoldemortException("Invalid chunk size, chunk size must be in the range "
-                                         + MIN_CHUNK_SIZE + "..." + MAX_CHUNK_SIZE);
-    }
-
-    /**
-     * Create the store builder
-     * 
-     * @param conf A base configuration to start with
-     * @param mapperClass The class to use as the mapper
-     * @param inputFormatClass The input format to use for reading values
-     * @param cluster The voldemort cluster for which the stores are being built
-     * @param storeDef The store definition of the store
-     * @param chunkSizeBytes The size of the chunks used by the read-only store
-     * @param tempDir The temporary directory to use in hadoop for intermediate
-     *        reducer output
-     * @param outputDir The directory in which to place the built stores
-     * @param inputPath The path from which to read input data
-     * @param checkSumType The checksum algorithm to use
-     */
-    @SuppressWarnings("unchecked")
-    public HadoopStoreBuilder(Configuration conf,
-                              Class<? extends AbstractHadoopStoreBuilderMapper<?, ?>> mapperClass,
-                              Class<? extends InputFormat> inputFormatClass,
-                              Cluster cluster,
-                              StoreDefinition storeDef,
-                              long chunkSizeBytes,
-                              Path tempDir,
-                              Path outputDir,
-                              Path inputPath,
-                              CheckSumType checkSumType) {
-        this(conf,
-             mapperClass,
-             inputFormatClass,
-             cluster,
-             storeDef,
-             chunkSizeBytes,
-             tempDir,
-             outputDir,
-             inputPath);
-        this.checkSumType = checkSumType;
-
-    }
-
-    /**
-     * Run the job
-     */
-    public void build() {
-        JobConf conf = new JobConf(config);
-        conf.setInt("io.file.buffer.size", DEFAULT_BUFFER_SIZE);
-        conf.set("cluster.xml", new ClusterMapper().writeCluster(cluster));
-        conf.set("stores.xml",
-                 new StoreDefinitionsMapper().writeStoreList(Collections.singletonList(storeDef)));
-        conf.setPartitionerClass(HadoopStoreBuilderPartitioner.class);
-        conf.setMapperClass(mapperClass);
-        conf.setMapOutputKeyClass(BytesWritable.class);
-        conf.setMapOutputValueClass(BytesWritable.class);
-        conf.setReducerClass(HadoopStoreBuilderReducer.class);
-        conf.setInputFormat(inputFormatClass);
-        conf.setOutputFormat(SequenceFileOutputFormat.class);
-        conf.setOutputKeyClass(BytesWritable.class);
-        conf.setOutputValueClass(BytesWritable.class);
-        conf.setJarByClass(getClass());
-        FileInputFormat.setInputPaths(conf, inputPath);
-        conf.set("final.output.dir", outputDir.toString());
-        conf.set("checksum.type", CheckSum.toString(checkSumType));
-        FileOutputFormat.setOutputPath(conf, tempDir);
-
-        try {
-
-            FileSystem outputFs = outputDir.getFileSystem(conf);
-            if(outputFs.exists(outputDir)) {
-                throw new IOException("Final output directory already exists.");
-            }
-
-            // delete output dir if it already exists
-            FileSystem tempFs = tempDir.getFileSystem(conf);
-            tempFs.delete(tempDir, true);
-
-            long size = sizeOfPath(tempFs, inputPath);
-            int numChunksPerPartition = Math.max((int) (storeDef.getReplicationFactor() * size
-                                                        / cluster.getNumberOfPartitions() / chunkSizeBytes),
-                                                 1);
-            logger.info("Data size = " + size + ", replication factor = "
-                        + storeDef.getReplicationFactor() + ", numNodes = "
-                        + cluster.getNumberOfNodes() + ", chunk size = " + chunkSizeBytes
-                        + ",  num.chunks per partition = " + numChunksPerPartition);
-            conf.setInt("num.chunks", numChunksPerPartition);
-            int numReduces = cluster.getNumberOfPartitions() * numChunksPerPartition;
-            conf.setNumReduceTasks(numReduces);
-            logger.info("Number of reduces: " + numReduces);
-
-            logger.info("Building store...");
-            JobClient.runJob(conf);
-
-            ReadOnlyStorageMetadata metadata = new ReadOnlyStorageMetadata();
-            metadata.add(ReadOnlyStorageMetadata.FORMAT,
-                         ReadOnlyStorageFormat.READONLY_V1.getCode());
-
-            // Check if all folder exists and with format file
-            for(Node node: cluster.getNodes()) {
-                Path nodePath = new Path(outputDir.toString(), "node-" + node.getId());
-                if(!outputFs.exists(nodePath)) {
-                    outputFs.mkdirs(nodePath); // Create empty folder
-                }
-
-                // Write metadata
-                FSDataOutputStream metadataStream = outputFs.create(new Path(nodePath, ".metadata"));
-                metadataStream.write(metadata.toJsonString().getBytes());
-                metadataStream.flush();
-                metadataStream.close();
-            }
-
-            if(checkSumType != CheckSumType.NONE) {
-
-                // Generate checksum for every node
-                FileStatus[] nodes = outputFs.listStatus(outputDir);
-
-                // Do a CheckSumOfCheckSum - Similar to HDFS
-                CheckSum checkSumGenerator = CheckSum.getInstance(this.checkSumType);
-                if(checkSumGenerator == null) {
-                    throw new VoldemortException("Could not generate checksum digests");
-                }
-
-                for(FileStatus node: nodes) {
-                    if(node.isDir()) {
-                        // Read all check sum files
-                        FileStatus[] storeFiles = outputFs.listStatus(node.getPath(),
-                                                                      new PathFilter() {
-
-                                                                          public boolean accept(Path arg0) {
-                                                                              if(arg0.getName()
-                                                                                     .endsWith("checksum")
-                                                                                 && !arg0.getName()
-                                                                                         .startsWith(".")) {
-                                                                                  return true;
-                                                                              }
-                                                                              return false;
-                                                                          }
-                                                                      });
-
-                        if(storeFiles != null) {
-                            Arrays.sort(storeFiles, new IndexFileLastComparator());
-                            for(FileStatus file: storeFiles) {
-                                FSDataInputStream input = outputFs.open(file.getPath());
-                                byte fileCheckSum[] = new byte[CheckSum.checkSumLength(this.checkSumType)];
-                                input.read(fileCheckSum);
-                                checkSumGenerator.update(fileCheckSum);
-                                outputFs.delete(file.getPath(), true);
-                            }
-                            FSDataOutputStream checkSumStream = outputFs.create(new Path(node.getPath(),
-                                                                                         CheckSum.toString(checkSumType)
-                                                                                                 + "checkSum.txt"));
-                            checkSumStream.write(checkSumGenerator.getCheckSum());
-                            checkSumStream.flush();
-                            checkSumStream.close();
-
-                        }
-                    }
-                }
-            }
-        } catch(Exception e) {
-            logger.error("Error = " + e);
-            throw new VoldemortException(e);
-        }
-
-    }
-
-    /**
-     * A comparator that sorts index files last. This is required to maintain
-     * the order while calculating checksum
-     * 
-     */
-    static class IndexFileLastComparator implements Comparator<FileStatus> {
-
-        public int compare(FileStatus fs1, FileStatus fs2) {
-            // directories before files
-            if(fs1.isDir())
-                return fs2.isDir() ? 0 : -1;
-            if(fs2.isDir())
-                return fs1.isDir() ? 0 : 1;
-
-            String f1 = fs1.getPath().getName(), f2 = fs2.getPath().getName();
-
-            // if both same, lexicographically
-            if((f1.contains(".index") && f2.contains(".index"))
-               || (f1.contains(".data") && f2.contains(".data"))) {
-                return f1.compareToIgnoreCase(f2);
-            }
-
-            if(f1.contains(".index")) {
-                return 1;
-            } else {
-                return -1;
-            }
-        }
-    }
-
-    private long sizeOfPath(FileSystem fs, Path path) throws IOException {
-        long size = 0;
-        FileStatus[] statuses = fs.listStatus(path);
-        if(statuses != null) {
-            for(FileStatus status: statuses) {
-                if(status.isDir())
-                    size += sizeOfPath(fs, status.getPath());
-                else
-                    size += status.getLen();
-            }
-        }
-        return size;
-    }
-}
->>>>>>> 06be27c2
+/*
+ * Copyright 2008-2009 LinkedIn, Inc
+ * 
+ * Licensed under the Apache License, Version 2.0 (the "License"); you may not
+ * use this file except in compliance with the License. You may obtain a copy of
+ * the License at
+ * 
+ * http://www.apache.org/licenses/LICENSE-2.0
+ * 
+ * Unless required by applicable law or agreed to in writing, software
+ * distributed under the License is distributed on an "AS IS" BASIS, WITHOUT
+ * WARRANTIES OR CONDITIONS OF ANY KIND, either express or implied. See the
+ * License for the specific language governing permissions and limitations under
+ * the License.
+ */
+
+package voldemort.store.readonly.mr;
+
+import java.io.IOException;
+import java.util.Arrays;
+import java.util.Collections;
+import java.util.Comparator;
+
+import org.apache.hadoop.conf.Configuration;
+import org.apache.hadoop.fs.FSDataInputStream;
+import org.apache.hadoop.fs.FSDataOutputStream;
+import org.apache.hadoop.fs.FileStatus;
+import org.apache.hadoop.fs.FileSystem;
+import org.apache.hadoop.fs.Path;
+import org.apache.hadoop.fs.PathFilter;
+import org.apache.hadoop.io.BytesWritable;
+import org.apache.hadoop.mapred.FileInputFormat;
+import org.apache.hadoop.mapred.FileOutputFormat;
+import org.apache.hadoop.mapred.InputFormat;
+import org.apache.hadoop.mapred.JobClient;
+import org.apache.hadoop.mapred.JobConf;
+import org.apache.hadoop.mapred.SequenceFileOutputFormat;
+import org.apache.log4j.Logger;
+
+import voldemort.VoldemortException;
+import voldemort.cluster.Cluster;
+import voldemort.cluster.Node;
+import voldemort.store.StoreDefinition;
+import voldemort.store.readonly.ReadOnlyStorageFormat;
+import voldemort.store.readonly.ReadOnlyStorageMetadata;
+import voldemort.store.readonly.checksum.CheckSum;
+import voldemort.store.readonly.checksum.CheckSum.CheckSumType;
+import voldemort.utils.Utils;
+import voldemort.xml.ClusterMapper;
+import voldemort.xml.StoreDefinitionsMapper;
+
+/**
+ * Builds a read-only voldemort store as a hadoop job from the given input data.
+ * 
+ */
+@SuppressWarnings("deprecation")
+public class HadoopStoreBuilder {
+
+    public static final long MIN_CHUNK_SIZE = 1L;
+    public static final long MAX_CHUNK_SIZE = (long) (1.9 * 1024 * 1024 * 1024);
+    public static final int DEFAULT_BUFFER_SIZE = 64 * 1024;
+
+    private static final Logger logger = Logger.getLogger(HadoopStoreBuilder.class);
+
+    private final Configuration config;
+    private final Class<? extends AbstractHadoopStoreBuilderMapper<?, ?>> mapperClass;
+    @SuppressWarnings("unchecked")
+    private final Class<? extends InputFormat> inputFormatClass;
+    private final Cluster cluster;
+    private final StoreDefinition storeDef;
+    private final long chunkSizeBytes;
+    private final Path inputPath;
+    private final Path outputDir;
+    private final Path tempDir;
+    private CheckSumType checkSumType = CheckSumType.NONE;
+
+    /**
+     * Kept for backwards compatibility. We do not use replicationFactor any
+     * more since it is derived from the store definition
+     * 
+     * @param conf A base configuration to start with
+     * @param mapperClass The class to use as the mapper
+     * @param inputFormatClass The input format to use for reading values
+     * @param cluster The voldemort cluster for which the stores are being built
+     * @param storeDef The store definition of the store
+     * @param replicationFactor NOT USED
+     * @param chunkSizeBytes The size of the chunks used by the read-only store
+     * @param tempDir The temporary directory to use in hadoop for intermediate
+     *        reducer output
+     * @param outputDir The directory in which to place the built stores
+     * @param inputPath The path from which to read input data
+     */
+    @SuppressWarnings("unchecked")
+    @Deprecated
+    public HadoopStoreBuilder(Configuration conf,
+                              Class<? extends AbstractHadoopStoreBuilderMapper<?, ?>> mapperClass,
+                              Class<? extends InputFormat> inputFormatClass,
+                              Cluster cluster,
+                              StoreDefinition storeDef,
+                              int replicationFactor,
+                              long chunkSizeBytes,
+                              Path tempDir,
+                              Path outputDir,
+                              Path inputPath) {
+        this(conf,
+             mapperClass,
+             inputFormatClass,
+             cluster,
+             storeDef,
+             chunkSizeBytes,
+             tempDir,
+             outputDir,
+             inputPath);
+    }
+
+    /**
+     * Create the store builder
+     * 
+     * @param conf A base configuration to start with
+     * @param mapperClass The class to use as the mapper
+     * @param inputFormatClass The input format to use for reading values
+     * @param cluster The voldemort cluster for which the stores are being built
+     * @param storeDef The store definition of the store
+     * @param chunkSizeBytes The size of the chunks used by the read-only store
+     * @param tempDir The temporary directory to use in hadoop for intermediate
+     *        reducer output
+     * @param outputDir The directory in which to place the built stores
+     * @param inputPath The path from which to read input data
+     */
+    @SuppressWarnings("unchecked")
+    public HadoopStoreBuilder(Configuration conf,
+                              Class<? extends AbstractHadoopStoreBuilderMapper<?, ?>> mapperClass,
+                              Class<? extends InputFormat> inputFormatClass,
+                              Cluster cluster,
+                              StoreDefinition storeDef,
+                              long chunkSizeBytes,
+                              Path tempDir,
+                              Path outputDir,
+                              Path inputPath) {
+        super();
+        this.config = conf;
+        this.mapperClass = Utils.notNull(mapperClass);
+        this.inputFormatClass = Utils.notNull(inputFormatClass);
+        this.inputPath = inputPath;
+        this.cluster = Utils.notNull(cluster);
+        this.storeDef = Utils.notNull(storeDef);
+        this.chunkSizeBytes = chunkSizeBytes;
+        this.tempDir = tempDir;
+        this.outputDir = Utils.notNull(outputDir);
+        if(chunkSizeBytes > MAX_CHUNK_SIZE || chunkSizeBytes < MIN_CHUNK_SIZE)
+            throw new VoldemortException("Invalid chunk size, chunk size must be in the range "
+                                         + MIN_CHUNK_SIZE + "..." + MAX_CHUNK_SIZE);
+    }
+
+    /**
+     * Create the store builder
+     * 
+     * @param conf A base configuration to start with
+     * @param mapperClass The class to use as the mapper
+     * @param inputFormatClass The input format to use for reading values
+     * @param cluster The voldemort cluster for which the stores are being built
+     * @param storeDef The store definition of the store
+     * @param chunkSizeBytes The size of the chunks used by the read-only store
+     * @param tempDir The temporary directory to use in hadoop for intermediate
+     *        reducer output
+     * @param outputDir The directory in which to place the built stores
+     * @param inputPath The path from which to read input data
+     * @param checkSumType The checksum algorithm to use
+     */
+    @SuppressWarnings("unchecked")
+    public HadoopStoreBuilder(Configuration conf,
+                              Class<? extends AbstractHadoopStoreBuilderMapper<?, ?>> mapperClass,
+                              Class<? extends InputFormat> inputFormatClass,
+                              Cluster cluster,
+                              StoreDefinition storeDef,
+                              long chunkSizeBytes,
+                              Path tempDir,
+                              Path outputDir,
+                              Path inputPath,
+                              CheckSumType checkSumType) {
+        this(conf,
+             mapperClass,
+             inputFormatClass,
+             cluster,
+             storeDef,
+             chunkSizeBytes,
+             tempDir,
+             outputDir,
+             inputPath);
+        this.checkSumType = checkSumType;
+
+    }
+
+    /**
+     * Run the job
+     */
+    public void build() {
+        JobConf conf = new JobConf(config);
+        conf.setInt("io.file.buffer.size", DEFAULT_BUFFER_SIZE);
+        conf.set("cluster.xml", new ClusterMapper().writeCluster(cluster));
+        conf.set("stores.xml",
+                 new StoreDefinitionsMapper().writeStoreList(Collections.singletonList(storeDef)));
+        conf.setPartitionerClass(HadoopStoreBuilderPartitioner.class);
+        conf.setMapperClass(mapperClass);
+        conf.setMapOutputKeyClass(BytesWritable.class);
+        conf.setMapOutputValueClass(BytesWritable.class);
+        conf.setReducerClass(HadoopStoreBuilderReducer.class);
+        conf.setInputFormat(inputFormatClass);
+        conf.setOutputFormat(SequenceFileOutputFormat.class);
+        conf.setOutputKeyClass(BytesWritable.class);
+        conf.setOutputValueClass(BytesWritable.class);
+        conf.setJarByClass(getClass());
+        FileInputFormat.setInputPaths(conf, inputPath);
+        conf.set("final.output.dir", outputDir.toString());
+        conf.set("checksum.type", CheckSum.toString(checkSumType));
+        FileOutputFormat.setOutputPath(conf, tempDir);
+
+        try {
+
+            FileSystem outputFs = outputDir.getFileSystem(conf);
+            if(outputFs.exists(outputDir)) {
+                throw new IOException("Final output directory already exists.");
+            }
+
+            // delete output dir if it already exists
+            FileSystem tempFs = tempDir.getFileSystem(conf);
+            tempFs.delete(tempDir, true);
+
+            long size = sizeOfPath(tempFs, inputPath);
+            int numChunksPerPartition = Math.max((int) (storeDef.getReplicationFactor() * size
+                                                        / cluster.getNumberOfPartitions() / chunkSizeBytes),
+                                                 1);
+            logger.info("Data size = " + size + ", replication factor = "
+                        + storeDef.getReplicationFactor() + ", numNodes = "
+                        + cluster.getNumberOfNodes() + ", chunk size = " + chunkSizeBytes
+                        + ",  num.chunks per partition = " + numChunksPerPartition);
+            conf.setInt("num.chunks", numChunksPerPartition);
+            int numReduces = cluster.getNumberOfPartitions() * numChunksPerPartition;
+            conf.setNumReduceTasks(numReduces);
+            logger.info("Number of reduces: " + numReduces);
+
+            logger.info("Building store...");
+            JobClient.runJob(conf);
+
+            ReadOnlyStorageMetadata metadata = new ReadOnlyStorageMetadata();
+            metadata.add(ReadOnlyStorageMetadata.FORMAT,
+                         ReadOnlyStorageFormat.READONLY_V1.getCode());
+
+            // Check if all folder exists and with format file
+            for(Node node: cluster.getNodes()) {
+                Path nodePath = new Path(outputDir.toString(), "node-" + node.getId());
+                if(!outputFs.exists(nodePath)) {
+                    outputFs.mkdirs(nodePath); // Create empty folder
+                }
+
+                // Write metadata
+                FSDataOutputStream metadataStream = outputFs.create(new Path(nodePath, ".metadata"));
+                metadataStream.write(metadata.toJsonString().getBytes());
+                metadataStream.flush();
+                metadataStream.close();
+            }
+
+            if(checkSumType != CheckSumType.NONE) {
+
+                // Generate checksum for every node
+                FileStatus[] nodes = outputFs.listStatus(outputDir);
+
+                // Do a CheckSumOfCheckSum - Similar to HDFS
+                CheckSum checkSumGenerator = CheckSum.getInstance(this.checkSumType);
+                if(checkSumGenerator == null) {
+                    throw new VoldemortException("Could not generate checksum digests");
+                }
+
+                for(FileStatus node: nodes) {
+                    if(node.isDir()) {
+                        // Read all check sum files
+                        FileStatus[] storeFiles = outputFs.listStatus(node.getPath(),
+                                                                      new PathFilter() {
+
+                                                                          public boolean accept(Path arg0) {
+                                                                              if(arg0.getName()
+                                                                                     .endsWith("checksum")
+                                                                                 && !arg0.getName()
+                                                                                         .startsWith(".")) {
+                                                                                  return true;
+                                                                              }
+                                                                              return false;
+                                                                          }
+                                                                      });
+
+                        if(storeFiles != null) {
+                            Arrays.sort(storeFiles, new IndexFileLastComparator());
+                            for(FileStatus file: storeFiles) {
+                                FSDataInputStream input = outputFs.open(file.getPath());
+                                byte fileCheckSum[] = new byte[CheckSum.checkSumLength(this.checkSumType)];
+                                input.read(fileCheckSum);
+                                checkSumGenerator.update(fileCheckSum);
+                                outputFs.delete(file.getPath(), true);
+                            }
+                            FSDataOutputStream checkSumStream = outputFs.create(new Path(node.getPath(),
+                                                                                         CheckSum.toString(checkSumType)
+                                                                                                 + "checkSum.txt"));
+                            checkSumStream.write(checkSumGenerator.getCheckSum());
+                            checkSumStream.flush();
+                            checkSumStream.close();
+
+                        }
+                    }
+                }
+            }
+        } catch(Exception e) {
+            logger.error("Error = " + e);
+            throw new VoldemortException(e);
+        }
+
+    }
+
+    /**
+     * A comparator that sorts index files last. This is required to maintain
+     * the order while calculating checksum
+     * 
+     */
+    static class IndexFileLastComparator implements Comparator<FileStatus> {
+
+        public int compare(FileStatus fs1, FileStatus fs2) {
+            // directories before files
+            if(fs1.isDir())
+                return fs2.isDir() ? 0 : -1;
+            if(fs2.isDir())
+                return fs1.isDir() ? 0 : 1;
+
+            String f1 = fs1.getPath().getName(), f2 = fs2.getPath().getName();
+
+            // if both same, lexicographically
+            if((f1.contains(".index") && f2.contains(".index"))
+               || (f1.contains(".data") && f2.contains(".data"))) {
+                return f1.compareToIgnoreCase(f2);
+            }
+
+            if(f1.contains(".index")) {
+                return 1;
+            } else {
+                return -1;
+            }
+        }
+    }
+
+    private long sizeOfPath(FileSystem fs, Path path) throws IOException {
+        long size = 0;
+        FileStatus[] statuses = fs.listStatus(path);
+        if(statuses != null) {
+            for(FileStatus status: statuses) {
+                if(status.isDir())
+                    size += sizeOfPath(fs, status.getPath());
+                else
+                    size += status.getLen();
+            }
+        }
+        return size;
+    }
+}