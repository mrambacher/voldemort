--- conflicted
+++ resolved
@@ -1,85 +1,41 @@
-<<<<<<< HEAD
-/*
- * Copyright 2008-2009 LinkedIn, Inc
- * 
- * Licensed under the Apache License, Version 2.0 (the "License"); you may not
- * use this file except in compliance with the License. You may obtain a copy of
- * the License at
- * 
- * http://www.apache.org/licenses/LICENSE-2.0
- * 
- * Unless required by applicable law or agreed to in writing, software
- * distributed under the License is distributed on an "AS IS" BASIS, WITHOUT
- * WARRANTIES OR CONDITIONS OF ANY KIND, either express or implied. See the
- * License for the specific language governing permissions and limitations under
- * the License.
- */
-
-package voldemort.store.readonly.mr;
-
-import org.apache.hadoop.io.BytesWritable;
-import org.apache.hadoop.mapred.Partitioner;
-
-import voldemort.store.readonly.ReadOnlyUtils;
-import voldemort.utils.ByteUtils;
-
-/**
- * A Partitioner that splits data so that all data for the same nodeId, chunkId
- * combination ends up in the same reduce (and hence in the same store chunk)
- * 
- * 
- */
-@SuppressWarnings("deprecation")
-public class HadoopStoreBuilderPartitioner extends AbstractStoreBuilderConfigurable implements
-        Partitioner<BytesWritable, BytesWritable> {
-
-    public int getPartition(BytesWritable key, BytesWritable value, int numReduceTasks) {
-        int nodeId = ByteUtils.readInt(value.get(), 0);
-        int chunkId = ReadOnlyUtils.chunk(key.get(), getNumChunks());
-        return (nodeId * getNumChunks() + chunkId) % numReduceTasks;
-    }
-
-}
-=======
-/*
- * Copyright 2008-2009 LinkedIn, Inc
- * 
- * Licensed under the Apache License, Version 2.0 (the "License"); you may not
- * use this file except in compliance with the License. You may obtain a copy of
- * the License at
- * 
- * http://www.apache.org/licenses/LICENSE-2.0
- * 
- * Unless required by applicable law or agreed to in writing, software
- * distributed under the License is distributed on an "AS IS" BASIS, WITHOUT
- * WARRANTIES OR CONDITIONS OF ANY KIND, either express or implied. See the
- * License for the specific language governing permissions and limitations under
- * the License.
- */
-
-package voldemort.store.readonly.mr;
-
-import org.apache.hadoop.io.BytesWritable;
-import org.apache.hadoop.mapred.Partitioner;
-
-import voldemort.store.readonly.ReadOnlyUtils;
-import voldemort.utils.ByteUtils;
-
-/**
- * A Partitioner that splits data so that all data for the same nodeId, chunkId
- * combination ends up in the same reduce (and hence in the same store chunk)
- * 
- * 
- */
-@SuppressWarnings("deprecation")
-public class HadoopStoreBuilderPartitioner extends AbstractStoreBuilderConfigurable implements
-        Partitioner<BytesWritable, BytesWritable> {
-
-    public int getPartition(BytesWritable key, BytesWritable value, int numReduceTasks) {
-        int partitionId = ByteUtils.readInt(value.get(), 4);
-        int chunkId = ReadOnlyUtils.chunk(key.get(), getNumChunks());
-        return (partitionId * getNumChunks() + chunkId) % numReduceTasks;
-    }
-
-}
->>>>>>> 06be27c2
+/*
+ * Copyright 2008-2009 LinkedIn, Inc
+ * 
+ * Licensed under the Apache License, Version 2.0 (the "License"); you may not
+ * use this file except in compliance with the License. You may obtain a copy of
+ * the License at
+ * 
+ * http://www.apache.org/licenses/LICENSE-2.0
+ * 
+ * Unless required by applicable law or agreed to in writing, software
+ * distributed under the License is distributed on an "AS IS" BASIS, WITHOUT
+ * WARRANTIES OR CONDITIONS OF ANY KIND, either express or implied. See the
+ * License for the specific language governing permissions and limitations under
+ * the License.
+ */
+
+package voldemort.store.readonly.mr;
+
+import org.apache.hadoop.io.BytesWritable;
+import org.apache.hadoop.mapred.Partitioner;
+
+import voldemort.store.readonly.ReadOnlyUtils;
+import voldemort.utils.ByteUtils;
+
+/**
+ * A Partitioner that splits data so that all data for the same nodeId, chunkId
+ * combination ends up in the same reduce (and hence in the same store chunk)
+ * 
+ * 
+ */
+@SuppressWarnings("deprecation")
+public class HadoopStoreBuilderPartitioner extends AbstractStoreBuilderConfigurable implements
+        Partitioner<BytesWritable, BytesWritable> {
+
+    public int getPartition(BytesWritable key, BytesWritable value, int numReduceTasks) {
+        int partitionId = ByteUtils.readInt(value.get(), 4);
+        int chunkId = ReadOnlyUtils.chunk(key.get(), getNumChunks());
+        return (partitionId * getNumChunks() + chunkId) % numReduceTasks;
+    }
+
+}