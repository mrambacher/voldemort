<<<<<<< HEAD
/*
 * Copyright 2008-2009 LinkedIn, Inc
 * 
 * Licensed under the Apache License, Version 2.0 (the "License"); you may not
 * use this file except in compliance with the License. You may obtain a copy of
 * the License at
 * 
 * http://www.apache.org/licenses/LICENSE-2.0
 * 
 * Unless required by applicable law or agreed to in writing, software
 * distributed under the License is distributed on an "AS IS" BASIS, WITHOUT
 * WARRANTIES OR CONDITIONS OF ANY KIND, either express or implied. See the
 * License for the specific language governing permissions and limitations under
 * the License.
 */

package voldemort.store.readonly.mr;

import java.io.IOException;
import java.security.MessageDigest;
import java.util.List;

import org.apache.hadoop.io.BytesWritable;
import org.apache.hadoop.mapred.JobConf;
import org.apache.hadoop.mapred.Mapper;
import org.apache.hadoop.mapred.OutputCollector;
import org.apache.hadoop.mapred.Reporter;

import voldemort.cluster.Node;
import voldemort.routing.ConsistentRoutingStrategy;
import voldemort.serialization.DefaultSerializerFactory;
import voldemort.serialization.Serializer;
import voldemort.serialization.SerializerDefinition;
import voldemort.serialization.SerializerFactory;
import voldemort.store.compress.CompressionStrategy;
import voldemort.store.compress.CompressionStrategyFactory;
import voldemort.utils.ByteUtils;

/**
 * A base class that can be used for building voldemort read-only stores. To use
 * it you need to override the makeKey and makeValue methods which specify how
 * to construct the key and value from the values given in map().
 * 
 * The values given by makeKey and makeValue will then be serialized with the
 * appropriate voldemort Serializer.
 * 
 * 
 */
@SuppressWarnings("deprecation")
public abstract class AbstractHadoopStoreBuilderMapper<K, V> extends
        AbstractStoreBuilderConfigurable implements Mapper<K, V, BytesWritable, BytesWritable> {

    private MessageDigest md5er;
    private ConsistentRoutingStrategy routingStrategy;
    private Serializer<Object> keySerializer;
    private Serializer<Object> valueSerializer;
    private CompressionStrategy valueCompressor;
    private CompressionStrategy keyCompressor;
    private SerializerDefinition keySerializerDefinition;
    private SerializerDefinition valueSerializerDefinition;

    public abstract Object makeKey(K key, V value);

    public abstract Object makeValue(K key, V value);

    /**
     * Create the voldemort key and value from the input key and value and map
     * it out for each of the responsible voldemort nodes
     * 
     * The output key is the md5 of the serialized key returned by makeKey().
     * The output value is the nodeid of the responsible node followed by
     * serialized value returned by makeValue().
     */
    public void map(K key,
                    V value,
                    OutputCollector<BytesWritable, BytesWritable> output,
                    Reporter reporter) throws IOException {
        byte[] keyBytes = keySerializer.toBytes(makeKey(key, value));
        byte[] valBytes = valueSerializer.toBytes(makeValue(key, value));

        // compress key and values if required
        if(keySerializerDefinition.hasCompression()) {
            keyBytes = keyCompressor.deflate(keyBytes);
        }

        if(valueSerializerDefinition.hasCompression()) {
            valBytes = valueCompressor.deflate(valBytes);
        }

        // copy the bytes into an array with 4 additional bytes for the node id
        byte[] nodeIdAndValue = new byte[valBytes.length + 4];
        System.arraycopy(valBytes, 0, nodeIdAndValue, 4, valBytes.length);

        BytesWritable outputKey = new BytesWritable(md5er.digest(keyBytes));
        List<Node> nodes = routingStrategy.routeRequest(keyBytes);
        for(Node node: nodes) {
            ByteUtils.writeInt(nodeIdAndValue, node.getId(), 0);
            BytesWritable outputVal = new BytesWritable(nodeIdAndValue);

            output.collect(outputKey, outputVal);
        }
        md5er.reset();
    }

    @Override
    @SuppressWarnings("unchecked")
    public void configure(JobConf conf) {
        super.configure(conf);

        md5er = ByteUtils.getDigest("md5");
        keySerializerDefinition = getStoreDef().getKeySerializer();
        valueSerializerDefinition = getStoreDef().getValueSerializer();

        try {
            SerializerFactory factory = new DefaultSerializerFactory();

            if(conf.get("serializer.factory") != null) {
                factory = (SerializerFactory) Class.forName(conf.get("serializer.factory"))
                                                   .newInstance();
            }

            keySerializer = (Serializer<Object>) factory.getSerializer(keySerializerDefinition);
            valueSerializer = (Serializer<Object>) factory.getSerializer(valueSerializerDefinition);
        } catch(Exception e) {
            throw new RuntimeException(e);
        }

        keyCompressor = new CompressionStrategyFactory().get(keySerializerDefinition.getCompression());
        valueCompressor = new CompressionStrategyFactory().get(valueSerializerDefinition.getCompression());

        routingStrategy = new ConsistentRoutingStrategy(getCluster().getNodes(),
                                                        getStoreDef().getReplicationFactor());
    }
}
=======
/*
 * Copyright 2008-2009 LinkedIn, Inc
 * 
 * Licensed under the Apache License, Version 2.0 (the "License"); you may not
 * use this file except in compliance with the License. You may obtain a copy of
 * the License at
 * 
 * http://www.apache.org/licenses/LICENSE-2.0
 * 
 * Unless required by applicable law or agreed to in writing, software
 * distributed under the License is distributed on an "AS IS" BASIS, WITHOUT
 * WARRANTIES OR CONDITIONS OF ANY KIND, either express or implied. See the
 * License for the specific language governing permissions and limitations under
 * the License.
 */

package voldemort.store.readonly.mr;

import java.io.IOException;
import java.security.MessageDigest;
import java.util.List;

import org.apache.hadoop.io.BytesWritable;
import org.apache.hadoop.mapred.JobConf;
import org.apache.hadoop.mapred.Mapper;
import org.apache.hadoop.mapred.OutputCollector;
import org.apache.hadoop.mapred.Reporter;

import voldemort.cluster.Node;
import voldemort.routing.ConsistentRoutingStrategy;
import voldemort.serialization.DefaultSerializerFactory;
import voldemort.serialization.Serializer;
import voldemort.serialization.SerializerDefinition;
import voldemort.serialization.SerializerFactory;
import voldemort.store.compress.CompressionStrategy;
import voldemort.store.compress.CompressionStrategyFactory;
import voldemort.utils.ByteUtils;

/**
 * A base class that can be used for building voldemort read-only stores. To use
 * it you need to override the makeKey and makeValue methods which specify how
 * to construct the key and value from the values given in map().
 * 
 * The values given by makeKey and makeValue will then be serialized with the
 * appropriate voldemort Serializer.
 * 
 * 
 */
@SuppressWarnings("deprecation")
public abstract class AbstractHadoopStoreBuilderMapper<K, V> extends
        AbstractStoreBuilderConfigurable implements Mapper<K, V, BytesWritable, BytesWritable> {

    private MessageDigest md5er;
    private ConsistentRoutingStrategy routingStrategy;
    private Serializer<Object> keySerializer;
    private Serializer<Object> valueSerializer;
    private CompressionStrategy valueCompressor;
    private CompressionStrategy keyCompressor;
    private SerializerDefinition keySerializerDefinition;
    private SerializerDefinition valueSerializerDefinition;

    public abstract Object makeKey(K key, V value);

    public abstract Object makeValue(K key, V value);

    /**
     * Create the voldemort key and value from the input key and value and map
     * it out for each of the responsible voldemort nodes
     * 
     * The output key is the md5 of the serialized key returned by makeKey().
     * The output value is the nodeid & partitionid of the responsible node
     * followed by serialized value returned by makeValue().
     */
    public void map(K key,
                    V value,
                    OutputCollector<BytesWritable, BytesWritable> output,
                    Reporter reporter) throws IOException {
        byte[] keyBytes = keySerializer.toBytes(makeKey(key, value));
        byte[] valBytes = valueSerializer.toBytes(makeValue(key, value));

        // compress key and values if required
        if(keySerializerDefinition.hasCompression()) {
            keyBytes = keyCompressor.deflate(keyBytes);
        }

        if(valueSerializerDefinition.hasCompression()) {
            valBytes = valueCompressor.deflate(valBytes);
        }

        // copy the bytes into an array with 8 additional bytes for the node &
        // partition id
        byte[] idsAndValue = new byte[valBytes.length + 4 + 4];
        System.arraycopy(valBytes, 0, idsAndValue, 8, valBytes.length);

        BytesWritable outputKey = new BytesWritable(md5er.digest(keyBytes));
        List<Integer> partitionList = routingStrategy.getPartitionList(keyBytes);
        Node[] partitionToNode = routingStrategy.getPartitionToNode();

        for(Integer partition: partitionList) {
            ByteUtils.writeInt(idsAndValue, partitionToNode[partition].getId(), 0);
            ByteUtils.writeInt(idsAndValue, partition, 4);
            BytesWritable outputVal = new BytesWritable(idsAndValue);

            output.collect(outputKey, outputVal);
        }
        md5er.reset();
    }

    @Override
    @SuppressWarnings("unchecked")
    public void configure(JobConf conf) {
        super.configure(conf);

        md5er = ByteUtils.getDigest("md5");
        keySerializerDefinition = getStoreDef().getKeySerializer();
        valueSerializerDefinition = getStoreDef().getValueSerializer();

        try {
            SerializerFactory factory = new DefaultSerializerFactory();

            if(conf.get("serializer.factory") != null) {
                factory = (SerializerFactory) Class.forName(conf.get("serializer.factory"))
                                                   .newInstance();
            }

            keySerializer = (Serializer<Object>) factory.getSerializer(keySerializerDefinition);
            valueSerializer = (Serializer<Object>) factory.getSerializer(valueSerializerDefinition);
        } catch(Exception e) {
            throw new RuntimeException(e);
        }

        keyCompressor = new CompressionStrategyFactory().get(keySerializerDefinition.getCompression());
        valueCompressor = new CompressionStrategyFactory().get(valueSerializerDefinition.getCompression());

        routingStrategy = new ConsistentRoutingStrategy(getCluster().getNodes(),
                                                        getStoreDef().getReplicationFactor());
    }
}
>>>>>>> 06be27c2
<|MERGE_RESOLUTION|>--- conflicted
+++ resolved
@@ -1,275 +1,138 @@
-<<<<<<< HEAD
-/*
- * Copyright 2008-2009 LinkedIn, Inc
- * 
- * Licensed under the Apache License, Version 2.0 (the "License"); you may not
- * use this file except in compliance with the License. You may obtain a copy of
- * the License at
- * 
- * http://www.apache.org/licenses/LICENSE-2.0
- * 
- * Unless required by applicable law or agreed to in writing, software
- * distributed under the License is distributed on an "AS IS" BASIS, WITHOUT
- * WARRANTIES OR CONDITIONS OF ANY KIND, either express or implied. See the
- * License for the specific language governing permissions and limitations under
- * the License.
- */
-
-package voldemort.store.readonly.mr;
-
-import java.io.IOException;
-import java.security.MessageDigest;
-import java.util.List;
-
-import org.apache.hadoop.io.BytesWritable;
-import org.apache.hadoop.mapred.JobConf;
-import org.apache.hadoop.mapred.Mapper;
-import org.apache.hadoop.mapred.OutputCollector;
-import org.apache.hadoop.mapred.Reporter;
-
-import voldemort.cluster.Node;
-import voldemort.routing.ConsistentRoutingStrategy;
-import voldemort.serialization.DefaultSerializerFactory;
-import voldemort.serialization.Serializer;
-import voldemort.serialization.SerializerDefinition;
-import voldemort.serialization.SerializerFactory;
-import voldemort.store.compress.CompressionStrategy;
-import voldemort.store.compress.CompressionStrategyFactory;
-import voldemort.utils.ByteUtils;
-
-/**
- * A base class that can be used for building voldemort read-only stores. To use
- * it you need to override the makeKey and makeValue methods which specify how
- * to construct the key and value from the values given in map().
- * 
- * The values given by makeKey and makeValue will then be serialized with the
- * appropriate voldemort Serializer.
- * 
- * 
- */
-@SuppressWarnings("deprecation")
-public abstract class AbstractHadoopStoreBuilderMapper<K, V> extends
-        AbstractStoreBuilderConfigurable implements Mapper<K, V, BytesWritable, BytesWritable> {
-
-    private MessageDigest md5er;
-    private ConsistentRoutingStrategy routingStrategy;
-    private Serializer<Object> keySerializer;
-    private Serializer<Object> valueSerializer;
-    private CompressionStrategy valueCompressor;
-    private CompressionStrategy keyCompressor;
-    private SerializerDefinition keySerializerDefinition;
-    private SerializerDefinition valueSerializerDefinition;
-
-    public abstract Object makeKey(K key, V value);
-
-    public abstract Object makeValue(K key, V value);
-
-    /**
-     * Create the voldemort key and value from the input key and value and map
-     * it out for each of the responsible voldemort nodes
-     * 
-     * The output key is the md5 of the serialized key returned by makeKey().
-     * The output value is the nodeid of the responsible node followed by
-     * serialized value returned by makeValue().
-     */
-    public void map(K key,
-                    V value,
-                    OutputCollector<BytesWritable, BytesWritable> output,
-                    Reporter reporter) throws IOException {
-        byte[] keyBytes = keySerializer.toBytes(makeKey(key, value));
-        byte[] valBytes = valueSerializer.toBytes(makeValue(key, value));
-
-        // compress key and values if required
-        if(keySerializerDefinition.hasCompression()) {
-            keyBytes = keyCompressor.deflate(keyBytes);
-        }
-
-        if(valueSerializerDefinition.hasCompression()) {
-            valBytes = valueCompressor.deflate(valBytes);
-        }
-
-        // copy the bytes into an array with 4 additional bytes for the node id
-        byte[] nodeIdAndValue = new byte[valBytes.length + 4];
-        System.arraycopy(valBytes, 0, nodeIdAndValue, 4, valBytes.length);
-
-        BytesWritable outputKey = new BytesWritable(md5er.digest(keyBytes));
-        List<Node> nodes = routingStrategy.routeRequest(keyBytes);
-        for(Node node: nodes) {
-            ByteUtils.writeInt(nodeIdAndValue, node.getId(), 0);
-            BytesWritable outputVal = new BytesWritable(nodeIdAndValue);
-
-            output.collect(outputKey, outputVal);
-        }
-        md5er.reset();
-    }
-
-    @Override
-    @SuppressWarnings("unchecked")
-    public void configure(JobConf conf) {
-        super.configure(conf);
-
-        md5er = ByteUtils.getDigest("md5");
-        keySerializerDefinition = getStoreDef().getKeySerializer();
-        valueSerializerDefinition = getStoreDef().getValueSerializer();
-
-        try {
-            SerializerFactory factory = new DefaultSerializerFactory();
-
-            if(conf.get("serializer.factory") != null) {
-                factory = (SerializerFactory) Class.forName(conf.get("serializer.factory"))
-                                                   .newInstance();
-            }
-
-            keySerializer = (Serializer<Object>) factory.getSerializer(keySerializerDefinition);
-            valueSerializer = (Serializer<Object>) factory.getSerializer(valueSerializerDefinition);
-        } catch(Exception e) {
-            throw new RuntimeException(e);
-        }
-
-        keyCompressor = new CompressionStrategyFactory().get(keySerializerDefinition.getCompression());
-        valueCompressor = new CompressionStrategyFactory().get(valueSerializerDefinition.getCompression());
-
-        routingStrategy = new ConsistentRoutingStrategy(getCluster().getNodes(),
-                                                        getStoreDef().getReplicationFactor());
-    }
-}
-=======
-/*
- * Copyright 2008-2009 LinkedIn, Inc
- * 
- * Licensed under the Apache License, Version 2.0 (the "License"); you may not
- * use this file except in compliance with the License. You may obtain a copy of
- * the License at
- * 
- * http://www.apache.org/licenses/LICENSE-2.0
- * 
- * Unless required by applicable law or agreed to in writing, software
- * distributed under the License is distributed on an "AS IS" BASIS, WITHOUT
- * WARRANTIES OR CONDITIONS OF ANY KIND, either express or implied. See the
- * License for the specific language governing permissions and limitations under
- * the License.
- */
-
-package voldemort.store.readonly.mr;
-
-import java.io.IOException;
-import java.security.MessageDigest;
-import java.util.List;
-
-import org.apache.hadoop.io.BytesWritable;
-import org.apache.hadoop.mapred.JobConf;
-import org.apache.hadoop.mapred.Mapper;
-import org.apache.hadoop.mapred.OutputCollector;
-import org.apache.hadoop.mapred.Reporter;
-
-import voldemort.cluster.Node;
-import voldemort.routing.ConsistentRoutingStrategy;
-import voldemort.serialization.DefaultSerializerFactory;
-import voldemort.serialization.Serializer;
-import voldemort.serialization.SerializerDefinition;
-import voldemort.serialization.SerializerFactory;
-import voldemort.store.compress.CompressionStrategy;
-import voldemort.store.compress.CompressionStrategyFactory;
-import voldemort.utils.ByteUtils;
-
-/**
- * A base class that can be used for building voldemort read-only stores. To use
- * it you need to override the makeKey and makeValue methods which specify how
- * to construct the key and value from the values given in map().
- * 
- * The values given by makeKey and makeValue will then be serialized with the
- * appropriate voldemort Serializer.
- * 
- * 
- */
-@SuppressWarnings("deprecation")
-public abstract class AbstractHadoopStoreBuilderMapper<K, V> extends
-        AbstractStoreBuilderConfigurable implements Mapper<K, V, BytesWritable, BytesWritable> {
-
-    private MessageDigest md5er;
-    private ConsistentRoutingStrategy routingStrategy;
-    private Serializer<Object> keySerializer;
-    private Serializer<Object> valueSerializer;
-    private CompressionStrategy valueCompressor;
-    private CompressionStrategy keyCompressor;
-    private SerializerDefinition keySerializerDefinition;
-    private SerializerDefinition valueSerializerDefinition;
-
-    public abstract Object makeKey(K key, V value);
-
-    public abstract Object makeValue(K key, V value);
-
-    /**
-     * Create the voldemort key and value from the input key and value and map
-     * it out for each of the responsible voldemort nodes
-     * 
-     * The output key is the md5 of the serialized key returned by makeKey().
-     * The output value is the nodeid & partitionid of the responsible node
-     * followed by serialized value returned by makeValue().
-     */
-    public void map(K key,
-                    V value,
-                    OutputCollector<BytesWritable, BytesWritable> output,
-                    Reporter reporter) throws IOException {
-        byte[] keyBytes = keySerializer.toBytes(makeKey(key, value));
-        byte[] valBytes = valueSerializer.toBytes(makeValue(key, value));
-
-        // compress key and values if required
-        if(keySerializerDefinition.hasCompression()) {
-            keyBytes = keyCompressor.deflate(keyBytes);
-        }
-
-        if(valueSerializerDefinition.hasCompression()) {
-            valBytes = valueCompressor.deflate(valBytes);
-        }
-
-        // copy the bytes into an array with 8 additional bytes for the node &
-        // partition id
-        byte[] idsAndValue = new byte[valBytes.length + 4 + 4];
-        System.arraycopy(valBytes, 0, idsAndValue, 8, valBytes.length);
-
-        BytesWritable outputKey = new BytesWritable(md5er.digest(keyBytes));
-        List<Integer> partitionList = routingStrategy.getPartitionList(keyBytes);
-        Node[] partitionToNode = routingStrategy.getPartitionToNode();
-
-        for(Integer partition: partitionList) {
-            ByteUtils.writeInt(idsAndValue, partitionToNode[partition].getId(), 0);
-            ByteUtils.writeInt(idsAndValue, partition, 4);
-            BytesWritable outputVal = new BytesWritable(idsAndValue);
-
-            output.collect(outputKey, outputVal);
-        }
-        md5er.reset();
-    }
-
-    @Override
-    @SuppressWarnings("unchecked")
-    public void configure(JobConf conf) {
-        super.configure(conf);
-
-        md5er = ByteUtils.getDigest("md5");
-        keySerializerDefinition = getStoreDef().getKeySerializer();
-        valueSerializerDefinition = getStoreDef().getValueSerializer();
-
-        try {
-            SerializerFactory factory = new DefaultSerializerFactory();
-
-            if(conf.get("serializer.factory") != null) {
-                factory = (SerializerFactory) Class.forName(conf.get("serializer.factory"))
-                                                   .newInstance();
-            }
-
-            keySerializer = (Serializer<Object>) factory.getSerializer(keySerializerDefinition);
-            valueSerializer = (Serializer<Object>) factory.getSerializer(valueSerializerDefinition);
-        } catch(Exception e) {
-            throw new RuntimeException(e);
-        }
-
-        keyCompressor = new CompressionStrategyFactory().get(keySerializerDefinition.getCompression());
-        valueCompressor = new CompressionStrategyFactory().get(valueSerializerDefinition.getCompression());
-
-        routingStrategy = new ConsistentRoutingStrategy(getCluster().getNodes(),
-                                                        getStoreDef().getReplicationFactor());
-    }
-}
->>>>>>> 06be27c2
+/*
+ * Copyright 2008-2009 LinkedIn, Inc
+ * 
+ * Licensed under the Apache License, Version 2.0 (the "License"); you may not
+ * use this file except in compliance with the License. You may obtain a copy of
+ * the License at
+ * 
+ * http://www.apache.org/licenses/LICENSE-2.0
+ * 
+ * Unless required by applicable law or agreed to in writing, software
+ * distributed under the License is distributed on an "AS IS" BASIS, WITHOUT
+ * WARRANTIES OR CONDITIONS OF ANY KIND, either express or implied. See the
+ * License for the specific language governing permissions and limitations under
+ * the License.
+ */
+
+package voldemort.store.readonly.mr;
+
+import java.io.IOException;
+import java.security.MessageDigest;
+import java.util.List;
+
+import org.apache.hadoop.io.BytesWritable;
+import org.apache.hadoop.mapred.JobConf;
+import org.apache.hadoop.mapred.Mapper;
+import org.apache.hadoop.mapred.OutputCollector;
+import org.apache.hadoop.mapred.Reporter;
+
+import voldemort.cluster.Node;
+import voldemort.routing.ConsistentRoutingStrategy;
+import voldemort.serialization.DefaultSerializerFactory;
+import voldemort.serialization.Serializer;
+import voldemort.serialization.SerializerDefinition;
+import voldemort.serialization.SerializerFactory;
+import voldemort.store.compress.CompressionStrategy;
+import voldemort.store.compress.CompressionStrategyFactory;
+import voldemort.utils.ByteUtils;
+
+/**
+ * A base class that can be used for building voldemort read-only stores. To use
+ * it you need to override the makeKey and makeValue methods which specify how
+ * to construct the key and value from the values given in map().
+ * 
+ * The values given by makeKey and makeValue will then be serialized with the
+ * appropriate voldemort Serializer.
+ * 
+ * 
+ */
+@SuppressWarnings("deprecation")
+public abstract class AbstractHadoopStoreBuilderMapper<K, V> extends
+        AbstractStoreBuilderConfigurable implements Mapper<K, V, BytesWritable, BytesWritable> {
+
+    private MessageDigest md5er;
+    private ConsistentRoutingStrategy routingStrategy;
+    private Serializer<Object> keySerializer;
+    private Serializer<Object> valueSerializer;
+    private CompressionStrategy valueCompressor;
+    private CompressionStrategy keyCompressor;
+    private SerializerDefinition keySerializerDefinition;
+    private SerializerDefinition valueSerializerDefinition;
+
+    public abstract Object makeKey(K key, V value);
+
+    public abstract Object makeValue(K key, V value);
+
+    /**
+     * Create the voldemort key and value from the input key and value and map
+     * it out for each of the responsible voldemort nodes
+     * 
+     * The output key is the md5 of the serialized key returned by makeKey().
+     * The output value is the nodeid & partitionid of the responsible node
+     * followed by serialized value returned by makeValue().
+     */
+    public void map(K key,
+                    V value,
+                    OutputCollector<BytesWritable, BytesWritable> output,
+                    Reporter reporter) throws IOException {
+        byte[] keyBytes = keySerializer.toBytes(makeKey(key, value));
+        byte[] valBytes = valueSerializer.toBytes(makeValue(key, value));
+
+        // compress key and values if required
+        if(keySerializerDefinition.hasCompression()) {
+            keyBytes = keyCompressor.deflate(keyBytes);
+        }
+
+        if(valueSerializerDefinition.hasCompression()) {
+            valBytes = valueCompressor.deflate(valBytes);
+        }
+
+        // copy the bytes into an array with 8 additional bytes for the node &
+        // partition id
+        byte[] idsAndValue = new byte[valBytes.length + 4 + 4];
+        System.arraycopy(valBytes, 0, idsAndValue, 8, valBytes.length);
+
+        BytesWritable outputKey = new BytesWritable(md5er.digest(keyBytes));
+        List<Integer> partitionList = routingStrategy.getPartitionList(keyBytes);
+        Node[] partitionToNode = routingStrategy.getPartitionToNode();
+
+        for(Integer partition: partitionList) {
+            ByteUtils.writeInt(idsAndValue, partitionToNode[partition].getId(), 0);
+            ByteUtils.writeInt(idsAndValue, partition, 4);
+            BytesWritable outputVal = new BytesWritable(idsAndValue);
+
+            output.collect(outputKey, outputVal);
+        }
+        md5er.reset();
+    }
+
+    @Override
+    @SuppressWarnings("unchecked")
+    public void configure(JobConf conf) {
+        super.configure(conf);
+
+        md5er = ByteUtils.getDigest("md5");
+        keySerializerDefinition = getStoreDef().getKeySerializer();
+        valueSerializerDefinition = getStoreDef().getValueSerializer();
+
+        try {
+            SerializerFactory factory = new DefaultSerializerFactory();
+
+            if(conf.get("serializer.factory") != null) {
+                factory = (SerializerFactory) Class.forName(conf.get("serializer.factory"))
+                                                   .newInstance();
+            }
+
+            keySerializer = (Serializer<Object>) factory.getSerializer(keySerializerDefinition);
+            valueSerializer = (Serializer<Object>) factory.getSerializer(valueSerializerDefinition);
+        } catch(Exception e) {
+            throw new RuntimeException(e);
+        }
+
+        keyCompressor = new CompressionStrategyFactory().get(keySerializerDefinition.getCompression());
+        valueCompressor = new CompressionStrategyFactory().get(valueSerializerDefinition.getCompression());
+
+        routingStrategy = new ConsistentRoutingStrategy(getCluster().getNodes(),
+                                                        getStoreDef().getReplicationFactor());
+    }
+}