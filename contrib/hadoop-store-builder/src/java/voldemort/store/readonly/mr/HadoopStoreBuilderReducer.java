--- conflicted
+++ resolved
@@ -1,380 +1,191 @@
-<<<<<<< HEAD
-/*
- * Copyright 2008-2009 LinkedIn, Inc
- * 
- * Licensed under the Apache License, Version 2.0 (the "License"); you may not
- * use this file except in compliance with the License. You may obtain a copy of
- * the License at
- * 
- * http://www.apache.org/licenses/LICENSE-2.0
- * 
- * Unless required by applicable law or agreed to in writing, software
- * distributed under the License is distributed on an "AS IS" BASIS, WITHOUT
- * WARRANTIES OR CONDITIONS OF ANY KIND, either express or implied. See the
- * License for the specific language governing permissions and limitations under
- * the License.
- */
-
-package voldemort.store.readonly.mr;
-
-import java.io.DataOutputStream;
-import java.io.IOException;
-import java.util.Iterator;
-
-import org.apache.hadoop.fs.FSDataOutputStream;
-import org.apache.hadoop.fs.FileSystem;
-import org.apache.hadoop.fs.Path;
-import org.apache.hadoop.io.BytesWritable;
-import org.apache.hadoop.io.Text;
-import org.apache.hadoop.mapred.FileOutputFormat;
-import org.apache.hadoop.mapred.JobConf;
-import org.apache.hadoop.mapred.OutputCollector;
-import org.apache.hadoop.mapred.Reducer;
-import org.apache.hadoop.mapred.Reporter;
-import org.apache.log4j.Logger;
-
-import voldemort.VoldemortException;
-import voldemort.store.readonly.ReadOnlyUtils;
-import voldemort.store.readonly.checksum.CheckSum;
-import voldemort.store.readonly.checksum.CheckSum.CheckSumType;
-import voldemort.utils.ByteUtils;
-
-/**
- * Take key md5s and value bytes and build a read-only store from these values
- * 
- * 
- */
-@SuppressWarnings("deprecation")
-public class HadoopStoreBuilderReducer extends AbstractStoreBuilderConfigurable implements
-        Reducer<BytesWritable, BytesWritable, Text, Text> {
-
-    private static final Logger logger = Logger.getLogger(HadoopStoreBuilderReducer.class);
-
-    private DataOutputStream indexFileStream = null;
-    private DataOutputStream valueFileStream = null;
-    private int position = 0;
-    private String taskId = null;
-    private int numChunks = -1;
-    private int nodeId = -1;
-    private int chunkId = -1;
-    private Path taskIndexFileName;
-    private Path taskValueFileName;
-    private String outputDir;
-    private JobConf conf;
-    private CheckSumType checkSumType;
-    private CheckSum checkSumDigestIndex;
-    private CheckSum checkSumDigestValue;
-
-    /**
-     * Reduce should get sorted MD5 keys here with a single value (appended in
-     * beginning with 4 bits of nodeId)
-     */
-    public void reduce(BytesWritable key,
-                       Iterator<BytesWritable> values,
-                       OutputCollector<Text, Text> output,
-                       Reporter reporter) throws IOException {
-        BytesWritable writable = values.next();
-        byte[] valueBytes = writable.get();
-
-        if(this.nodeId == -1)
-            this.nodeId = ByteUtils.readInt(valueBytes, 0);
-        if(this.chunkId == -1)
-            this.chunkId = ReadOnlyUtils.chunk(key.get(), this.numChunks);
-
-        // Write key and position
-        this.indexFileStream.write(key.get(), 0, key.getSize());
-        this.indexFileStream.writeInt(this.position);
-        if(this.checkSumDigestIndex != null) {
-            this.checkSumDigestIndex.update(key.get(), 0, key.getSize());
-            this.checkSumDigestIndex.update(this.position);
-        }
-
-        // Write length and value
-        int valueLength = writable.getSize() - 4;
-        this.valueFileStream.writeInt(valueLength);
-        this.valueFileStream.write(valueBytes, 4, valueLength);
-        if(this.checkSumDigestValue != null) {
-            this.checkSumDigestValue.update(valueLength);
-            this.checkSumDigestValue.update(valueBytes, 4, valueLength);
-        }
-        this.position += 4 + valueLength;
-        if(this.position < 0)
-            throw new VoldemortException("Chunk overflow exception: chunk " + chunkId
-                                         + " has exceeded " + Integer.MAX_VALUE + " bytes.");
-
-        // if we have multiple values for this md5 that is a collision, throw an
-        // exception--either the data itself has duplicates, there are trillions
-        // of keys, or someone is attempting something malicious
-        if(values.hasNext())
-            throw new VoldemortException("Duplicate keys detected for md5 sum "
-                                         + ByteUtils.toHexString(ByteUtils.copy(key.get(),
-                                                                                0,
-                                                                                key.getSize())));
-    }
-
-    @Override
-    public void configure(JobConf job) {
-        super.configure(job);
-        try {
-            this.conf = job;
-            this.position = 0;
-            this.numChunks = job.getInt("num.chunks", -1);
-            this.outputDir = job.get("final.output.dir");
-            this.taskId = job.get("mapred.task.id");
-            this.checkSumType = CheckSum.fromString(job.get("checksum.type"));
-            this.checkSumDigestIndex = CheckSum.getInstance(checkSumType);
-            this.checkSumDigestValue = CheckSum.getInstance(checkSumType);
-
-            this.taskIndexFileName = new Path(FileOutputFormat.getOutputPath(job), getStoreName()
-                                                                                   + "."
-                                                                                   + this.taskId
-                                                                                   + ".index");
-            this.taskValueFileName = new Path(FileOutputFormat.getOutputPath(job), getStoreName()
-                                                                                   + "."
-                                                                                   + this.taskId
-                                                                                   + ".data");
-
-            logger.info("Opening " + this.taskIndexFileName + " and " + this.taskValueFileName
-                        + " for writing.");
-            FileSystem fs = this.taskIndexFileName.getFileSystem(job);
-            this.indexFileStream = fs.create(this.taskIndexFileName);
-            this.valueFileStream = fs.create(this.taskValueFileName);
-        } catch(IOException e) {
-            throw new RuntimeException("Failed to open Input/OutputStream", e);
-        }
-    }
-
-    @Override
-    public void close() throws IOException {
-        this.indexFileStream.close();
-        this.valueFileStream.close();
-
-        if(this.nodeId == -1 || this.chunkId == -1) {
-            // No data was read in the reduce phase, do not create any output
-            // directory (Also Issue 258)
-            return;
-        }
-        Path nodeDir = new Path(this.outputDir, "node-" + this.nodeId);
-        Path indexFile = new Path(nodeDir, this.chunkId + ".index");
-        Path valueFile = new Path(nodeDir, this.chunkId + ".data");
-
-        // create output directory
-        FileSystem fs = indexFile.getFileSystem(this.conf);
-        fs.mkdirs(nodeDir);
-
-        if(this.checkSumType != CheckSumType.NONE) {
-            if(this.checkSumDigestIndex != null && this.checkSumDigestValue != null) {
-                Path checkSumIndexFile = new Path(nodeDir, this.chunkId + ".index.checksum");
-                Path checkSumValueFile = new Path(nodeDir, this.chunkId + ".data.checksum");
-
-                FSDataOutputStream output = fs.create(checkSumIndexFile);
-                output.write(this.checkSumDigestIndex.getCheckSum());
-                output.close();
-
-                output = fs.create(checkSumValueFile);
-                output.write(this.checkSumDigestValue.getCheckSum());
-                output.close();
-            } else {
-                throw new VoldemortException("Failed to open CheckSum digest");
-            }
-        }
-
-        logger.info("Moving " + this.taskIndexFileName + " to " + indexFile + ".");
-        fs.rename(taskIndexFileName, indexFile);
-        logger.info("Moving " + this.taskValueFileName + " to " + valueFile + ".");
-        fs.rename(this.taskValueFileName, valueFile);
-    }
-}
-=======
-/*
- * Copyright 2008-2009 LinkedIn, Inc
- * 
- * Licensed under the Apache License, Version 2.0 (the "License"); you may not
- * use this file except in compliance with the License. You may obtain a copy of
- * the License at
- * 
- * http://www.apache.org/licenses/LICENSE-2.0
- * 
- * Unless required by applicable law or agreed to in writing, software
- * distributed under the License is distributed on an "AS IS" BASIS, WITHOUT
- * WARRANTIES OR CONDITIONS OF ANY KIND, either express or implied. See the
- * License for the specific language governing permissions and limitations under
- * the License.
- */
-
-package voldemort.store.readonly.mr;
-
-import java.io.DataOutputStream;
-import java.io.IOException;
-import java.util.Iterator;
-
-import org.apache.hadoop.fs.FSDataOutputStream;
-import org.apache.hadoop.fs.FileSystem;
-import org.apache.hadoop.fs.Path;
-import org.apache.hadoop.io.BytesWritable;
-import org.apache.hadoop.io.Text;
-import org.apache.hadoop.mapred.FileOutputFormat;
-import org.apache.hadoop.mapred.JobConf;
-import org.apache.hadoop.mapred.OutputCollector;
-import org.apache.hadoop.mapred.Reducer;
-import org.apache.hadoop.mapred.Reporter;
-import org.apache.log4j.Logger;
-
-import voldemort.VoldemortException;
-import voldemort.store.readonly.ReadOnlyUtils;
-import voldemort.store.readonly.checksum.CheckSum;
-import voldemort.store.readonly.checksum.CheckSum.CheckSumType;
-import voldemort.utils.ByteUtils;
-
-/**
- * Take key md5s and value bytes and build a read-only store from these values
- * 
- * 
- */
-@SuppressWarnings("deprecation")
-public class HadoopStoreBuilderReducer extends AbstractStoreBuilderConfigurable implements
-        Reducer<BytesWritable, BytesWritable, Text, Text> {
-
-    private static final Logger logger = Logger.getLogger(HadoopStoreBuilderReducer.class);
-
-    private DataOutputStream indexFileStream = null;
-    private DataOutputStream valueFileStream = null;
-    private int position = 0;
-    private String taskId = null;
-    private int numChunks = -1;
-    private int nodeId = -1;
-    private int chunkId = -1;
-    private int partitionId = -1;
-    private Path taskIndexFileName;
-    private Path taskValueFileName;
-    private String outputDir;
-    private JobConf conf;
-    private CheckSumType checkSumType;
-    private CheckSum checkSumDigestIndex;
-    private CheckSum checkSumDigestValue;
-
-    /**
-     * Reduce should get sorted MD5 keys here with a single value (appended in
-     * beginning with 4 bits of nodeId)
-     */
-    public void reduce(BytesWritable key,
-                       Iterator<BytesWritable> values,
-                       OutputCollector<Text, Text> output,
-                       Reporter reporter) throws IOException {
-        BytesWritable writable = values.next();
-        byte[] valueBytes = writable.get();
-
-        if(this.nodeId == -1)
-            this.nodeId = ByteUtils.readInt(valueBytes, 0);
-        if(this.partitionId == -1)
-            this.partitionId = ByteUtils.readInt(valueBytes, 4);
-        if(this.chunkId == -1)
-            this.chunkId = ReadOnlyUtils.chunk(key.get(), this.numChunks);
-
-        // Write key and position
-        this.indexFileStream.write(key.get(), 0, key.getSize());
-        this.indexFileStream.writeInt(this.position);
-        if(this.checkSumDigestIndex != null) {
-            this.checkSumDigestIndex.update(key.get(), 0, key.getSize());
-            this.checkSumDigestIndex.update(this.position);
-        }
-
-        // Write length and value
-        int valueLength = writable.getSize() - 8;
-        this.valueFileStream.writeInt(valueLength);
-        this.valueFileStream.write(valueBytes, 8, valueLength);
-        if(this.checkSumDigestValue != null) {
-            this.checkSumDigestValue.update(valueLength);
-            this.checkSumDigestValue.update(valueBytes, 8, valueLength);
-        }
-        this.position += 4 + valueLength;
-        if(this.position < 0)
-            throw new VoldemortException("Chunk overflow exception: chunk " + chunkId
-                                         + " has exceeded " + Integer.MAX_VALUE + " bytes.");
-
-        // if we have multiple values for this md5 that is a collision, throw an
-        // exception--either the data itself has duplicates, there are trillions
-        // of keys, or someone is attempting something malicious
-        if(values.hasNext())
-            throw new VoldemortException("Duplicate keys detected for md5 sum "
-                                         + ByteUtils.toHexString(ByteUtils.copy(key.get(),
-                                                                                0,
-                                                                                key.getSize())));
-    }
-
-    @Override
-    public void configure(JobConf job) {
-        super.configure(job);
-        try {
-            this.conf = job;
-            this.position = 0;
-            this.numChunks = job.getInt("num.chunks", -1);
-            this.outputDir = job.get("final.output.dir");
-            this.taskId = job.get("mapred.task.id");
-            this.checkSumType = CheckSum.fromString(job.get("checksum.type"));
-            this.checkSumDigestIndex = CheckSum.getInstance(checkSumType);
-            this.checkSumDigestValue = CheckSum.getInstance(checkSumType);
-
-            this.taskIndexFileName = new Path(FileOutputFormat.getOutputPath(job), getStoreName()
-                                                                                   + "."
-                                                                                   + this.taskId
-                                                                                   + ".index");
-            this.taskValueFileName = new Path(FileOutputFormat.getOutputPath(job), getStoreName()
-                                                                                   + "."
-                                                                                   + this.taskId
-                                                                                   + ".data");
-
-            logger.info("Opening " + this.taskIndexFileName + " and " + this.taskValueFileName
-                        + " for writing.");
-            FileSystem fs = this.taskIndexFileName.getFileSystem(job);
-            this.indexFileStream = fs.create(this.taskIndexFileName);
-            this.valueFileStream = fs.create(this.taskValueFileName);
-        } catch(IOException e) {
-            throw new RuntimeException("Failed to open Input/OutputStream", e);
-        }
-    }
-
-    @Override
-    public void close() throws IOException {
-        this.indexFileStream.close();
-        this.valueFileStream.close();
-
-        if(this.nodeId == -1 || this.chunkId == -1 || this.partitionId == -1) {
-            // No data was read in the reduce phase, do not create any output
-            // directory (Also Issue 258)
-            return;
-        }
-        Path nodeDir = new Path(this.outputDir, "node-" + this.nodeId);
-        Path indexFile = new Path(nodeDir, this.partitionId + "_" + this.chunkId + ".index");
-        Path valueFile = new Path(nodeDir, this.partitionId + "_" + this.chunkId + ".data");
-
-        // create output directory
-        FileSystem fs = indexFile.getFileSystem(this.conf);
-        fs.mkdirs(nodeDir);
-
-        if(this.checkSumType != CheckSumType.NONE) {
-            if(this.checkSumDigestIndex != null && this.checkSumDigestValue != null) {
-                Path checkSumIndexFile = new Path(nodeDir, this.partitionId + "_" + this.chunkId
-                                                           + ".index.checksum");
-                Path checkSumValueFile = new Path(nodeDir, this.partitionId + "_" + this.chunkId
-                                                           + ".data.checksum");
-
-                FSDataOutputStream output = fs.create(checkSumIndexFile);
-                output.write(this.checkSumDigestIndex.getCheckSum());
-                output.close();
-
-                output = fs.create(checkSumValueFile);
-                output.write(this.checkSumDigestValue.getCheckSum());
-                output.close();
-            } else {
-                throw new VoldemortException("Failed to open CheckSum digest");
-            }
-        }
-
-        logger.info("Moving " + this.taskIndexFileName + " to " + indexFile + ".");
-        fs.rename(taskIndexFileName, indexFile);
-        logger.info("Moving " + this.taskValueFileName + " to " + valueFile + ".");
-        fs.rename(this.taskValueFileName, valueFile);
-    }
-}
->>>>>>> 06be27c2
+/*
+ * Copyright 2008-2009 LinkedIn, Inc
+ * 
+ * Licensed under the Apache License, Version 2.0 (the "License"); you may not
+ * use this file except in compliance with the License. You may obtain a copy of
+ * the License at
+ * 
+ * http://www.apache.org/licenses/LICENSE-2.0
+ * 
+ * Unless required by applicable law or agreed to in writing, software
+ * distributed under the License is distributed on an "AS IS" BASIS, WITHOUT
+ * WARRANTIES OR CONDITIONS OF ANY KIND, either express or implied. See the
+ * License for the specific language governing permissions and limitations under
+ * the License.
+ */
+
+package voldemort.store.readonly.mr;
+
+import java.io.DataOutputStream;
+import java.io.IOException;
+import java.util.Iterator;
+
+import org.apache.hadoop.fs.FSDataOutputStream;
+import org.apache.hadoop.fs.FileSystem;
+import org.apache.hadoop.fs.Path;
+import org.apache.hadoop.io.BytesWritable;
+import org.apache.hadoop.io.Text;
+import org.apache.hadoop.mapred.FileOutputFormat;
+import org.apache.hadoop.mapred.JobConf;
+import org.apache.hadoop.mapred.OutputCollector;
+import org.apache.hadoop.mapred.Reducer;
+import org.apache.hadoop.mapred.Reporter;
+import org.apache.log4j.Logger;
+
+import voldemort.VoldemortException;
+import voldemort.store.readonly.ReadOnlyUtils;
+import voldemort.store.readonly.checksum.CheckSum;
+import voldemort.store.readonly.checksum.CheckSum.CheckSumType;
+import voldemort.utils.ByteUtils;
+
+/**
+ * Take key md5s and value bytes and build a read-only store from these values
+ * 
+ * 
+ */
+@SuppressWarnings("deprecation")
+public class HadoopStoreBuilderReducer extends AbstractStoreBuilderConfigurable implements
+        Reducer<BytesWritable, BytesWritable, Text, Text> {
+
+    private static final Logger logger = Logger.getLogger(HadoopStoreBuilderReducer.class);
+
+    private DataOutputStream indexFileStream = null;
+    private DataOutputStream valueFileStream = null;
+    private int position = 0;
+    private String taskId = null;
+    private int numChunks = -1;
+    private int nodeId = -1;
+    private int chunkId = -1;
+    private int partitionId = -1;
+    private Path taskIndexFileName;
+    private Path taskValueFileName;
+    private String outputDir;
+    private JobConf conf;
+    private CheckSumType checkSumType;
+    private CheckSum checkSumDigestIndex;
+    private CheckSum checkSumDigestValue;
+
+    /**
+     * Reduce should get sorted MD5 keys here with a single value (appended in
+     * beginning with 4 bits of nodeId)
+     */
+    public void reduce(BytesWritable key,
+                       Iterator<BytesWritable> values,
+                       OutputCollector<Text, Text> output,
+                       Reporter reporter) throws IOException {
+        BytesWritable writable = values.next();
+        byte[] valueBytes = writable.get();
+
+        if(this.nodeId == -1)
+            this.nodeId = ByteUtils.readInt(valueBytes, 0);
+        if(this.partitionId == -1)
+            this.partitionId = ByteUtils.readInt(valueBytes, 4);
+        if(this.chunkId == -1)
+            this.chunkId = ReadOnlyUtils.chunk(key.get(), this.numChunks);
+
+        // Write key and position
+        this.indexFileStream.write(key.get(), 0, key.getSize());
+        this.indexFileStream.writeInt(this.position);
+        if(this.checkSumDigestIndex != null) {
+            this.checkSumDigestIndex.update(key.get(), 0, key.getSize());
+            this.checkSumDigestIndex.update(this.position);
+        }
+
+        // Write length and value
+        int valueLength = writable.getSize() - 8;
+        this.valueFileStream.writeInt(valueLength);
+        this.valueFileStream.write(valueBytes, 8, valueLength);
+        if(this.checkSumDigestValue != null) {
+            this.checkSumDigestValue.update(valueLength);
+            this.checkSumDigestValue.update(valueBytes, 8, valueLength);
+        }
+        this.position += 4 + valueLength;
+        if(this.position < 0)
+            throw new VoldemortException("Chunk overflow exception: chunk " + chunkId
+                                         + " has exceeded " + Integer.MAX_VALUE + " bytes.");
+
+        // if we have multiple values for this md5 that is a collision, throw an
+        // exception--either the data itself has duplicates, there are trillions
+        // of keys, or someone is attempting something malicious
+        if(values.hasNext())
+            throw new VoldemortException("Duplicate keys detected for md5 sum "
+                                         + ByteUtils.toHexString(ByteUtils.copy(key.get(),
+                                                                                0,
+                                                                                key.getSize())));
+    }
+
+    @Override
+    public void configure(JobConf job) {
+        super.configure(job);
+        try {
+            this.conf = job;
+            this.position = 0;
+            this.numChunks = job.getInt("num.chunks", -1);
+            this.outputDir = job.get("final.output.dir");
+            this.taskId = job.get("mapred.task.id");
+            this.checkSumType = CheckSum.fromString(job.get("checksum.type"));
+            this.checkSumDigestIndex = CheckSum.getInstance(checkSumType);
+            this.checkSumDigestValue = CheckSum.getInstance(checkSumType);
+
+            this.taskIndexFileName = new Path(FileOutputFormat.getOutputPath(job), getStoreName()
+                                                                                   + "."
+                                                                                   + this.taskId
+                                                                                   + ".index");
+            this.taskValueFileName = new Path(FileOutputFormat.getOutputPath(job), getStoreName()
+                                                                                   + "."
+                                                                                   + this.taskId
+                                                                                   + ".data");
+
+            logger.info("Opening " + this.taskIndexFileName + " and " + this.taskValueFileName
+                        + " for writing.");
+            FileSystem fs = this.taskIndexFileName.getFileSystem(job);
+            this.indexFileStream = fs.create(this.taskIndexFileName);
+            this.valueFileStream = fs.create(this.taskValueFileName);
+        } catch(IOException e) {
+            throw new RuntimeException("Failed to open Input/OutputStream", e);
+        }
+    }
+
+    @Override
+    public void close() throws IOException {
+        this.indexFileStream.close();
+        this.valueFileStream.close();
+
+        if(this.nodeId == -1 || this.chunkId == -1 || this.partitionId == -1) {
+            // No data was read in the reduce phase, do not create any output
+            // directory (Also Issue 258)
+            return;
+        }
+        Path nodeDir = new Path(this.outputDir, "node-" + this.nodeId);
+        Path indexFile = new Path(nodeDir, this.partitionId + "_" + this.chunkId + ".index");
+        Path valueFile = new Path(nodeDir, this.partitionId + "_" + this.chunkId + ".data");
+
+        // create output directory
+        FileSystem fs = indexFile.getFileSystem(this.conf);
+        fs.mkdirs(nodeDir);
+
+        if(this.checkSumType != CheckSumType.NONE) {
+            if(this.checkSumDigestIndex != null && this.checkSumDigestValue != null) {
+                Path checkSumIndexFile = new Path(nodeDir, this.partitionId + "_" + this.chunkId
+                                                           + ".index.checksum");
+                Path checkSumValueFile = new Path(nodeDir, this.partitionId + "_" + this.chunkId
+                                                           + ".data.checksum");
+
+                FSDataOutputStream output = fs.create(checkSumIndexFile);
+                output.write(this.checkSumDigestIndex.getCheckSum());
+                output.close();
+
+                output = fs.create(checkSumValueFile);
+                output.write(this.checkSumDigestValue.getCheckSum());
+                output.close();
+            } else {
+                throw new VoldemortException("Failed to open CheckSum digest");
+            }
+        }
+
+        logger.info("Moving " + this.taskIndexFileName + " to " + indexFile + ".");
+        fs.rename(taskIndexFileName, indexFile);
+        logger.info("Moving " + this.taskValueFileName + " to " + valueFile + ".");
+        fs.rename(this.taskValueFileName, valueFile);
+    }
+}