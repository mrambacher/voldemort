--- conflicted
+++ resolved
@@ -1,9 +1,13 @@
 package voldemort.utils;
 
 import static org.junit.Assert.assertEquals;
+import static org.junit.Assert.assertNotNull;
 import static org.junit.Assert.assertNotSame;
+import static org.junit.Assert.assertTrue;
+import static org.junit.Assert.fail;
 import static voldemort.utils.Ec2RemoteTestUtils.createInstances;
 import static voldemort.utils.Ec2RemoteTestUtils.destroyInstances;
+import static voldemort.utils.RemoteTestUtils.cleanupCluster;
 import static voldemort.utils.RemoteTestUtils.deploy;
 import static voldemort.utils.RemoteTestUtils.generateClusterDescriptor;
 import static voldemort.utils.RemoteTestUtils.startClusterAsync;
@@ -15,10 +19,15 @@
 import java.io.IOException;
 import java.util.ArrayList;
 import java.util.Arrays;
+import java.util.Collections;
 import java.util.HashMap;
 import java.util.List;
 import java.util.Map;
 import java.util.Properties;
+import java.util.concurrent.ExecutorService;
+import java.util.concurrent.Executors;
+import java.util.concurrent.TimeUnit;
+import java.util.concurrent.atomic.AtomicBoolean;
 
 import org.apache.commons.io.FileUtils;
 import org.apache.log4j.Logger;
@@ -49,29 +58,6 @@
 import voldemort.versioning.VectorClock;
 import voldemort.versioning.Versioned;
 
-<<<<<<< HEAD
-=======
-import java.io.File;
-import java.io.IOException;
-import java.util.*;
-import java.util.concurrent.ExecutorService;
-import java.util.concurrent.Executors;
-import java.util.concurrent.TimeUnit;
-import java.util.concurrent.atomic.AtomicBoolean;
-
-import static org.junit.Assert.*;
-import static voldemort.utils.Ec2RemoteTestUtils.createInstances;
-import static voldemort.utils.Ec2RemoteTestUtils.destroyInstances;
-import static voldemort.utils.RemoteTestUtils.cleanupCluster;
-import static voldemort.utils.RemoteTestUtils.deploy;
-import static voldemort.utils.RemoteTestUtils.generateClusterDescriptor;
-import static voldemort.utils.RemoteTestUtils.startClusterAsync;
-import static voldemort.utils.RemoteTestUtils.stopClusterQuiet;
-import static voldemort.utils.RemoteTestUtils.stopCluster;
-import static voldemort.utils.RemoteTestUtils.toHostNames;
-
-
->>>>>>> a0e207d4
 /**
  * @author afeinberg
  */
@@ -100,10 +86,6 @@
             logger.info("Sleeping for 30 seconds to give EC2 instances some time to complete startup");
 
         Thread.sleep(30000);
-<<<<<<< HEAD
-
-=======
->>>>>>> a0e207d4
     }
 
     @AfterClass
@@ -112,75 +94,6 @@
             destroyInstances(hostNames, ec2RebalancingTestConfig);
     }
 
-<<<<<<< HEAD
-    private int[][] getPartitionMap(int nodes, int perNode, boolean spareNode) {
-        int limit = spareNode ? nodes - 1 : nodes;
-        int[][] partitionMap = new int[nodes][];
-        int i, k;
-
-        for(i = 0, k = 0; i < limit; i++) {
-            partitionMap[i] = new int[perNode];
-            for(int j = 0; j < perNode; j++)
-                partitionMap[i][j] = k++;
-        }
-
-        if(spareNode)
-            partitionMap[limit] = new int[] {};
-
-        return partitionMap;
-    }
-
-    private static int[][] insertNode(int[][] template, int pivot) {
-        int templateLength = template.length;
-        int vectorTailLength = template[templateLength - 1].length - pivot;
-
-        int[][] layout = new int[templateLength + 1][];
-        layout[templateLength - 1] = new int[pivot];
-        layout[templateLength] = new int[vectorTailLength];
-
-        System.arraycopy(template, 0, layout, 0, templateLength - 1);
-        System.arraycopy(template[templateLength - 1], 0, layout[templateLength - 1], 0, pivot);
-        System.arraycopy(template[templateLength - 1],
-                         pivot,
-                         layout[templateLength],
-                         0,
-                         vectorTailLength);
-
-        return layout;
-    }
-
-    private static int[][] splitLastPartition(int[][] template, int pivot) {
-        int templateLength = template.length;
-        int vectorTailLength = template[templateLength - 2].length - pivot;
-
-        int[][] layout = new int[templateLength][];
-        layout[templateLength - 2] = new int[pivot];
-        layout[templateLength - 1] = new int[vectorTailLength];
-
-        System.arraycopy(template, 0, layout, 0, templateLength - 2);
-        System.arraycopy(template[templateLength - 2], 0, layout[templateLength - 2], 0, pivot);
-        System.arraycopy(template[templateLength - 2],
-                         pivot,
-                         layout[templateLength - 1],
-                         0,
-                         vectorTailLength);
-
-        return layout;
-    }
-
-    private int[] getPorts(int count) {
-        int[] ports = new int[count * 3];
-        for(int i = 0; i < count; i++) {
-            ports[3 * i] = 6665;
-            ports[3 * i + 1] = 6666;
-            ports[3 * i + 2] = 6667;
-        }
-
-        return ports;
-    }
-
-=======
->>>>>>> a0e207d4
     @Before
     public void setUp() throws Exception {
         Thread.sleep(5000);
@@ -204,14 +117,7 @@
         deploy(hostNames, ec2RebalancingTestConfig);
         startClusterAsync(hostNames, ec2RebalancingTestConfig, nodeIds);
 
-<<<<<<< HEAD
-        testEntries = ServerTestUtils.createRandomKeyValueString(ec2RebalancingTestConfig.numKeys);
-        originalCluster = updateCluster(originalCluster, nodeIds);
-
         if(logger.isInfoEnabled())
-=======
-        if (logger.isInfoEnabled())
->>>>>>> a0e207d4
             logger.info("Sleeping for 15 seconds to let the Voldemort cluster start");
 
         Thread.sleep(15000);
@@ -232,35 +138,34 @@
         int clusterSize = ec2RebalancingTestConfig.getInstanceCount();
         int[][] targetLayout;
 
-        if (spareNode)
-            targetLayout = splitLastPartition(partitionMap, partitionMap[clusterSize-2].length-2);
+        if(spareNode)
+            targetLayout = splitLastPartition(partitionMap,
+                                              partitionMap[clusterSize - 2].length - 2);
         else
-            targetLayout = insertNode(partitionMap, partitionMap[clusterSize-1].length-2);
-
-
-        if (logger.isInfoEnabled())
-            logPartitionMap(targetLayout,"Target");
+            targetLayout = insertNode(partitionMap, partitionMap[clusterSize - 1].length - 2);
+
+        if(logger.isInfoEnabled())
+            logPartitionMap(targetLayout, "Target");
 
         Cluster targetCluster = ServerTestUtils.getLocalCluster(targetLayout.length,
                                                                 getPorts(targetLayout.length),
                                                                 targetLayout);
 
         List<Integer> originalNodes = new ArrayList<Integer>();
-        for (Node node: originalCluster.getNodes()) {
-            if (node.getId() == (clusterSize-1) && spareNode)
+        for(Node node: originalCluster.getNodes()) {
+            if(node.getId() == (clusterSize - 1) && spareNode)
                 break;
             originalNodes.add(node.getId());
         }
 
         try {
-            targetCluster = expandCluster(targetCluster.getNumberOfNodes() - clusterSize, targetCluster);
-            RebalanceClient rebalanceClient = new RebalanceClient(getBootstrapUrl(originalCluster, 0),
-                                                                  new RebalanceClientConfig());
+            targetCluster = expandCluster(targetCluster.getNumberOfNodes() - clusterSize,
+                                          targetCluster);
+            RebalanceController RebalanceController = new RebalanceController(getBootstrapUrl(originalCluster,
+                                                                                              0),
+                                                                              new RebalanceClientConfig());
             populateData(originalCluster, originalNodes);
-            rebalanceAndCheck(originalCluster,
-                              targetCluster,
-                              rebalanceClient,
-                              originalNodes);
+            rebalanceAndCheck(originalCluster, targetCluster, RebalanceController, originalNodes);
         } finally {
             stopCluster(hostNames, ec2RebalancingTestConfig);
         }
@@ -268,11 +173,17 @@
 
     @Test
     public void testProxyGetDuringRebalancing() throws Exception {
-        assert(ec2RebalancingTestConfig.getInstanceCount() == 2);
+        assert (ec2RebalancingTestConfig.getInstanceCount() == 2);
         final Cluster targetCluster = expandCluster(0,
                                                     ServerTestUtils.getLocalCluster(2,
                                                                                     getPorts(2),
-                                                                                    new int[][] {{}, {0, 1, 2, 3}}));
+                                                                                    new int[][] {
+                                                                                            {},
+                                                                                            {
+                                                                                                    0,
+                                                                                                    1,
+                                                                                                    2,
+                                                                                                    3 } }));
         try {
             ExecutorService executorService = Executors.newFixedThreadPool(2);
 
@@ -281,8 +192,8 @@
 
             populateData(originalCluster, Arrays.asList(0));
 
-            final SocketStoreClientFactory factory = new SocketStoreClientFactory(new ClientConfig()
-                    .setBootstrapUrls(getBootstrapUrl(originalCluster, 0)));
+            final SocketStoreClientFactory factory = new SocketStoreClientFactory(new ClientConfig().setBootstrapUrls(getBootstrapUrl(originalCluster,
+                                                                                                                                      0)));
 
             final StoreClient<String, String> storeClient = new DefaultStoreClient<String, String>(ec2RebalancingTestConfig.testStoreName,
                                                                                                    null,
@@ -308,14 +219,13 @@
                                              new Versioned<String>(testEntries.get(keys.get(index))),
                                              value);
                                 int masterNode = storeClient.getResponsibleNodes(keys.get(index))
-                                                                                     .get(0)
-                                                                                     .getId();
+                                                            .get(0)
+                                                            .getId();
                                 masterNodeResponded[masterNode] = true;
 
                             } catch(UnreachableStoreException e) {
                                 // ignore
-                            }
-                            catch(Exception e) {
+                            } catch(Exception e) {
                                 exceptions.add(e);
                             }
                         }
@@ -335,13 +245,13 @@
                     try {
                         Thread.sleep(100);
 
-                        RebalanceClient rebalanceClient = new
-                                        RebalanceClient(getBootstrapUrl(originalCluster, 0),
-                                                        new RebalanceClientConfig());
-                        
+                        RebalanceController RebalanceController = new RebalanceController(getBootstrapUrl(originalCluster,
+                                                                                                          0),
+                                                                                          new RebalanceClientConfig());
+
                         rebalanceAndCheck(originalCluster,
                                           targetCluster,
-                                          rebalanceClient,
+                                          RebalanceController,
                                           Arrays.asList(1));
 
                         // sleep for 1 min before stopping servers
@@ -359,7 +269,7 @@
             executorService.awaitTermination(15 * 60, TimeUnit.SECONDS);
 
             assertTrue("Client should see values returned master at both (0,1):("
-                       + masterNodeResponded[0] + "," + masterNodeResponded[1] + ")",
+                               + masterNodeResponded[0] + "," + masterNodeResponded[1] + ")",
                        masterNodeResponded[0] && masterNodeResponded[1]);
 
             // check No Exception
@@ -421,62 +331,70 @@
     }
 
     private int[][] getPartitionMap(int nodes, int perNode, boolean spareNode) {
-          int limit = spareNode ? nodes - 1 : nodes;
-          int[][] partitionMap = new int[nodes][];
-          int i, k;
-
-          for (i=0, k=0; i<limit; i++) {
-              partitionMap[i] = new int[perNode];
-              for (int j=0; j < perNode; j++)
-                  partitionMap[i][j] = k++;
-          }
-
-          if (spareNode)
-              partitionMap[limit] = new int[] {};
-
-          return partitionMap;
-      }
-
-      private static int[][] insertNode(int[][] template, int pivot) {
-          int templateLength = template.length;
-          int vectorTailLength = template[templateLength-1].length - pivot;
-
-          int[][] layout = new int[templateLength+1][];
-          layout[templateLength-1] = new int[pivot];
-          layout[templateLength] = new int[vectorTailLength];
-
-          System.arraycopy(template, 0, layout, 0,  templateLength-1);
-          System.arraycopy(template[templateLength-1], 0, layout[templateLength-1], 0, pivot);
-          System.arraycopy(template[templateLength-1], pivot, layout[templateLength], 0, vectorTailLength);
-
-          return layout;
-      }
-
-      private static int[][] splitLastPartition(int[][] template, int pivot) {
-          int templateLength = template.length;
-          int vectorTailLength = template[templateLength-2].length - pivot;
-
-          int[][] layout = new int[templateLength][];
-          layout[templateLength-2] = new int[pivot];
-          layout[templateLength-1] = new int[vectorTailLength];
-
-          System.arraycopy(template, 0, layout, 0,  templateLength-2);
-          System.arraycopy(template[templateLength-2], 0, layout[templateLength-2], 0, pivot);
-          System.arraycopy(template[templateLength-2], pivot, layout[templateLength-1], 0, vectorTailLength);
-
-          return layout;
-      }
-
-      private static int[] getPorts(int count) {
-          int[] ports = new int[count*3];
-          for (int i = 0; i < count; i++) {
-              ports[3 * i] = 6665;
-              ports[3 * i + 1] = 6666;
-              ports[3 * i + 2] = 6667;
-          }
-
-          return ports;
-      }
+        int limit = spareNode ? nodes - 1 : nodes;
+        int[][] partitionMap = new int[nodes][];
+        int i, k;
+
+        for(i = 0, k = 0; i < limit; i++) {
+            partitionMap[i] = new int[perNode];
+            for(int j = 0; j < perNode; j++)
+                partitionMap[i][j] = k++;
+        }
+
+        if(spareNode)
+            partitionMap[limit] = new int[] {};
+
+        return partitionMap;
+    }
+
+    private static int[][] insertNode(int[][] template, int pivot) {
+        int templateLength = template.length;
+        int vectorTailLength = template[templateLength - 1].length - pivot;
+
+        int[][] layout = new int[templateLength + 1][];
+        layout[templateLength - 1] = new int[pivot];
+        layout[templateLength] = new int[vectorTailLength];
+
+        System.arraycopy(template, 0, layout, 0, templateLength - 1);
+        System.arraycopy(template[templateLength - 1], 0, layout[templateLength - 1], 0, pivot);
+        System.arraycopy(template[templateLength - 1],
+                         pivot,
+                         layout[templateLength],
+                         0,
+                         vectorTailLength);
+
+        return layout;
+    }
+
+    private static int[][] splitLastPartition(int[][] template, int pivot) {
+        int templateLength = template.length;
+        int vectorTailLength = template[templateLength - 2].length - pivot;
+
+        int[][] layout = new int[templateLength][];
+        layout[templateLength - 2] = new int[pivot];
+        layout[templateLength - 1] = new int[vectorTailLength];
+
+        System.arraycopy(template, 0, layout, 0, templateLength - 2);
+        System.arraycopy(template[templateLength - 2], 0, layout[templateLength - 2], 0, pivot);
+        System.arraycopy(template[templateLength - 2],
+                         pivot,
+                         layout[templateLength - 1],
+                         0,
+                         vectorTailLength);
+
+        return layout;
+    }
+
+    private static int[] getPorts(int count) {
+        int[] ports = new int[count * 3];
+        for(int i = 0; i < count; i++) {
+            ports[3 * i] = 6665;
+            ports[3 * i + 1] = 6666;
+            ports[3 * i + 2] = 6667;
+        }
+
+        return ports;
+    }
 
     private static void logPartitionMap(int[][] map, String name) {
         StringBuilder stringBuilder = new StringBuilder();
@@ -494,49 +412,6 @@
         logger.info(stringBuilder.toString());
 
     }
-
-<<<<<<< HEAD
-    @Test
-    public void testSingleRebalancing() throws Exception {
-        int clusterSize = ec2RebalancingTestConfig.getInstanceCount();
-        int[][] targetLayout;
-
-        if(spareNode)
-            targetLayout = splitLastPartition(partitionMap,
-                                              partitionMap[clusterSize - 2].length - 2);
-        else
-            targetLayout = insertNode(partitionMap, partitionMap[clusterSize - 1].length - 2);
-
-        if(logger.isInfoEnabled())
-            logPartitionMap(targetLayout, "Target");
-
-        Cluster targetCluster = ServerTestUtils.getLocalCluster(targetLayout.length,
-                                                                getPorts(targetLayout.length),
-                                                                targetLayout);
-
-        List<Integer> originalNodes = new ArrayList<Integer>();
-
-        for(Node node: originalCluster.getNodes()) {
-            originalNodes.add(node.getId());
-        }
-
-        targetCluster = expandCluster(targetCluster.getNumberOfNodes() - clusterSize, targetCluster);
-        try {
-
-            RebalanceController rebalanceClient = new RebalanceController(getBootstrapUrl(Arrays.asList(originalCluster.getNodeById(0)
-                                                                                                                       .getHost())),
-                                                                          new RebalanceClientConfig());
-            populateData(originalCluster, originalNodes);
-            rebalanceAndCheck(originalCluster,
-                              targetCluster,
-                              rebalanceClient,
-                              spareNode ? Arrays.asList(clusterSize - 1) : originalNodes);
-        } finally {
-            stopCluster(hostNames, ec2RebalancingTestConfig);
-        }
-    }
-=======
->>>>>>> a0e207d4
 
     private void populateData(Cluster cluster, List<Integer> nodeList) {
         // Create SocketStores for each Node first
@@ -576,9 +451,9 @@
 
     private void rebalanceAndCheck(Cluster currentCluster,
                                    Cluster targetCluster,
-                                   RebalanceController rebalanceClient,
+                                   RebalanceController RebalanceController,
                                    List<Integer> nodeCheckList) {
-        rebalanceClient.rebalance(targetCluster);
+        RebalanceController.rebalance(targetCluster);
 
         for(int nodeId: nodeCheckList) {
             List<Integer> availablePartitions = targetCluster.getNodeById(nodeId).getPartitionIds();
